--- conflicted
+++ resolved
@@ -123,12 +123,8 @@
 
 /// @brief The default timeout used by Fetch(), equal to 30 seconds,
 /// in milliseconds.
-<<<<<<< HEAD
-static const uint64_t kDefaultTimeoutInMilliseconds = 30 * 1000;
-=======
 static const uint64_t kDefaultTimeoutInMilliseconds =
     30 * ::firebase::internal::kMillisecondsPerSecond;
->>>>>>> 59db450a
 
 /// @brief Describes a mapping of a key to a string value. Used to set default
 /// values.
