--- conflicted
+++ resolved
@@ -4,20 +4,12 @@
 
 target 'integration_test' do
   platform :ios, '10.0'
-<<<<<<< HEAD
-  pod 'Firebase/RemoteConfig', '8.13.0'
-=======
   pod 'Firebase/RemoteConfig', '9.0.0'
->>>>>>> 1d1bba1d
 end
 
 target 'integration_test_tvos' do
   platform :tvos, '12.0'
-<<<<<<< HEAD
-  pod 'Firebase/RemoteConfig', '8.13.0'
-=======
   pod 'Firebase/RemoteConfig', '9.0.0'
->>>>>>> 1d1bba1d
 end
 
 post_install do |installer|
