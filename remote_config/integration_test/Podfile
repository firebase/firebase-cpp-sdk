source 'https://github.com/CocoaPods/Specs.git'
# Firebase Remote Config test application.
use_frameworks! :linkage => :static

target 'integration_test' do
  platform :ios, '10.0'
<<<<<<< HEAD
  pod 'Firebase/RemoteConfig', '9.0.0'
=======
  pod 'Firebase/RemoteConfig', '9.1.0'
>>>>>>> 7e50de87
end

target 'integration_test_tvos' do
  platform :tvos, '12.0'
<<<<<<< HEAD
  pod 'Firebase/RemoteConfig', '9.0.0'
=======
  pod 'Firebase/RemoteConfig', '9.1.0'
>>>>>>> 7e50de87
end

post_install do |installer|
  # If this is running from inside the SDK directory, run the setup script.
  system("if [[ -r ../../setup_integration_tests.py ]]; then python3 ../../setup_integration_tests.py .; fi")
  system("python3 ./download_googletest.py")
end
<|MERGE_RESOLUTION|>--- conflicted
+++ resolved
@@ -4,20 +4,12 @@
 
 target 'integration_test' do
   platform :ios, '10.0'
-<<<<<<< HEAD
-  pod 'Firebase/RemoteConfig', '9.0.0'
-=======
   pod 'Firebase/RemoteConfig', '9.1.0'
->>>>>>> 7e50de87
 end
 
 target 'integration_test_tvos' do
   platform :tvos, '12.0'
-<<<<<<< HEAD
-  pod 'Firebase/RemoteConfig', '9.0.0'
-=======
   pod 'Firebase/RemoteConfig', '9.1.0'
->>>>>>> 7e50de87
 end
 
 post_install do |installer|
