--- conflicted
+++ resolved
@@ -42,22 +42,15 @@
   'build/include_subdir',   # doesn't know about our include paths
   'build/c++11',            # ignore "unapproved c++11 header" warning
   'readability/casting',    # allow non-C++ casts in rare occasions
-<<<<<<< HEAD
-=======
   'runtime/references',     # allow non-const references
->>>>>>> 1d1bba1d
   'whitespace/indent',      # we rely on our code formatter for this...
   'whitespace/line_length'  # ...and for this
 ]
 # Exclude files within the following paths (specified as regexes).
 EXCLUDE_PATH_REGEX = [
   # These files are copied from an external repo and are outside our control.
-<<<<<<< HEAD
-  r'^analytics/ios_headers/'
-=======
   r'^analytics/ios_headers/',
   r'^ios_pod/swift_headers/'
->>>>>>> 1d1bba1d
 ]
 # The linter gives every error a confidence score.
 # 1 = It's most likely not really an issue.
