#!/usr/bin/env python

# Copyright 2020 Google
#
# Licensed under the Apache License, Version 2.0 (the "License");
# you may not use this file except in compliance with the License.
# You may obtain a copy of the License at
#
#      http://www.apache.org/licenses/LICENSE-2.0
#
# Unless required by applicable law or agreed to in writing, software
# distributed under the License is distributed on an "AS IS" BASIS,
# WITHOUT WARRANTIES OR CONDITIONS OF ANY KIND, either express or implied.
# See the License for the specific language governing permissions and
# limitations under the License.

"""
Helper functions that are shared amongst prereqs and build scripts across various
platforms.
"""

import distutils.spawn
import platform
import shutil
import subprocess
import os
import urllib.request

def run_command(cmd, capture_output=False, cwd=None, check=False, as_root=False,
                print_cmd=True):
 """Run a command.

 Args:
  cmd (list(str)): Command to run as a list object.
          Eg: ['ls', '-l'].
  capture_output (bool): Capture the output of this command.
                         Output can be accessed as <return_object>.stdout
  cwd (str): Directory to execute the command from.
  check (bool): Raises a CalledProcessError if True and the command errored out
  as_root (bool): Run command as root user with admin priveleges (supported on mac and linux).
  print_cmd (bool): Print the command we are running to stdout.

 Raises:
  (subprocess.CalledProcessError): If command errored out and `text=True`

 Returns:
  (`subprocess.CompletedProcess`): object containing information from
                                   command execution
 """

 if as_root and (is_mac_os() or is_linux_os()):
   cmd.insert(0, 'sudo')

 cmd_string = ' '.join(cmd)
 if print_cmd:
  print('Running cmd: {0}\n'.format(cmd_string))
 # If capture_output is requested, we also set text=True to store the returned value of the
 # command as a string instead of bytes object
 return subprocess.run(cmd, capture_output=capture_output, cwd=cwd,
                       check=check, text=capture_output)


def is_command_installed(tool):
  """Check if a command is installed on the system."""
  return distutils.spawn.find_executable(tool)


def delete_directory(dir_path):
  """Recursively delete a valid directory"""
  if os.path.exists(dir_path):
    shutil.rmtree(dir_path)


def download_file(url, file_path):
  """Download from url and save to specified file path."""
  with urllib.request.urlopen(url) as response, open(file_path, 'wb') as out_file:
    shutil.copyfileobj(response, out_file)


def unpack_files(archive_file_path, output_dir=None):
  """Unpack/extract an archive to specified output_directory"""
  shutil.unpack_archive(archive_file_path, output_dir)


def is_windows_os():
 return platform.system() == 'Windows'


def is_mac_os():
 return platform.system() == 'Darwin'


def is_linux_os():
 return platform.system() == 'Linux'


def copy_vcpkg_custom_data():
  """Copy custom files for vcpkg to vcpkg directory."""
  # Since vcpkg is a submodule in the cpp sdk repo, we cannot just keep our custom
  # files in the external/vcpkg directory. That would require committing to the
  # vcpkg submodule. Instead we keep the data in a separate directory and copy it
  # over after vcpkg submodule is initialized.
  custom_data_root_path = os.path.join(os.getcwd(), 'external', 'vcpkg_custom_data')
  destination_dirs_map = {
    'triplets': os.path.join(get_vcpkg_root_path(), 'triplets'),
    'toolchains': os.path.join(get_vcpkg_root_path(), 'scripts', 'buildsystems')
  }
  for custom_data_subdir in destination_dirs_map:
    custom_data_subdir_abspath = os.path.join(custom_data_root_path, custom_data_subdir)
    destination_dir = destination_dirs_map[custom_data_subdir]
    for custom_file in os.listdir(custom_data_subdir_abspath):
      abspath = os.path.join(custom_data_subdir_abspath, custom_file)
      shutil.copy(abspath, destination_dir)


def get_vcpkg_triplet(arch, msvc_runtime_library='static'):
  """ Get vcpkg target triplet (platform definition).

  Args:
    arch (str): Architecture (eg: 'x86', 'x64', 'arm64').
    msvc_runtime_library (str): Runtime library for MSVC (eg: 'static', 'dynamic').

  Raises:
    ValueError: If current OS is not win,mac or linux.

  Returns:
    (str): Triplet name.
       Eg: "x64-windows-static".
  """
  triplet_name = [arch]
  if is_windows_os():
    triplet_name.append('windows')
    triplet_name.append('static')
    if msvc_runtime_library == 'dynamic':
      triplet_name.append('md')
  elif is_mac_os():
    triplet_name.append('osx')
  elif is_linux_os():
    triplet_name.append('linux')

  triplet_name = '-'.join(triplet_name)
  print("Using vcpkg triplet: {0}".format(triplet_name))
  return triplet_name


def get_vcpkg_root_path():
  """Get absolute path to vcpkg root directory in repo."""
  return os.path.join(os.getcwd(), 'external', 'vcpkg')


def get_vcpkg_executable_file_path():
  """Get absolute path to vcpkg executable."""
  vcpkg_root_dir = get_vcpkg_root_path()
  if is_windows_os():
    vcpkg_executable_file_path = os.path.join(vcpkg_root_dir, 'vcpkg.exe')
  elif is_linux_os() or is_mac_os():
    vcpkg_executable_file_path = os.path.join(vcpkg_root_dir, 'vcpkg')
  return vcpkg_executable_file_path


def get_vcpkg_installation_script_path():
  """Get absolute path to the script used to build and install vcpkg."""
  vcpkg_root_dir = get_vcpkg_root_path()
  if is_windows_os():
    script_absolute_path = os.path.join(vcpkg_root_dir, 'bootstrap-vcpkg.bat')
  elif is_linux_os() or is_mac_os():
    script_absolute_path = os.path.join(vcpkg_root_dir, 'bootstrap-vcpkg.sh')

  return script_absolute_path


def verify_vcpkg_build(vcpkg_triplet, attempt_auto_fix=False):
  """Check if vcpkg installation finished successfully.

  Args:
    vcpkg_triplet (str): Triplet name for vcpkg. Eg: 'x64-linux'
    attempt_auto_fix (bool): If installation failed, try fixing some errors.

  Returns:
    (bool) True if everything looks good
           False if installation failed but auto fix was attempted.
                 Caller should retry installation in this case.
  Raises:
    (ValueError) Installation failed and auto fix was not attempted
  """
  # At the very least, we should have an "installed" directory under vcpkg triplet.
  vcpkg_root_dir_path = get_vcpkg_root_path()
  installed_triplets_dir_path = os.path.join(vcpkg_root_dir_path, 'installed', vcpkg_triplet)
  if not os.path.exists(installed_triplets_dir_path):
    if is_windows_os() and attempt_auto_fix:
      # On some Windows machines with NFS drives, we have seen errors
      # installing vcpkg due to permission issues while renaming temp directories.
      # Manually renaming and re-running script makes it go through.
      tools_dir_path = os.path.join(vcpkg_root_dir_path, 'downloads', 'tools')
      for name in os.listdir(tools_dir_path):
        # In the specific windows error that we noticed, the error occurs while
        # trying to rename intermediate directories for donwloaded tools
        # like "powershell.partial.<pid>" to "powershell". Renaming via python
        # also runs into the same error. Workaround is to copy instead of rename.
        if '.partial.' in name and os.path.isdir(os.path.join(tools_dir_path, name)):
          expected_name = name.split('.partial.')[0]
          shutil.copytree(os.path.join(tools_dir_path, name),
                          os.path.join(tools_dir_path, expected_name))
      return False

    raise ValueError("Could not find directory containing installed packages by vcpkg: {0}\n"
                     "Please check if there were errors during "
                     "vcpkg installation.".format(installed_triplets_dir_path))
  return True


def clean_vcpkg_temp_data():
  """Delete files/directories that vcpkg uses during its build"""
  # Clear temporary directories and files created by vcpkg buildtrees
  # could be several GBs and cause github runners to run out of space
  directories_to_remove = ['buildtrees', 'downloads', 'packages']
  vcpkg_root_dir_path = get_vcpkg_root_path()
  for directory_to_remove in directories_to_remove:
    abspath = os.path.join(vcpkg_root_dir_path, directory_to_remove)
    delete_directory(abspath)


def install_x86_support_libraries(gha_build=False):
  """Install support libraries needed to build x86 on x86_64 hosts.

  Args:
    gha_build: Pass in True if running on a GitHub runner; this will activate
               workarounds that might be undesirable on a personal system (e.g.
               downgrading Ubuntu packages).
  """
  if is_linux_os():
    packages = ['gcc-multilib', 'g++-multilib', 'libglib2.0-dev:i386',
                'libsecret-1-dev:i386', 'libpthread-stubs0-dev:i386',
                'libssl-dev:i386']
    if gha_build:
      # Workaround for GitHub runners, which have an incompatibility between the
      # 64-bit and 32-bit versions of the Ubuntu package libpcre2-8-0. Downgrade
      # the installed 64-bit version of the library to get around this issue.
      # This will presumably be fixed in a future Ubuntu update. (If you remove
      # it, remove the workaround further down this function as well.)
      packages = ['--allow-downgrades'] + packages + ['libpcre2-8-0=10.34-7']

    # First check if these packages exist on the machine already
    with open(os.devnull, "w") as devnull:
      process = subprocess.run(["dpkg", "-s"] + packages, stdout=devnull, stderr=subprocess.STDOUT)

    if process.returncode != 0:
      # This implies not all of the required packages are already installed on user's machine
      # Install them.
      run_command(['dpkg', '--add-architecture', 'i386'], as_root=True, check=True)
      run_command(['apt', 'update'], as_root=True, check=True)
      run_command(['apt', 'install', '-V', '-y'] + packages, as_root=True, check=True)

    if gha_build:
      # One more workaround: downgrading libpcre2-8-0 above may have uninstalled
      # libsecret, which is required for the Linux build. Force it to be
      # reinstalled, but do it as a separate command to ensure that held
      # packages aren't modified. (Once the workaround above is removed, this can
      # be removed as well.)
      # Note: "-f" = "fix" - let apt do what it needs to do to fix dependencies.
      run_command(['apt', 'install', '-f', '-V', '-y', 'libsecret-1-dev'],
<<<<<<< HEAD
                        as_root=True, check=True)
=======
                  as_root=True, check=True)
>>>>>>> 792395e7
<|MERGE_RESOLUTION|>--- conflicted
+++ resolved
@@ -259,8 +259,4 @@
       # be removed as well.)
       # Note: "-f" = "fix" - let apt do what it needs to do to fix dependencies.
       run_command(['apt', 'install', '-f', '-V', '-y', 'libsecret-1-dev'],
-<<<<<<< HEAD
-                        as_root=True, check=True)
-=======
                   as_root=True, check=True)
->>>>>>> 792395e7
