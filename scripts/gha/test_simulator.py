--- conflicted
+++ resolved
@@ -117,11 +117,7 @@
     "tvos_name", "Apple TV",
     "See module docstring for details on how to set and get this name.")
 flags.DEFINE_string(
-<<<<<<< HEAD
-    "tvos_version", "14.5",
-=======
     "tvos_version", "14.0",
->>>>>>> b0bc0102
     "See module docstring for details on how to set and get this version.")
 flags.DEFINE_string(
     "android_device", None,
@@ -232,11 +228,7 @@
       device_name = FLAGS.tvos_name
       device_os = FLAGS.tvos_version
 
-<<<<<<< HEAD
-    device_id = _create_and_boot_simulator(device_name, device_os)
-=======
     device_id = _create_and_boot_simulator("tvOS", device_name, device_os)
->>>>>>> b0bc0102
     if not device_id:
       logging.error("simulator created fail")
       return 21
@@ -351,29 +343,6 @@
   for file_dir, _, file_names in os.walk(output_path):
     for file_name in file_names:
       if file_name.endswith(".xctestrun") and "appletvsimulator" in file_name: 
-        return os.path.join(file_dir, file_name)
-
-
-def _build_tvos_gameloop(gameloop_project, device_name, device_os):
-  """Build gameloop UI Test app. 
-
-  This gameloop app can run integration_test app automatically.
-  """
-  project_path = os.path.join(gameloop_project, "gameloop.xcodeproj")
-  output_path = os.path.join(gameloop_project, "Build")
-
-  """Build the gameloop app for test."""
-  args = ["xcodebuild", "-project", project_path,
-    "-scheme", "gameloop_tvos",
-    "build-for-testing", 
-    "-destination", "platform=tvOS Simulator,name=%s,OS=%s" % (device_name, device_os), 
-    "SYMROOT=%s" % output_path]
-  logging.info("Building game-loop test: %s", " ".join(args))
-  subprocess.run(args=args, check=True)
-  
-  for file_dir, _, file_names in os.walk(output_path):
-    for file_name in file_names:
-      if file_name.endswith(".xctestrun"): 
         return os.path.join(file_dir, file_name)
 
 
