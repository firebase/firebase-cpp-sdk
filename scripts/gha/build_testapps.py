--- conflicted
+++ resolved
@@ -181,7 +181,6 @@
   sdk_dir = _fix_path(FLAGS.sdk_dir)
   output_dir = _fix_path(FLAGS.output_directory)
   root_dir = _fix_path(FLAGS.root_dir)
-  provisions_dir = _fix_path(FLAGS.provisions_dir)
 
   update_pod_repo = FLAGS.update_pod_repo
   if FLAGS.add_timestamp:
@@ -191,23 +190,18 @@
 
   config = config_reader.read_config()
 
-  ios_framework_dir = os.path.join(os.path.expanduser(FLAGS.sdk_dir), "frameworks")
+  ios_framework_dir = os.path.join(sdk_dir, "frameworks")
   ios_framework_exist = os.path.isdir(ios_framework_dir)
   if not ios_framework_exist and _IOS in platforms:
-    _generate_makefiles_from_repo(FLAGS.sdk_dir)
+    _generate_makefiles_from_repo(sdk_dir)
 
   if update_pod_repo and _IOS in platforms:
     _run(["pod", "repo", "update"])
 
   cmake_flags = _get_desktop_compiler_flags(FLAGS.compiler, config.compilers)
-<<<<<<< HEAD
   if _DESKTOP in platforms and FLAGS.use_vcpkg:
     _run(["git", "submodule", "update", "--init"])
-    vcpkg = Vcpkg.generate(os.path.join(FLAGS.sdk_dir, config.vcpkg_dir))
-=======
-  if FLAGS.use_vcpkg:
     vcpkg = Vcpkg.generate(os.path.join(sdk_dir, config.vcpkg_dir))
->>>>>>> e2c94f80
     vcpkg.install_and_run()
     cmake_flags.extend(vcpkg.cmake_flags)
 
@@ -218,20 +212,11 @@
         testapp=testapp,
         platforms=platforms,
         api_config=config.get_api(testapp),
-<<<<<<< HEAD
-        output_dir=os.path.expanduser(FLAGS.output_directory),
-        sdk_dir=os.path.expanduser(FLAGS.sdk_dir),
+        output_dir=output_dir,
+        sdk_dir=sdk_dir,
         ios_framework_exist=ios_framework_exist,
         timestamp=timestamp,
-        root_dir=os.path.expanduser(FLAGS.root_dir),
-=======
-        output_dir=output_dir,
-        sdk_dir=sdk_dir,
-        timestamp=timestamp,
-        builder_dir=pathlib.Path(__file__).parent.absolute(),
         root_dir=root_dir,
-        provisions_dir=provisions_dir,
->>>>>>> e2c94f80
         ios_sdk=FLAGS.ios_sdk,
         cmake_flags=cmake_flags,
         execute_desktop_testapp=FLAGS.execute_desktop_testapp)
@@ -415,7 +400,6 @@
 
 # build required ios frameworks based on makefiles
 def _build_ios_framework_from_repo(sdk_dir, api_config):
-  sdk_dir = os.path.expanduser(sdk_dir)
   ios_framework_builder = os.path.join(
     sdk_dir, "build_scripts", "ios", "build.sh")
   
