# Copyright 2020 Google LLC
#
# Licensed under the Apache License, Version 2.0 (the "License");
# you may not use this file except in compliance with the License.
# You may obtain a copy of the License at
#
#     http://www.apache.org/licenses/LICENSE-2.0
#
# Unless required by applicable law or agreed to in writing, software
# distributed under the License is distributed on an "AS IS" BASIS,
# WITHOUT WARRANTIES OR CONDITIONS OF ANY KIND, either express or implied.
# See the License for the specific language governing permissions and
# limitations under the License.

"""Script for restoring secrets into the integration test projects.

Usage:

python restore_secrets.py --passphrase [--repo_dir <path_to_repo>]
python restore_secrets.py --passphrase_file [--repo_dir <path_to_repo>]

--passphrase: Passphrase to decrypt the files. This option is insecure on a
    multi-user machine; use the --passphrase_file option instead.
--passphrase_file: Specify a file to read the passphrase from (only reads the
    first line). Use "-" (without quotes) for stdin.
--repo_dir: Path to C++ SDK Github repository. Defaults to current directory.
--apis: Specify a list of particular product APIs and retrieve only their
    secrets.

This script will perform the following:

- Google Service files (plist and json) will be restored into the
  integration_test directories.
- The server key will be patched into the Messaging project.
- The uri prefix will be patched into the Dynamic Links project.
- The reverse id will be patched into all Info.plist files, using the value from
  the decrypted Google Service plist files as the source of truth.

"""

import os
import plistlib
import subprocess

from absl import app
from absl import flags


FLAGS = flags.FLAGS

flags.DEFINE_string("repo_dir", os.getcwd(), "Path to C++ SDK Github repo.")
flags.DEFINE_string("passphrase", None, "The passphrase itself.")
flags.DEFINE_string("passphrase_file", None,
                    "Path to file with passphrase. Use \"-\" (without quotes) for stdin.")
<<<<<<< HEAD
flags.DEFINE_string("artifact", None, "Artifact Path, google-services.json will be placed here.")
=======
flags.DEFINE_string("artifact", None, "Artifact Path, google-services.json will be placed here.")    
flags.DEFINE_list("apis",[], "Optional comma-separated list of APIs for which to retreive "
                   " secrets. All secrets will be fetched if this is flag is not defined.")
>>>>>>> 158465f9


def main(argv):
  if len(argv) > 1:
    raise app.UsageError("Too many command-line arguments.")

  repo_dir = FLAGS.repo_dir
  # The passphrase is sensitive, do not log.
  if FLAGS.passphrase:
    passphrase = FLAGS.passphrase
  elif FLAGS.passphrase_file == "-":
    passphrase = input()
  elif FLAGS.passphrase_file:
    with open(FLAGS.passphrase_file, "r") as f:
      passphrase = f.readline().strip()
  else:
    raise ValueError("Must supply passphrase or passphrase_file arg.")

  if FLAGS.apis:
    print("Retrieving secrets for product APIs: ", FLAGS.apis)

  secrets_dir = os.path.join(repo_dir, "scripts", "gha-encrypted")
  encrypted_files = _find_encrypted_files(secrets_dir)
  print("Found these encrypted files:\n%s" % "\n".join(encrypted_files))

  for path in encrypted_files:
    if "google-services" in path or "GoogleService" in path:
      # We infer the destination from the file's directory, example:
      # /scripts/gha-encrypted/auth/google-services.json.gpg turns into
      # /<repo_dir>/auth/integration_test/google-services.json
      api = os.path.basename(os.path.dirname(path))
      if FLAGS.apis and api not in FLAGS.apis:
        print("Skipping secret found in product api", api)
        continue
      print("Encrypted Google Service file found: %s" % path)
      file_name = os.path.basename(path).replace(".gpg", "")
      dest_paths = [os.path.join(repo_dir, api, "integration_test", file_name)]
      if FLAGS.artifact:
        # /<repo_dir>/<artifact>/auth/google-services.json
        if "google-services" in path and os.path.isdir(os.path.join(repo_dir, FLAGS.artifact, api)):
          dest_paths = [os.path.join(repo_dir, FLAGS.artifact, api, file_name)]
        else:
          continue

      # Some apis like Firestore also have internal integration tests.
      if os.path.exists( os.path.join(repo_dir, api, "integration_test_internal")):
        dest_paths.append(os.path.join(repo_dir, api,
                                       "integration_test_internal", file_name))
      decrypted_text = _decrypt(path, passphrase)
      for dest_path in dest_paths:
        with open(dest_path, "w") as f:
          f.write(decrypted_text)
        print("Copied decrypted google service file to %s" % dest_path)
        # We use a Google Service file as the source of truth for the reverse id
        # that needs to be patched into the Info.plist files.
        if dest_path.endswith(".plist"):
          _patch_reverse_id(dest_path)
          _patch_bundle_id(dest_path)

  if FLAGS.artifact:
    return

  if not FLAGS.apis or "dynamic_links" in FLAGS.apis:
    print("Attempting to patch Dynamic Links uri prefix.")
    uri_path = os.path.join(secrets_dir, "dynamic_links", "uri_prefix.txt.gpg")
    uri_prefix = _decrypt(uri_path, passphrase)
    dlinks_project = os.path.join(repo_dir, "dynamic_links", "integration_test")
    _patch_main_src(dlinks_project, "REPLACE_WITH_YOUR_URI_PREFIX", uri_prefix)

  if not FLAGS.apis or "messaging" in FLAGS.apis:
    print("Attempting to patch Messaging server key.")
    server_key_path = os.path.join(secrets_dir, "messaging", "server_key.txt.gpg")
    server_key = _decrypt(server_key_path, passphrase)
    messaging_project = os.path.join(repo_dir, "messaging", "integration_test")
    _patch_main_src(messaging_project, "REPLACE_WITH_YOUR_SERVER_KEY", server_key)

  print("Attempting to decrypt GCS service account key file.")
  decrypted_key_file = os.path.join(secrets_dir, "gcs_key_file.json")
  encrypted_key_file = decrypted_key_file + ".gpg"
  decrypted_key_text = _decrypt(encrypted_key_file, passphrase)
  with open(decrypted_key_file, "w") as f:
    f.write(decrypted_key_text)
  print("Created decrypted key file at %s" % decrypted_key_file)


def _find_encrypted_files(directory_to_search):
  """Returns a list of full paths to all files encrypted with gpg."""
  encrypted_files = []
  for prefix, _, files in os.walk(directory_to_search):
    for relative_path in files:
      if relative_path.endswith(".gpg"):
        encrypted_files.append(os.path.join(prefix, relative_path))
  return encrypted_files


def _decrypt(encrypted_file, passphrase):
  """Returns the decrypted contents of the given .gpg file."""
  print("Decrypting %s" % encrypted_file)
  # Note: if setting check=True, be sure to catch the error and not rethrow it
  # or print a traceback, as the message will include the passphrase.
  result = subprocess.run(
      args=[
          "gpg",
          "--passphrase", passphrase,
          "--quiet",
          "--batch",
          "--yes",
          "--decrypt",
          encrypted_file],
      check=False,
      text=True,
      capture_output=True)
  if result.returncode:
    # Remove any instances of the passphrase from error before logging it.
    raise RuntimeError(result.stderr.replace(passphrase, "****"))
  print("Decryption successful")
  # rstrip to eliminate a linebreak that GPG may introduce.
  return result.stdout.rstrip()


def _patch_reverse_id(service_plist_path):
  """Patches the Info.plist file with the reverse id from the Service plist."""
  print("Attempting to patch reverse id in Info.plist")
  with open(service_plist_path, "rb") as f:
    service_plist = plistlib.load(f)
  _patch_file(
      path=os.path.join(os.path.dirname(service_plist_path), "Info.plist"),
      placeholder="REPLACE_WITH_REVERSED_CLIENT_ID",
      value=service_plist["REVERSED_CLIENT_ID"])


def _patch_bundle_id(service_plist_path):
  """Patches the Info.plist file with the bundle id from the Service plist."""
  print("Attempting to patch bundle id in Info.plist")
  with open(service_plist_path, "rb") as f:
    service_plist = plistlib.load(f)
  _patch_file(
      path=os.path.join(os.path.dirname(service_plist_path), "Info.plist"),
      placeholder="$(PRODUCT_BUNDLE_IDENTIFIER)",
      value=service_plist["BUNDLE_ID"])


def _patch_main_src(project_dir, placeholder, value):
  """Patches the integration_test.cc file in the integration test project."""
  path = os.path.join(project_dir, "src", "integration_test.cc")
  _patch_file(path, placeholder, value)


def _patch_file(path, placeholder, value):
  """Patches instances of the placeholder with the given value."""
  # Note: value may be sensitive, so do not log.
  with open(path, "r") as f_read:
    text = f_read.read()
  # Count number of times placeholder appears for debugging purposes.
  replacements = text.count(placeholder)
  patched_text = text.replace(placeholder, value)
  with open(path, "w") as f_write:
    f_write.write(patched_text)
  print("Patched %d instances of %s in %s" % (replacements, placeholder, path))


if __name__ == "__main__":
  app.run(main)<|MERGE_RESOLUTION|>--- conflicted
+++ resolved
@@ -52,13 +52,9 @@
 flags.DEFINE_string("passphrase", None, "The passphrase itself.")
 flags.DEFINE_string("passphrase_file", None,
                     "Path to file with passphrase. Use \"-\" (without quotes) for stdin.")
-<<<<<<< HEAD
-flags.DEFINE_string("artifact", None, "Artifact Path, google-services.json will be placed here.")
-=======
 flags.DEFINE_string("artifact", None, "Artifact Path, google-services.json will be placed here.")    
 flags.DEFINE_list("apis",[], "Optional comma-separated list of APIs for which to retreive "
                    " secrets. All secrets will be fetched if this is flag is not defined.")
->>>>>>> 158465f9
 
 
 def main(argv):
