--- conflicted
+++ resolved
@@ -262,11 +262,8 @@
                       help='C++ ABI for Linux (legacy or c++11)')
   parser.add_argument('--build_dir', default='build', help='Output build directory')
   parser.add_argument('--build_tests', action='store_true', help='Build unit tests too')
-<<<<<<< HEAD
   parser.add_argument('--disable_parallel', action='store_true', help='Disable parallel builds')
-=======
   parser.add_argument('--verbose', action='store_true', help='Enable verbose CMake builds.')
->>>>>>> 80289952
   parser.add_argument('--vcpkg_step_only', action='store_true', help='Just install cpp packages using vcpkg and exit.')
   parser.add_argument('--config', default='Release', help='Release/Debug config')
   parser.add_argument('--target', nargs='+', help='A list of CMake build targets (eg: firebase_app firebase_auth)')
