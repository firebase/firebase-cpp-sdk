// Copyright 2016 Google LLC
//
// Licensed under the Apache License, Version 2.0 (the "License");
// you may not use this file except in compliance with the License.
// You may obtain a copy of the License at
//
//      http://www.apache.org/licenses/LICENSE-2.0
//
// Unless required by applicable law or agreed to in writing, software
// distributed under the License is distributed on an "AS IS" BASIS,
// WITHOUT WARRANTIES OR CONDITIONS OF ANY KIND, either express or implied.
// See the License for the specific language governing permissions and
// limitations under the License.

package com.google.firebase.messaging;

import android.content.Context;
import android.content.Intent;
<<<<<<< HEAD
=======
import android.os.Bundle;
>>>>>>> a7e77482
import androidx.core.app.JobIntentService;
import com.google.firebase.messaging.cpp.DebugLogging;
import com.google.firebase.messaging.cpp.MessageWriter;


/**
 * Listens for Message intents from the application and sends them to the C++ app via the
 * ListenerService.
 */
public class MessageForwardingService extends JobIntentService {
  private static final String TAG = "FIREBASE_MSG_FWDR";
  public static final String ACTION_REMOTE_INTENT = "com.google.android.c2dm.intent.RECEIVE";

<<<<<<< HEAD
=======
  /**
  * Convenience wrapper over enqueueWork to either directly start the service (when running on
  * pre-O platforms) or enqueue work for it as a job (when running on Android O and later).
  */
  public static void enqueueWork(Context context, Intent intent) {
    enqueueWork(context, MessageForwardingService.class, JobIds.MESSAGE_FORWARDING_SERVICE, intent);
  }

>>>>>>> a7e77482
  // Handle message intents sent from the ListenerService.
  @Override
  protected void onHandleWork(Intent intent) {
    handleIntent(this, intent, MessageWriter.defaultInstance());
  }

  // TODO(b/79994182): see go/objecttostring-lsc
  @SuppressWarnings("ObjectToString")
  static void handleIntent(Context context, Intent intent, MessageWriter messageWriter) {
    DebugLogging.log(
        TAG,
        "onHandleIntent "
            + (intent == null
                ? "null intent"
                : (intent.getAction() == null ? "(null)" : intent.getAction())));
    if (intent != null
        && intent.getAction() != null
        && intent.getAction().equals(ACTION_REMOTE_INTENT)) {
      Bundle extras = intent.getExtras();
      DebugLogging.log(TAG, "extras: " + (extras == null ? "(null)" : extras.toString()));
      if (extras != null) {
        RemoteMessage message = new RemoteMessage(extras);
        // TODO(b/79994182): RemoteMessage does not implement toString() in message
        DebugLogging.log(TAG, "message: " + message.toString());
        // If we don't have a sender, this intent was not a message and should not be handled.
        if (message.getFrom() != null && message.getMessageId() != null) {
          messageWriter.writeMessage(context, message, true, intent.getData());
        }
      }
    }
  }
}<|MERGE_RESOLUTION|>--- conflicted
+++ resolved
@@ -16,10 +16,7 @@
 
 import android.content.Context;
 import android.content.Intent;
-<<<<<<< HEAD
-=======
 import android.os.Bundle;
->>>>>>> a7e77482
 import androidx.core.app.JobIntentService;
 import com.google.firebase.messaging.cpp.DebugLogging;
 import com.google.firebase.messaging.cpp.MessageWriter;
@@ -33,8 +30,6 @@
   private static final String TAG = "FIREBASE_MSG_FWDR";
   public static final String ACTION_REMOTE_INTENT = "com.google.android.c2dm.intent.RECEIVE";
 
-<<<<<<< HEAD
-=======
   /**
   * Convenience wrapper over enqueueWork to either directly start the service (when running on
   * pre-O platforms) or enqueue work for it as a job (when running on Android O and later).
@@ -43,7 +38,6 @@
     enqueueWork(context, MessageForwardingService.class, JobIds.MESSAGE_FORWARDING_SERVICE, intent);
   }
 
->>>>>>> a7e77482
   // Handle message intents sent from the ListenerService.
   @Override
   protected void onHandleWork(Intent intent) {
