// Copyright 2016 Google LLC
//
// Licensed under the Apache License, Version 2.0 (the "License");
// you may not use this file except in compliance with the License.
// You may obtain a copy of the License at
//
//      http://www.apache.org/licenses/LICENSE-2.0
//
// Unless required by applicable law or agreed to in writing, software
// distributed under the License is distributed on an "AS IS" BASIS,
// WITHOUT WARRANTIES OR CONDITIONS OF ANY KIND, either express or implied.
// See the License for the specific language governing permissions and
// limitations under the License.

package com.google.firebase.messaging.cpp;

import android.content.Context;
import android.content.Intent;
<<<<<<< HEAD
import android.util.Log;
import androidx.annotation.NonNull;
import com.google.android.gms.tasks.OnCompleteListener;
import com.google.android.gms.tasks.Task;
import com.google.firebase.messaging.FirebaseMessaging;
=======
import androidx.core.app.JobIntentService;
import com.google.firebase.iid.FirebaseInstanceId;
>>>>>>> 3b8a19e7
import com.google.flatbuffers.FlatBufferBuilder;
import java.io.FileOutputStream;
import java.nio.ByteBuffer;
import java.nio.ByteOrder;
import java.nio.channels.FileLock;

/**
 * A class that manages Registration Token generation and passes the generated tokens to the native
 * OnTokenReceived function.
 */
public class RegistrationIntentService extends JobIntentService {
  private static final String TAG = "FirebaseRegService";

  // Fetch the latest registration token and notify the C++ layer.
  @Override
<<<<<<< HEAD
  protected void onHandleIntent(Intent intent) {
    Context context = this;
    FirebaseMessaging.getInstance().getToken()
      .addOnCompleteListener(new OnCompleteListener<String>() {
        @Override
        public void onComplete(@NonNull Task<String> task) {
          if (!task.isSuccessful()) {
            Log.w(TAG, "Fetching FCM registration token failed", task.getException());
            return;
          }

          // Get new FCM registration token
          String token = task.getResult();

          DebugLogging.log(TAG, String.format("onHandleIntent token=%s", token));
          if (token != null) {
            writeTokenToInternalStorage(context, token);
          }
        }
      });
=======
  protected void onHandleWork(Intent intent) {
    String token = FirebaseInstanceId.getInstance().getToken();
    DebugLogging.log(TAG, String.format("onHandleWork token=%s", token));
    if (token != null) {
      writeTokenToInternalStorage(this, token);
    }
>>>>>>> 3b8a19e7
  }

  /** Write token to internal storage so it can be accessed by the C++ layer. */
  public static void writeTokenToInternalStorage(Context context, String token) {
    byte[] buffer = generateTokenByteBuffer(token);
    ByteBuffer sizeBuffer = ByteBuffer.allocate(4);
    // Write out the buffer length into the first four bytes.
    sizeBuffer.order(ByteOrder.LITTLE_ENDIAN);
    sizeBuffer.putInt(buffer.length);
    FileLock lock = null;
    try {
      // Acquire lock. This prevents the C++ code from consuming and clearing the file while we
      // append to it.
      FileOutputStream lockFileStream = context.openFileOutput(MessageWriter.LOCK_FILE, 0);
      lock = lockFileStream.getChannel().lock();

      FileOutputStream outputStream =
          context.openFileOutput(MessageWriter.STORAGE_FILE, Context.MODE_APPEND);
      // We send both the buffer length and the buffer itself so that we can potentially process
      // more than one event in the case where they get queued up.
      outputStream.write(sizeBuffer.array());
      outputStream.write(buffer);
      outputStream.close();
    } catch (Exception e) {
      e.printStackTrace();
    } finally {
      // Release the lock.
      try {
        if (lock != null) {
          lock.release();
        }
      } catch (Exception e) {
        e.printStackTrace();
      }
    }
  }

  private static byte[] generateTokenByteBuffer(String token) {
    FlatBufferBuilder builder = new FlatBufferBuilder(0);

    int tokenOffset = builder.createString(token != null ? token : "");

    SerializedTokenReceived.startSerializedTokenReceived(builder);
    SerializedTokenReceived.addToken(builder, tokenOffset);
    int tokenReceivedOffset = SerializedTokenReceived.endSerializedTokenReceived(builder);

    SerializedEvent.startSerializedEvent(builder);
    SerializedEvent.addEventType(builder, SerializedEventUnion.SerializedTokenReceived);
    SerializedEvent.addEvent(builder, tokenReceivedOffset);
    builder.finish(SerializedEvent.endSerializedEvent(builder));

    return builder.sizedByteArray();
  }
}<|MERGE_RESOLUTION|>--- conflicted
+++ resolved
@@ -16,16 +16,12 @@
 
 import android.content.Context;
 import android.content.Intent;
-<<<<<<< HEAD
 import android.util.Log;
 import androidx.annotation.NonNull;
 import com.google.android.gms.tasks.OnCompleteListener;
 import com.google.android.gms.tasks.Task;
 import com.google.firebase.messaging.FirebaseMessaging;
-=======
 import androidx.core.app.JobIntentService;
-import com.google.firebase.iid.FirebaseInstanceId;
->>>>>>> 3b8a19e7
 import com.google.flatbuffers.FlatBufferBuilder;
 import java.io.FileOutputStream;
 import java.nio.ByteBuffer;
@@ -41,8 +37,7 @@
 
   // Fetch the latest registration token and notify the C++ layer.
   @Override
-<<<<<<< HEAD
-  protected void onHandleIntent(Intent intent) {
+  protected void onHandleWork(Intent intent) {
     Context context = this;
     FirebaseMessaging.getInstance().getToken()
       .addOnCompleteListener(new OnCompleteListener<String>() {
@@ -56,20 +51,12 @@
           // Get new FCM registration token
           String token = task.getResult();
 
-          DebugLogging.log(TAG, String.format("onHandleIntent token=%s", token));
+          DebugLogging.log(TAG, String.format("onHandleWork token=%s", token));
           if (token != null) {
             writeTokenToInternalStorage(context, token);
           }
         }
       });
-=======
-  protected void onHandleWork(Intent intent) {
-    String token = FirebaseInstanceId.getInstance().getToken();
-    DebugLogging.log(TAG, String.format("onHandleWork token=%s", token));
-    if (token != null) {
-      writeTokenToInternalStorage(this, token);
-    }
->>>>>>> 3b8a19e7
   }
 
   /** Write token to internal storage so it can be accessed by the C++ layer. */
