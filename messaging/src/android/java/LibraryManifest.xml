<?xml version="1.0" encoding="utf-8"?>
<manifest xmlns:android="http://schemas.android.com/apk/res/android"
    package="com.google.android.gms.messaging.cpp" >
    <uses-sdk android:minSdkVersion='26'/>
<<<<<<< HEAD
    <application> 
=======
    <application>
>>>>>>> b1ba676c
        <service
            android:name="MessageForwardingService"
            android:permission="android.permission.BIND_JOB_SERVICE"
            android:exported="true"/>
    </application>
</manifest><|MERGE_RESOLUTION|>--- conflicted
+++ resolved
@@ -2,11 +2,7 @@
 <manifest xmlns:android="http://schemas.android.com/apk/res/android"
     package="com.google.android.gms.messaging.cpp" >
     <uses-sdk android:minSdkVersion='26'/>
-<<<<<<< HEAD
-    <application> 
-=======
     <application>
->>>>>>> b1ba676c
         <service
             android:name="MessageForwardingService"
             android:permission="android.permission.BIND_JOB_SERVICE"
