--- conflicted
+++ resolved
@@ -541,21 +541,6 @@
 /// @return Result of the most recent call to RequestPermission().
 Future<void> RequestPermissionLastResult();
 
-<<<<<<< HEAD
-/// Send an upstream ("device to cloud") message. You can only use the upstream
-/// feature if your FCM implementation uses the XMPP-based Cloud Connection
-/// Server. The current limits for max storage time and number of outstanding
-/// messages per application are documented in the [FCM Developers Guide].
-///
-/// [FCM Developers Guide]: https://firebase.google.com/docs/cloud-messaging/
-///
-/// @param[in] message The message to send upstream.
-///
-/// @deprecated Send() is deprecated and will be removed in a future release.
-FIREBASE_DEPRECATED void Send(const Message& message);
-
-=======
->>>>>>> b1ba676c
 /// @brief Subscribe to receive all messages to the specified topic.
 ///
 /// Subscribes an app instance to a topic, enabling it to receive messages
