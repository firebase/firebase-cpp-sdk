// Copyright 2017 Google LLC
//
// Licensed under the Apache License, Version 2.0 (the "License");
// you may not use this file except in compliance with the License.
// You may obtain a copy of the License at
//
//      http://www.apache.org/licenses/LICENSE-2.0
//
// Unless required by applicable law or agreed to in writing, software
// distributed under the License is distributed on an "AS IS" BASIS,
// WITHOUT WARRANTIES OR CONDITIONS OF ANY KIND, either express or implied.
// See the License for the specific language governing permissions and
// limitations under the License.

#include "storage/src/desktop/storage_reference_desktop.h"

#include <chrono>  // NOLINT
#include <limits>
#include <memory>
#include <thread>  // NOLINT

#include "app/memory/unique_ptr.h"
#include "app/rest/request.h"
#include "app/rest/request_binary.h"
#include "app/rest/request_file.h"
#include "app/rest/transport_curl.h"
#include "app/rest/util.h"
#include "app/src/app_common.h"
#include "app/src/include/firebase/app.h"
#include "app/src/thread.h"
#include "storage/src/common/common_internal.h"
#include "storage/src/desktop/controller_desktop.h"
#include "storage/src/desktop/metadata_desktop.h"
#include "storage/src/desktop/storage_desktop.h"
#include "storage/src/include/firebase/storage.h"
#include "storage/src/include/firebase/storage/common.h"

namespace firebase {
namespace storage {
namespace internal {

/**
 * Represents a reference to a Google Cloud Storage object. Developers can
 * upload and download objects, get/set object metadata, and delete an object
 * at a specified path.
 * (see <a href="https://cloud.google.com/storage/">Google Cloud Storage</a>)
 */

StorageReferenceInternal::StorageReferenceInternal(
    const std::string& storageUri, StorageInternal* storage)
    : storage_(storage), storageUri_(storageUri) {
  storage_->future_manager().AllocFutureApi(this, kStorageReferenceFnCount);
}

StorageReferenceInternal::StorageReferenceInternal(
    const StoragePath& storageUri, StorageInternal* storage)
    : storage_(storage), storageUri_(storageUri) {
  storage_->future_manager().AllocFutureApi(this, kStorageReferenceFnCount);
}

StorageReferenceInternal::StorageReferenceInternal(
    const StorageReferenceInternal& other)
    : storage_(other.storage_), storageUri_(other.storageUri_) {
  storage_->future_manager().AllocFutureApi(this, kStorageReferenceFnCount);
}

StorageReferenceInternal::~StorageReferenceInternal() {
  storage_->future_manager().ReleaseFutureApi(this);
}

// Gets the storage to which we refer.
Storage* StorageReferenceInternal::storage() const {
  return Storage::GetInstance(storage_->app());
}

// Return the Google Cloud Storage bucket that holds this object.
std::string StorageReferenceInternal::bucket() const {
  return storageUri_.GetBucket();
}

// Return the full path of the object.
std::string StorageReferenceInternal::full_path() const {
  return "/" + storageUri_.GetPath().str();
}

// Gets a reference to a location relative to this one.
StorageReferenceInternal* StorageReferenceInternal::Child(
    const char* path) const {
  if (path == nullptr) return nullptr;
  return new StorageReferenceInternal(storageUri_.GetChild(path), storage_);
}

StorageReference StorageReferenceInternal::AsStorageReference() const {
  return StorageReference(new StorageReferenceInternal(*this));
}

// Handy utility function.  Takes ownership of request/response controllers
// passed in, and will delete them when the request is complete.
// (listener and controller_out are not deleted, since they are owned by the
// calling function, if they exist.)
void StorageReferenceInternal::RestCall(rest::Request* request,
                                        Notifier* request_notifier,
                                        BlockingResponse* response,
                                        FutureHandle handle, Listener* listener,
                                        Controller* controller_out) {
  RestOperation::Start(storage_, AsStorageReference(), request,
                       request_notifier, response, listener, handle,
                       controller_out);
}

const char kFileProtocol[] = "file://";
const int kFileProtocolLength = 7;

// Remove the "file://" header from any file paths we are given.  (Desktop
// targets don't need them when opening files through stdio.)
std::string StripProtocol(std::string s) {
  if (s.compare(0, kFileProtocolLength, kFileProtocol) == 0) {
    return s.substr(kFileProtocolLength);
  }
  return s;
}

// Data structure used by SetupMetadataChain.  (See below.)  Basically all the
// data that needs to be preserved throughout the chain of OnCompletion calls.
// Is deleted by the final call.
struct MetadataChainData {
  MetadataChainData(SafeFutureHandle<Metadata> handle_,
                    const Metadata* metadata_,
                    const StorageReference& storage_ref_,
                    ReferenceCountedFutureImpl* original_future_)
      : handle(handle_),
        storage_ref(storage_ref_),
        original_future(original_future_) {
    if (metadata_) metadata = *metadata_;
    MetadataSetDefaults(&metadata);
  }
  // Reference to the future that is performing an operation before updating
  // metadata on the storage object.  We hold a reference to the future here
  // to stop the future API from being cleaned up by the future manager.
  Future<Metadata> inner_future;
  SafeFutureHandle<Metadata> handle;
  Metadata metadata;
  // A temporary, internal copy of the storage ref that started the chain.
  // Used to hide internal futures from the user.
  StorageReference storage_ref;
  // The future implementation of the original caller.  Needed to complete
  // the future returned to the user.
  ReferenceCountedFutureImpl* original_future;
};

// Convenience function for handling operations that need to update a file
// on storage, and then update the metadata as well, as part of the same
// operation.  Both PutFile and PutBytes have a version that needs this.
// Basically just chains futures together via OnCompletion callbacks, but
// has a few tricky bits, where it uses a copy of the original reference
// to hide the internal futures from the user, so the user can just deal with
// one external future.  (Which is completed by the OnCompletion chain when
// all of the operations have concluded.)
void StorageReferenceInternal::SetupMetadataChain(
    Future<Metadata> starting_future, MetadataChainData* data) {
  data->inner_future = starting_future;
  starting_future.OnCompletion(
      [](const Future<Metadata>& result, void* data) {
        MetadataChainData* on_completion_data =
            static_cast<MetadataChainData*>(data);

        if (result.error() != 0 ||
            !on_completion_data->storage_ref.is_valid()) {
          // The putfile failed.  Return with the error.
          on_completion_data->original_future->Complete(
              on_completion_data->handle, result.error(),
              result.error_message());
          delete on_completion_data;
        } else {
          // The putfile succeeded.  Now try setting the metadata of the object
          // we just created.
          Future<Metadata> metadata_future =
              on_completion_data->storage_ref.internal_->UpdateMetadata(
                  &on_completion_data->metadata);

          metadata_future.OnCompletion(
              [](const Future<Metadata>& result, void* data) {
                auto on_completion_data = static_cast<MetadataChainData*>(data);
                if (result.error() != 0) {
                  // Setting metadata failed.  Return the error.
                  on_completion_data->original_future->Complete(
                      on_completion_data->handle, result.error(),
                      result.error_message());
                } else {
                  // Metadata update succeedeed.  Return in triumph.
                  on_completion_data->original_future->CompleteWithResult(
                      on_completion_data->handle, kErrorNone,
                      *(result.result()));
                }
                delete on_completion_data;
              },
              data);
        }
      },
      data);
}

// Deletes the object at the current path.
Future<void> StorageReferenceInternal::Delete() {
  auto* future_api = future();
  auto handle = future_api->SafeAlloc<void>(kStorageReferenceFnDelete);

  auto send_request_funct{[&]() -> BlockingResponse* {
    auto* future_api = future();
    auto handle =
        future_api->SafeAlloc<void>(kStorageReferenceFnDeleteInternal);
    EmptyResponse* response = new EmptyResponse(handle, future_api);

    storage::internal::Request* request = new storage::internal::Request();
    PrepareRequest(request, storageUri_.AsHttpUrl().c_str(), "DELETE");
    RestCall(request, request->notifier(), response, handle.get(), nullptr,
             nullptr);
    return response;
  }};
  SendRequestWithRetry(kStorageReferenceFnDeleteInternal, send_request_funct,
                       handle, storage_->max_operation_retry_time());
  return DeleteLastResult();
}

Future<void> StorageReferenceInternal::DeleteLastResult() {
  return static_cast<const Future<void>&>(
      future()->LastResult(kStorageReferenceFnDelete));
}

// Handy utility function, since REST calls have similar setup and teardown.
void StorageReferenceInternal::PrepareRequest(rest::Request* request,
                                              const char* url,
                                              const char* method,
                                              const char* content_type) {
  request->set_url(url);
  request->set_method(method);

  // Fetch auth token and apply it, if there is one:
  std::string token = storage_->GetAuthToken();
  if (token.length() > 0) {
    std::string auth_header = "Bearer " + token;
    request->add_header("Authorization", auth_header.c_str());
  }
  // if content_type was specified, add a header.
  if (content_type != nullptr && *content_type != '\0') {
    request->add_header("Content-Type", content_type);
  }
  // Unfortunately the storage backend rejects requests with the complete
  // user agent specified by the x-goog-api-client header so we only use
  // the X-Firebase-Storage-Version header to attribute the client.
  // b/74440917 tracks the issue.
  // Add the Firebase library version to the request.
  request->add_header("X-Firebase-Storage-Version",
                      storage_->user_agent().c_str());
}

// Asynchronously downloads the object from this StorageReference.
Future<size_t> StorageReferenceInternal::GetFile(const char* path,
                                                 Listener* listener,
                                                 Controller* controller_out) {
  auto handle = future()->SafeAlloc<size_t>(kStorageReferenceFnGetFile);
  std::string final_path = StripProtocol(path);
  auto send_request_funct{[&, final_path, listener,
                           controller_out]() -> BlockingResponse* {
    auto* future_api = future();
    auto handle =
        future_api->SafeAlloc<size_t>(kStorageReferenceFnGetFileInternal);
    storage::internal::Request* request = new storage::internal::Request();
    PrepareRequest(request, storageUri_.AsHttpUrl().c_str(), rest::util::kGet);
    GetFileResponse* response =
        new GetFileResponse(final_path.c_str(), handle, future_api);
    RestCall(request, request->notifier(), response, handle.get(), listener,
             controller_out);
    return response;
  }};
  SendRequestWithRetry(kStorageReferenceFnGetFileInternal, send_request_funct,
                       handle, storage_->max_download_retry_time());

  return GetFileLastResult();
}

Future<size_t> StorageReferenceInternal::GetFileLastResult() {
  return static_cast<const Future<size_t>&>(
      future()->LastResult(kStorageReferenceFnGetFile));
}

// Asynchronously downloads the object from this StorageReference.
Future<size_t> StorageReferenceInternal::GetBytes(void* buffer,
                                                  size_t buffer_size,
                                                  Listener* listener,
                                                  Controller* controller_out) {
  auto handle = future()->SafeAlloc<size_t>(kStorageReferenceFnGetBytes);
  auto send_request_funct{[&, buffer, buffer_size, listener,
                           controller_out]() -> BlockingResponse* {
    auto* future_api = future();
    auto handle =
        future_api->SafeAlloc<size_t>(kStorageReferenceFnGetBytesInternal);
    storage::internal::Request* request = new storage::internal::Request();
    PrepareRequest(request, storageUri_.AsHttpUrl().c_str(), rest::util::kGet);
    GetBytesResponse* response =
        new GetBytesResponse(buffer, buffer_size, handle, future_api);
    RestCall(request, request->notifier(), response, handle.get(), listener,
             controller_out);
    return response;
  }};
  SendRequestWithRetry(kStorageReferenceFnGetBytesInternal, send_request_funct,
                       handle, storage_->max_download_retry_time());
  return GetBytesLastResult();
}

// Sends a rest request, and creates a separate thread to retry failures.
template <typename FutureType>
void StorageReferenceInternal::SendRequestWithRetry(
    StorageReferenceFn internal_function_reference,
    SendRequestFunct send_request_funct,
    SafeFutureHandle<FutureType> final_handle, double max_retry_time_seconds) {
  BlockingResponse* first_response = send_request_funct();
  std::thread async_retry_thread(
      &StorageReferenceInternal::AsyncSendRequestWithRetry<FutureType>, this,
      internal_function_reference, send_request_funct, final_handle,
      first_response, max_retry_time_seconds);
  async_retry_thread.detach();
}

const int kInitialSleepTimeMillis = 1000;
const int kMaxSleepTimeMillis = 30000;

// In a separate thread, repeatedly send Rest requests until one succeeds or a
// maximum amount of time has passed.
template <typename FutureType>
void StorageReferenceInternal::AsyncSendRequestWithRetry(
    StorageReferenceFn internal_function_reference,
    SendRequestFunct send_request_funct,
    SafeFutureHandle<FutureType> final_handle, BlockingResponse* response,
    double max_retry_time_seconds) {
  auto* future_api = future();
  firebase::FutureBase internal_future;
  auto end_time = std::chrono::steady_clock::now() +
                  std::chrono::duration<double>(max_retry_time_seconds);
  auto current_sleep_time = std::chrono::milliseconds(kInitialSleepTimeMillis);
  auto max_sleep_time = std::chrono::milliseconds(kMaxSleepTimeMillis);
  while (true) {
    internal_future = future_api->LastResult(internal_function_reference);
    // Wait for completion, then check status and error.
    while (internal_future.status() == firebase::kFutureStatusPending) {
      std::this_thread::sleep_for(std::chrono::milliseconds(100));
    }
    // For any request that succeeds or fails in a non-retryable way, don't
    // bother retrying. Response can be null if the request failed to create.
    int httpStatus = response == nullptr ? 400 : response->status();
    if (internal_future.status() != firebase::kFutureStatusComplete ||
        !IsRetryableFailure(httpStatus)) {
      break;
    }
    // Interrupt the loop if the retry deadline has been reached
    auto current_time = std::chrono::steady_clock::now();
    if (current_time + current_sleep_time > end_time) {
      break;
    }
    // Sleep for an exponentially increasing duration, then retry the request.
    std::this_thread::sleep_for(current_sleep_time);
    current_sleep_time *= 2;
    if (current_sleep_time > max_sleep_time) {
      current_sleep_time = max_sleep_time;
    }
    response = send_request_funct();
  }
  // Copy from the internal future to the final future.
  Future<FutureType> typed_future =
      static_cast<const Future<FutureType>&>(internal_future);
  if (typed_future.result() != nullptr) {
    if constexpr (std::is_void<FutureType>::value) {
      future_api->Complete(final_handle, internal_future.error());
    } else {
      future_api->CompleteWithResult(final_handle, internal_future.error(),
                                     *(typed_future.result()));
    }
  } else {
    future_api->Complete(final_handle, internal_future.error(),
                         internal_future.error_message());
  }
}

// Can be set in tests to retry all types of errors.
bool g_retry_all_errors_for_testing = false;

// Returns whether or not an http status represents a failure that should be
// retried.
bool StorageReferenceInternal::IsRetryableFailure(int httpStatus) {
  return (httpStatus >= 500 && httpStatus < 600) || httpStatus == 429 ||
         httpStatus == 408 ||
         (g_retry_all_errors_for_testing &&
          (httpStatus < 200 || httpStatus > 299));
}

// Returns the result of the most recent call to GetBytes();
Future<size_t> StorageReferenceInternal::GetBytesLastResult() {
  return static_cast<const Future<size_t>&>(
      future()->LastResult(kStorageReferenceFnGetBytes));
}

// Asynchronously uploads data to the currently specified StorageReference,
// without additional metadata.
Future<Metadata> StorageReferenceInternal::PutBytes(
    const void* buffer, size_t buffer_size, Listener* listener,
    Controller* controller_out) {
  return PutBytes(buffer, buffer_size, nullptr, listener, controller_out);
}

Future<Metadata> StorageReferenceInternal::PutBytesInternal(
    const void* buffer, size_t buffer_size, Listener* listener,
    Controller* controller_out, const char* content_type) {
  auto* future_api = future();
  auto handle = future_api->SafeAlloc<Metadata>(kStorageReferenceFnPutBytes);
<<<<<<< HEAD
  auto send_request_funct{[&, buffer, buffer_size, listener,
=======

  std::string content_type_str = content_type ? content_type : "";
  auto send_request_funct{[&, content_type_str, buffer, buffer_size, listener,
>>>>>>> 1d1bba1d
                           controller_out]() -> BlockingResponse* {
    auto* future_api = future();
    auto handle =
        future_api->SafeAlloc<Metadata>(kStorageReferenceFnPutBytesInternal);

    storage::internal::RequestBinary* request =
        new storage::internal::RequestBinary(static_cast<const char*>(buffer),
                                             buffer_size);
<<<<<<< HEAD
    PrepareRequest(request, storageUri_.AsHttpUrl().c_str(), rest::util::kPost);
=======
    PrepareRequest(request, storageUri_.AsHttpUrl().c_str(), rest::util::kPost,
                   content_type_str.c_str());
>>>>>>> 1d1bba1d
    ReturnedMetadataResponse* response =
        new ReturnedMetadataResponse(handle, future_api, AsStorageReference());
    RestCall(request, request->notifier(), response, handle.get(), listener,
             controller_out);
    return response;
  }};
  SendRequestWithRetry(kStorageReferenceFnPutBytesInternal, send_request_funct,
                       handle, storage_->max_upload_retry_time());
  return PutBytesLastResult();
}

// Asynchronously uploads data to the currently specified StorageReference,
// with metadata included.
Future<Metadata> StorageReferenceInternal::PutBytes(
    const void* buffer, size_t buffer_size, const Metadata* metadata,
    Listener* listener, Controller* controller_out) {
  // This is the handle for the actual future returned to the user.
  auto* future_api = future();
  auto handle = future_api->SafeAlloc<Metadata>(kStorageReferenceFnPutBytes);
  MetadataChainData* data =
      new MetadataChainData(handle, metadata, AsStorageReference(), future_api);
  // This is the future to do the actual putfile.  Note that it is on a
  // different storage reference than the original, so the caller of this
  // function can't access it via PutFileLastResult.
  Future<Metadata> putbytes_internal =
      data->storage_ref.internal_->PutBytesInternal(
          buffer, buffer_size, listener, controller_out,
          metadata ? metadata->content_type() : nullptr);

  SetupMetadataChain(putbytes_internal, data);

  return PutBytesLastResult();
}

Future<Metadata> StorageReferenceInternal::PutBytesLastResult() {
  return static_cast<const Future<Metadata>&>(
      future()->LastResult(kStorageReferenceFnPutBytes));
}

// Asynchronously uploads data to the currently specified StorageReference,
// without additional metadata.
// Currently not terribly efficient about it.
// TODO(b/69434445): Make this more efficient. b/69434445
Future<Metadata> StorageReferenceInternal::PutFile(const char* path,
                                                   Listener* listener,
                                                   Controller* controller_out) {
  return PutFile(path, nullptr, listener, controller_out);
}

Future<Metadata> StorageReferenceInternal::PutFileInternal(
    const char* path, Listener* listener, Controller* controller_out,
    const char* content_type) {
  auto* future_api = future();
  auto handle = future_api->SafeAlloc<Metadata>(kStorageReferenceFnPutFile);

  std::string final_path = StripProtocol(path);
<<<<<<< HEAD
  auto send_request_funct{
      [&, final_path, listener, controller_out]() -> BlockingResponse* {
        auto* future_api = future();
        auto handle =
            future_api->SafeAlloc<Metadata>(kStorageReferenceFnPutFileInternal);

        // Open the file, calculate the length.
        storage::internal::RequestFile* request(
            new storage::internal::RequestFile(final_path.c_str(), 0));
        if (!request->IsFileOpen()) {
          delete request;
          future_api->Complete(handle, kErrorUnknown, "Could not read file.");
          return nullptr;
        } else {
          // Everything is good.  Fire off the request.
          ReturnedMetadataResponse* response = new ReturnedMetadataResponse(
              handle, future_api, AsStorageReference());

          PrepareRequest(request, storageUri_.AsHttpUrl().c_str(),
                         rest::util::kPost);
          RestCall(request, request->notifier(), response, handle.get(),
                   listener, controller_out);
          return response;
        }
      }};
=======
  std::string content_type_str = content_type ? content_type : "";
  auto send_request_funct{[&, final_path, content_type_str, listener,
                           controller_out]() -> BlockingResponse* {
    auto* future_api = future();
    auto handle =
        future_api->SafeAlloc<Metadata>(kStorageReferenceFnPutFileInternal);

    // Open the file, calculate the length.
    storage::internal::RequestFile* request(
        new storage::internal::RequestFile(final_path.c_str(), 0));
    if (!request->IsFileOpen()) {
      delete request;
      future_api->Complete(handle, kErrorUnknown, "Could not read file.");
      return nullptr;
    } else {
      // Everything is good.  Fire off the request.
      ReturnedMetadataResponse* response = new ReturnedMetadataResponse(
          handle, future_api, AsStorageReference());

      PrepareRequest(request, storageUri_.AsHttpUrl().c_str(),
                     rest::util::kPost, content_type_str.c_str());
      RestCall(request, request->notifier(), response, handle.get(), listener,
               controller_out);
      return response;
    }
  }};
>>>>>>> 1d1bba1d
  SendRequestWithRetry(kStorageReferenceFnPutFileInternal, send_request_funct,
                       handle, storage_->max_upload_retry_time());
  return PutFileLastResult();
}

// Asynchronously uploads data to the currently specified StorageReference,
// without additional metadata.
Future<Metadata> StorageReferenceInternal::PutFile(const char* path,
                                                   const Metadata* metadata,
                                                   Listener* listener,
                                                   Controller* controller_out) {
  // This is the handle for the actual future returned to the user.
  auto* future_api = future();
  auto handle = future_api->SafeAlloc<Metadata>(kStorageReferenceFnPutFile);
  MetadataChainData* data =
      new MetadataChainData(handle, metadata, AsStorageReference(), future_api);
  // This is the future to do the actual putfile.  Note that it is on a
  // different storage reference than the original, so the caller of this
  // function can't access it via PutFileLastResult.
  Future<Metadata> putfile_internal =
      data->storage_ref.internal_->PutFileInternal(
          path, listener, controller_out,
          metadata ? metadata->content_type() : nullptr);

  SetupMetadataChain(putfile_internal, data);

  return PutFileLastResult();
}

// Returns the result of the most recent call to PutFile();
Future<Metadata> StorageReferenceInternal::PutFileLastResult() {
  return static_cast<const Future<Metadata>&>(
      future()->LastResult(kStorageReferenceFnPutFile));
}

// Retrieves metadata associated with an object at this StorageReference.
Future<Metadata> StorageReferenceInternal::GetMetadata() {
  auto* future_api = future();
  auto handle = future_api->SafeAlloc<Metadata>(kStorageReferenceFnGetMetadata);

  auto send_request_funct{[&]() -> BlockingResponse* {
    auto* future_api = future();
    auto handle =
        future_api->SafeAlloc<Metadata>(kStorageReferenceFnGetMetadataInternal);
    ReturnedMetadataResponse* response =
        new ReturnedMetadataResponse(handle, future_api, AsStorageReference());

    storage::internal::Request* request = new storage::internal::Request();
    PrepareRequest(request, storageUri_.AsHttpMetadataUrl().c_str(),
                   rest::util::kGet);

    RestCall(request, request->notifier(), response, handle.get(), nullptr,
             nullptr);

    return response;
  }};
  SendRequestWithRetry(kStorageReferenceFnGetMetadataInternal,
                       send_request_funct, handle,
                       storage_->max_operation_retry_time());
  return GetMetadataLastResult();
}

// Returns the result of the most recent call to GetMetadata();
Future<Metadata> StorageReferenceInternal::GetMetadataLastResult() {
  return static_cast<const Future<Metadata>&>(
      future()->LastResult(kStorageReferenceFnGetMetadata));
}

// Updates the metadata associated with this StorageReference.
Future<Metadata> StorageReferenceInternal::UpdateMetadata(
    const Metadata* metadata) {
  auto* future_api = future();
  auto handle =
      future_api->SafeAlloc<Metadata>(kStorageReferenceFnUpdateMetadata);

  auto send_request_funct{[&, metadata]() -> BlockingResponse* {
    auto* future_api = future();
    auto handle = future_api->SafeAlloc<Metadata>(
        kStorageReferenceFnUpdateMetadataInternal);

    ReturnedMetadataResponse* response =
        new ReturnedMetadataResponse(handle, future_api, AsStorageReference());

    storage::internal::Request* request = new storage::internal::Request();
<<<<<<< HEAD
    PrepareRequest(request, storageUri_.AsHttpUrl().c_str(), "PATCH");

    std::string metadata_json = metadata->internal_->ExportAsJson();
    request->set_post_fields(metadata_json.c_str(), metadata_json.length());
    request->add_header("Content-Type", "application/json");
=======
    PrepareRequest(request, storageUri_.AsHttpUrl().c_str(), "PATCH",
                   "application/json");

    std::string metadata_json = metadata->internal_->ExportAsJson();
    request->set_post_fields(metadata_json.c_str(), metadata_json.length());
>>>>>>> 1d1bba1d

    RestCall(request, request->notifier(), response, handle.get(), nullptr,
             nullptr);
    return response;
  }};

  SendRequestWithRetry(kStorageReferenceFnUpdateMetadataInternal,
                       send_request_funct, handle,
                       storage_->max_operation_retry_time());
  return UpdateMetadataLastResult();
}

// Returns the result of the most recent call to UpdateMetadata();
Future<Metadata> StorageReferenceInternal::UpdateMetadataLastResult() {
  return static_cast<const Future<Metadata>&>(
      future()->LastResult(kStorageReferenceFnUpdateMetadata));
}

// Asynchronously retrieves a long lived download URL with a revokable token.
Future<std::string> StorageReferenceInternal::GetDownloadUrl() {
  // TODO(b/78908154): Re-implement this function without use of GetMetadata()
  Future<Metadata> metadata_future = GetMetadata();
  auto* future_api = future();
  auto handle =
      future_api->SafeAlloc<std::string>(kStorageReferenceFnGetDownloadUrl);

  struct GetUrlOnCompletionData {
    GetUrlOnCompletionData(ReferenceCountedFutureImpl* future_,
                           SafeFutureHandle<std::string> handle_)
        : future(future_), handle(handle_) {}
    ReferenceCountedFutureImpl* future;
    SafeFutureHandle<std::string> handle;
  };

  // Set the Metadata Callback.  The callback we return to the user is
  // separate from the metadata one, and we just mark the returned future
  // complete in the metadata onCompletion handler.
  metadata_future.OnCompletion(
      [](const Future<Metadata>& result, void* data) {
        auto on_completion_data = UniquePtr<GetUrlOnCompletionData>(
            static_cast<GetUrlOnCompletionData*>(data));
        if (result.error() != 0) {
          on_completion_data->future->Complete(on_completion_data->handle,
                                               result.error(),
                                               result.error_message());
        } else {
          // Use MetaDataInternal to retrieve download_url because we are
          // deprecating public API to get url from Metadata.
          // Note that GetMetadata() may not generate download_token soon,
          // which may break the expectation of this function.  More details
          // in b/78908154
          on_completion_data->future->CompleteWithResult(
              on_completion_data->handle, kErrorNone,
              std::string(result.result()->internal_->download_url()));
        }
      },
      new GetUrlOnCompletionData(future_api, handle));

  return GetDownloadUrlLastResult();
}

// Returns the result of the most recent call to GetDownloadUrl();
Future<std::string> StorageReferenceInternal::GetDownloadUrlLastResult() {
  return static_cast<const Future<std::string>&>(
      future()->LastResult(kStorageReferenceFnGetDownloadUrl));
}

// Returns the short name of this object.
std::string StorageReferenceInternal::name() {
  return storageUri_.GetPath().GetBaseName();
}

// Returns a new instance of StorageReference pointing to the parent location
// or null if this instance references the root location.
StorageReferenceInternal* StorageReferenceInternal::GetParent() {
  return new StorageReferenceInternal(storageUri_.GetParent(), storage_);
}

ReferenceCountedFutureImpl* StorageReferenceInternal::future() {
  return storage_->future_manager().GetFutureApi(this);
}

}  // namespace internal
}  // namespace storage
}  // namespace firebase<|MERGE_RESOLUTION|>--- conflicted
+++ resolved
@@ -412,13 +412,14 @@
     Controller* controller_out, const char* content_type) {
   auto* future_api = future();
   auto handle = future_api->SafeAlloc<Metadata>(kStorageReferenceFnPutBytes);
-<<<<<<< HEAD
   auto send_request_funct{[&, buffer, buffer_size, listener,
-=======
+                           controller_out]() -> BlockingResponse* {
+    auto* future_api = future();
+    auto handle =
+        future_api->SafeAlloc<Metadata>(kStorageReferenceFnPutBytesInternal);
 
   std::string content_type_str = content_type ? content_type : "";
   auto send_request_funct{[&, content_type_str, buffer, buffer_size, listener,
->>>>>>> 1d1bba1d
                            controller_out]() -> BlockingResponse* {
     auto* future_api = future();
     auto handle =
@@ -427,12 +428,8 @@
     storage::internal::RequestBinary* request =
         new storage::internal::RequestBinary(static_cast<const char*>(buffer),
                                              buffer_size);
-<<<<<<< HEAD
-    PrepareRequest(request, storageUri_.AsHttpUrl().c_str(), rest::util::kPost);
-=======
     PrepareRequest(request, storageUri_.AsHttpUrl().c_str(), rest::util::kPost,
                    content_type_str.c_str());
->>>>>>> 1d1bba1d
     ReturnedMetadataResponse* response =
         new ReturnedMetadataResponse(handle, future_api, AsStorageReference());
     RestCall(request, request->notifier(), response, handle.get(), listener,
@@ -489,33 +486,6 @@
   auto handle = future_api->SafeAlloc<Metadata>(kStorageReferenceFnPutFile);
 
   std::string final_path = StripProtocol(path);
-<<<<<<< HEAD
-  auto send_request_funct{
-      [&, final_path, listener, controller_out]() -> BlockingResponse* {
-        auto* future_api = future();
-        auto handle =
-            future_api->SafeAlloc<Metadata>(kStorageReferenceFnPutFileInternal);
-
-        // Open the file, calculate the length.
-        storage::internal::RequestFile* request(
-            new storage::internal::RequestFile(final_path.c_str(), 0));
-        if (!request->IsFileOpen()) {
-          delete request;
-          future_api->Complete(handle, kErrorUnknown, "Could not read file.");
-          return nullptr;
-        } else {
-          // Everything is good.  Fire off the request.
-          ReturnedMetadataResponse* response = new ReturnedMetadataResponse(
-              handle, future_api, AsStorageReference());
-
-          PrepareRequest(request, storageUri_.AsHttpUrl().c_str(),
-                         rest::util::kPost);
-          RestCall(request, request->notifier(), response, handle.get(),
-                   listener, controller_out);
-          return response;
-        }
-      }};
-=======
   std::string content_type_str = content_type ? content_type : "";
   auto send_request_funct{[&, final_path, content_type_str, listener,
                            controller_out]() -> BlockingResponse* {
@@ -542,7 +512,6 @@
       return response;
     }
   }};
->>>>>>> 1d1bba1d
   SendRequestWithRetry(kStorageReferenceFnPutFileInternal, send_request_funct,
                        handle, storage_->max_upload_retry_time());
   return PutFileLastResult();
@@ -627,19 +596,11 @@
         new ReturnedMetadataResponse(handle, future_api, AsStorageReference());
 
     storage::internal::Request* request = new storage::internal::Request();
-<<<<<<< HEAD
-    PrepareRequest(request, storageUri_.AsHttpUrl().c_str(), "PATCH");
+    PrepareRequest(request, storageUri_.AsHttpUrl().c_str(), "PATCH",
+                   "application/json");
 
     std::string metadata_json = metadata->internal_->ExportAsJson();
     request->set_post_fields(metadata_json.c_str(), metadata_json.length());
-    request->add_header("Content-Type", "application/json");
-=======
-    PrepareRequest(request, storageUri_.AsHttpUrl().c_str(), "PATCH",
-                   "application/json");
-
-    std::string metadata_json = metadata->internal_->ExportAsJson();
-    request->set_post_fields(metadata_json.c_str(), metadata_json.length());
->>>>>>> 1d1bba1d
 
     RestCall(request, request->notifier(), response, handle.get(), nullptr,
              nullptr);
