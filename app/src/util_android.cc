/*
 * Copyright 2016 Google LLC
 *
 * Licensed under the Apache License, Version 2.0 (the "License");
 * you may not use this file except in compliance with the License.
 * You may obtain a copy of the License at
 *
 *      http://www.apache.org/licenses/LICENSE-2.0
 *
 * Unless required by applicable law or agreed to in writing, software
 * distributed under the License is distributed on an "AS IS" BASIS,
 * WITHOUT WARRANTIES OR CONDITIONS OF ANY KIND, either express or implied.
 * See the License for the specific language governing permissions and
 * limitations under the License.
 */

#include "app/src/util_android.h"

#include <assert.h>
#include <jni.h>
#include <pthread.h>
#include <stdarg.h>
#include <stddef.h>
#include <stdio.h>
#include <string.h>

#include <algorithm>
#include <list>
#include <map>
#include <string>
#include <utility>
#include <vector>

#include "app/app_resources.h"
#include "app/src/app_common.h"
#include "app/src/embedded_file.h"
#include "app/src/include/firebase/internal/common.h"
#include "app/src/log.h"

namespace firebase {

// Log method in log_android.h.
extern "C" JNIEXPORT void JNICALL
Java_com_google_firebase_app_internal_cpp_Log_nativeLog(
    JNIEnv* env, jobject instance, jint priority, jstring tag, jstring msg);

namespace util {

// clang-format off
#define CLASS_LOADER_METHODS(X) \
  X(LoadClass, "loadClass", "(Ljava/lang/String;)Ljava/lang/Class;"), \
  X(FindLoadedClass, "findLoadedClass",                               \
    "(Ljava/lang/String;)Ljava/lang/Class;")
// clang-format on
METHOD_LOOKUP_DECLARATION(class_loader, CLASS_LOADER_METHODS)
METHOD_LOOKUP_DEFINITION(class_loader, "java/lang/ClassLoader",
                         CLASS_LOADER_METHODS)

// Used to setup the cache of Set class method IDs to reduce time spent looking
// up methods by string.
// clang-format off
#define JNI_RESULT_CALLBACK_METHODS(X) \
  X(Constructor, "<init>", "(Lcom/google/android/gms/tasks/Task;JJ)V"), \
  X(Cancel, "cancel", "()V")
// clang-format on
METHOD_LOOKUP_DECLARATION(jniresultcallback, JNI_RESULT_CALLBACK_METHODS)
METHOD_LOOKUP_DEFINITION(
    jniresultcallback, "com/google/firebase/app/internal/cpp/JniResultCallback",
    JNI_RESULT_CALLBACK_METHODS)

// clang-format off
#define CPP_THREAD_DISPATCHER_CONTEXT_METHODS(X) \
  X(Constructor, "<init>", "(JJJ)V"),                                          \
  X(Cancel, "cancel", "()V"),                                                  \
  X(ReleaseExecuteCancelLock, "releaseExecuteCancelLock", "()V"),              \
  X(AcquireExecuteCancelLock, "acquireExecuteCancelLock", "()Z")
// clang-format on
METHOD_LOOKUP_DECLARATION(cppthreaddispatchercontext,
                          CPP_THREAD_DISPATCHER_CONTEXT_METHODS)
METHOD_LOOKUP_DEFINITION(
    cppthreaddispatchercontext,
    "com/google/firebase/app/internal/cpp/CppThreadDispatcherContext",
    CPP_THREAD_DISPATCHER_CONTEXT_METHODS)

// clang-format off
#define CPP_THREAD_DISPATCHER_METHODS(X) \
  X(RunOnMainThread, "runOnMainThread", "(Landroid/app/Activity;"              \
    "Lcom/google/firebase/app/internal/cpp/CppThreadDispatcherContext;)V",     \
    kMethodTypeStatic),                                                        \
  X(RunOnBackgroundThread, "runOnBackgroundThread",                            \
    "(Lcom/google/firebase/app/internal/cpp/CppThreadDispatcherContext;)V",    \
    kMethodTypeStatic)
// clang-format on
METHOD_LOOKUP_DECLARATION(cppthreaddispatcher, CPP_THREAD_DISPATCHER_METHODS)
METHOD_LOOKUP_DEFINITION(
    cppthreaddispatcher,
    "com/google/firebase/app/internal/cpp/CppThreadDispatcher",
    CPP_THREAD_DISPATCHER_METHODS)

// clang-format off
#define LOG_METHODS(X)                                                         \
  X(Shutdown, "shutdown", "()V", util::kMethodTypeStatic)
// clang-format on
METHOD_LOOKUP_DECLARATION(log, LOG_METHODS)
METHOD_LOOKUP_DEFINITION(log, "com/google/firebase/app/internal/cpp/Log",
                         LOG_METHODS)

// Methods of the android.net.Uri.Builder class,
// used to create android.net.Uri objects.
// clang-format off
#define URI_BUILDER_METHODS(X)                                                 \
    X(Constructor, "<init>", "()V"),                                           \
    X(EncodedPath, "encodedPath",                                              \
      "(Ljava/lang/String;)Landroid/net/Uri$Builder;"),                        \
    X(Build, "build", "()Landroid/net/Uri;")
// clang-format on
METHOD_LOOKUP_DECLARATION(uribuilder, URI_BUILDER_METHODS)
METHOD_LOOKUP_DEFINITION(uribuilder, "android/net/Uri$Builder",
                         URI_BUILDER_METHODS)

// Methods of the java.net.URL class.
// clang-format off
#define URL_METHODS(X)                                                      \
    X(Constructor, "<init>", "(Ljava/lang/String;)V"),                      \
    X(ConstructorWithURL, "<init>", "(Ljava/net/URL;Ljava/lang/String;)V")
// clang-format on
METHOD_LOOKUP_DECLARATION(url, URL_METHODS)
METHOD_LOOKUP_DEFINITION(url, "java/net/URL", URL_METHODS)

// clang-format off
#define FILE_OUTPUT_STREAM_METHODS(X)                \
  X(ConstructorFile, "<init>", "(Ljava/io/File;)V"), \
  X(Write, "write", "([BII)V"),                      \
  X(Close, "close", "()V")
// clang-format on
METHOD_LOOKUP_DECLARATION(file_output_stream, FILE_OUTPUT_STREAM_METHODS)
METHOD_LOOKUP_DEFINITION(file_output_stream, "java/io/FileOutputStream",
                         FILE_OUTPUT_STREAM_METHODS)

// clang-format off
#define DEX_CLASS_LOADER_METHODS(X) \
  X(Constructor, "<init>", \
    "(Ljava/lang/String;Ljava/lang/String;" \
    "Ljava/lang/String;Ljava/lang/ClassLoader;)V"), \
  X(LoadClass, "loadClass", "(Ljava/lang/String;)Ljava/lang/Class;")
// clang-format on
METHOD_LOOKUP_DECLARATION(dex_class_loader, DEX_CLASS_LOADER_METHODS)
METHOD_LOOKUP_DEFINITION(dex_class_loader,
                         PROGUARD_KEEP_CLASS "dalvik/system/DexClassLoader",
                         DEX_CLASS_LOADER_METHODS)

#if defined(FIREBASE_ANDROID_FOR_DESKTOP)

// clang-format off
#define URL_CLASS_LOADER_METHODS(X) \
  X(Constructor, "<init>", "([Ljava/net/URL;Ljava/lang/ClassLoader;)V"), \
  X(LoadClass, "loadClass", "(Ljava/lang/String;)Ljava/lang/Class;")
// clang-format on
METHOD_LOOKUP_DECLARATION(url_class_loader, URL_CLASS_LOADER_METHODS)
METHOD_LOOKUP_DEFINITION(url_class_loader, "java/net/URLClassLoader",
                         URL_CLASS_LOADER_METHODS)

// clang-format off
#define JAVA_URI_METHODS(X) X(ToUrl, "toURL", "()Ljava/net/URL;")
// clang-format on
METHOD_LOOKUP_DECLARATION(java_uri, JAVA_URI_METHODS)
METHOD_LOOKUP_DEFINITION(java_uri, "java/net/URI", JAVA_URI_METHODS)

#endif  // defined(FIREBASE_ANDROID_FOR_DESKTOP)

// Used to call android.content.res.Resources methods.
// clang-format off
#define RESOURCES_METHODS(X)                                         \
  X(GetIdentifier, "getIdentifier",                                  \
    "(Ljava/lang/String;Ljava/lang/String;Ljava/lang/String;)I")
// clang-format on
METHOD_LOOKUP_DECLARATION(resources, RESOURCES_METHODS)
METHOD_LOOKUP_DEFINITION(resources, "android/content/res/Resources",
                         RESOURCES_METHODS)

METHOD_LOOKUP_DEFINITION(activity, "android/app/Activity", ACTIVITY_METHODS)
METHOD_LOOKUP_DEFINITION(array_list, "java/util/ArrayList", ARRAY_LIST_METHODS)
METHOD_LOOKUP_DEFINITION(asset_file_descriptor,
                         "android/content/res/AssetFileDescriptor",
                         ASSETFILEDESCRIPTOR_METHODS)
METHOD_LOOKUP_DEFINITION(boolean_class, "java/lang/Boolean", BOOLEAN_METHODS)
METHOD_LOOKUP_DEFINITION(bundle, "android/os/Bundle", BUNDLE_METHODS)
METHOD_LOOKUP_DEFINITION(byte_class, "java/lang/Byte", BYTE_METHODS)
METHOD_LOOKUP_DEFINITION(character_class, "java/lang/Character",
                         CHARACTER_METHODS);
METHOD_LOOKUP_DEFINITION(class_class, "java/lang/Class", CLASS_METHODS)
METHOD_LOOKUP_DEFINITION(content_resolver, "android/content/ContentResolver",
                         CONTENTRESOLVER_METHODS)
METHOD_LOOKUP_DEFINITION(context, "android/content/Context", CONTEXT_METHODS)
METHOD_LOOKUP_DEFINITION(cursor, "android/database/Cursor", CURSOR_METHODS)
METHOD_LOOKUP_DEFINITION(date, "java/util/Date", DATE_METHODS);
METHOD_LOOKUP_DEFINITION(double_class, "java/lang/Double", DOUBLE_METHODS)
METHOD_LOOKUP_DEFINITION(enum_class, "java/lang/Enum", ENUM_METHODS)
METHOD_LOOKUP_DEFINITION(file, "java/io/File", FILE_METHODS)
METHOD_LOOKUP_DEFINITION(float_class, "java/lang/Float", FLOAT_METHODS)
METHOD_LOOKUP_DEFINITION(hash_map, "java/util/HashMap", HASHMAP_METHODS)
METHOD_LOOKUP_DEFINITION(integer_class, "java/lang/Integer", INTEGER_METHODS)
METHOD_LOOKUP_DEFINITION(intent, "android/content/Intent", INTENT_METHODS)
METHOD_LOOKUP_DEFINITION(iterable, "java/lang/Iterable", ITERABLE_METHODS)
METHOD_LOOKUP_DEFINITION(iterator, "java/util/Iterator", ITERATOR_METHODS)
METHOD_LOOKUP_DEFINITION(list, "java/util/List", LIST_METHODS)
METHOD_LOOKUP_DEFINITION(long_class, "java/lang/Long", LONG_METHODS)
METHOD_LOOKUP_DEFINITION(map, "java/util/Map", MAP_METHODS)
METHOD_LOOKUP_DEFINITION(parcel_file_descriptor,
                         "android/os/ParcelFileDescriptor",
                         PARCELFILEDESCRIPTOR_METHODS)
METHOD_LOOKUP_DEFINITION(set, "java/util/Set", SET_METHODS)
METHOD_LOOKUP_DEFINITION(short_class, "java/lang/Short", SHORT_METHODS);
METHOD_LOOKUP_DEFINITION(string, "java/lang/String", STRING_METHODS)
METHOD_LOOKUP_DEFINITION(throwable, "java/lang/Throwable", THROWABLE_METHODS)
METHOD_LOOKUP_DEFINITION(uri, "android/net/Uri", URI_METHODS)
METHOD_LOOKUP_DEFINITION(object, "java/lang/Object", OBJECT_METHODS)

// Number of references to this module via InitializeActivityClasses() vs.
// TerminateActivityClasses(). Note that the first instance of Initialize()
// also calls InitializeActivityClasses().
static unsigned int g_initialized_activity_count = 0;
// Number of references to this module via Initialize() vs. Terminate().
static unsigned int g_initialized_count = 0;

// Data associated with each Java callback in flight.
struct CallbackData {
  // Global reference to the Java callback class that references this
  // struct.
  jobject callback_reference;
  // User specified data for the callback.
  void* data;
  // References CallbackData within the list.
  std::list<CallbackData>::iterator iterator;
  // Reference to the list containing this structure.
  std::list<CallbackData>* list;
  // Whether the callback is complete.
  bool complete;
};
// Tracks the set of global references to Java callback classes in flight.
// This makes it possible to to remove references to the C++ objects when
// util::Terminate() is called.
static std::map<const char*, std::list<CallbackData>>* g_task_callbacks;
// Mutex for g_task_callbacks.
static pthread_mutex_t g_task_callbacks_mutex;

// Global references to class loaders used to find classes and load embedded
// classes.
static std::vector<jobject>* g_class_loaders;

static bool g_jniresultcallback_loaded = false;

JNIEXPORT void JNICALL JniResultCallback_nativeOnResult(
    JNIEnv* env, jobject clazz, jobject result, jboolean success,
    jboolean cancelled, jstring status_message, jlong callback_fn_param,
    jlong callback_data);

static const JNINativeMethod kJniCallbackMethod = {
    "nativeOnResult", "(Ljava/lang/Object;ZZLjava/lang/String;JJ)V",
    reinterpret_cast<void*>(JniResultCallback_nativeOnResult)};

static const JNINativeMethod kNativeLogMethods[] = {
    {"nativeLog", "(ILjava/lang/String;Ljava/lang/String;)V",
     reinterpret_cast<void*>(
         firebase::Java_com_google_firebase_app_internal_cpp_Log_nativeLog)}};

static const char* kResourceTypeStrings[] = {
    RESOURCE_TYPES(RESOURCE_TYPE_STRING),
};

// LINT.IfChange
static const char kMissingJavaClassError[] =
    "Java class %s not found.  "
    "Please verify the AAR which contains the %s class is included "
    "in your app.";

static const char kMissingJavaMethodFieldError[] =
    "Unable to find %s.  "
    "Please verify the AAR which contains the %s class is included "
    "in your app.";
// LINT.ThenChange(//depot_firebase_cpp/app/client/unity/src/swig/app.SWIG)

// Create a global reference to the specified class loader add it to the
// list
// of class loaders and release the local reference.
static void AddClassLoader(JNIEnv* env, jobject class_loader_object) {
  assert(class_loader_object);
  assert(g_class_loaders);
  g_class_loaders->push_back(env->NewGlobalRef(class_loader_object));
  env->DeleteLocalRef(class_loader_object);
}

// Get the last class loader added to the g_class_loaders list.
static jobject GetParentLoader() {
  assert(g_class_loaders);
  return g_class_loaders->back();
}

// Try to find a class in the list of class loaders.
static jclass FindOrLoadClassFromLoaders(JNIEnv* env, const char* class_name) {
  assert(g_class_loaders);
  static const class_loader::Method kFindLoadClassMethods[] = {
      class_loader::kFindLoadedClass, class_loader::kLoadClass};
  jstring class_name_object = env->NewStringUTF(class_name);
  jclass class_object = nullptr;
  for (size_t i = 0; i < FIREBASE_ARRAYSIZE(kFindLoadClassMethods); ++i) {
    for (auto it = g_class_loaders->begin();
         !class_object && it != g_class_loaders->end(); ++it) {
      class_object = static_cast<jclass>(env->CallObjectMethod(
          *it, class_loader::GetMethodId(kFindLoadClassMethods[i]),
          class_name_object));
      if (env->ExceptionCheck()) {
        env->ExceptionClear();
        class_object = nullptr;
      }
    }
  }
  env->DeleteLocalRef(class_name_object);
  return class_object;
}

// Create the list of class loaders initializing it with the activity's
// class loader.
static void InitializeClassLoaders(JNIEnv* env, jobject activity_object) {
  assert(!g_class_loaders);
  g_class_loaders = new std::vector<jobject>();
  jobject class_loader = env->CallObjectMethod(
      activity_object, activity::GetMethodId(activity::kGetClassLoader));
  if (!CheckAndClearJniExceptions(env)) {
    AddClassLoader(env, class_loader);
  }
}

// Remove all global references to class loaders and destroy the list.
static void TerminateClassLoaders(JNIEnv* env) {
  assert(g_class_loaders);
  for (auto it = g_class_loaders->begin(); it != g_class_loaders->end(); ++it) {
    env->DeleteGlobalRef(*it);
  }
  delete g_class_loaders;
  g_class_loaders = nullptr;
}

// This class executes the callback when it goes out of scope, unless Cancel()
// is called first.
template <typename T>
class ScopedCleanup {
 public:
  // cb is a callback to be called when the instance goes out of scope.
  // user_data here will be passed to the callback.
  ScopedCleanup(void (*callback)(T*), T* user_data)
      : callback_(callback), user_data_(user_data) {}

  ~ScopedCleanup() {
    if (callback_) callback_(user_data_);
  }

  void Cancel() { callback_ = nullptr; }

 private:
  void (*callback_)(T*);
  T* user_data_;
};

// Release cached classes.
static void ReleaseClasses(JNIEnv* env) {
  asset_file_descriptor::ReleaseClass(env);
  array_list::ReleaseClass(env);
  boolean_class::ReleaseClass(env);
  bundle::ReleaseClass(env);
  byte_class::ReleaseClass(env);
  character_class::ReleaseClass(env);
  class_class::ReleaseClass(env);
  content_resolver::ReleaseClass(env);
  context::ReleaseClass(env);
  cursor::ReleaseClass(env);
  date::ReleaseClass(env);
  dex_class_loader::ReleaseClass(env);
  double_class::ReleaseClass(env);
  enum_class::ReleaseClass(env);
  file::ReleaseClass(env);
  file_output_stream::ReleaseClass(env);
  float_class::ReleaseClass(env);
  hash_map::ReleaseClass(env);
  integer_class::ReleaseClass(env);
  intent::ReleaseClass(env);
  iterable::ReleaseClass(env);
  iterator::ReleaseClass(env);
  log::ReleaseClass(env);
  long_class::ReleaseClass(env);
  list::ReleaseClass(env);
  map::ReleaseClass(env);
  parcel_file_descriptor::ReleaseClass(env);
  resources::ReleaseClass(env);
  set::ReleaseClass(env);
  short_class::ReleaseClass(env);
  string::ReleaseClass(env);
  throwable::ReleaseClass(env);
  uri::ReleaseClass(env);
  object::ReleaseClass(env);
  uribuilder::ReleaseClass(env);
<<<<<<< HEAD
=======
  url::ReleaseClass(env);
>>>>>>> 7e50de87
  if (g_jniresultcallback_loaded) {
    jniresultcallback::ReleaseClass(env);
    g_jniresultcallback_loaded = false;
  }
  JavaThreadContext::Terminate(env);
#if defined(FIREBASE_ANDROID_FOR_DESKTOP)
  java_uri::ReleaseClass(env);
  url_class_loader::ReleaseClass(env);
#endif  // defined(FIREBASE_ANDROID_FOR_DESKTOP)
}

// Releases only the classes from InitializeActivityClasses.
// This is defined just for pairity with ReleaseClasses above, in the context
// of classes initialized with InitializeActivityClasses.
static void ReleaseActivityClasses(JNIEnv* env) {
  activity::ReleaseClass(env);
  class_loader::ReleaseClass(env);
}

bool InitializeActivityClasses(JNIEnv* env, jobject activity_object) {
  g_initialized_activity_count++;
  if (g_initialized_activity_count > 1) {
    return true;
  }

  ScopedCleanup<JNIEnv> cleanup(TerminateActivityClasses, env);

  // If we get here, it's the first call to Initialize.
  // Cache method pointers.
  if (!(activity::CacheMethodIds(env, activity_object) &&
        class_loader::CacheMethodIds(env, activity_object))) {
    return false;
  }
  InitializeClassLoaders(env, activity_object);
  CheckAndClearJniExceptions(env);

  cleanup.Cancel();
  return true;
}

void TerminateActivityClasses(JNIEnv* env) {
  FIREBASE_ASSERT(g_initialized_activity_count);
  g_initialized_activity_count--;
  if (g_initialized_activity_count == 0) {
    ReleaseActivityClasses(env);
    if (g_class_loaders) {
      TerminateClassLoaders(env);
    }
  }
}

bool Initialize(JNIEnv* env, jobject activity_object) {
  // Note: We increment g_initialized_count when it's possible to call
  // Terminate() in all clean up code paths. ScopedCleanup calls Terminate() to
  // clean up when its destructor is called, decrementing g_initialized_count.
  if (g_initialized_count != 0) {
    g_initialized_count++;
    return true;
  }

  if (!InitializeActivityClasses(env, activity_object)) {
    return false;
  }

  // Cache method pointers.
  if (!(array_list::CacheMethodIds(env, activity_object) &&
        asset_file_descriptor::CacheMethodIds(env, activity_object) &&
        boolean_class::CacheMethodIds(env, activity_object) &&
        bundle::CacheMethodIds(env, activity_object) &&
        byte_class::CacheMethodIds(env, activity_object) &&
        character_class::CacheMethodIds(env, activity_object) &&
        class_class::CacheMethodIds(env, activity_object) &&
        content_resolver::CacheMethodIds(env, activity_object) &&
        context::CacheMethodIds(env, activity_object) &&
        cursor::CacheMethodIds(env, activity_object) &&
        date::CacheMethodIds(env, activity_object) &&
        dex_class_loader::CacheMethodIds(env, activity_object) &&
        double_class::CacheMethodIds(env, activity_object) &&
        enum_class::CacheMethodIds(env, activity_object) &&
        file::CacheMethodIds(env, activity_object) &&
        file_output_stream::CacheMethodIds(env, activity_object) &&
        float_class::CacheMethodIds(env, activity_object) &&
        hash_map::CacheMethodIds(env, activity_object) &&
        integer_class::CacheMethodIds(env, activity_object) &&
        intent::CacheMethodIds(env, activity_object) &&
        iterable::CacheMethodIds(env, activity_object) &&
        iterator::CacheMethodIds(env, activity_object) &&
        list::CacheMethodIds(env, activity_object) &&
        long_class::CacheMethodIds(env, activity_object) &&
        map::CacheMethodIds(env, activity_object) &&
        parcel_file_descriptor::CacheMethodIds(env, activity_object) &&
        resources::CacheMethodIds(env, activity_object) &&
        set::CacheMethodIds(env, activity_object) &&
        short_class::CacheMethodIds(env, activity_object) &&
        string::CacheMethodIds(env, activity_object) &&
        throwable::CacheMethodIds(env, activity_object) &&
        uri::CacheMethodIds(env, activity_object) &&
        object::CacheMethodIds(env, activity_object) &&
        uribuilder::CacheMethodIds(env, activity_object) &&
        url::CacheMethodIds(env, activity_object))) {
    ReleaseClasses(env);
    TerminateActivityClasses(env);
    return false;
  }

  ScopedCleanup<JNIEnv> cleanup(Terminate, env);
  // If anything returns early from here on, it will run Terminate to clean up
  // via the ScopedCleanup destructor. That will decrement the reference count,
  // so we need to bump the ref count now.
  g_initialized_count++;

#if defined(FIREBASE_ANDROID_FOR_DESKTOP)
  // Cache JVM class-loader for desktop.
  if (!(java_uri::CacheMethodIds(env, activity_object) &&
        url_class_loader::CacheMethodIds(env, activity_object))) {
    return false;
  }
#endif  // defined(FIREBASE_ANDROID_FOR_DESKTOP)

  // Cache embedded files and load embedded classes.
  const std::vector<internal::EmbeddedFile> embedded_files =
      util::CacheEmbeddedFiles(
          env, activity_object,
          internal::EmbeddedFile::ToVector(firebase_app::app_resources_filename,
                                           firebase_app::app_resources_data,
                                           firebase_app::app_resources_size));

  // Cache the Log class and register the native log method.
  if (!(log::CacheClassFromFiles(env, activity_object, &embedded_files) !=
            nullptr &&
        log::CacheMethodIds(env, activity_object) &&
        log::RegisterNatives(env, kNativeLogMethods,
                             FIREBASE_ARRAYSIZE(kNativeLogMethods)))) {
    return false;
  }

  // With a subset of dependencies, jniresultcallback can't be loaded due to
  // lack of gms.Task. This is fine - just make sure not to try terminating it.
  g_jniresultcallback_loaded =
      (jniresultcallback::CacheClassFromFiles(env, activity_object,
                                              &embedded_files) &&
       jniresultcallback::CacheMethodIds(env, activity_object) &&
       jniresultcallback::RegisterNatives(env, &kJniCallbackMethod, 1));

  if (!JavaThreadContext::Initialize(env, activity_object, embedded_files)) {
    return false;
  }
  CheckAndClearJniExceptions(env);

  g_task_callbacks = new std::map<const char*, std::list<CallbackData>>();
  g_task_callbacks_mutex = PTHREAD_MUTEX_INITIALIZER;
  cleanup.Cancel();
  return true;
}

// Terminate the utilities library.  Releases all global references to
// classes.
void Terminate(JNIEnv* env) {
  FIREBASE_ASSERT(g_initialized_count);
  g_initialized_count--;
  if (g_initialized_count == 0) {
    if (g_task_callbacks) {
      CancelCallbacks(env, nullptr);
      pthread_mutex_lock(&g_task_callbacks_mutex);
      delete g_task_callbacks;
      g_task_callbacks = nullptr;
      pthread_mutex_unlock(&g_task_callbacks_mutex);
      pthread_mutex_destroy(&g_task_callbacks_mutex);
    }

    // Shutdown the log if it was initialized.
    jclass log_class = log::GetClass();
    if (log_class) {
      env->CallStaticVoidMethod(log_class, log::GetMethodId(log::kShutdown));
      CheckAndClearJniExceptions(env);
    }

    ReleaseClasses(env);
    TerminateActivityClasses(env);
  }
}

bool LookupMethodIds(JNIEnv* env, jclass clazz,
                     const MethodNameSignature* method_name_signatures,
                     size_t number_of_method_name_signatures,
                     jmethodID* method_ids, const char* class_name) {
  FIREBASE_ASSERT(method_name_signatures);
  FIREBASE_ASSERT(number_of_method_name_signatures > 0);
  FIREBASE_ASSERT(method_ids);
  FIREBASE_ASSERT_MESSAGE_RETURN(false, clazz, kMissingJavaClassError,
                                 class_name, class_name);
  LogDebug("Looking up methods for %s", class_name);
  for (size_t i = 0; i < number_of_method_name_signatures; ++i) {
    const MethodNameSignature& method = method_name_signatures[i];
    if (method.optional == kMethodOptional && method.name == nullptr) {
      continue;
    }
    switch (method.type) {
      case kMethodTypeInstance:
        method_ids[i] = env->GetMethodID(clazz, method.name, method.signature);
        break;
      case kMethodTypeStatic:
        method_ids[i] =
            env->GetStaticMethodID(clazz, method.name, method.signature);
        break;
    }
    if (CheckAndClearJniExceptions(env)) {
      method_ids[i] = 0;
    }
    char method_message[256];
    snprintf(method_message, sizeof(method_message),
             "Method %s.%s (signature '%s', %s)", class_name, method.name,
             method.signature,
             method.type == kMethodTypeInstance ? "instance" : "static");
    LogDebug("%s (optional %d) 0x%08x%s", method_message,
             (method.optional == kMethodOptional) ? 1 : 0,
             static_cast<int>(reinterpret_cast<intptr_t>(method_ids[i])),
             method_ids[i] ? "" : " (not found)");
    FIREBASE_ASSERT_MESSAGE_RETURN(
        false, method_ids[i] || (method.optional == kMethodOptional),
        kMissingJavaMethodFieldError, method_message, class_name);
  }
  return true;
}

// Lookup field IDs specified by the field_descriptors array and store
// in field_ids.  Used by FIELD_LOOKUP_DECLARATION.
bool LookupFieldIds(JNIEnv* env, jclass clazz,
                    const FieldDescriptor* field_descriptors,
                    size_t number_of_field_descriptors, jfieldID* field_ids,
                    const char* class_name) {
  FIREBASE_ASSERT(field_descriptors);
  FIREBASE_ASSERT(number_of_field_descriptors > 0);
  FIREBASE_ASSERT(field_ids);
  FIREBASE_ASSERT_MESSAGE_RETURN(false, clazz, kMissingJavaClassError,
                                 class_name, class_name);
  LogDebug("Looking up fields for %s", class_name);
  for (size_t i = 0; i < number_of_field_descriptors; ++i) {
    const FieldDescriptor& field = field_descriptors[i];
    if (field.optional == kMethodOptional && field.name == nullptr) {
      continue;
    }
    switch (field.type) {
      case kFieldTypeInstance:
        field_ids[i] = env->GetFieldID(clazz, field.name, field.signature);
        break;
      case kFieldTypeStatic:
        field_ids[i] =
            env->GetStaticFieldID(clazz, field.name, field.signature);
        break;
    }
    if (CheckAndClearJniExceptions(env)) {
      field_ids[i] = 0;
    }
    char field_message[256];
    snprintf(field_message, sizeof(field_message),
             "Field %s.%s (signature '%s', %s)", class_name, field.name,
             field.signature,
             field.type == kFieldTypeInstance ? "instance" : "static");
    LogDebug("%s (optional %d) 0x%08x%s", field_message,
             (field.optional == kMethodOptional) ? 1 : 0,
             static_cast<int>(reinterpret_cast<intptr_t>(field_ids[i])),
             field_ids[i] ? "" : " (not found)");
    FIREBASE_ASSERT_MESSAGE_RETURN(
        false, field_ids[i] || (field.optional == kMethodOptional),
        kMissingJavaMethodFieldError, field_message, class_name);
  }
  return true;
}

// Converts a `std::vector<std::string>` to a `java.util.ArrayList<String>`
// Returns a local ref to a List.
jobject StdVectorToJavaList(JNIEnv* env,
                            const std::vector<std::string>& string_vector) {
  jobject java_list =
      env->NewObject(array_list::GetClass(),
                     array_list::GetMethodId(array_list::kConstructor));
  jmethodID add_method = array_list::GetMethodId(array_list::kAdd);
  for (auto it = string_vector.begin(); it != string_vector.end(); ++it) {
    jstring value = env->NewStringUTF(it->c_str());
    env->CallBooleanMethod(java_list, add_method, value);
    CheckAndClearJniExceptions(env);
    env->DeleteLocalRef(value);
  }
  return java_list;
}

// Converts a `std::unordered_set<std::string>` to a
// `java.util.ArrayList<String>` Returns a local ref to a List.
jobject StdUnorderedSetToJavaList(
    JNIEnv* env, const std::unordered_set<std::string>& string_set) {
  jobject java_list =
      env->NewObject(array_list::GetClass(),
                     array_list::GetMethodId(array_list::kConstructor));
  jmethodID add_method = array_list::GetMethodId(array_list::kAdd);
  for (auto it = string_set.begin(); it != string_set.end(); ++it) {
    jstring value = env->NewStringUTF(it->c_str());
    env->CallBooleanMethod(java_list, add_method, value);
    CheckAndClearJniExceptions(env);
    env->DeleteLocalRef(value);
  }
  return java_list;
}

// Converts a `std::map<Variant, Variant>` to a `java.util.Map<Object, Object>`.
// Returns a local ref to a Map.
jobject VariantMapToJavaMap(JNIEnv* env,
                            const std::map<Variant, Variant>& variant_map) {
  jobject java_map = env->NewObject(
      hash_map::GetClass(), hash_map::GetMethodId(hash_map::kConstructor));
  jmethodID put_method = map::GetMethodId(map::kPut);
  for (auto it = variant_map.begin(); it != variant_map.end(); ++it) {
    jobject key = VariantToJavaObject(env, it->first);
    jobject value = VariantToJavaObject(env, it->second);
    jobject previous = env->CallObjectMethod(java_map, put_method, key, value);
    CheckAndClearJniExceptions(env);
    if (previous) env->DeleteLocalRef(previous);
    env->DeleteLocalRef(value);
    env->DeleteLocalRef(key);
  }
  return java_map;
}

// Converts an `std::map<const char*, const char*>` to a
// `java.util.Map<String, String>`.
void StdMapToJavaMap(JNIEnv* env, jobject* to,
                     const std::map<const char*, const char*>& string_map) {
  jmethodID put_method = map::GetMethodId(map::kPut);
  for (std::map<const char*, const char*>::const_iterator it =
           string_map.begin();
       it != string_map.end(); ++it) {
    jstring key = env->NewStringUTF(it->first);
    jstring value = env->NewStringUTF(it->second);
    jobject previous = env->CallObjectMethod(*to, put_method, key, value);
    CheckAndClearJniExceptions(env);
    if (previous) env->DeleteLocalRef(previous);
    env->DeleteLocalRef(value);
    env->DeleteLocalRef(key);
  }
}

// Converts an `std::map<std::string, std::string>` to a
// `java.util.Map<String, String>`.
void StdMapToJavaMap(JNIEnv* env, jobject* to,
                     const std::map<std::string, std::string>& from) {
  jmethodID put_method = map::GetMethodId(map::kPut);
  for (std::map<std::string, std::string>::const_iterator iter = from.begin();
       iter != from.end(); ++iter) {
    jstring key = env->NewStringUTF(iter->first.c_str());
    jstring value = env->NewStringUTF(iter->second.c_str());
    jobject previous = env->CallObjectMethod(*to, put_method, key, value);
    CheckAndClearJniExceptions(env);
    if (previous) env->DeleteLocalRef(previous);
    env->DeleteLocalRef(value);
    env->DeleteLocalRef(key);
  }
}

// Converts a `java.util.Map<String, String>` to an
// `std::map<std::string, std::string>`.
// T is the type of the map. Our current requirements always have the same Key
// and Value types, so just specify one type.
// ConvertFn is of type:  T Function(JNIEnv* env, jobject obj)
template <typename T, typename ConvertFn>
static void JavaMapToStdMapTemplate(JNIEnv* env, std::map<T, T>* to,
                                    jobject from, ConvertFn convert) {
  // Set<Object> key_set = from.keySet();
  jobject key_set = env->CallObjectMethod(from, map::GetMethodId(map::kKeySet));
  CheckAndClearJniExceptions(env);
  // Iterator iter = key_set.iterator();
  jobject iter =
      env->CallObjectMethod(key_set, set::GetMethodId(set::kIterator));
  CheckAndClearJniExceptions(env);
  // while (iter.hasNext())
  while (
      env->CallBooleanMethod(iter, iterator::GetMethodId(iterator::kHasNext))) {
    CheckAndClearJniExceptions(env);
    // T key = iter.next();
    // T value = from.get(key);
    jobject key_object =
        env->CallObjectMethod(iter, iterator::GetMethodId(iterator::kNext));
    CheckAndClearJniExceptions(env);
    jobject value_object =
        env->CallObjectMethod(from, map::GetMethodId(map::kGet), key_object);
    CheckAndClearJniExceptions(env);
    const T key = convert(env, key_object);
    const T value = convert(env, value_object);
    env->DeleteLocalRef(key_object);
    env->DeleteLocalRef(value_object);

    to->insert(std::pair<T, T>(key, value));
  }
  env->DeleteLocalRef(iter);
  env->DeleteLocalRef(key_set);
}

// Converts a `java.util.Map<String, String>` to an
// `std::map<std::string, std::string>`.
void JavaMapToStdMap(JNIEnv* env, std::map<std::string, std::string>* to,
                     jobject from) {
  JavaMapToStdMapTemplate<std::string>(env, to, from, JStringToString);
}

// Converts a `java.util.Map<java.lang.Object, java.lang.Object>` to an
// `std::map<Variant, Variant>`.
void JavaMapToVariantMap(JNIEnv* env, std::map<Variant, Variant>* to,
                         jobject from) {
  JavaMapToStdMapTemplate<Variant>(env, to, from, JavaObjectToVariant);
}

// Converts a `java.util.Set<String>` to a `std::vector<std::string>`.
void JavaSetToStdStringVector(JNIEnv* env, std::vector<std::string>* to,
                              jobject from) {
  // Use an iterator over the set.
  jobject iter =
      env->CallObjectMethod(from, util::set::GetMethodId(util::set::kIterator));
  CheckAndClearJniExceptions(env);
  // while (iter.hasNext())
  while (env->CallBooleanMethod(
      iter, util::iterator::GetMethodId(util::iterator::kHasNext))) {
    CheckAndClearJniExceptions(env);
    // String elem = iter.next();
    jobject elem_object = env->CallObjectMethod(
        iter, util::iterator::GetMethodId(util::iterator::kNext));
    CheckAndClearJniExceptions(env);
    std::string elem = JniStringToString(env, elem_object);
    to->push_back(elem);
  }
  env->DeleteLocalRef(iter);
}

// Converts a `std::vector<Variant>` to a `java.util.List<Object>`.
// Returns a local ref to a List.
jobject VariantVectorToJavaList(JNIEnv* env,
                                const std::vector<Variant>& variant_vector) {
  jobject java_list =
      env->NewObject(array_list::GetClass(),
                     array_list::GetMethodId(array_list::kConstructor));
  jmethodID add_method = array_list::GetMethodId(array_list::kAdd);
  for (auto it = variant_vector.begin(); it != variant_vector.end(); ++it) {
    jobject value = VariantToJavaObject(env, *it);
    env->CallBooleanMethod(java_list, add_method, value);
    CheckAndClearJniExceptions(env);
    env->DeleteLocalRef(value);
  }
  return java_list;
}

// Converts a `java.util.List<String>` to a `std::vector<std::string>`.
void JavaListToStdStringVector(JNIEnv* env, std::vector<std::string>* vector,
                               jobject from) {
  int size = env->CallIntMethod(from, list::GetMethodId(list::kSize));
  CheckAndClearJniExceptions(env);
  vector->clear();
  vector->reserve(size);
  for (int i = 0; i < size; i++) {
    jobject element =
        env->CallObjectMethod(from, list::GetMethodId(list::kGet), i);
    CheckAndClearJniExceptions(env);
    vector->push_back(JniStringToString(env, element));
  }
}

// Converts a `java.util.List<Object>` to a `std::vector<std::string>`.
void JavaObjectListToStdStringVector(JNIEnv* env, std::vector<std::string>* to,
                                     jobject from) {
  int size = env->CallIntMethod(from, list::GetMethodId(list::kSize));
  CheckAndClearJniExceptions(env);
  to->clear();
  to->reserve(size);
  for (int i = 0; i < size; i++) {
    jobject element =
        env->CallObjectMethod(from, list::GetMethodId(list::kGet), i);
    CheckAndClearJniExceptions(env);
    to->push_back(JniObjectToString(env, element));
    env->DeleteLocalRef(element);
  }
}

// Converts a `java.util.List<java.lang.Object>` to a `std::vector<Variant>`.
void JavaListToVariantList(JNIEnv* env, std::vector<Variant>* to,
                           jobject from) {
  // int size = from.size();
  int size = env->CallIntMethod(from, list::GetMethodId(list::kSize));
  CheckAndClearJniExceptions(env);
  to->clear();
  to->reserve(size);

  for (int i = 0; i < size; i++) {
    // Object obj = from.get(i);
    jobject obj = env->CallObjectMethod(from, list::GetMethodId(list::kGet), i);
    CheckAndClearJniExceptions(env);

    to->push_back(JavaObjectToVariant(env, obj));
    env->DeleteLocalRef(obj);
  }
}

// Convert a jstring to a std::string, releasing the reference to the
// jstring.
std::string JniStringToString(JNIEnv* env, jobject string_object) {
  std::string return_string = JStringToString(env, string_object);
  env->DeleteLocalRef(string_object);
  return return_string;
}

// Convert a Java object of type java.lang.Object into an std::string, by
// calling toString(), then release the object.
std::string JniObjectToString(JNIEnv* env, jobject obj) {
  if (obj == nullptr) return "";
  jobject str =
      env->CallObjectMethod(obj, object::GetMethodId(object::kToString));
  CheckAndClearJniExceptions(env);
  return JniStringToString(env, str);
}

// Convert a jstring (created by the JVM e.g passed into a native method)
// into
// a std::string.  Unlike JniStringToString() this does not release the
// reference to the string_object as the caller owns the object in a native
// method.
std::string JStringToString(JNIEnv* env, jobject string_object) {
  if (string_object == nullptr) return "";
  const char* string_buffer =
      env->GetStringUTFChars(static_cast<jstring>(string_object), 0);
  std::string return_string(string_buffer);
  env->ReleaseStringUTFChars(static_cast<jstring>(string_object),
                             string_buffer);
  return return_string;
}

bool IsJArray(JNIEnv* env, jobject obj) {
  jclass obj_class = env->GetObjectClass(obj);
  const bool is_array = env->CallBooleanMethod(
      obj_class, class_class::GetMethodId(class_class::kIsArray));
  CheckAndClearJniExceptions(env);
  env->DeleteLocalRef(obj_class);
  return is_array;
}

std::string JObjectClassName(JNIEnv* env, jobject obj) {
  jclass obj_class = env->GetObjectClass(obj);
  jobject obj_name = env->CallObjectMethod(
      obj_class, class_class::GetMethodId(class_class::kGetName));
  CheckAndClearJniExceptions(env);
  return JniStringToString(env, obj_name);
}

// Allow macros to iterate through all the primitive JNI types.
#define FIREBASE_JNI_PRIMITIVE_TYPES(X)                       \
  X(boolean_class, "[Z", jboolean, Boolean, bool, Bool, "%d") \
  X(byte_class, "[B", jbyte, Byte, uint8_t, UInt8, "%d")      \
  X(character_class, "[C", jchar, Char, char, Char, "%c")     \
  X(short_class, "[S", jshort, Short, int16_t, Int16, "%d")   \
  X(integer_class, "[I", jint, Int, int, Int, "%d")           \
  X(long_class, "[J", jlong, Long, int64_t, Int64, "%ld")     \
  X(float_class, "[F", jfloat, Float, float, Float, "%f")     \
  X(double_class, "[D", jdouble, Double, double, Double, "%f")

// Defines functions like this, but for all primitive JNI types.
//
// bool JBooleanToBool(JNIEnv* env, jobject obj) {
//   return env->CallBooleanMethod(
//       obj, boolean_class::GetMethodId(boolean_class::kValue));
// }
#define FIREBASE_JTYPE_TO_TYPE(type_class, array_format, jtype, jname, ctype, \
                               cname, printf_type)                            \
  ctype J##jname##To##cname(JNIEnv* env, jobject obj) {                       \
    ctype ret = env->Call##jname##Method(                                     \
        obj, type_class::GetMethodId(type_class::kValue));                    \
    CheckAndClearJniExceptions(env);                                          \
    return ret;                                                               \
  }
FIREBASE_JNI_PRIMITIVE_TYPES(FIREBASE_JTYPE_TO_TYPE)

// Defines functions like this, but for all primitive JNI types.
//
// bool IsJBooleanArray(JNIEnv* env, jobject obj) {
//   jclass array_class = env->FindClass("[Z");
//   const bool is_array = env->IsInstanceOf(obj, array_class);
//   env->DeleteLocalRef(array_class);
//   return is_array;
// }
#define FIREBASE_IS_JARRAY(type_class, array_format, jtype, jname, ctype, \
                           cname, printf_type)                            \
  bool IsJ##jname##Array(JNIEnv* env, jobject obj) {                      \
    jclass array_class = env->FindClass(array_format);                    \
    const bool is_array = env->IsInstanceOf(obj, array_class);            \
    env->DeleteLocalRef(array_class);                                     \
    return is_array;                                                      \
  }
FIREBASE_JNI_PRIMITIVE_TYPES(FIREBASE_IS_JARRAY)

// Defines functions like this, but for all the JNI array types.
//
// Variant JBooleanArrayToVariant(JNIEnv* env, jbooleanArray array) {
//   const size_t len = env->GetArrayLength(array);
//   jboolean* c_array = env->GetBooleanArrayElements(array, nullptr);
//   // We can't use the Variant array constructor because we have to cast to
//   // the C-type for each element (e.g. jboolean is char, which will become
//   // int64_t in the Variant, but we want bool in the Variant).
//   auto vec = new std::vector<Variant>(len);
//   for (size_t i = 0; i < len; ++i) {
//     (*vec)[i] = Variant(static_cast<bool>(c_array[i]));
//   }
//   Variant v;
//   // Transfer ownership of vec to the Variant. Set vec to NULL.
//   v.AssignVector(&vec);
//   env->ReleaseBooleanArrayElements(array, c_array, JNI_ABORT);
//   return v;
// }
#define FIREBASE_JARRAY_TO_VARIANT(type_class, array_format, jtype, jname, \
                                   ctype, cname, printf_type)              \
  Variant J##jname##ArrayToVariant(JNIEnv* env, jtype##Array array) {      \
    const size_t len = env->GetArrayLength(array);                         \
    jtype* c_array = env->Get##jname##ArrayElements(array, nullptr);       \
    auto vec = new std::vector<Variant>(len);                              \
    for (size_t i = 0; i < len; ++i) {                                     \
      (*vec)[i] = Variant(static_cast<ctype>(c_array[i]));                 \
    }                                                                      \
    Variant v;                                                             \
    v.AssignVector(&vec);                                                  \
    env->Release##jname##ArrayElements(array, c_array, JNI_ABORT);         \
    return v;                                                              \
  }
FIREBASE_JNI_PRIMITIVE_TYPES(FIREBASE_JARRAY_TO_VARIANT)

Variant JObjectArrayToVariant(JNIEnv* env, jobjectArray array) {
  const size_t len = env->GetArrayLength(array);
  auto vec = new std::vector<Variant>();
  vec->reserve(len);

  // Loop through array converted each object into a Variant.
  for (size_t i = 0; i < len; ++i) {
    jobject obj = env->GetObjectArrayElement(array, i);
    vec->push_back(JavaObjectToVariant(env, obj));
    env->DeleteLocalRef(obj);
  }

  // Move vec so that we don't have to make a copy of it.
  Variant v;
  v.AssignVector(&vec);
  return v;
}

// Code like this, but for all JNI primitive types.
//
//  if (IsJBooleanArray(env, array))
//    return JBooleanArrayToVariant(env, static_cast<jbooleanArray>(array));
#define FIREBASE_CONVERT_TO_VARIANT_ARRAY(type_class, array_format, jtype,  \
                                          jname, ctype, cname, printf_type) \
  if (IsJ##jname##Array(env, array)) {                                      \
    return J##jname##ArrayToVariant(env, static_cast<jtype##Array>(array)); \
  }

Variant JArrayToVariant(JNIEnv* env, jarray array) {
  FIREBASE_ASSERT(IsJArray(env, array));

  // Check each array type in turn, and convert to it if the type matches.
  FIREBASE_JNI_PRIMITIVE_TYPES(FIREBASE_CONVERT_TO_VARIANT_ARRAY)

  // Must be an array of objects. Convert each object independently.
  return JObjectArrayToVariant(env, static_cast<jobjectArray>(array));
}

// Code like this, but for all JNI primitive types.
//
//  if (env->IsInstanceOf(object, boolean_class::GetClass())) {  \
//    return Variant(JBooleanToBool(env, object));
//  }
#define FIREBASE_CONVERT_TO_VARIANT(type_class, array_format, jtype, jname, \
                                    ctype, cname, printf_type)              \
  if (env->IsInstanceOf(object, type_class::GetClass())) {                  \
    return Variant(J##jname##To##cname(env, object));                       \
  }

Variant JavaObjectToVariant(JNIEnv* env, jobject object) {
  if (object == nullptr) return Variant();

  // Convert strings.
  if (env->IsInstanceOf(object, string::GetClass()))
    return Variant(JStringToString(env, object));

  // Convert Dates to millis since epoch.
  if (env->IsInstanceOf(object, date::GetClass())) {
    auto getTime = date::GetMethodId(date::kGetTime);
    jlong millis = env->CallLongMethod(object, getTime);
    CheckAndClearJniExceptions(env);
    return Variant(static_cast<int64_t>(millis));
  }

  // Convert other primitive types.
  FIREBASE_JNI_PRIMITIVE_TYPES(FIREBASE_CONVERT_TO_VARIANT)

  // Convert maps.
  if (env->IsInstanceOf(object, map::GetClass())) {
    Variant v;
    auto c_map = new std::map<Variant, Variant>();
    JavaMapToVariantMap(env, c_map, object);
    v.AssignMap(&c_map);
    return v;
  }

  // Convert lists.
  if (env->IsInstanceOf(object, list::GetClass())) {
    Variant v;
    auto c_vector = new std::vector<Variant>();
    JavaListToVariantList(env, c_vector, object);
    v.AssignVector(&c_vector);
    return v;
  }

  // Convert arrays.
  if (IsJArray(env, object)) {
    return JArrayToVariant(env, static_cast<jarray>(object));
  }

  // Unsupported type.
  LogWarning("Class %s cannot be converted to Variant, leaving empty.",
             JObjectClassName(env, object).c_str());
  return Variant();
}

jobject VariantToJavaObject(JNIEnv* env, const Variant& variant) {
  if (variant.is_null()) {
    return nullptr;
  } else if (variant.is_int64()) {
    return env->NewObject(long_class::GetClass(),
                          long_class::GetMethodId(long_class::kConstructor),
                          variant.int64_value());
  } else if (variant.is_double()) {
    return env->NewObject(double_class::GetClass(),
                          double_class::GetMethodId(double_class::kConstructor),
                          variant.double_value());
  } else if (variant.is_bool()) {
    return env->NewObject(
        boolean_class::GetClass(),
        boolean_class::GetMethodId(boolean_class::kConstructor),
        variant.bool_value());
  } else if (variant.is_string()) {
    return env->NewStringUTF(variant.string_value());
  } else if (variant.is_blob()) {
    return static_cast<jobject>(ByteBufferToJavaByteArray(
        env, variant.blob_data(), variant.blob_size()));
  } else if (variant.is_vector()) {
    return VariantVectorToJavaList(env, variant.vector());
  } else if (variant.is_map()) {
    return VariantMapToJavaMap(env, variant.map());
  } else {
    // Unsupported type.
    LogWarning("Variant cannot be converted to Java Object, returning null.");
    return nullptr;
  }
}

// Convert a jobject of type android.net.Uri into an std::string,
// and releases the reference to the jobject.
std::string JniUriToString(JNIEnv* env, jobject uri) {
  if (uri == nullptr) return "";
  jobject path = env->CallObjectMethod(uri, uri::GetMethodId(uri::kToString));
  CheckAndClearJniExceptions(env);
  env->DeleteLocalRef(uri);
  return JniStringToString(env, path);
}

// Convert a std::string into a jobject of type android.net.Uri.
// The caller must call env->DeleteLocalRef() on the returned jobject.
jobject CharsToJniUri(JNIEnv* env, const char* uri) {
  jobject uri_object = nullptr;
  // Create a new android.net.Uri.Builder.
  jobject builder =
      env->NewObject(uribuilder::GetClass(),
                     uribuilder::GetMethodId(uribuilder::kConstructor));

  // Call builder.path().
  jstring uri_string = env->NewStringUTF(uri);
  jobject builder_discard = env->CallObjectMethod(
      builder, uribuilder::GetMethodId(uribuilder::kEncodedPath), uri_string);
  if (!CheckAndClearJniExceptions(env)) {
    // Call builder.build().
    uri_object = env->CallObjectMethod(
        builder, uribuilder::GetMethodId(uribuilder::kBuild));
    // Release all locally created objects.
    env->DeleteLocalRef(builder_discard);
  }
  env->DeleteLocalRef(uri_string);
  env->DeleteLocalRef(builder);

  // Return the jobject. The caller is responsible for calling
  // DeleteLocalRef().
  return uri_object;
}

// Parse a string containing a URL into a android.net.Uri using Uri.parse().
// The caller must call env->DeleteLocalRef() on the returned jobject.
jobject ParseUriString(JNIEnv* env, const char* uri_string) {
  jobject path_str = env->NewStringUTF(uri_string);
  jobject uri = env->CallStaticObjectMethod(
      uri::GetClass(), uri::GetMethodId(uri::kParse), path_str);
  CheckAndClearJniExceptions(env);
  env->DeleteLocalRef(path_str);
  return uri;
}

// Convert a char array into a jobject of type java.net.URL.
// The caller must call env->DeleteLocalRef() on the returned jobject.
jobject CharsToURL(JNIEnv* env, const char* url_string) {
  jobject url_jstring = env->NewStringUTF(url_string);
  jobject url = env->NewObject(
      url::GetClass(), url::GetMethodId(url::kConstructor), url_jstring);
  CheckAndClearJniExceptions(env);
  env->DeleteLocalRef(url_jstring);
  return url;
}

// Convert a jbyteArray to a vector, releasing the reference to the
// jbyteArray.
std::vector<unsigned char> JniByteArrayToVector(JNIEnv* env, jobject array) {
  std::vector<unsigned char> value;
  jbyteArray byte_array = static_cast<jbyteArray>(array);
  jsize byte_array_length = env->GetArrayLength(byte_array);
  if (byte_array_length) {
    value.resize(byte_array_length);
    env->GetByteArrayRegion(byte_array, 0, byte_array_length,
                            reinterpret_cast<jbyte*>(&value[0]));
  }
  env->DeleteLocalRef(array);
  return value;
}

// Convert a byte buffer and size into a jbyteArray.
jbyteArray ByteBufferToJavaByteArray(JNIEnv* env, const uint8_t* data,
                                     size_t size) {
  jbyteArray output_array = env->NewByteArray(size);
  env->SetByteArrayRegion(output_array, 0, size,
                          reinterpret_cast<const jbyte*>(data));
  return output_array;
}

// Convert a local to global reference, deleting the specified local reference.
jobject LocalToGlobalReference(JNIEnv* env, jobject local_reference) {
  jobject global_reference = nullptr;
  if (local_reference) {
    global_reference = env->NewGlobalRef(local_reference);
    env->DeleteLocalRef(local_reference);
  }
  return global_reference;
}

jobject ContinueBuilder(JNIEnv* env, jobject old_builder, jobject new_builder) {
  env->DeleteLocalRef(old_builder);
  return new_builder;
}

void RegisterCallbackOnTask(JNIEnv* env, jobject task,
                            TaskCallbackFn callback_fn, void* callback_data,
                            const char* api_identifier) {
  // Need to add the CallbackData to the g_task_callbacks before creating the
  // Java callback object as it could complete before we finish initializing
  // CallbackData.
  CallbackData* data;
  pthread_mutex_lock(&g_task_callbacks_mutex);
  {
    auto& callback_list = (*g_task_callbacks)[api_identifier];
    callback_list.push_back(CallbackData());
    auto list_it = callback_list.end();
    list_it--;
    data = &(*list_it);
    data->data = callback_data;
    data->callback_reference = nullptr;
    data->iterator = list_it;
    data->list = &callback_list;
    data->complete = false;
  }
  pthread_mutex_unlock(&g_task_callbacks_mutex);

  // Create JniResultCallback class to redirect the Java callback to C++.
  // Pointers are cast to jlongs, which are 64-bit integers.
  jobject jni_result_callback = env->NewObject(
      jniresultcallback::GetClass(),
      jniresultcallback::GetMethodId(jniresultcallback::kConstructor), task,
      reinterpret_cast<jlong>(callback_fn), reinterpret_cast<jlong>(data));

  // Store global reference to the callback so we can potentially cancel it in
  // Terminate().
  pthread_mutex_lock(&g_task_callbacks_mutex);
  // If the callback wasn't completed immediately
  // (see JniResultCallback_nativeOnResult()), add a global reference to the
  // callback so it can be completed otherwise, remove it from the list.
  if (data->complete) {
    data->list->erase(data->iterator);
  } else {
    data->callback_reference = env->NewGlobalRef(jni_result_callback);
  }
  pthread_mutex_unlock(&g_task_callbacks_mutex);

  // The jni_result_callback has registered itself with Task.
  // so it won't be garbage collected until the object has completed.
  env->DeleteLocalRef(jni_result_callback);
}

JNIEXPORT void JNICALL JniResultCallback_nativeOnResult(
    JNIEnv* env, jobject clazz, jobject result, jboolean success,
    jboolean cancelled, jstring status_message, jlong callback_fn_param,
    jlong callback_data) {
  void* user_callback_data;
  pthread_mutex_lock(&g_task_callbacks_mutex);
  {
    CallbackData* data = reinterpret_cast<CallbackData*>(callback_data);
    user_callback_data = data->data;
    // If a callback reference isn't present, the callback was completed before
    // RegisterCallbackOnTask() finished adding it to a
    // g_task_callbacks list.  In this case we leave it in the list and signal
    // RegisterCallbackOnTask() that it is complete by setting
    // complete to true.
    data->complete = true;
    if (data->callback_reference) {
      env->DeleteGlobalRef(data->callback_reference);
      data->list->erase(data->iterator);
    }
  }
  pthread_mutex_unlock(&g_task_callbacks_mutex);

  // Validate the assumption that it can't both succeed and be cancelled.
  assert(!(success && cancelled));

  // Cast the jlongs to pointers and call the C++ callbaack.
  std::string status_message_c = JStringToString(env, status_message);
  TaskCallbackFn* callback_fn =
      reinterpret_cast<TaskCallbackFn*>(callback_fn_param);
  FutureResult result_code =
      success ? kFutureResultSuccess
              : (cancelled ? kFutureResultCancelled : kFutureResultFailure);
  callback_fn(env, result, result_code, status_message_c.c_str(),
              user_callback_data);
}

// Call a C++ function pointer, passing in a given data pointer. This is called
// by the CppThreadDispatcher Java class, which uses the Java long type to
// contain C++ pointers.
JNIEXPORT void JNICALL CppThreadDispatcherContext_nativeFunction(
    JNIEnv* env, jobject clazz, jlong function_ptr, jlong function_data) {
  void (*func)(void*) = reinterpret_cast<void (*)(void*)>(function_ptr);
  func(reinterpret_cast<void*>(function_data));
}

int JavaThreadContext::initialize_count_ = 0;

JavaThreadContext::JavaThreadContext(JNIEnv* env) : object_(env) {}

JavaThreadContext::~JavaThreadContext() {}

void JavaThreadContext::Cancel() {
  JNIEnv* env = object_.GetJNIEnv();
  jobject dispatcher = object_.object();
  if (dispatcher) {
    env->CallVoidMethod(dispatcher, cppthreaddispatchercontext::GetMethodId(
                                        cppthreaddispatchercontext::kCancel));
    CheckAndClearJniExceptions(env);
  }
}

void JavaThreadContext::ReleaseExecuteCancelLock() {
  JNIEnv* env = object_.GetJNIEnv();
  jobject dispatcher = object_.object();
  if (dispatcher) {
    env->CallVoidMethod(
        dispatcher, cppthreaddispatchercontext::GetMethodId(
                        cppthreaddispatchercontext::kReleaseExecuteCancelLock));
    CheckAndClearJniExceptions(env);
  }
}

bool JavaThreadContext::AcquireExecuteCancelLock() {
  JNIEnv* env = object_.GetJNIEnv();
  bool acquired = false;
  jobject dispatcher = object_.object();
  if (dispatcher) {
    acquired =
        env->CallBooleanMethod(
            dispatcher,
            cppthreaddispatchercontext::GetMethodId(
                cppthreaddispatchercontext::kAcquireExecuteCancelLock)) != 0;
    CheckAndClearJniExceptions(env);
  }
  return acquired;
}

bool JavaThreadContext::Initialize(
    JNIEnv* env, jobject activity_object,
    const std::vector<internal::EmbeddedFile>& embedded_files) {
  static const JNINativeMethod kCppThreadMethods[] = {
      {"nativeFunction", "(JJ)V",
       reinterpret_cast<void*>(CppThreadDispatcherContext_nativeFunction)}};

  if (!(cppthreaddispatchercontext::CacheClassFromFiles(env, activity_object,
                                                        &embedded_files) &&
        cppthreaddispatchercontext::CacheMethodIds(env, activity_object) &&
        cppthreaddispatchercontext::RegisterNatives(
            env, kCppThreadMethods, FIREBASE_ARRAYSIZE(kCppThreadMethods)) &&
        cppthreaddispatcher::CacheClassFromFiles(env, activity_object,
                                                 &embedded_files) &&
        cppthreaddispatcher::CacheMethodIds(env, activity_object))) {
    return false;
  }
  return true;
}

void JavaThreadContext::Terminate(JNIEnv* env) {
  cppthreaddispatchercontext::ReleaseClass(env);
  cppthreaddispatcher::ReleaseClass(env);
}

jobject JavaThreadContext::SetupInstance(JNIEnv* env, Callback function_ptr,
                                         void* function_data,
                                         Callback cancel_function_ptr,
                                         JavaThreadContext* context) {
  jobject java_context =
      env->NewObject(cppthreaddispatchercontext::GetClass(),
                     cppthreaddispatchercontext::GetMethodId(
                         cppthreaddispatchercontext::kConstructor),
                     reinterpret_cast<jlong>(function_ptr),
                     reinterpret_cast<jlong>(function_data),
                     reinterpret_cast<jlong>(cancel_function_ptr));
  CheckAndClearJniExceptions(env);
  if (context) context->object_.Set(java_context);
  return java_context;
}

void JavaThreadContext::RunOnMainThread(
    JNIEnv* env, jobject activity_object,
    JavaThreadContext::Callback function_ptr, void* function_data,
    JavaThreadContext::Callback cancel_function_ptr,
    JavaThreadContext* context) {
  jobject java_context = SetupInstance(env, function_ptr, function_data,
                                       cancel_function_ptr, context);
  env->CallStaticVoidMethod(
      cppthreaddispatcher::GetClass(),
      cppthreaddispatcher::GetMethodId(cppthreaddispatcher::kRunOnMainThread),
      activity_object, java_context);
  CheckAndClearJniExceptions(env);
  env->DeleteLocalRef(java_context);
}

void JavaThreadContext::RunOnBackgroundThread(
    JNIEnv* env, JavaThreadContext::Callback function_ptr, void* function_data,
    JavaThreadContext::Callback cancel_function_ptr,
    JavaThreadContext* context) {
  jobject java_context = SetupInstance(env, function_ptr, function_data,
                                       cancel_function_ptr, context);
  env->CallStaticVoidMethod(cppthreaddispatcher::GetClass(),
                            cppthreaddispatcher::GetMethodId(
                                cppthreaddispatcher::kRunOnBackgroundThread),
                            java_context);
  CheckAndClearJniExceptions(env);
  env->DeleteLocalRef(java_context);
}

void RunOnMainThread(JNIEnv* env, jobject activity_object,
                     JavaThreadContext::Callback function_ptr,
                     void* function_data,
                     JavaThreadContext::Callback cancel_function_ptr,
                     JavaThreadContext* context) {
  JavaThreadContext::RunOnMainThread(env, activity_object, function_ptr,
                                     function_data, cancel_function_ptr,
                                     context);
}

void RunOnBackgroundThread(JNIEnv* env,
                           JavaThreadContext::Callback function_ptr,
                           void* function_data,
                           JavaThreadContext::Callback cancel_function_ptr,
                           JavaThreadContext* context) {
  JavaThreadContext::RunOnBackgroundThread(env, function_ptr, function_data,
                                           cancel_function_ptr, context);
}

// Cancel all callbacks associated with the specified API identifier.  If an
// API identifier isn't specified, all pending callbacks are cancelled.
void CancelCallbacks(JNIEnv* env, const char* api_identifier) {
  LogDebug("Cancel pending callbacks for \"%s\"",
           api_identifier ? api_identifier : "<all>");
  for (;;) {
    bool pending_callbacks = false;
    jobject callback_reference = nullptr;
    pthread_mutex_lock(&g_task_callbacks_mutex);
    if (api_identifier) {
      auto& list = (*g_task_callbacks)[api_identifier];
      if (!list.empty()) {
        pending_callbacks = true;
        callback_reference = list.front().callback_reference;
      }
    } else {
      while (!g_task_callbacks->empty()) {
        auto map_it = g_task_callbacks->begin();
        auto& list = map_it->second;
        if (list.empty()) {
          g_task_callbacks->erase(map_it);
        } else {
          pending_callbacks = true;
          callback_reference = list.front().callback_reference;
          break;
        }
      }
    }
    if (pending_callbacks) {
      callback_reference = env->NewGlobalRef(callback_reference);
    }
    pthread_mutex_unlock(&g_task_callbacks_mutex);
    if (!pending_callbacks) break;

    // We can't call this while holding g_task_callbacks_mutex as this
    // could result in deadlock as cancel() and onCompletion() are both
    // synchronized on the JniResultCallback object.
    // This will remove the callback data entry from g_task_callbacks list.
    env->CallVoidMethod(callback_reference, jniresultcallback::GetMethodId(
                                                jniresultcallback::kCancel));
    CheckAndClearJniExceptions(env);
    env->DeleteGlobalRef(callback_reference);
  }
}

// Find a class and retrieve a global reference to it.
// NOTE: This method will assert if the class isn't found.
jclass FindClassGlobal(
    JNIEnv* env, jobject activity_object,
    const std::vector<internal::EmbeddedFile>* embedded_files,
    const char* class_name, ClassRequirement optional) {
  LogDebug("Looking up class %s", class_name);
  jclass local_class = FindClass(env, class_name);
  if (!local_class && embedded_files) {
    local_class =
        FindClassInFiles(env, activity_object, *embedded_files, class_name);
  }
  LogDebug("Class %s, lref 0x%08x", class_name,
           static_cast<int>(reinterpret_cast<intptr_t>(local_class)));
  if (!local_class) {
    if (optional == kClassRequired) {
      LogError(kMissingJavaClassError, class_name, class_name);
    }
    return nullptr;
  }
  jclass global_class = static_cast<jclass>(env->NewGlobalRef(local_class));
  env->DeleteLocalRef(local_class);
  LogDebug("Class %s, gref 0x%08x", class_name,
           static_cast<int>(reinterpret_cast<intptr_t>(global_class)));
  CheckAndClearJniExceptions(env);
  if (!global_class) {
    if (optional == kClassRequired) {
      LogError(kMissingJavaClassError, class_name, class_name);
    }
    return nullptr;
  }
  return global_class;
}

// Find a class, attempting to load the class if it's not found.
jclass FindClass(JNIEnv* env, const char* class_name) {
  jclass class_object = env->FindClass(class_name);
  if (env->ExceptionCheck()) {
    env->ExceptionClear();
    // If the class isn't found it's possible NativeActivity is being used by
    // the application which means the class path is set to only load system
    // classes.  The following falls back to loading the class using the
    // Activity and Dex classes loaders before retrieving a reference to it.
    class_object = FindOrLoadClassFromLoaders(env, class_name);
  }
  return class_object;
}

// Cache a list of embedded files to the activity's cache directory.
const std::vector<internal::EmbeddedFile>& CacheEmbeddedFiles(
    JNIEnv* env, jobject activity_object,
    const std::vector<internal::EmbeddedFile>& embedded_files) {
  jobject cache_dir = env->CallObjectMethod(
      activity_object, activity::GetMethodId(activity::kGetCacheDir));
  CheckAndClearJniExceptions(env);
  // Write each file in the resources to the cache.
  for (std::vector<internal::EmbeddedFile>::const_iterator it =
           embedded_files.begin();
       it != embedded_files.end(); ++it) {
    LogDebug("Caching %s", it->name);
    jstring filename = env->NewStringUTF(it->name);
    jobject output_file = env->NewObject(
        file::GetClass(), file::GetMethodId(file::kConstructorFilePath),
        cache_dir, filename);
    env->DeleteLocalRef(filename);
    jobject output_stream = env->NewObject(
        file_output_stream::GetClass(),
        file_output_stream::GetMethodId(file_output_stream::kConstructorFile),
        output_file);
    bool failed = CheckAndClearJniExceptions(env);
    if (!failed) {
      jobject output_array = env->NewByteArray(it->size);
      env->SetByteArrayRegion(static_cast<jbyteArray>(output_array), 0,
                              it->size,
                              reinterpret_cast<const jbyte*>(it->data));
      env->CallVoidMethod(
          output_stream,
          file_output_stream::GetMethodId(file_output_stream::kWrite),
          output_array, 0, it->size);
      failed |= CheckAndClearJniExceptions(env);
      env->CallVoidMethod(output_stream, file_output_stream::GetMethodId(
                                             file_output_stream::kClose));
      failed |= CheckAndClearJniExceptions(env);
      env->DeleteLocalRef(output_array);
      env->DeleteLocalRef(output_stream);
    }
    env->DeleteLocalRef(output_file);
    if (failed) {
      LogError(
          "Unable to cache file %s, embedded Java class loading will "
          "fail.  It is likely the device is out of space for "
          "application data storage, free some space and try again.",
          it->name);
      break;
    }
  }
  env->DeleteLocalRef(cache_dir);
  return embedded_files;
}

// Attempt to load a class from a set of files which have been cached to local
// storage using CacheEmbeddedFiles().
jclass FindClassInFiles(
    JNIEnv* env, jobject activity_object,
    const std::vector<internal::EmbeddedFile>& embedded_files,
    const char* class_name) {
  if (!embedded_files.size()) {
    return nullptr;
  }

  jobject cache_dir = env->CallObjectMethod(
      activity_object, activity::GetMethodId(activity::kGetCacheDir));
  CheckAndClearJniExceptions(env);
  jobject cache_dir_path_jstring = env->CallObjectMethod(
      cache_dir, file::GetMethodId(file::kGetAbsolutePath));
  CheckAndClearJniExceptions(env);
  std::string cache_dir_path =
      firebase::util::JniStringToString(env, cache_dir_path_jstring);

#if defined(FIREBASE_ANDROID_FOR_DESKTOP)
  static const char kPathSeparator = '/';

  jobject cache_uri =
      env->CallObjectMethod(cache_dir, file::GetMethodId(file::kToUri));
  CheckAndClearJniExceptions(env);
  env->DeleteLocalRef(cache_dir);
  jobject cache_url =
      env->CallObjectMethod(cache_uri, java_uri::GetMethodId(java_uri::kToUrl));
  CheckAndClearJniExceptions(env);
  env->DeleteLocalRef(cache_uri);
  jobjectArray url_path_array =
      env->NewObjectArray(embedded_files.size(), url::GetClass(), nullptr);
  for (int i = 0; i < embedded_files.size(); ++i) {
    jstring embedded_file_string = env->NewStringUTF(embedded_files[i].name);
    jobject jar_url = env->NewObject(url::GetClass(),
                                     url::GetMethodId(url::kConstructorWithURL),
                                     cache_url, embedded_file_string);
    env->SetObjectArrayElement(url_path_array, i, jar_url);
    env->DeleteLocalRef(jar_url);
    env->DeleteLocalRef(embedded_file_string);
  }
  env->DeleteLocalRef(cache_url);

  jobject class_loader_obj = env->NewObject(
      url_class_loader::GetClass(),
      url_class_loader::GetMethodId(url_class_loader::kConstructor),
      url_path_array, GetParentLoader());
  env->DeleteLocalRef(url_path_array);

  std::string class_name_str(class_name);
  std::replace(class_name_str.begin(), class_name_str.end(), kPathSeparator,
               '.');
  LogDebug("Load class %s (a.k.a. %s)", class_name_str.c_str(), class_name);
  jstring class_name_object = env->NewStringUTF(class_name_str.c_str());
  jclass loaded_class = static_cast<jclass>(env->CallObjectMethod(
      class_loader_obj,
      url_class_loader::GetMethodId(url_class_loader::kLoadClass),
      class_name_object));
  CheckAndClearJniExceptions(env);
#else   // defined(FIREBASE_ANDROID_FOR_DESKTOP)
  static const char kPathSeparator = '/';
  static const char kDexPathSeparator = ':';
  // Older versions of Android don't have GetCodeCacheDir, so fall back to
  // GetCacheDir.
  const jmethodID get_code_cache_dir_method_id =
      activity::GetMethodId(activity::kGetCodeCacheDir) != 0
          ? activity::GetMethodId(activity::kGetCodeCacheDir)
          : activity::GetMethodId(activity::kGetCacheDir);
  jobject code_cache_dir =
      env->CallObjectMethod(activity_object, get_code_cache_dir_method_id);
  CheckAndClearJniExceptions(env);
  jobject code_cache_dir_path = env->CallObjectMethod(
      code_cache_dir, file::GetMethodId(file::kGetAbsolutePath));
  CheckAndClearJniExceptions(env);
  env->DeleteLocalRef(code_cache_dir);
  env->DeleteLocalRef(cache_dir);

  std::string dex_path;
  for (std::vector<internal::EmbeddedFile>::const_iterator it =
           embedded_files.begin();
       it != embedded_files.end(); ++it) {
    dex_path += cache_dir_path + kPathSeparator + std::string(it->name);
    dex_path.push_back(kDexPathSeparator);
  }
  dex_path.pop_back();

  LogDebug("Set class path to %s", dex_path.c_str());

  jstring dex_path_string = env->NewStringUTF(dex_path.c_str());
  jobject class_loader_obj = env->NewObject(
      dex_class_loader::GetClass(),
      dex_class_loader::GetMethodId(dex_class_loader::kConstructor),
      dex_path_string, code_cache_dir_path, nullptr, GetParentLoader());
  env->DeleteLocalRef(code_cache_dir_path);
  env->DeleteLocalRef(dex_path_string);

  LogDebug("Load class %s", class_name);
  jstring class_name_object = env->NewStringUTF(class_name);
  jclass loaded_class = static_cast<jclass>(env->CallObjectMethod(
      class_loader_obj,
      dex_class_loader::GetMethodId(dex_class_loader::kLoadClass),
      class_name_object));
  CheckAndClearJniExceptions(env);
#endif  // defined(FIREBASE_ANDROID_FOR_DESKTOP)

  if (!env->ExceptionCheck()) {
    LogDebug("%s loaded.", class_name);
    AddClassLoader(env, class_loader_obj);
  } else {
    env->ExceptionClear();
    LogDebug("%s *not* loaded", class_name);
    env->DeleteLocalRef(loaded_class);
    env->DeleteLocalRef(class_loader_obj);
  }
  env->DeleteLocalRef(class_name_object);
  return loaded_class;
}

// Get a resource ID from the activity's package.
int GetResourceIdFromActivity(JNIEnv* env, jobject activity_object,
                              const char* resource_name,
                              ResourceType resource_type) {
  jobject resources_object = env->CallObjectMethod(
      activity_object, activity::GetMethodId(activity::kGetResources));
  CheckAndClearJniExceptions(env);
  jobject package_name = env->CallObjectMethod(
      activity_object, activity::GetMethodId(activity::kGetPackageName));
  CheckAndClearJniExceptions(env);
  jobject resource_type_string =
      env->NewStringUTF(kResourceTypeStrings[resource_type]);
  jobject resource_name_string = env->NewStringUTF(resource_name);
  int resource_id = env->CallIntMethod(
      resources_object, resources::GetMethodId(resources::kGetIdentifier),
      resource_name_string, resource_type_string, package_name);
  CheckAndClearJniExceptions(env);
  env->DeleteLocalRef(resource_name_string);
  env->DeleteLocalRef(resource_type_string);
  env->DeleteLocalRef(package_name);
  env->DeleteLocalRef(resources_object);
  return resource_id;
}

// Get a resource value as a string from the activity's package.
std::string GetResourceStringFromActivity(JNIEnv* env, jobject activity_object,
                                          int resource_id) {
  FIREBASE_ASSERT(resource_id);
  jobject resource_value_string = env->CallObjectMethod(
      activity_object, activity::GetMethodId(activity::kGetString),
      resource_id);
  CheckAndClearJniExceptions(env);
  return JniStringToString(env, resource_value_string);
}

// Get the name of the package associated with this activity.
std::string GetPackageName(JNIEnv* env, jobject activity_object) {
  jobject package_name_string = env->CallObjectMethod(
      activity_object, activity::GetMethodId(activity::kGetPackageName));
  CheckAndClearJniExceptions(env);
  return JniStringToString(env, package_name_string);
}

// Check for JNI exceptions, report them if any, and clear them.
bool CheckAndClearJniExceptions(JNIEnv* env) {
  if (env->ExceptionCheck()) {
    env->ExceptionDescribe();
    env->ExceptionClear();
    return true;
  }
  return false;
}

std::string GetAndClearExceptionMessage(JNIEnv* env) {
  jobject exception = env->ExceptionOccurred();
  if (exception) {
    env->ExceptionClear();
    std::string exception_message_out = GetMessageFromException(env, exception);
    env->DeleteLocalRef(exception);
    return exception_message_out;
  }
  return std::string();
}

std::string GetMessageFromException(JNIEnv* env, jobject exception) {
  if (exception != nullptr) {
    jstring message = static_cast<jstring>(env->CallObjectMethod(
        exception, throwable::GetMethodId(throwable::kGetLocalizedMessage)));
    CheckAndClearJniExceptions(env);
    if (!message) {
      // If GetLocalizedMessage returns null, try GetMessage.
      message = static_cast<jstring>(env->CallObjectMethod(
          exception, throwable::GetMethodId(throwable::kGetMessage)));
      CheckAndClearJniExceptions(env);
    }
    if (!message || env->GetStringUTFLength(message) == 0) {
      // If GetMessage returns null, just use ToString.
      if (message) {
        // If it was an empty string, we'll need to free the message ref.
        env->DeleteLocalRef(message);
      }
      message = static_cast<jstring>(env->CallObjectMethod(
          exception, throwable::GetMethodId(throwable::kToString)));
      CheckAndClearJniExceptions(env);
    }
    if (message) {
      return JniStringToString(env, message);
    } else {
      return std::string("Unknown Exception.");
    }
  }
  return std::string();
}

bool LogException(JNIEnv* env, LogLevel log_level, const char* log_fmt, ...) {
  jobject exception = env->ExceptionOccurred();
  if (exception != nullptr) {
    env->ExceptionClear();
    jobject message = env->CallObjectMethod(
        exception, throwable::GetMethodId(throwable::kGetLocalizedMessage));
    CheckAndClearJniExceptions(env);
    if (!message) {
      // If GetLocalizedMessage returns null, try GetMessage.
      message = env->CallObjectMethod(
          exception, throwable::GetMethodId(throwable::kGetMessage));
      CheckAndClearJniExceptions(env);
    }
    if (!message) {
      // If GetMessage returns null too, just use ToString.
      message = env->CallObjectMethod(
          exception, throwable::GetMethodId(throwable::kToString));
      CheckAndClearJniExceptions(env);
    }
    if (message) {
      std::string message_str = JniStringToString(env, message);
      if (log_fmt == nullptr) {
        LogMessage(log_level, "%s", message_str.c_str());
      } else {
        static char buf[512];
        va_list list;
        va_start(list, log_fmt);
        vsnprintf(buf, sizeof(buf) - 1, log_fmt, list);
        va_end(list);
        strncat(buf, ": ", sizeof(buf) - 1);
        strncat(buf, message_str.c_str(), sizeof(buf) - 1);
        LogMessage(log_level, "%s", buf);
      }
    }
    env->DeleteLocalRef(exception);
    return true;
  }
  return false;
}

// Static variables used in tracking thread initialization and cleanup.
pthread_key_t jni_env_key;
pthread_once_t pthread_key_initialized = PTHREAD_ONCE_INIT;

// The following methods are extern "C" to ensure they're called with the
// C rather than C++ linkage convention.
namespace {

extern "C" void DetachJVMThreads(void* stored_java_vm) {
  assert(stored_java_vm);
  JNIEnv* jni_env;
  JavaVM* java_vm = static_cast<JavaVM*>(stored_java_vm);
  // AttachCurrentThread does nothing if we're already attached, but
  // calling it ensures that the DetachCurrentThread doesn't fail.
  firebase::util::AttachCurrentThread(java_vm, &jni_env);
  java_vm->DetachCurrentThread();
}

// Called the first time GetJNIEnv is invoked.
// Ensures that jni_env_key is created and that the destructor is in place.
extern "C" void SetupJvmDetachOnThreadDestruction() {
  pthread_key_create(&jni_env_key, DetachJVMThreads);
}

}  // namespace

JNIEnv* GetThreadsafeJNIEnv(JavaVM* java_vm) {
  // Set up the thread key and destructor the first time this is called:
  (void)pthread_once(&pthread_key_initialized,
                     SetupJvmDetachOnThreadDestruction);
  pthread_setspecific(jni_env_key, java_vm);

  JNIEnv* env;
  jint result = firebase::util::AttachCurrentThread(java_vm, &env);
  return result == JNI_OK ? env : nullptr;
}

jint AttachCurrentThread(JavaVM* java_vm, JNIEnv** env) {
  return java_vm->AttachCurrentThread(
#if defined(FIREBASE_ANDROID_FOR_DESKTOP)
      reinterpret_cast<void**>(env),
#else   // defined(FIREBASE_ANDROID_FOR_DESKTOP)
      env,
#endif  // defined(FIREBASE_ANDROID_FOR_DESKTOP)
      nullptr);
}

// Returns a pointer to the JNI environment. This retrieves the JNIEnv from
// firebase::App, either the default App (if it exists) or any valid App.
JNIEnv* GetJNIEnvFromApp() {
  App* app = app_common::GetDefaultApp();
  if (!app) app = app_common::GetAnyApp();
  return app ? app->GetJNIEnv() : nullptr;
}

}  // namespace util
// NOLINTNEXTLINE - allow namespace overridden
}  // namespace firebase<|MERGE_RESOLUTION|>--- conflicted
+++ resolved
@@ -399,10 +399,7 @@
   uri::ReleaseClass(env);
   object::ReleaseClass(env);
   uribuilder::ReleaseClass(env);
-<<<<<<< HEAD
-=======
   url::ReleaseClass(env);
->>>>>>> 7e50de87
   if (g_jniresultcallback_loaded) {
     jniresultcallback::ReleaseClass(env);
     g_jniresultcallback_loaded = false;
