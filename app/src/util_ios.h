--- conflicted
+++ resolved
@@ -200,13 +200,8 @@
 
 // Convert a NSArray into a vector of strings.  Asserts if a non NSString
 // object is found in the array.
-<<<<<<< HEAD
-void NSArrayOfNSStringToVectorOfString(NSArray *array,
-                                       std::vector<std::string> *string_vector);
-=======
 void NSArrayOfNSStringToVectorOfString(
   NSArray *array, std::vector<std::string> *string_vector);
->>>>>>> dc62717f
 
 // Convert a string map to NSDictionary.
 NSDictionary *StringMapToNSDictionary(
