--- conflicted
+++ resolved
@@ -161,9 +161,6 @@
   return array;
 }
 
-<<<<<<< HEAD
-void NSArrayOfNSStringToVectorOfString(NSArray *array, std::vector<std::string> *string_vector) {
-=======
 NSMutableArray *StringUnorderedSetToNSMutableArray(
     const std::unordered_set<std::string> &set) {
   NSMutableArray<NSString *> *array = [[NSMutableArray alloc] initWithCapacity:set.size()];
@@ -174,7 +171,6 @@
 }
 
 void NSArrayOfNSStringToVectorOfString(NSArray* array, std::vector<std::string>* string_vector) {
->>>>>>> dc62717f
   string_vector->reserve(array.count);
   for (id object in array) {
     if (![object isKindOfClass:[NSString class]]) {
