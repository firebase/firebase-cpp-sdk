/*
 * Copyright 2017 Google LLC
 *
 * Licensed under the Apache License, Version 2.0 (the "License");
 * you may not use this file except in compliance with the License.
 * You may obtain a copy of the License at
 *
 *      http://www.apache.org/licenses/LICENSE-2.0
 *
 * Unless required by applicable law or agreed to in writing, software
 * distributed under the License is distributed on an "AS IS" BASIS,
 * WITHOUT WARRANTIES OR CONDITIONS OF ANY KIND, either express or implied.
 * See the License for the specific language governing permissions and
 * limitations under the License.
 */

#include "app/src/semaphore.h"

#include "app/src/thread.h"
#include "app/src/time.h"
#include "gmock/gmock.h"
#include "gtest/gtest.h"

// Set SEMAPHORE_LINUX to reflect whether the platform is "Linux", using the
// same logic that semaphore.h uses.
#if FIREBASE_PLATFORM_OSX || FIREBASE_PLATFORM_IOS || \
    FIREBASE_PLATFORM_TVOS || FIREBASE_PLATFORM_WINDOWS
#define SEMAPHORE_LINUX 0
#else
#define SEMAPHORE_LINUX 1
#include <pthread.h>

#include <csignal>
#endif

namespace {

// Basic test of TryWait, to make sure that its successes and failures
// line up with what we'd expect, based on the initial count.
TEST(SemaphoreTest, TryWaitTests) {
  firebase::Semaphore sem(2);

  // First time, should be able to get a value just fine.
  EXPECT_EQ(sem.TryWait(), true);

  // Second time, should still be able to get a value.
  EXPECT_EQ(sem.TryWait(), true);

  // Second time, we should be unable to acquire a lock.
  EXPECT_EQ(sem.TryWait(), false);

  sem.Post();

  // Should be able to get a lock now.
  EXPECT_EQ(sem.TryWait(), true);
}

// Test that semaphores work across threads.
// Blocks, after setting a thread to unlock itself in 1 second.
// If the thread doesn't unblock it, it will wait forever, triggering a test
// failure via timeout after 60 seconds, through the testing framework.
TEST(SemaphoreTest, MultithreadedTest) {
  firebase::Semaphore sem(0);

  firebase::Thread(
      [](void* data_) {
        auto sem = static_cast<firebase::Semaphore*>(data_);
        firebase::internal::Sleep(firebase::internal::kMillisecondsPerSecond);
        sem->Post();
      },
      &sem)
      .Detach();

  // This will block, until the thread releases it.
  sem.Wait();
}

// Tests that Timed Wait works as intended.
TEST(SemaphoreTest, TimedWait) {
  firebase::Semaphore sem(0);

  int64_t start_ms = firebase::internal::GetTimestamp();
  EXPECT_FALSE(sem.TimedWait(firebase::internal::kMillisecondsPerSecond));
  int64_t finish_ms = firebase::internal::GetTimestamp();

  ASSERT_LT(
      labs((finish_ms - start_ms) - firebase::internal::kMillisecondsPerSecond),
      0.20 * firebase::internal::kMillisecondsPerSecond);
}

<<<<<<< HEAD
#if SEMAPHORE_LINUX
// Tests that Timed Wait handles spurious wakeup (Linux/Android specific).
TEST(SemaphoreTest, TimedWaitSpuriousWakeupLinux) {
  // Register a dummy signal handler for SIGUSR1; otherwise, sending SIGUSR1
  // later on will crash the application.
  signal(SIGUSR1, [](int signum) -> void {});

  // Start a thread that will send SIGUSR1 to this thread in a few moments.
  pthread_t main_thread = pthread_self();
  firebase::Thread signal_sending_thread = firebase::Thread(
      [](void* arg) {
        firebase::internal::Sleep(500);
        pthread_kill(*static_cast<pthread_t*>(arg), SIGUSR1);
      },
      &main_thread);

  // Call Semaphore::TimedWait() and keep track of how long it blocks for.
  firebase::Semaphore sem(0);
  int64_t start_ms = firebase::internal::GetTimestamp();
  EXPECT_FALSE(sem.TimedWait(2 * firebase::internal::kMillisecondsPerSecond));
  int64_t finish_ms = firebase::internal::GetTimestamp();

  // Wait for the "signal sending" thread to terminate, since it references
  // memory on the stack and we can't have it running after this method returns.
  signal_sending_thread.Join();

  // Unregister the signal handler for SIGUSR1, since it's no longer needed.
  signal(SIGUSR1, NULL);

  // Make sure that Semaphore::TimedWait() blocked for the entire timeout, and,
  // specifically, did NOT return early as a result of the SIGUSR1 interruption.
  ASSERT_LT(labs((finish_ms - start_ms) -
                 (2 * firebase::internal::kMillisecondsPerSecond)),
            0.20 * firebase::internal::kMillisecondsPerSecond);
}
#endif  // #if SEMAPHORE_LINUX

TEST(SemaphoreTest, DISABLED_MultithreadedStressTest) {
=======
TEST(SemaphoreTest, MultithreadedStressTest) {
>>>>>>> 63e65491
  for (int i = 0; i < 10000; ++i) {
    firebase::Semaphore sem(0);

    firebase::Thread thread = firebase::Thread(
        [](void* data_) {
          auto sem = static_cast<firebase::Semaphore*>(data_);
          sem->Post();
        },
        &sem);
    // This will block, until the thread releases it or it times out.
    EXPECT_TRUE(sem.TimedWait(100));

    thread.Join();
  }
}

}  // namespace<|MERGE_RESOLUTION|>--- conflicted
+++ resolved
@@ -88,7 +88,6 @@
       0.20 * firebase::internal::kMillisecondsPerSecond);
 }
 
-<<<<<<< HEAD
 #if SEMAPHORE_LINUX
 // Tests that Timed Wait handles spurious wakeup (Linux/Android specific).
 TEST(SemaphoreTest, TimedWaitSpuriousWakeupLinux) {
@@ -126,10 +125,7 @@
 }
 #endif  // #if SEMAPHORE_LINUX
 
-TEST(SemaphoreTest, DISABLED_MultithreadedStressTest) {
-=======
 TEST(SemaphoreTest, MultithreadedStressTest) {
->>>>>>> 63e65491
   for (int i = 0; i < 10000; ++i) {
     firebase::Semaphore sem(0);
 
