source 'https://github.com/CocoaPods/Specs.git'
platform :ios, '11.0'
# Firebase App test application.
use_frameworks! :linkage => :static

target 'integration_test' do
<<<<<<< HEAD
  pod 'Firebase/Analytics', '10.14.0'
=======
  pod 'Firebase/Analytics', '10.15.0'
>>>>>>> 4790c903
end

post_install do |installer|
  # If this is running from inside the SDK directory, run the setup script.
  system("if [[ -r ../../setup_integration_tests.py ]]; then python3 ../../setup_integration_tests.py .; fi")
  system("python3 ./download_googletest.py")
end
<|MERGE_RESOLUTION|>--- conflicted
+++ resolved
@@ -4,11 +4,7 @@
 use_frameworks! :linkage => :static
 
 target 'integration_test' do
-<<<<<<< HEAD
-  pod 'Firebase/Analytics', '10.14.0'
-=======
   pod 'Firebase/Analytics', '10.15.0'
->>>>>>> 4790c903
 end
 
 post_install do |installer|
