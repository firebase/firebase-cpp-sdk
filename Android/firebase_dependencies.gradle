// Copyright 2018 Google LLC
//
// Licensed under the Apache License, Version 2.0 (the "License");
// you may not use this file except in compliance with the License.
// You may obtain a copy of the License at
//
//      http://www.apache.org/licenses/LICENSE-2.0
//
// Unless required by applicable law or agreed to in writing, software
// distributed under the License is distributed on an "AS IS" BASIS,
// WITHOUT WARRANTIES OR CONDITIONS OF ANY KIND, either express or implied.
// See the License for the specific language governing permissions and
// limitations under the License.

import org.gradle.util.ConfigureUtil;

// A map of library to the dependencies that need to be added for it.
def firebaseDependenciesMap = [
<<<<<<< HEAD
  'app' : ['com.google.firebase:firebase-analytics:18.0.0'],
  'admob' : ['com.google.firebase:firebase-ads:19.5.0',
             'com.google.android.gms:play-services-measurement-sdk-api:18.0.0',
             'com.google.android.gms:play-services-base:17.5.0'],
  'analytics' : ['com.google.firebase:firebase-analytics:18.0.0',
                 'com.google.android.gms:play-services-base:17.5.0'],
  'auth' : ['com.google.firebase:firebase-auth:20.0.0'],
  'database' : ['com.google.firebase:firebase-database:19.5.1'],
  'dynamic_links' : ['com.google.firebase:firebase-dynamic-links:19.1.1'],
  'firestore' : ['com.google.firebase:firebase-firestore:22.0.0'],
  'functions' : ['com.google.firebase:firebase-functions:19.1.0'],
  'installations' : ['com.google.firebase:firebase-installations:16.3.3',
                     'com.google.android.gms:play-services-base:17.4.0'],
  'instance_id' : ['com.google.firebase:firebase-iid:21.0.0'],
  'invites' : ['com.google.firebase:firebase-invites:17.0.0'],
  // Messaging has an additional local dependency to include.
  'messaging' : ['com.google.firebase:firebase-messaging:21.0.0',
                 'firebase_cpp_sdk.messaging:messaging_java',
                 'androidx.core:core:1.0.1'],
  'performance' : ['com.google.firebase:firebase-perf:19.0.9'],
  'remote_config' : ['com.google.firebase:firebase-config:20.0.0',
                     'com.google.android.gms:play-services-base:17.5.0'],
  'storage' : ['com.google.firebase:firebase-storage:19.2.0']
=======
  'app' : ['com.google.firebase:firebase-analytics:18.0.1'],
  'admob' : ['com.google.firebase:firebase-ads:19.7.0',
             'com.google.android.gms:play-services-measurement-sdk-api:18.0.1',
             'com.google.android.gms:play-services-base:17.5.0'],
  'analytics' : ['com.google.firebase:firebase-analytics:18.0.1',
                 'com.google.android.gms:play-services-base:17.5.0'],
  'auth' : ['com.google.firebase:firebase-auth:20.0.2'],
  'database' : ['com.google.firebase:firebase-database:19.6.0'],
  'dynamic_links' : ['com.google.firebase:firebase-dynamic-links:19.1.1'],
  'firestore' : ['com.google.firebase:firebase-firestore:22.0.1'],
  'functions' : ['com.google.firebase:firebase-functions:19.2.0'],
  'installations' : ['com.google.firebase:firebase-installations:16.3.5',
                     'com.google.android.gms:play-services-base:17.5.0'],
  'instance_id' : ['com.google.firebase:firebase-iid:21.0.1'],
  'invites' : ['com.google.firebase:firebase-invites:17.0.0'],
  // Messaging has an additional local dependency to include.
  'messaging' : ['com.google.firebase:firebase-messaging:21.0.1',
                 'firebase_cpp_sdk.messaging:messaging_java',
                 'androidx.core:core:1.0.1'],
  'performance' : ['com.google.firebase:firebase-perf:19.1.0'],
  'remote_config' : ['com.google.firebase:firebase-config:20.0.2',
                     'com.google.android.gms:play-services-base:17.5.0'],
  'storage' : ['com.google.firebase:firebase-storage:19.2.1']
>>>>>>> a7e77482
]

// A map of library to the gradle resources that they depend upon.
def firebaseResourceDependenciesMap = [
  'app' : [':app:app_resources',
           ':app:google_api_resources',
           ':app:invites_resources'],
  'admob' : [':admob:admob_resources'],
  'auth' : [':auth:auth_resources'],
  'database' : [':database:database_resources'],
  'firestore' : [':firestore:firestore_resources'],
  'storage' : [':storage:storage_resources']
]

def setResourceDependencies(String subproject) {
  preDebugBuild.dependsOn gradle.includedBuild('firebase_cpp_sdk').task(
      "$subproject:generateDexJarDebug")
  preDebugBuild.dependsOn gradle.includedBuild('firebase_cpp_sdk').task(
      "$subproject:generateDexJarRelease")
}

// Handles adding the Firebase C++ dependencies as properties.
class Dependencies {
  HashSet<String> libSet = new HashSet<String>()

  def getApp() {
    libSet.add('app')
  }
  def getAdmob() {
    libSet.add('admob')
  }
  def getAnalytics() {
    libSet.add('analytics')
  }
  def getAuth() {
    libSet.add('auth')
  }
  def getDatabase() {
    libSet.add('database')
  }
  def getDynamicLinks() {
    libSet.add('dynamic_links')
  }
  def getFirestore() {
    libSet.add('firestore')
  }
  def getFunctions() {
    libSet.add('functions')
  }
  def getInstallations() {
    libSet.add('installations')
  }
  def getInstanceId() {
    libSet.add('instance_id')
  }
  def getInvites() {
    libSet.add('invites')
  }
  def getMessaging() {
    libSet.add('messaging')
  }
  def getPerformance() {
    libSet.add('performance')
  }
  def getRemoteConfig() {
    libSet.add('remote_config')
  }
  def getStorage() {
    libSet.add('storage')
  }
}

// Extension to handle which Firebase C++ dependencies are being added to the
// gradle project.
// They are added via: firebaseCpp.dependencies "admob", "analytics", ...
class FirebaseCppExtension {
  Dependencies dependencies = new Dependencies()

  void dependencies(Closure c) {
    ConfigureUtil.configure(c, dependencies)
  }
  void dependencies(Action<? super Dependencies> action) {
    action.execute(dependencies)
  }
}

project.extensions.create('firebaseCpp', FirebaseCppExtension)

apply from: "${gradle.firebase_cpp_sdk_dir}/android_build_files/generate_proguard.gradle"

def generateAndAddProguard(String lib) {
  // Set the property on the project, so it is easier to use
  project.ext.firebase_cpp_sdk_dir = "${gradle.firebase_cpp_sdk_dir}"

  // Generate the proguard file for the library, and add it to the project
  generateProguardFileWithCallback(lib, new Action<File>() {
      public void execute(File proguardFile) {
        project.android.buildTypes.debug.proguardFile proguardFile
        project.android.buildTypes.release.proguardFile proguardFile
      }
  })
}

project.afterEvaluate {
  if (!firebaseCpp.dependencies.libSet.isEmpty()) {
    // App is required, so add it if it wasn't included.
    if (!firebaseCpp.dependencies.libSet.contains('app')) {
      firebaseCpp.dependencies.libSet.add('app')
    }

    for (String lib : firebaseCpp.dependencies.libSet) {
      // Generate and include the proguard file
      generateAndAddProguard(lib)

      // Add the dependencies for the library
      for (String dep : firebaseDependenciesMap.get(lib)) {
        project.dependencies {
          implementation "$dep"
        }
      }
      if (firebaseResourceDependenciesMap.containsKey(lib)) {
        for (String resDep : firebaseResourceDependenciesMap.get(lib)) {
          setResourceDependencies(resDep)
        }
      }
    }
  }
}<|MERGE_RESOLUTION|>--- conflicted
+++ resolved
@@ -16,31 +16,6 @@
 
 // A map of library to the dependencies that need to be added for it.
 def firebaseDependenciesMap = [
-<<<<<<< HEAD
-  'app' : ['com.google.firebase:firebase-analytics:18.0.0'],
-  'admob' : ['com.google.firebase:firebase-ads:19.5.0',
-             'com.google.android.gms:play-services-measurement-sdk-api:18.0.0',
-             'com.google.android.gms:play-services-base:17.5.0'],
-  'analytics' : ['com.google.firebase:firebase-analytics:18.0.0',
-                 'com.google.android.gms:play-services-base:17.5.0'],
-  'auth' : ['com.google.firebase:firebase-auth:20.0.0'],
-  'database' : ['com.google.firebase:firebase-database:19.5.1'],
-  'dynamic_links' : ['com.google.firebase:firebase-dynamic-links:19.1.1'],
-  'firestore' : ['com.google.firebase:firebase-firestore:22.0.0'],
-  'functions' : ['com.google.firebase:firebase-functions:19.1.0'],
-  'installations' : ['com.google.firebase:firebase-installations:16.3.3',
-                     'com.google.android.gms:play-services-base:17.4.0'],
-  'instance_id' : ['com.google.firebase:firebase-iid:21.0.0'],
-  'invites' : ['com.google.firebase:firebase-invites:17.0.0'],
-  // Messaging has an additional local dependency to include.
-  'messaging' : ['com.google.firebase:firebase-messaging:21.0.0',
-                 'firebase_cpp_sdk.messaging:messaging_java',
-                 'androidx.core:core:1.0.1'],
-  'performance' : ['com.google.firebase:firebase-perf:19.0.9'],
-  'remote_config' : ['com.google.firebase:firebase-config:20.0.0',
-                     'com.google.android.gms:play-services-base:17.5.0'],
-  'storage' : ['com.google.firebase:firebase-storage:19.2.0']
-=======
   'app' : ['com.google.firebase:firebase-analytics:18.0.1'],
   'admob' : ['com.google.firebase:firebase-ads:19.7.0',
              'com.google.android.gms:play-services-measurement-sdk-api:18.0.1',
@@ -64,7 +39,6 @@
   'remote_config' : ['com.google.firebase:firebase-config:20.0.2',
                      'com.google.android.gms:play-services-base:17.5.0'],
   'storage' : ['com.google.firebase:firebase-storage:19.2.1']
->>>>>>> a7e77482
 ]
 
 // A map of library to the gradle resources that they depend upon.
