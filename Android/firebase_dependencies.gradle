--- conflicted
+++ resolved
@@ -16,28 +16,6 @@
 
 // A map of library to the dependencies that need to be added for it.
 def firebaseDependenciesMap = [
-<<<<<<< HEAD
-  'app' : ['com.google.firebase:firebase-analytics:17.5.0'],
-  'admob' : ['com.google.firebase:firebase-ads:19.3.0',
-             'com.google.android.gms:play-services-measurement-sdk-api:17.5.0',
-             'com.google.android.gms:play-services-base:17.4.0'],
-  'analytics' : ['com.google.firebase:firebase-analytics:17.5.0',
-                 'com.google.android.gms:play-services-base:17.4.0'],
-  'auth' : ['com.google.firebase:firebase-auth:19.3.2'],
-  'database' : ['com.google.firebase:firebase-database:19.4.0'],
-  'dynamic_links' : ['com.google.firebase:firebase-dynamic-links:19.1.0'],
-  'firestore' : ['com.google.firebase:firebase-firestore:21.6.0'],
-  'functions' : ['com.google.firebase:firebase-functions:19.1.0'],
-  'instance_id' : ['com.google.firebase:firebase-iid:20.2.4'],
-  'invites' : ['com.google.firebase:firebase-invites:17.0.0'],
-  // Messaging has an additional local dependency to include.
-  'messaging' : ['com.google.firebase:firebase-messaging:20.2.4',
-                 'firebase_cpp_sdk.messaging:messaging_java',
-                 'androidx.core:core:1.0.1'],
-  'performance' : ['com.google.firebase:firebase-perf:19.0.8'],
-  'remote_config' : ['com.google.firebase:firebase-config:19.2.0',
-                     'com.google.android.gms:play-services-base:17.4.0'],
-=======
   'app' : ['com.google.firebase:firebase-analytics:18.0.0'],
   'admob' : ['com.google.firebase:firebase-ads:19.5.0',
              'com.google.android.gms:play-services-measurement-sdk-api:18.0.0',
@@ -60,7 +38,6 @@
   'performance' : ['com.google.firebase:firebase-perf:19.0.9'],
   'remote_config' : ['com.google.firebase:firebase-config:20.0.0',
                      'com.google.android.gms:play-services-base:17.5.0'],
->>>>>>> b1ba676c
   'storage' : ['com.google.firebase:firebase-storage:19.2.0']
 ]
 
