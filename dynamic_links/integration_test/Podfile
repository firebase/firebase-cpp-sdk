
source 'https://github.com/CocoaPods/Specs.git'
platform :ios, '10.0'
# Firebase Dynamic Links test application.

target 'integration_test' do
<<<<<<< HEAD
  pod 'Firebase/DynamicLinks', '8.12.1'
=======
  pod 'Firebase/DynamicLinks', '8.13.0'
>>>>>>> a95272d7
end

post_install do |installer|
  # If this is running from inside the SDK directory, run the setup script.
  system("if [[ -r ../../setup_integration_tests.py ]]; then python ../../setup_integration_tests.py .; fi")
  system("/usr/bin/python ./download_googletest.py")
end
<|MERGE_RESOLUTION|>--- conflicted
+++ resolved
@@ -4,11 +4,7 @@
 # Firebase Dynamic Links test application.
 
 target 'integration_test' do
-<<<<<<< HEAD
-  pod 'Firebase/DynamicLinks', '8.12.1'
-=======
   pod 'Firebase/DynamicLinks', '8.13.0'
->>>>>>> a95272d7
 end
 
 post_install do |installer|
