--- conflicted
+++ resolved
@@ -36,16 +36,9 @@
     firestore
 
     DOWNLOAD_DIR ${FIREBASE_DOWNLOAD_DIR}
-<<<<<<< HEAD
-    # Pin to a HEAD commit of the master branch of the firebase-ios-sdk, now that
-    # https://github.com/firebase/firebase-ios-sdk/pull/9838 has been merged.
-    GIT_REPOSITORY https://github.com/firebase/firebase-ios-sdk.git
-    GIT_TAG 585b4c83dbeca3e25895ae2f0d2ed7056b3cac7b
-=======
     GIT_REPOSITORY "https://github.com/firebase/firebase-ios-sdk.git"
     # Pinned HEAD commit as of June 01, 2022 @ 10:51 EDT.
     GIT_TAG 89c38d1ed908dbc10d5f9f7aded4cf271113773f
->>>>>>> 655b7b6d
 
     PREFIX ${PROJECT_BINARY_DIR}
 
