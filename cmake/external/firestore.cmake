--- conflicted
+++ resolved
@@ -18,14 +18,6 @@
   return()
 endif()
 
-if(${CMAKE_VERSION} VERSION_LESS "3.12")
-  include(FindPythonInterp)
-  set(MY_PYTHON_EXECUTABLE "${PYTHON_EXECUTABLE}")
-else()
-  find_package(Python3 COMPONENTS Interpreter REQUIRED)
-  set(MY_PYTHON_EXECUTABLE "${Python3_EXECUTABLE}")
-endif()
-
 # If the format of the line below changes, then be sure to update
 # https://github.com/firebase/firebase-cpp-sdk/blob/fd054fa016/.github/workflows/update-dependencies.yml#L81
 set(version CocoaPods-9.2.0)
@@ -36,9 +28,7 @@
     firestore
 
     DOWNLOAD_DIR ${FIREBASE_DOWNLOAD_DIR}
-    GIT_REPOSITORY "https://github.com/firebase/firebase-ios-sdk.git"
-    # Pinned HEAD commit as of June 01, 2022 @ 10:51 EDT.
-    GIT_TAG 89c38d1ed908dbc10d5f9f7aded4cf271113773f
+    URL https://github.com/firebase/firebase-ios-sdk/archive/${version}.tar.gz
 
     PREFIX ${PROJECT_BINARY_DIR}
 
@@ -46,15 +36,7 @@
     BUILD_COMMAND ""
     INSTALL_COMMAND ""
     TEST_COMMAND ""
-<<<<<<< HEAD
-    PATCH_COMMAND
-      ${MY_PYTHON_EXECUTABLE}
-      ${CMAKE_CURRENT_LIST_DIR}/firestore_patch.py
-      --leveldb-version-from
-      ${CMAKE_CURRENT_LIST_DIR}/leveldb.cmake
-=======
     PATCH_COMMAND patch -Np1 -i ${CMAKE_CURRENT_LIST_DIR}/firestore.patch.txt
->>>>>>> 7e7c593b
     HTTP_HEADER "${EXTERNAL_PROJECT_HTTP_HEADER}"
     )
 endfunction()
@@ -75,15 +57,7 @@
     BUILD_COMMAND ""
     INSTALL_COMMAND ""
     TEST_COMMAND ""
-<<<<<<< HEAD
-    PATCH_COMMAND
-      ${MY_PYTHON_EXECUTABLE}
-      ${CMAKE_CURRENT_LIST_DIR}/firestore_patch.py
-      --leveldb-version-from
-      ${CMAKE_CURRENT_LIST_DIR}/leveldb.cmake
-=======
     PATCH_COMMAND patch -Np1 -i ${CMAKE_CURRENT_LIST_DIR}/firestore.patch.txt
->>>>>>> 7e7c593b
     HTTP_HEADER "${EXTERNAL_PROJECT_HTTP_HEADER}"
     )
 endfunction()
