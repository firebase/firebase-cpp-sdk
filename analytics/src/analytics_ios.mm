--- conflicted
+++ resolved
@@ -328,7 +328,6 @@
       internal::FutureData::Get()->api()->LastResult(internal::kAnalyticsFnGetAnalyticsInstanceId));
 }
 
-<<<<<<< HEAD
 Future<int64_t> GetSessionId() {
   MutexLock lock(g_mutex);
   FIREBASE_ASSERT_RETURN(Future<int64_t>(), internal::IsInitialized());
@@ -353,7 +352,5 @@
       internal::FutureData::Get()->api()->LastResult(internal::kAnalyticsFnGetSessionId));
 }
 
-=======
->>>>>>> 3c64b33c
 }  // namespace analytics
 }  // namespace firebase