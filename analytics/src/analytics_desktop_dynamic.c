--- conflicted
+++ resolved
@@ -28,11 +28,7 @@
 #if defined(_WIN32)
 // Array of known Google Analytics Windows DLL SHA256 hashes (hex strings).
 const char* FirebaseAnalytics_KnownWindowsDllHashes[] = {
-<<<<<<< HEAD
     "13ae5f9349b24186f1f3667b52832076e8d14ad9656c3546b1b7fca79ac8144b"
-=======
-    "c1b9ff6e9119c30bbeb7472326dcde418f45682e6b822e25eed922fe6e3cc698"
->>>>>>> 0911aec7
 };
 
 // Count of known Google Analytics Windows DLL SHA256 hashes.
