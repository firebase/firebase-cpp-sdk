// Copyright 2023 Google LLC

<<<<<<< HEAD
// Copied from Firebase Analytics iOS SDK 10.14.0.
=======
// Copied from Firebase Analytics iOS SDK 10.15.0.
>>>>>>> 4790c903

/// @file FIREventNames.h
///
/// Predefined event names.
///
/// An Event is an important occurrence in your app that you want to measure. You can report up to
/// 500 different types of Events per app and you can associate up to 25 unique parameters with each
/// Event type. Some common events are suggested below, but you may also choose to specify custom
/// Event types that are associated with your specific app. Each event type is identified by a
/// unique name. Event names can be up to 40 characters long, may only contain alphanumeric
/// characters and underscores ("_"), and must start with an alphabetic character. The "firebase_",
/// "google_", and "ga_" prefixes are reserved and should not be used.

#import <Foundation/Foundation.h>

/// Ad Impression event. This event signifies when a user sees an ad impression. Note: If you supply
/// the @c AnalyticsParameterValue parameter, you must also supply the @c AnalyticsParameterCurrency
/// parameter so that revenue metrics can be computed accurately. Params:
///
/// <ul>
///     <li>@c AnalyticsParameterAdPlatform (String) (optional)</li>
///     <li>@c AnalyticsParameterAdFormat (String) (optional)</li>
///     <li>@c AnalyticsParameterAdSource (String) (optional)</li>
///     <li>@c AnalyticsParameterAdUnitName (String) (optional)</li>
///     <li>@c AnalyticsParameterCurrency (String) (optional)</li>
///     <li>@c AnalyticsParameterValue (Double) (optional)</li>
/// </ul>
static NSString *const kFIREventAdImpression NS_SWIFT_NAME(AnalyticsEventAdImpression) =
    @"ad_impression";

/// Add Payment Info event. This event signifies that a user has submitted their payment
/// information. Note: If you supply the @c AnalyticsParameterValue parameter, you must also supply
/// the @c AnalyticsParameterCurrency parameter so that revenue metrics can be computed accurately.
/// Params:
///
/// <ul>
///     <li>@c AnalyticsParameterCoupon (String) (optional)</li>
///     <li>@c AnalyticsParameterCurrency (String) (optional)</li>
///     <li>@c AnalyticsParameterItems ([[String: Any]]) (optional)</li>
///     <li>@c AnalyticsParameterPaymentType (String) (optional)</li>
///     <li>@c AnalyticsParameterValue (Double) (optional)</li>
/// </ul>
static NSString *const kFIREventAddPaymentInfo NS_SWIFT_NAME(AnalyticsEventAddPaymentInfo) =
    @"add_payment_info";

/// Add Shipping Info event. This event signifies that a user has submitted their shipping
/// information. Note: If you supply the @c AnalyticsParameterValue parameter, you must also supply
/// the @c AnalyticsParameterCurrency parameter so that revenue metrics can be computed accurately.
/// Params:
///
/// <ul>
///     <li>@c AnalyticsParameterCoupon (String) (optional)</li>
///     <li>@c AnalyticsParameterCurrency (String) (optional)</li>
///     <li>@c AnalyticsParameterItems ([[String: Any]]) (optional)</li>
///     <li>@c AnalyticsParameterShippingTier (String) (optional)</li>
///     <li>@c AnalyticsParameterValue (Double) (optional)</li>
/// </ul>
static NSString *const kFIREventAddShippingInfo NS_SWIFT_NAME(AnalyticsEventAddShippingInfo) =
    @"add_shipping_info";

/// E-Commerce Add To Cart event. This event signifies that an item(s) was added to a cart for
/// purchase. Add this event to a funnel with @c AnalyticsEventPurchase to gauge the effectiveness
/// of your checkout process. Note: If you supply the @c AnalyticsParameterValue parameter, you must
/// also supply the @c AnalyticsParameterCurrency parameter so that revenue metrics can be computed
/// accurately. Params:
///
/// <ul>
///     <li>@c AnalyticsParameterCurrency (String) (optional)</li>
///     <li>@c AnalyticsParameterItems ([[String: Any]]) (optional)</li>
///     <li>@c AnalyticsParameterValue (Double) (optional)</li>
/// </ul>
static NSString *const kFIREventAddToCart NS_SWIFT_NAME(AnalyticsEventAddToCart) = @"add_to_cart";

/// E-Commerce Add To Wishlist event. This event signifies that an item was added to a wishlist. Use
/// this event to identify popular gift items. Note: If you supply the @c AnalyticsParameterValue
/// parameter, you must also supply the @c AnalyticsParameterCurrency parameter so that revenue
/// metrics can be computed accurately. Params:
///
/// <ul>
///     <li>@c AnalyticsParameterCurrency (String) (optional)</li>
///     <li>@c AnalyticsParameterItems ([[String: Any]]) (optional)</li>
///     <li>@c AnalyticsParameterValue (Double) (optional)</li>
/// </ul>
static NSString *const kFIREventAddToWishlist NS_SWIFT_NAME(AnalyticsEventAddToWishlist) =
    @"add_to_wishlist";

/// App Open event. By logging this event when an App becomes active, developers can understand how
/// often users leave and return during the course of a Session. Although Sessions are automatically
/// reported, this event can provide further clarification around the continuous engagement of
/// app-users.
static NSString *const kFIREventAppOpen NS_SWIFT_NAME(AnalyticsEventAppOpen) = @"app_open";

/// E-Commerce Begin Checkout event. This event signifies that a user has begun the process of
/// checking out. Add this event to a funnel with your @c AnalyticsEventPurchase event to gauge the
/// effectiveness of your checkout process. Note: If you supply the @c AnalyticsParameterValue
/// parameter, you must also supply the @c AnalyticsParameterCurrency parameter so that revenue
/// metrics can be computed accurately. Params:
///
/// <ul>
///     <li>@c AnalyticsParameterCoupon (String) (optional)</li>
///     <li>@c AnalyticsParameterCurrency (String) (optional)</li>
///     <li>@c AnalyticsParameterItems ([[String: Any]]) (optional)</li>
///     <li>@c AnalyticsParameterValue (Double) (optional)</li>
/// </ul>
static NSString *const kFIREventBeginCheckout NS_SWIFT_NAME(AnalyticsEventBeginCheckout) =
    @"begin_checkout";

/// Campaign Detail event. Log this event to supply the referral details of a re-engagement
/// campaign. Note: you must supply at least one of the required parameters
/// AnalyticsParameterSource, AnalyticsParameterMedium or AnalyticsParameterCampaign. Params:
///
/// <ul>
///     <li>@c AnalyticsParameterSource (String)</li>
///     <li>@c AnalyticsParameterMedium (String)</li>
///     <li>@c AnalyticsParameterCampaign (String)</li>
///     <li>@c AnalyticsParameterTerm (String) (optional)</li>
///     <li>@c AnalyticsParameterContent (String) (optional)</li>
///     <li>@c AnalyticsParameterAdNetworkClickID (String) (optional)</li>
///     <li>@c AnalyticsParameterCP1 (String) (optional)</li>
///     <li>@c AnalyticsParameterCampaignID (String) (optional)</li>
///     <li>@c AnalyticsParameterCreativeFormat (String) (optional)</li>
///     <li>@c AnalyticsParameterMarketingTactic (String) (optional)</li>
///     <li>@c AnalyticsParameterSourcePlatform (String) (optional)</li>
/// </ul>
static NSString *const kFIREventCampaignDetails NS_SWIFT_NAME(AnalyticsEventCampaignDetails) =
    @"campaign_details";

/// Earn Virtual Currency event. This event tracks the awarding of virtual currency in your app. Log
/// this along with @c AnalyticsEventSpendVirtualCurrency to better understand your virtual economy.
/// Params:
///
/// <ul>
///     <li>@c AnalyticsParameterVirtualCurrencyName (String)</li>
///     <li>@c AnalyticsParameterValue (Int or Double)</li>
/// </ul>
static NSString *const kFIREventEarnVirtualCurrency
    NS_SWIFT_NAME(AnalyticsEventEarnVirtualCurrency) = @"earn_virtual_currency";

/// Generate Lead event. Log this event when a lead has been generated in the app to understand the
/// efficacy of your install and re-engagement campaigns. Note: If you supply the
/// @c AnalyticsParameterValue parameter, you must also supply the @c AnalyticsParameterCurrency
/// parameter so that revenue metrics can be computed accurately. Params:
///
/// <ul>
///     <li>@c AnalyticsParameterCurrency (String) (optional)</li>
///     <li>@c AnalyticsParameterValue (Double) (optional)</li>
/// </ul>
static NSString *const kFIREventGenerateLead NS_SWIFT_NAME(AnalyticsEventGenerateLead) =
    @"generate_lead";

/// Join Group event. Log this event when a user joins a group such as a guild, team or family. Use
/// this event to analyze how popular certain groups or social features are in your app. Params:
///
/// <ul>
///     <li>@c AnalyticsParameterGroupID (String)</li>
/// </ul>
static NSString *const kFIREventJoinGroup NS_SWIFT_NAME(AnalyticsEventJoinGroup) = @"join_group";

/// Level End event. Log this event when the user finishes a level. Params:
///
/// <ul>
///     <li>@c AnalyticsParameterLevelName (String)</li>
///     <li>@c AnalyticsParameterSuccess (String)</li>
/// </ul>
static NSString *const kFIREventLevelEnd NS_SWIFT_NAME(AnalyticsEventLevelEnd) = @"level_end";

/// Level Start event. Log this event when the user starts a new level. Params:
///
/// <ul>
///     <li>@c AnalyticsParameterLevelName (String)</li>
/// </ul>
static NSString *const kFIREventLevelStart NS_SWIFT_NAME(AnalyticsEventLevelStart) = @"level_start";

/// Level Up event. This event signifies that a player has leveled up in your gaming app. It can
/// help you gauge the level distribution of your userbase and help you identify certain levels that
/// are difficult to pass. Params:
///
/// <ul>
///     <li>@c AnalyticsParameterLevel (Int)</li>
///     <li>@c AnalyticsParameterCharacter (String) (optional)</li>
/// </ul>
static NSString *const kFIREventLevelUp NS_SWIFT_NAME(AnalyticsEventLevelUp) = @"level_up";

/// Login event. Apps with a login feature can report this event to signify that a user has logged
/// in.
static NSString *const kFIREventLogin NS_SWIFT_NAME(AnalyticsEventLogin) = @"login";

/// Post Score event. Log this event when the user posts a score in your gaming app. This event can
/// help you understand how users are actually performing in your game and it can help you correlate
/// high scores with certain audiences or behaviors. Params:
///
/// <ul>
///     <li>@c AnalyticsParameterScore (Int)</li>
///     <li>@c AnalyticsParameterLevel (Int) (optional)</li>
///     <li>@c AnalyticsParameterCharacter (String) (optional)</li>
/// </ul>
static NSString *const kFIREventPostScore NS_SWIFT_NAME(AnalyticsEventPostScore) = @"post_score";

/// E-Commerce Purchase event. This event signifies that an item(s) was purchased by a user. Note:
/// This is different from the in-app purchase event, which is reported automatically for App
/// Store-based apps. Note: If you supply the @c AnalyticsParameterValue parameter, you must also
/// supply the @c AnalyticsParameterCurrency parameter so that revenue metrics can be computed
/// accurately. Params:
///
/// <ul>
///     <li>@c AnalyticsParameterAffiliation (String) (optional)</li>
///     <li>@c AnalyticsParameterCoupon (String) (optional)</li>
///     <li>@c AnalyticsParameterCurrency (String) (optional)</li>
///     <li>@c AnalyticsParameterEndDate (String) (optional)</li>
///     <li>@c AnalyticsParameterItemID (String) (optional)</li>
///     <li>@c AnalyticsParameterItems ([[String: Any]]) (optional)</li>
///     <li>@c AnalyticsParameterShipping (Double) (optional)</li>
///     <li>@c AnalyticsParameterStartDate (String) (optional)</li>
///     <li>@c AnalyticsParameterTax (Double) (optional)</li>
///     <li>@c AnalyticsParameterTransactionID (String) (optional)</li>
///     <li>@c AnalyticsParameterValue (Double) (optional)</li>
/// </ul>
static NSString *const kFIREventPurchase NS_SWIFT_NAME(AnalyticsEventPurchase) = @"purchase";

/// E-Commerce Refund event. This event signifies that a refund was issued. Note: If you supply the
/// @c AnalyticsParameterValue parameter, you must also supply the @c AnalyticsParameterCurrency
/// parameter so that revenue metrics can be computed accurately. Params:
///
/// <ul>
///     <li>@c AnalyticsParameterAffiliation (String) (optional)</li>
///     <li>@c AnalyticsParameterCoupon (String) (optional)</li>
///     <li>@c AnalyticsParameterCurrency (String) (optional)</li>
///     <li>@c AnalyticsParameterItems ([[String: Any]]) (optional)</li>
///     <li>@c AnalyticsParameterShipping (Double) (optional)</li>
///     <li>@c AnalyticsParameterTax (Double) (optional)</li>
///     <li>@c AnalyticsParameterTransactionID (String) (optional)</li>
///     <li>@c AnalyticsParameterValue (Double) (optional)</li>
/// </ul>
static NSString *const kFIREventRefund NS_SWIFT_NAME(AnalyticsEventRefund) = @"refund";

/// E-Commerce Remove from Cart event. This event signifies that an item(s) was removed from a cart.
/// Note: If you supply the @c AnalyticsParameterValue parameter, you must also supply the @c
/// AnalyticsParameterCurrency parameter so that revenue metrics can be computed accurately. Params:
///
/// <ul>
///     <li>@c AnalyticsParameterCurrency (String) (optional)</li>
///     <li>@c AnalyticsParameterItems ([[String: Any]]) (optional)</li>
///     <li>@c AnalyticsParameterValue (Double) (optional)</li>
/// </ul>
static NSString *const kFIREventRemoveFromCart NS_SWIFT_NAME(AnalyticsEventRemoveFromCart) =
    @"remove_from_cart";

/// Screen View event. This event signifies a screen view. Use this when a screen transition occurs.
/// This event can be logged irrespective of whether automatic screen tracking is enabled. Params:
///
/// <ul>
///     <li>@c AnalyticsParameterScreenClass (String) (optional)</li>
///     <li>@c AnalyticsParameterScreenName (String) (optional)</li>
/// </ul>
static NSString *const kFIREventScreenView NS_SWIFT_NAME(AnalyticsEventScreenView) = @"screen_view";

/// Search event. Apps that support search features can use this event to contextualize search
/// operations by supplying the appropriate, corresponding parameters. This event can help you
/// identify the most popular content in your app. Params:
///
/// <ul>
///     <li>@c AnalyticsParameterSearchTerm (String)</li>
///     <li>@c AnalyticsParameterStartDate (String) (optional)</li>
///     <li>@c AnalyticsParameterEndDate (String) (optional)</li>
///     <li>@c AnalyticsParameterNumberOfNights (Int) (optional) for hotel bookings</li>
///     <li>@c AnalyticsParameterNumberOfRooms (Int) (optional) for hotel bookings</li>
///     <li>@c AnalyticsParameterNumberOfPassengers (Int) (optional) for travel bookings</li>
///     <li>@c AnalyticsParameterOrigin (String) (optional)</li>
///     <li>@c AnalyticsParameterDestination (String) (optional)</li>
///     <li>@c AnalyticsParameterTravelClass (String) (optional) for travel bookings</li>
/// </ul>
static NSString *const kFIREventSearch NS_SWIFT_NAME(AnalyticsEventSearch) = @"search";

/// Select Content event. This general purpose event signifies that a user has selected some content
/// of a certain type in an app. The content can be any object in your app. This event can help you
/// identify popular content and categories of content in your app. Params:
///
/// <ul>
///     <li>@c AnalyticsParameterContentType (String)</li>
///     <li>@c AnalyticsParameterItemID (String)</li>
/// </ul>
static NSString *const kFIREventSelectContent NS_SWIFT_NAME(AnalyticsEventSelectContent) =
    @"select_content";

/// Select Item event. This event signifies that an item was selected by a user from a list. Use the
/// appropriate parameters to contextualize the event. Use this event to discover the most popular
/// items selected. Params:
///
/// <ul>
///     <li>@c AnalyticsParameterItems ([[String: Any]]) (optional)</li>
///     <li>@c AnalyticsParameterItemListID (String) (optional)</li>
///     <li>@c AnalyticsParameterItemListName (String) (optional)</li>
/// </ul>
static NSString *const kFIREventSelectItem NS_SWIFT_NAME(AnalyticsEventSelectItem) = @"select_item";

/// Select promotion event. This event signifies that a user has selected a promotion offer. Use the
/// appropriate parameters to contextualize the event, such as the item(s) for which the promotion
/// applies. Params:
///
/// <ul>
///     <li>@c AnalyticsParameterCreativeName (String) (optional)</li>
///     <li>@c AnalyticsParameterCreativeSlot (String) (optional)</li>
///     <li>@c AnalyticsParameterItems ([[String: Any]]) (optional)</li>
///     <li>@c AnalyticsParameterLocationID (String) (optional)</li>
///     <li>@c AnalyticsParameterPromotionID (String) (optional)</li>
///     <li>@c AnalyticsParameterPromotionName (String) (optional)</li>
/// </ul>
static NSString *const kFIREventSelectPromotion NS_SWIFT_NAME(AnalyticsEventSelectPromotion) =
    @"select_promotion";

/// Share event. Apps with social features can log the Share event to identify the most viral
/// content. Params:
///
/// <ul>
///     <li>@c AnalyticsParameterContentType (String)</li>
///     <li>@c AnalyticsParameterItemID (String)</li>
/// </ul>
static NSString *const kFIREventShare NS_SWIFT_NAME(AnalyticsEventShare) = @"share";

/// Sign Up event. This event indicates that a user has signed up for an account in your app. The
/// parameter signifies the method by which the user signed up. Use this event to understand the
/// different behaviors between logged in and logged out users. Params:
///
/// <ul>
///     <li>@c AnalyticsParameterMethod (String)</li>
/// </ul>
static NSString *const kFIREventSignUp NS_SWIFT_NAME(AnalyticsEventSignUp) = @"sign_up";

/// Spend Virtual Currency event. This event tracks the sale of virtual goods in your app and can
/// help you identify which virtual goods are the most popular objects of purchase. Params:
///
/// <ul>
///     <li>@c AnalyticsParameterItemName (String)</li>
///     <li>@c AnalyticsParameterVirtualCurrencyName (String)</li>
///     <li>@c AnalyticsParameterValue (Int or Double)</li>
/// </ul>
static NSString *const kFIREventSpendVirtualCurrency
    NS_SWIFT_NAME(AnalyticsEventSpendVirtualCurrency) = @"spend_virtual_currency";

/// Tutorial Begin event. This event signifies the start of the on-boarding process in your app. Use
/// this in a funnel with @c AnalyticsEventTutorialComplete to understand how many users complete
/// this process and move on to the full app experience.
static NSString *const kFIREventTutorialBegin NS_SWIFT_NAME(AnalyticsEventTutorialBegin) =
    @"tutorial_begin";

/// Tutorial End event. Use this event to signify the user's completion of your app's on-boarding
/// process. Add this to a funnel with @c AnalyticsEventTutorialBegin to gauge the completion rate
/// of your on-boarding process.
static NSString *const kFIREventTutorialComplete NS_SWIFT_NAME(AnalyticsEventTutorialComplete) =
    @"tutorial_complete";

/// Unlock Achievement event. Log this event when the user has unlocked an achievement in your
/// game. Since achievements generally represent the breadth of a gaming experience, this event can
/// help you understand how many users are experiencing all that your game has to offer. Params:
///
/// <ul>
///     <li>@c AnalyticsParameterAchievementID (String)</li>
/// </ul>
static NSString *const kFIREventUnlockAchievement NS_SWIFT_NAME(AnalyticsEventUnlockAchievement) =
    @"unlock_achievement";

/// E-commerce View Cart event. This event signifies that a user has viewed their cart. Use this to
/// analyze your purchase funnel. Note: If you supply the @c AnalyticsParameterValue parameter, you
/// must also supply the @c AnalyticsParameterCurrency parameter so that revenue metrics can be
/// computed accurately. Params:
///
/// <ul>
///     <li>@c AnalyticsParameterCurrency (String) (optional)</li>
///     <li>@c AnalyticsParameterItems ([[String: Any]]) (optional)</li>
///     <li>@c AnalyticsParameterValue (Double) (optional)</li>
/// </ul>
static NSString *const kFIREventViewCart NS_SWIFT_NAME(AnalyticsEventViewCart) = @"view_cart";

/// View Item event. This event signifies that a user has viewed an item. Use the appropriate
/// parameters to contextualize the event. Use this event to discover the most popular items viewed
/// in your app. Note: If you supply the @c AnalyticsParameterValue parameter, you must also supply
/// the @c AnalyticsParameterCurrency parameter so that revenue metrics can be computed accurately.
/// Params:
///
/// <ul>
///     <li>@c AnalyticsParameterCurrency (String) (optional)</li>
///     <li>@c AnalyticsParameterItems ([[String: Any]]) (optional)</li>
///     <li>@c AnalyticsParameterValue (Double) (optional)</li>
/// </ul>
static NSString *const kFIREventViewItem NS_SWIFT_NAME(AnalyticsEventViewItem) = @"view_item";

/// View Item List event. Log this event when a user sees a list of items or offerings. Params:
///
/// <ul>
///     <li>@c AnalyticsParameterItems ([[String: Any]]) (optional)</li>
///     <li>@c AnalyticsParameterItemListID (String) (optional)</li>
///     <li>@c AnalyticsParameterItemListName (String) (optional)</li>
/// </ul>
static NSString *const kFIREventViewItemList NS_SWIFT_NAME(AnalyticsEventViewItemList) =
    @"view_item_list";

/// View Promotion event. This event signifies that a promotion was shown to a user. Add this event
/// to a funnel with the @c AnalyticsEventAddToCart and @c AnalyticsEventPurchase to gauge your
/// conversion process. Params:
///
/// <ul>
///     <li>@c AnalyticsParameterCreativeName (String) (optional)</li>
///     <li>@c AnalyticsParameterCreativeSlot (String) (optional)</li>
///     <li>@c AnalyticsParameterItems ([[String: Any]]) (optional)</li>
///     <li>@c AnalyticsParameterLocationID (String) (optional)</li>
///     <li>@c AnalyticsParameterPromotionID (String) (optional)</li>
///     <li>@c AnalyticsParameterPromotionName (String) (optional)</li>
/// </ul>
static NSString *const kFIREventViewPromotion NS_SWIFT_NAME(AnalyticsEventViewPromotion) =
    @"view_promotion";

/// View Search Results event. Log this event when the user has been presented with the results of a
/// search. Params:
///
/// <ul>
///     <li>@c AnalyticsParameterSearchTerm (String)</li>
/// </ul>
static NSString *const kFIREventViewSearchResults NS_SWIFT_NAME(AnalyticsEventViewSearchResults) =
    @"view_search_results";<|MERGE_RESOLUTION|>--- conflicted
+++ resolved
@@ -1,10 +1,6 @@
 // Copyright 2023 Google LLC
 
-<<<<<<< HEAD
-// Copied from Firebase Analytics iOS SDK 10.14.0.
-=======
 // Copied from Firebase Analytics iOS SDK 10.15.0.
->>>>>>> 4790c903
 
 /// @file FIREventNames.h
 ///
