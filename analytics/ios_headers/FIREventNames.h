// Copyright 2022 Google LLC

<<<<<<< HEAD
// Copied from Firebase Analytics iOS SDK 8.13.0.
=======
// Copied from Firebase Analytics iOS SDK 9.0.0.
>>>>>>> 1d1bba1d

/// @file FIREventNames.h
///
/// Predefined event names.
///
/// An Event is an important occurrence in your app that you want to measure. You can report up to
/// 500 different types of Events per app and you can associate up to 25 unique parameters with each
/// Event type. Some common events are suggested below, but you may also choose to specify custom
/// Event types that are associated with your specific app. Each event type is identified by a
/// unique name. Event names can be up to 40 characters long, may only contain alphanumeric
/// characters and underscores ("_"), and must start with an alphabetic character. The "firebase_",
/// "google_", and "ga_" prefixes are reserved and should not be used.

#import <Foundation/Foundation.h>

/// Ad Impression event. This event signifies when a user sees an ad impression. Note: If you supply
<<<<<<< HEAD
/// the @c kFIRParameterValue parameter, you must also supply the @c kFIRParameterCurrency parameter
/// so that revenue metrics can be computed accurately. Params:
///
/// <ul>
///     <li>@c kFIRParameterAdPlatform (NSString) (optional)</li>
///     <li>@c kFIRParameterAdFormat (NSString) (optional)</li>
///     <li>@c kFIRParameterAdSource (NSString) (optional)</li>
///     <li>@c kFIRParameterAdUnitName (NSString) (optional)</li>
///     <li>@c kFIRParameterCurrency (NSString) (optional)</li>
///     <li>@c kFIRParameterValue (double as NSNumber) (optional)</li>
=======
/// the @c AnalyticsParameterValue parameter, you must also supply the @c AnalyticsParameterCurrency
/// parameter so that revenue metrics can be computed accurately. Params:
///
/// <ul>
///     <li>@c AnalyticsParameterAdPlatform (String) (optional)</li>
///     <li>@c AnalyticsParameterAdFormat (String) (optional)</li>
///     <li>@c AnalyticsParameterAdSource (String) (optional)</li>
///     <li>@c AnalyticsParameterAdUnitName (String) (optional)</li>
///     <li>@c AnalyticsParameterCurrency (String) (optional)</li>
///     <li>@c AnalyticsParameterValue (Double) (optional)</li>
>>>>>>> 1d1bba1d
/// </ul>
static NSString *const kFIREventAdImpression NS_SWIFT_NAME(AnalyticsEventAdImpression) =
    @"ad_impression";

/// Add Payment Info event. This event signifies that a user has submitted their payment
/// information. Note: If you supply the @c AnalyticsParameterValue parameter, you must also supply
/// the @c AnalyticsParameterCurrency parameter so that revenue metrics can be computed accurately.
/// Params:
///
/// <ul>
///     <li>@c AnalyticsParameterCoupon (String) (optional)</li>
///     <li>@c AnalyticsParameterCurrency (String) (optional)</li>
///     <li>@c AnalyticsParameterItems (Array<Dictionary<String, Any>>) (optional)</li>
///     <li>@c AnalyticsParameterPaymentType (String) (optional)</li>
///     <li>@c AnalyticsParameterValue (Double) (optional)</li>
/// </ul>
static NSString *const kFIREventAddPaymentInfo NS_SWIFT_NAME(AnalyticsEventAddPaymentInfo) =
    @"add_payment_info";

/// Add Shipping Info event. This event signifies that a user has submitted their shipping
<<<<<<< HEAD
/// information. Note: If you supply the @c kFIRParameterValue parameter, you must also supply the
/// @c kFIRParameterCurrency parameter so that revenue metrics can be computed accurately. Params:
///
/// <ul>
///     <li>@c kFIRParameterCoupon (NSString) (optional)</li>
///     <li>@c kFIRParameterCurrency (NSString) (optional)</li>
///     <li>@c kFIRParameterItems (NSArray) (optional)</li>
///     <li>@c kFIRParameterShippingTier (NSString) (optional)</li>
///     <li>@c kFIRParameterValue (double as NSNumber) (optional)</li>
=======
/// information. Note: If you supply the @c AnalyticsParameterValue parameter, you must also supply
/// the @c AnalyticsParameterCurrency parameter so that revenue metrics can be computed accurately.
/// Params:
///
/// <ul>
///     <li>@c AnalyticsParameterCoupon (String) (optional)</li>
///     <li>@c AnalyticsParameterCurrency (String) (optional)</li>
///     <li>@c AnalyticsParameterItems (Array<Dictionary<String, Any>>) (optional)</li>
///     <li>@c AnalyticsParameterShippingTier (String) (optional)</li>
///     <li>@c AnalyticsParameterValue (Double) (optional)</li>
>>>>>>> 1d1bba1d
/// </ul>
static NSString *const kFIREventAddShippingInfo NS_SWIFT_NAME(AnalyticsEventAddShippingInfo) =
    @"add_shipping_info";

/// E-Commerce Add To Cart event. This event signifies that an item(s) was added to a cart for
/// purchase. Add this event to a funnel with @c AnalyticsEventPurchase to gauge the effectiveness
/// of your checkout process. Note: If you supply the @c AnalyticsParameterValue parameter, you must
/// also supply the @c AnalyticsParameterCurrency parameter so that revenue metrics can be computed
/// accurately. Params:
///
/// <ul>
///     <li>@c AnalyticsParameterCurrency (String) (optional)</li>
///     <li>@c AnalyticsParameterItems (Array<Dictionary<String, Any>>) (optional)</li>
///     <li>@c AnalyticsParameterValue (Double) (optional)</li>
/// </ul>
static NSString *const kFIREventAddToCart NS_SWIFT_NAME(AnalyticsEventAddToCart) = @"add_to_cart";

/// E-Commerce Add To Wishlist event. This event signifies that an item was added to a wishlist. Use
/// this event to identify popular gift items. Note: If you supply the @c AnalyticsParameterValue
/// parameter, you must also supply the @c AnalyticsParameterCurrency parameter so that revenue
/// metrics can be computed accurately. Params:
///
/// <ul>
///     <li>@c AnalyticsParameterCurrency (String) (optional)</li>
///     <li>@c AnalyticsParameterItems (Array<Dictionary<String, Any>>) (optional)</li>
///     <li>@c AnalyticsParameterValue (Double) (optional)</li>
/// </ul>
static NSString *const kFIREventAddToWishlist NS_SWIFT_NAME(AnalyticsEventAddToWishlist) =
    @"add_to_wishlist";

/// App Open event. By logging this event when an App becomes active, developers can understand how
/// often users leave and return during the course of a Session. Although Sessions are automatically
/// reported, this event can provide further clarification around the continuous engagement of
/// app-users.
static NSString *const kFIREventAppOpen NS_SWIFT_NAME(AnalyticsEventAppOpen) = @"app_open";

/// E-Commerce Begin Checkout event. This event signifies that a user has begun the process of
/// checking out. Add this event to a funnel with your @c AnalyticsEventPurchase event to gauge the
/// effectiveness of your checkout process. Note: If you supply the @c AnalyticsParameterValue
/// parameter, you must also supply the @c AnalyticsParameterCurrency parameter so that revenue
/// metrics can be computed accurately. Params:
///
/// <ul>
///     <li>@c AnalyticsParameterCoupon (String) (optional)</li>
///     <li>@c AnalyticsParameterCurrency (String) (optional)</li>
///     <li>@c AnalyticsParameterItems (Array<Dictionary<String, Any>>) (optional)</li>
///     <li>@c AnalyticsParameterValue (Double) (optional)</li>
/// </ul>
static NSString *const kFIREventBeginCheckout NS_SWIFT_NAME(AnalyticsEventBeginCheckout) =
    @"begin_checkout";

/// Campaign Detail event. Log this event to supply the referral details of a re-engagement
<<<<<<< HEAD
/// campaign. Note: you must supply at least one of the required parameters kFIRParameterSource,
/// kFIRParameterMedium or kFIRParameterCampaign. Params:
///
/// <ul>
///     <li>@c kFIRParameterSource (NSString)</li>
///     <li>@c kFIRParameterMedium (NSString)</li>
///     <li>@c kFIRParameterCampaign (NSString)</li>
///     <li>@c kFIRParameterTerm (NSString) (optional)</li>
///     <li>@c kFIRParameterContent (NSString) (optional)</li>
///     <li>@c kFIRParameterAdNetworkClickID (NSString) (optional)</li>
///     <li>@c kFIRParameterCP1 (NSString) (optional)</li>
///     <li>@c kFIRParameterCampaignID (NSString) (optional)</li>
///     <li>@c kFIRParameterCreativeFormat (NSString) (optional)</li>
///     <li>@c kFIRParameterMarketingTactic (NSString) (optional)</li>
///     <li>@c kFIRParameterSourcePlatform (NSString) (optional)</li>
=======
/// campaign. Note: you must supply at least one of the required parameters
/// AnalyticsParameterSource, AnalyticsParameterMedium or AnalyticsParameterCampaign. Params:
///
/// <ul>
///     <li>@c AnalyticsParameterSource (String)</li>
///     <li>@c AnalyticsParameterMedium (String)</li>
///     <li>@c AnalyticsParameterCampaign (String)</li>
///     <li>@c AnalyticsParameterTerm (String) (optional)</li>
///     <li>@c AnalyticsParameterContent (String) (optional)</li>
///     <li>@c AnalyticsParameterAdNetworkClickID (String) (optional)</li>
///     <li>@c AnalyticsParameterCP1 (String) (optional)</li>
///     <li>@c AnalyticsParameterCampaignID (String) (optional)</li>
///     <li>@c AnalyticsParameterCreativeFormat (String) (optional)</li>
///     <li>@c AnalyticsParameterMarketingTactic (String) (optional)</li>
///     <li>@c AnalyticsParameterSourcePlatform (String) (optional)</li>
>>>>>>> 1d1bba1d
/// </ul>
static NSString *const kFIREventCampaignDetails NS_SWIFT_NAME(AnalyticsEventCampaignDetails) =
    @"campaign_details";

/// Earn Virtual Currency event. This event tracks the awarding of virtual currency in your app. Log
/// this along with @c AnalyticsEventSpendVirtualCurrency to better understand your virtual economy.
/// Params:
///
/// <ul>
///     <li>@c AnalyticsParameterVirtualCurrencyName (String)</li>
///     <li>@c AnalyticsParameterValue (Int or Double)</li>
/// </ul>
static NSString *const kFIREventEarnVirtualCurrency
    NS_SWIFT_NAME(AnalyticsEventEarnVirtualCurrency) = @"earn_virtual_currency";

/// Generate Lead event. Log this event when a lead has been generated in the app to understand the
/// efficacy of your install and re-engagement campaigns. Note: If you supply the
/// @c AnalyticsParameterValue parameter, you must also supply the @c AnalyticsParameterCurrency
/// parameter so that revenue metrics can be computed accurately. Params:
///
/// <ul>
///     <li>@c AnalyticsParameterCurrency (String) (optional)</li>
///     <li>@c AnalyticsParameterValue (Double) (optional)</li>
/// </ul>
static NSString *const kFIREventGenerateLead NS_SWIFT_NAME(AnalyticsEventGenerateLead) =
    @"generate_lead";

/// Join Group event. Log this event when a user joins a group such as a guild, team or family. Use
/// this event to analyze how popular certain groups or social features are in your app. Params:
///
/// <ul>
///     <li>@c AnalyticsParameterGroupID (String)</li>
/// </ul>
static NSString *const kFIREventJoinGroup NS_SWIFT_NAME(AnalyticsEventJoinGroup) = @"join_group";

/// Level End event. Log this event when the user finishes a level. Params:
///
/// <ul>
///     <li>@c AnalyticsParameterLevelName (String)</li>
///     <li>@c AnalyticsParameterSuccess (String)</li>
/// </ul>
static NSString *const kFIREventLevelEnd NS_SWIFT_NAME(AnalyticsEventLevelEnd) = @"level_end";

/// Level Start event. Log this event when the user starts a new level. Params:
///
/// <ul>
///     <li>@c AnalyticsParameterLevelName (String)</li>
/// </ul>
static NSString *const kFIREventLevelStart NS_SWIFT_NAME(AnalyticsEventLevelStart) = @"level_start";

/// Level Up event. This event signifies that a player has leveled up in your gaming app. It can
/// help you gauge the level distribution of your userbase and help you identify certain levels that
/// are difficult to pass. Params:
///
/// <ul>
///     <li>@c AnalyticsParameterLevel (Int)</li>
///     <li>@c AnalyticsParameterCharacter (String) (optional)</li>
/// </ul>
static NSString *const kFIREventLevelUp NS_SWIFT_NAME(AnalyticsEventLevelUp) = @"level_up";

/// Login event. Apps with a login feature can report this event to signify that a user has logged
/// in.
static NSString *const kFIREventLogin NS_SWIFT_NAME(AnalyticsEventLogin) = @"login";

/// Post Score event. Log this event when the user posts a score in your gaming app. This event can
/// help you understand how users are actually performing in your game and it can help you correlate
/// high scores with certain audiences or behaviors. Params:
///
/// <ul>
///     <li>@c AnalyticsParameterScore (Int)</li>
///     <li>@c AnalyticsParameterLevel (Int) (optional)</li>
///     <li>@c AnalyticsParameterCharacter (String) (optional)</li>
/// </ul>
static NSString *const kFIREventPostScore NS_SWIFT_NAME(AnalyticsEventPostScore) = @"post_score";

/// E-Commerce Purchase event. This event signifies that an item(s) was purchased by a user. Note:
/// This is different from the in-app purchase event, which is reported automatically for App
/// Store-based apps. Note: If you supply the @c AnalyticsParameterValue parameter, you must also
/// supply the @c AnalyticsParameterCurrency parameter so that revenue metrics can be computed
/// accurately. Params:
///
/// <ul>
///     <li>@c AnalyticsParameterAffiliation (String) (optional)</li>
///     <li>@c AnalyticsParameterCoupon (String) (optional)</li>
///     <li>@c AnalyticsParameterCurrency (String) (optional)</li>
///     <li>@c AnalyticsParameterItems (Array<Dictionary<String, Any>>) (optional)</li>
///     <li>@c AnalyticsParameterShipping (Double) (optional)</li>
///     <li>@c AnalyticsParameterTax (Double) (optional)</li>
///     <li>@c AnalyticsParameterTransactionID (String) (optional)</li>
///     <li>@c AnalyticsParameterValue (Double) (optional)</li>
/// </ul>
static NSString *const kFIREventPurchase NS_SWIFT_NAME(AnalyticsEventPurchase) = @"purchase";

<<<<<<< HEAD
/// E-Commerce Purchase event. This event signifies that an item(s) was purchased by a user. Note:
/// This is different from the in-app purchase event, which is reported automatically for App
/// Store-based apps. Note: If you supply the @c kFIRParameterValue parameter, you must also supply
/// the @c kFIRParameterCurrency parameter so that revenue metrics can be computed accurately.
/// Params:
///
/// <ul>
///     <li>@c kFIRParameterAffiliation (NSString) (optional)</li>
///     <li>@c kFIRParameterCoupon (NSString) (optional)</li>
///     <li>@c kFIRParameterCurrency (NSString) (optional)</li>
///     <li>@c kFIRParameterItems (NSArray) (optional)</li>
///     <li>@c kFIRParameterShipping (double as NSNumber) (optional)</li>
///     <li>@c kFIRParameterTax (double as NSNumber) (optional)</li>
///     <li>@c kFIRParameterTransactionID (NSString) (optional)</li>
///     <li>@c kFIRParameterValue (double as NSNumber) (optional)</li>
/// </ul>
static NSString *const kFIREventPurchase NS_SWIFT_NAME(AnalyticsEventPurchase) = @"purchase";

/// E-Commerce Purchase Refund event. This event signifies that an item purchase was refunded.
/// Note: If you supply the @c kFIRParameterValue parameter, you must also supply the
/// @c kFIRParameterCurrency parameter so that revenue metrics can be computed accurately.
/// Params:
=======
/// E-Commerce Refund event. This event signifies that a refund was issued. Note: If you supply the
/// @c AnalyticsParameterValue parameter, you must also supply the @c AnalyticsParameterCurrency
/// parameter so that revenue metrics can be computed accurately. Params:
>>>>>>> 1d1bba1d
///
/// <ul>
///     <li>@c AnalyticsParameterAffiliation (String) (optional)</li>
///     <li>@c AnalyticsParameterCoupon (String) (optional)</li>
///     <li>@c AnalyticsParameterCurrency (String) (optional)</li>
///     <li>@c AnalyticsParameterItems (Array<Dictionary<String, Any>>) (optional)</li>
///     <li>@c AnalyticsParameterShipping (Double) (optional)</li>
///     <li>@c AnalyticsParameterTax (Double) (optional)</li>
///     <li>@c AnalyticsParameterTransactionID (String) (optional)</li>
///     <li>@c AnalyticsParameterValue (Double) (optional)</li>
/// </ul>
static NSString *const kFIREventRefund NS_SWIFT_NAME(AnalyticsEventRefund) = @"refund";

/// E-Commerce Refund event. This event signifies that a refund was issued. Note: If you supply the
/// @c kFIRParameterValue parameter, you must also supply the @c kFIRParameterCurrency parameter so
/// that revenue metrics can be computed accurately. Params:
///
/// <ul>
///     <li>@c kFIRParameterAffiliation (NSString) (optional)</li>
///     <li>@c kFIRParameterCoupon (NSString) (optional)</li>
///     <li>@c kFIRParameterCurrency (NSString) (optional)</li>
///     <li>@c kFIRParameterItems (NSArray) (optional)</li>
///     <li>@c kFIRParameterShipping (double as NSNumber) (optional)</li>
///     <li>@c kFIRParameterTax (double as NSNumber) (optional)</li>
///     <li>@c kFIRParameterTransactionID (NSString) (optional)</li>
///     <li>@c kFIRParameterValue (double as NSNumber) (optional)</li>
/// </ul>
static NSString *const kFIREventRefund NS_SWIFT_NAME(AnalyticsEventRefund) = @"refund";

/// E-Commerce Remove from Cart event. This event signifies that an item(s) was removed from a cart.
/// Note: If you supply the @c AnalyticsParameterValue parameter, you must also supply the @c
/// AnalyticsParameterCurrency parameter so that revenue metrics can be computed accurately. Params:
///
/// <ul>
///     <li>@c AnalyticsParameterCurrency (String) (optional)</li>
///     <li>@c AnalyticsParameterItems (Array<Dictionary<String, Any>>) (optional)</li>
///     <li>@c AnalyticsParameterValue (Double) (optional)</li>
/// </ul>
static NSString *const kFIREventRemoveFromCart NS_SWIFT_NAME(AnalyticsEventRemoveFromCart) =
    @"remove_from_cart";

/// Screen View event. This event signifies a screen view. Use this when a screen transition occurs.
/// This event can be logged irrespective of whether automatic screen tracking is enabled. Params:
///
/// <ul>
///     <li>@c AnalyticsParameterScreenClass (String) (optional)</li>
///     <li>@c AnalyticsParameterScreenName (String) (optional)</li>
/// </ul>
static NSString *const kFIREventScreenView NS_SWIFT_NAME(AnalyticsEventScreenView) = @"screen_view";

/// Search event. Apps that support search features can use this event to contextualize search
/// operations by supplying the appropriate, corresponding parameters. This event can help you
/// identify the most popular content in your app. Params:
///
/// <ul>
///     <li>@c AnalyticsParameterSearchTerm (String)</li>
///     <li>@c AnalyticsParameterStartDate (String) (optional)</li>
///     <li>@c AnalyticsParameterEndDate (String) (optional)</li>
///     <li>@c AnalyticsParameterNumberOfNights (Int) (optional) for hotel bookings</li>
///     <li>@c AnalyticsParameterNumberOfRooms (Int) (optional) for hotel bookings</li>
///     <li>@c AnalyticsParameterNumberOfPassengers (Int) (optional) for travel bookings</li>
///     <li>@c AnalyticsParameterOrigin (String) (optional)</li>
///     <li>@c AnalyticsParameterDestination (String) (optional)</li>
///     <li>@c AnalyticsParameterTravelClass (String) (optional) for travel bookings</li>
/// </ul>
static NSString *const kFIREventSearch NS_SWIFT_NAME(AnalyticsEventSearch) = @"search";

/// Select Content event. This general purpose event signifies that a user has selected some content
/// of a certain type in an app. The content can be any object in your app. This event can help you
/// identify popular content and categories of content in your app. Params:
///
/// <ul>
///     <li>@c AnalyticsParameterContentType (String)</li>
///     <li>@c AnalyticsParameterItemID (String)</li>
/// </ul>
static NSString *const kFIREventSelectContent NS_SWIFT_NAME(AnalyticsEventSelectContent) =
    @"select_content";

/// Select Item event. This event signifies that an item was selected by a user from a list. Use the
/// appropriate parameters to contextualize the event. Use this event to discover the most popular
/// items selected. Params:
///
/// <ul>
<<<<<<< HEAD
///     <li>@c kFIRParameterItems (NSArray) (optional)</li>
///     <li>@c kFIRParameterItemListID (NSString) (optional)</li>
///     <li>@c kFIRParameterItemListName (NSString) (optional)</li>
=======
///     <li>@c AnalyticsParameterItems (Array<Dictionary<String, Any>>) (optional)</li>
///     <li>@c AnalyticsParameterItemListID (String) (optional)</li>
///     <li>@c AnalyticsParameterItemListName (String) (optional)</li>
>>>>>>> 1d1bba1d
/// </ul>
static NSString *const kFIREventSelectItem NS_SWIFT_NAME(AnalyticsEventSelectItem) = @"select_item";

/// Select promotion event. This event signifies that a user has selected a promotion offer. Use the
/// appropriate parameters to contextualize the event, such as the item(s) for which the promotion
/// applies. Params:
<<<<<<< HEAD
///
/// <ul>
///     <li>@c kFIRParameterCreativeName (NSString) (optional)</li>
///     <li>@c kFIRParameterCreativeSlot (NSString) (optional)</li>
///     <li>@c kFIRParameterItems (NSArray) (optional)</li>
///     <li>@c kFIRParameterLocationID (NSString) (optional)</li>
///     <li>@c kFIRParameterPromotionID (NSString) (optional)</li>
///     <li>@c kFIRParameterPromotionName (NSString) (optional)</li>
/// </ul>
static NSString *const kFIREventSelectPromotion NS_SWIFT_NAME(AnalyticsEventSelectPromotion) =
    @"select_promotion";

/// Set checkout option. Params:
=======
>>>>>>> 1d1bba1d
///
/// <ul>
///     <li>@c AnalyticsParameterCreativeName (String) (optional)</li>
///     <li>@c AnalyticsParameterCreativeSlot (String) (optional)</li>
///     <li>@c AnalyticsParameterItems (Array<Dictionary<String, Any>>) (optional)</li>
///     <li>@c AnalyticsParameterLocationID (String) (optional)</li>
///     <li>@c AnalyticsParameterPromotionID (String) (optional)</li>
///     <li>@c AnalyticsParameterPromotionName (String) (optional)</li>
/// </ul>
static NSString *const kFIREventSelectPromotion NS_SWIFT_NAME(AnalyticsEventSelectPromotion) =
    @"select_promotion";

/// Share event. Apps with social features can log the Share event to identify the most viral
/// content. Params:
///
/// <ul>
///     <li>@c AnalyticsParameterContentType (String)</li>
///     <li>@c AnalyticsParameterItemID (String)</li>
/// </ul>
static NSString *const kFIREventShare NS_SWIFT_NAME(AnalyticsEventShare) = @"share";

/// Sign Up event. This event indicates that a user has signed up for an account in your app. The
/// parameter signifies the method by which the user signed up. Use this event to understand the
/// different behaviors between logged in and logged out users. Params:
///
/// <ul>
///     <li>@c AnalyticsParameterMethod (String)</li>
/// </ul>
static NSString *const kFIREventSignUp NS_SWIFT_NAME(AnalyticsEventSignUp) = @"sign_up";

/// Spend Virtual Currency event. This event tracks the sale of virtual goods in your app and can
/// help you identify which virtual goods are the most popular objects of purchase. Params:
///
/// <ul>
///     <li>@c AnalyticsParameterItemName (String)</li>
///     <li>@c AnalyticsParameterVirtualCurrencyName (String)</li>
///     <li>@c AnalyticsParameterValue (Int or Double)</li>
/// </ul>
static NSString *const kFIREventSpendVirtualCurrency
    NS_SWIFT_NAME(AnalyticsEventSpendVirtualCurrency) = @"spend_virtual_currency";

/// Tutorial Begin event. This event signifies the start of the on-boarding process in your app. Use
/// this in a funnel with @c AnalyticsEventTutorialComplete to understand how many users complete
/// this process and move on to the full app experience.
static NSString *const kFIREventTutorialBegin NS_SWIFT_NAME(AnalyticsEventTutorialBegin) =
    @"tutorial_begin";

/// Tutorial End event. Use this event to signify the user's completion of your app's on-boarding
/// process. Add this to a funnel with @c AnalyticsEventTutorialBegin to gauge the completion rate
/// of your on-boarding process.
static NSString *const kFIREventTutorialComplete NS_SWIFT_NAME(AnalyticsEventTutorialComplete) =
    @"tutorial_complete";

/// Unlock Achievement event. Log this event when the user has unlocked an achievement in your
/// game. Since achievements generally represent the breadth of a gaming experience, this event can
/// help you understand how many users are experiencing all that your game has to offer. Params:
///
/// <ul>
///     <li>@c AnalyticsParameterAchievementID (String)</li>
/// </ul>
static NSString *const kFIREventUnlockAchievement NS_SWIFT_NAME(AnalyticsEventUnlockAchievement) =
    @"unlock_achievement";

/// E-commerce View Cart event. This event signifies that a user has viewed their cart. Use this to
<<<<<<< HEAD
/// analyze your purchase funnel. Note: If you supply the @c kFIRParameterValue parameter, you must
/// also supply the @c kFIRParameterCurrency parameter so that revenue metrics can be computed
/// accurately. Params:
=======
/// analyze your purchase funnel. Note: If you supply the @c AnalyticsParameterValue parameter, you
/// must also supply the @c AnalyticsParameterCurrency parameter so that revenue metrics can be
/// computed accurately. Params:
///
/// <ul>
///     <li>@c AnalyticsParameterCurrency (String) (optional)</li>
///     <li>@c AnalyticsParameterItems (Array<Dictionary<String, Any>>) (optional)</li>
///     <li>@c AnalyticsParameterValue (Double) (optional)</li>
/// </ul>
static NSString *const kFIREventViewCart NS_SWIFT_NAME(AnalyticsEventViewCart) = @"view_cart";

/// View Item event. This event signifies that a user has viewed an item. Use the appropriate
/// parameters to contextualize the event. Use this event to discover the most popular items viewed
/// in your app. Note: If you supply the @c AnalyticsParameterValue parameter, you must also supply
/// the @c AnalyticsParameterCurrency parameter so that revenue metrics can be computed accurately.
/// Params:
>>>>>>> 1d1bba1d
///
/// <ul>
///     <li>@c AnalyticsParameterCurrency (String) (optional)</li>
///     <li>@c AnalyticsParameterItems (Array<Dictionary<String, Any>>) (optional)</li>
///     <li>@c AnalyticsParameterValue (Double) (optional)</li>
/// </ul>
<<<<<<< HEAD
static NSString *const kFIREventViewCart NS_SWIFT_NAME(AnalyticsEventViewCart) = @"view_cart";

/// View Item event. This event signifies that a user has viewed an item. Use the appropriate
/// parameters to contextualize the event. Use this event to discover the most popular items viewed
/// in your app. Note: If you supply the @c kFIRParameterValue parameter, you must also supply the
/// @c kFIRParameterCurrency parameter so that revenue metrics can be computed accurately. Params:
///
/// <ul>
///     <li>@c kFIRParameterCurrency (NSString) (optional)</li>
///     <li>@c kFIRParameterItems (NSArray) (optional)</li>
///     <li>@c kFIRParameterValue (double as NSNumber) (optional)</li>
/// </ul>
=======
>>>>>>> 1d1bba1d
static NSString *const kFIREventViewItem NS_SWIFT_NAME(AnalyticsEventViewItem) = @"view_item";

/// View Item List event. Log this event when a user sees a list of items or offerings. Params:
///
/// <ul>
<<<<<<< HEAD
///     <li>@c kFIRParameterItems (NSArray) (optional)</li>
///     <li>@c kFIRParameterItemListID (NSString) (optional)</li>
///     <li>@c kFIRParameterItemListName (NSString) (optional)</li>
/// </ul>
static NSString *const kFIREventViewItemList NS_SWIFT_NAME(AnalyticsEventViewItemList) =
    @"view_item_list";
=======
///     <li>@c AnalyticsParameterItems (Array<Dictionary<String, Any>>) (optional)</li>
///     <li>@c AnalyticsParameterItemListID (String) (optional)</li>
///     <li>@c AnalyticsParameterItemListName (String) (optional)</li>
/// </ul>
static NSString *const kFIREventViewItemList NS_SWIFT_NAME(AnalyticsEventViewItemList) =
    @"view_item_list";

/// View Promotion event. This event signifies that a promotion was shown to a user. Add this event
/// to a funnel with the @c AnalyticsEventAddToCart and @c AnalyticsEventPurchase to gauge your
/// conversion process. Params:
///
/// <ul>
///     <li>@c AnalyticsParameterCreativeName (String) (optional)</li>
///     <li>@c AnalyticsParameterCreativeSlot (String) (optional)</li>
///     <li>@c AnalyticsParameterItems (Array<Dictionary<String, Any>>) (optional)</li>
///     <li>@c AnalyticsParameterLocationID (String) (optional)</li>
///     <li>@c AnalyticsParameterPromotionID (String) (optional)</li>
///     <li>@c AnalyticsParameterPromotionName (String) (optional)</li>
/// </ul>
static NSString *const kFIREventViewPromotion NS_SWIFT_NAME(AnalyticsEventViewPromotion) =
    @"view_promotion";
>>>>>>> 1d1bba1d

/// View Search Results event. Log this event when the user has been presented with the results of a
/// search. Params:
///
/// <ul>
///     <li>@c AnalyticsParameterSearchTerm (String)</li>
/// </ul>
<<<<<<< HEAD
static NSString *const kFIREventViewPromotion NS_SWIFT_NAME(AnalyticsEventViewPromotion) =
    @"view_promotion";

/// View Search Results event. Log this event when the user has been presented with the results of a
/// search. Params:
///
/// <ul>
///     <li>@c kFIRParameterSearchTerm (NSString)</li>
/// </ul>
=======
>>>>>>> 1d1bba1d
static NSString *const kFIREventViewSearchResults NS_SWIFT_NAME(AnalyticsEventViewSearchResults) =
    @"view_search_results";<|MERGE_RESOLUTION|>--- conflicted
+++ resolved
@@ -1,10 +1,6 @@
 // Copyright 2022 Google LLC
 
-<<<<<<< HEAD
-// Copied from Firebase Analytics iOS SDK 8.13.0.
-=======
 // Copied from Firebase Analytics iOS SDK 9.0.0.
->>>>>>> 1d1bba1d
 
 /// @file FIREventNames.h
 ///
@@ -21,18 +17,6 @@
 #import <Foundation/Foundation.h>
 
 /// Ad Impression event. This event signifies when a user sees an ad impression. Note: If you supply
-<<<<<<< HEAD
-/// the @c kFIRParameterValue parameter, you must also supply the @c kFIRParameterCurrency parameter
-/// so that revenue metrics can be computed accurately. Params:
-///
-/// <ul>
-///     <li>@c kFIRParameterAdPlatform (NSString) (optional)</li>
-///     <li>@c kFIRParameterAdFormat (NSString) (optional)</li>
-///     <li>@c kFIRParameterAdSource (NSString) (optional)</li>
-///     <li>@c kFIRParameterAdUnitName (NSString) (optional)</li>
-///     <li>@c kFIRParameterCurrency (NSString) (optional)</li>
-///     <li>@c kFIRParameterValue (double as NSNumber) (optional)</li>
-=======
 /// the @c AnalyticsParameterValue parameter, you must also supply the @c AnalyticsParameterCurrency
 /// parameter so that revenue metrics can be computed accurately. Params:
 ///
@@ -43,7 +27,6 @@
 ///     <li>@c AnalyticsParameterAdUnitName (String) (optional)</li>
 ///     <li>@c AnalyticsParameterCurrency (String) (optional)</li>
 ///     <li>@c AnalyticsParameterValue (Double) (optional)</li>
->>>>>>> 1d1bba1d
 /// </ul>
 static NSString *const kFIREventAdImpression NS_SWIFT_NAME(AnalyticsEventAdImpression) =
     @"ad_impression";
@@ -64,17 +47,6 @@
     @"add_payment_info";
 
 /// Add Shipping Info event. This event signifies that a user has submitted their shipping
-<<<<<<< HEAD
-/// information. Note: If you supply the @c kFIRParameterValue parameter, you must also supply the
-/// @c kFIRParameterCurrency parameter so that revenue metrics can be computed accurately. Params:
-///
-/// <ul>
-///     <li>@c kFIRParameterCoupon (NSString) (optional)</li>
-///     <li>@c kFIRParameterCurrency (NSString) (optional)</li>
-///     <li>@c kFIRParameterItems (NSArray) (optional)</li>
-///     <li>@c kFIRParameterShippingTier (NSString) (optional)</li>
-///     <li>@c kFIRParameterValue (double as NSNumber) (optional)</li>
-=======
 /// information. Note: If you supply the @c AnalyticsParameterValue parameter, you must also supply
 /// the @c AnalyticsParameterCurrency parameter so that revenue metrics can be computed accurately.
 /// Params:
@@ -85,7 +57,6 @@
 ///     <li>@c AnalyticsParameterItems (Array<Dictionary<String, Any>>) (optional)</li>
 ///     <li>@c AnalyticsParameterShippingTier (String) (optional)</li>
 ///     <li>@c AnalyticsParameterValue (Double) (optional)</li>
->>>>>>> 1d1bba1d
 /// </ul>
 static NSString *const kFIREventAddShippingInfo NS_SWIFT_NAME(AnalyticsEventAddShippingInfo) =
     @"add_shipping_info";
@@ -138,23 +109,6 @@
     @"begin_checkout";
 
 /// Campaign Detail event. Log this event to supply the referral details of a re-engagement
-<<<<<<< HEAD
-/// campaign. Note: you must supply at least one of the required parameters kFIRParameterSource,
-/// kFIRParameterMedium or kFIRParameterCampaign. Params:
-///
-/// <ul>
-///     <li>@c kFIRParameterSource (NSString)</li>
-///     <li>@c kFIRParameterMedium (NSString)</li>
-///     <li>@c kFIRParameterCampaign (NSString)</li>
-///     <li>@c kFIRParameterTerm (NSString) (optional)</li>
-///     <li>@c kFIRParameterContent (NSString) (optional)</li>
-///     <li>@c kFIRParameterAdNetworkClickID (NSString) (optional)</li>
-///     <li>@c kFIRParameterCP1 (NSString) (optional)</li>
-///     <li>@c kFIRParameterCampaignID (NSString) (optional)</li>
-///     <li>@c kFIRParameterCreativeFormat (NSString) (optional)</li>
-///     <li>@c kFIRParameterMarketingTactic (NSString) (optional)</li>
-///     <li>@c kFIRParameterSourcePlatform (NSString) (optional)</li>
-=======
 /// campaign. Note: you must supply at least one of the required parameters
 /// AnalyticsParameterSource, AnalyticsParameterMedium or AnalyticsParameterCampaign. Params:
 ///
@@ -170,7 +124,6 @@
 ///     <li>@c AnalyticsParameterCreativeFormat (String) (optional)</li>
 ///     <li>@c AnalyticsParameterMarketingTactic (String) (optional)</li>
 ///     <li>@c AnalyticsParameterSourcePlatform (String) (optional)</li>
->>>>>>> 1d1bba1d
 /// </ul>
 static NSString *const kFIREventCampaignDetails NS_SWIFT_NAME(AnalyticsEventCampaignDetails) =
     @"campaign_details";
@@ -264,34 +217,9 @@
 /// </ul>
 static NSString *const kFIREventPurchase NS_SWIFT_NAME(AnalyticsEventPurchase) = @"purchase";
 
-<<<<<<< HEAD
-/// E-Commerce Purchase event. This event signifies that an item(s) was purchased by a user. Note:
-/// This is different from the in-app purchase event, which is reported automatically for App
-/// Store-based apps. Note: If you supply the @c kFIRParameterValue parameter, you must also supply
-/// the @c kFIRParameterCurrency parameter so that revenue metrics can be computed accurately.
-/// Params:
-///
-/// <ul>
-///     <li>@c kFIRParameterAffiliation (NSString) (optional)</li>
-///     <li>@c kFIRParameterCoupon (NSString) (optional)</li>
-///     <li>@c kFIRParameterCurrency (NSString) (optional)</li>
-///     <li>@c kFIRParameterItems (NSArray) (optional)</li>
-///     <li>@c kFIRParameterShipping (double as NSNumber) (optional)</li>
-///     <li>@c kFIRParameterTax (double as NSNumber) (optional)</li>
-///     <li>@c kFIRParameterTransactionID (NSString) (optional)</li>
-///     <li>@c kFIRParameterValue (double as NSNumber) (optional)</li>
-/// </ul>
-static NSString *const kFIREventPurchase NS_SWIFT_NAME(AnalyticsEventPurchase) = @"purchase";
-
-/// E-Commerce Purchase Refund event. This event signifies that an item purchase was refunded.
-/// Note: If you supply the @c kFIRParameterValue parameter, you must also supply the
-/// @c kFIRParameterCurrency parameter so that revenue metrics can be computed accurately.
-/// Params:
-=======
 /// E-Commerce Refund event. This event signifies that a refund was issued. Note: If you supply the
 /// @c AnalyticsParameterValue parameter, you must also supply the @c AnalyticsParameterCurrency
 /// parameter so that revenue metrics can be computed accurately. Params:
->>>>>>> 1d1bba1d
 ///
 /// <ul>
 ///     <li>@c AnalyticsParameterAffiliation (String) (optional)</li>
@@ -375,37 +303,15 @@
 /// items selected. Params:
 ///
 /// <ul>
-<<<<<<< HEAD
-///     <li>@c kFIRParameterItems (NSArray) (optional)</li>
-///     <li>@c kFIRParameterItemListID (NSString) (optional)</li>
-///     <li>@c kFIRParameterItemListName (NSString) (optional)</li>
-=======
 ///     <li>@c AnalyticsParameterItems (Array<Dictionary<String, Any>>) (optional)</li>
 ///     <li>@c AnalyticsParameterItemListID (String) (optional)</li>
 ///     <li>@c AnalyticsParameterItemListName (String) (optional)</li>
->>>>>>> 1d1bba1d
 /// </ul>
 static NSString *const kFIREventSelectItem NS_SWIFT_NAME(AnalyticsEventSelectItem) = @"select_item";
 
 /// Select promotion event. This event signifies that a user has selected a promotion offer. Use the
 /// appropriate parameters to contextualize the event, such as the item(s) for which the promotion
 /// applies. Params:
-<<<<<<< HEAD
-///
-/// <ul>
-///     <li>@c kFIRParameterCreativeName (NSString) (optional)</li>
-///     <li>@c kFIRParameterCreativeSlot (NSString) (optional)</li>
-///     <li>@c kFIRParameterItems (NSArray) (optional)</li>
-///     <li>@c kFIRParameterLocationID (NSString) (optional)</li>
-///     <li>@c kFIRParameterPromotionID (NSString) (optional)</li>
-///     <li>@c kFIRParameterPromotionName (NSString) (optional)</li>
-/// </ul>
-static NSString *const kFIREventSelectPromotion NS_SWIFT_NAME(AnalyticsEventSelectPromotion) =
-    @"select_promotion";
-
-/// Set checkout option. Params:
-=======
->>>>>>> 1d1bba1d
 ///
 /// <ul>
 ///     <li>@c AnalyticsParameterCreativeName (String) (optional)</li>
@@ -470,11 +376,6 @@
     @"unlock_achievement";
 
 /// E-commerce View Cart event. This event signifies that a user has viewed their cart. Use this to
-<<<<<<< HEAD
-/// analyze your purchase funnel. Note: If you supply the @c kFIRParameterValue parameter, you must
-/// also supply the @c kFIRParameterCurrency parameter so that revenue metrics can be computed
-/// accurately. Params:
-=======
 /// analyze your purchase funnel. Note: If you supply the @c AnalyticsParameterValue parameter, you
 /// must also supply the @c AnalyticsParameterCurrency parameter so that revenue metrics can be
 /// computed accurately. Params:
@@ -491,41 +392,17 @@
 /// in your app. Note: If you supply the @c AnalyticsParameterValue parameter, you must also supply
 /// the @c AnalyticsParameterCurrency parameter so that revenue metrics can be computed accurately.
 /// Params:
->>>>>>> 1d1bba1d
-///
-/// <ul>
-///     <li>@c AnalyticsParameterCurrency (String) (optional)</li>
-///     <li>@c AnalyticsParameterItems (Array<Dictionary<String, Any>>) (optional)</li>
-///     <li>@c AnalyticsParameterValue (Double) (optional)</li>
-/// </ul>
-<<<<<<< HEAD
-static NSString *const kFIREventViewCart NS_SWIFT_NAME(AnalyticsEventViewCart) = @"view_cart";
-
-/// View Item event. This event signifies that a user has viewed an item. Use the appropriate
-/// parameters to contextualize the event. Use this event to discover the most popular items viewed
-/// in your app. Note: If you supply the @c kFIRParameterValue parameter, you must also supply the
-/// @c kFIRParameterCurrency parameter so that revenue metrics can be computed accurately. Params:
-///
-/// <ul>
-///     <li>@c kFIRParameterCurrency (NSString) (optional)</li>
-///     <li>@c kFIRParameterItems (NSArray) (optional)</li>
-///     <li>@c kFIRParameterValue (double as NSNumber) (optional)</li>
-/// </ul>
-=======
->>>>>>> 1d1bba1d
+///
+/// <ul>
+///     <li>@c AnalyticsParameterCurrency (String) (optional)</li>
+///     <li>@c AnalyticsParameterItems (Array<Dictionary<String, Any>>) (optional)</li>
+///     <li>@c AnalyticsParameterValue (Double) (optional)</li>
+/// </ul>
 static NSString *const kFIREventViewItem NS_SWIFT_NAME(AnalyticsEventViewItem) = @"view_item";
 
 /// View Item List event. Log this event when a user sees a list of items or offerings. Params:
 ///
 /// <ul>
-<<<<<<< HEAD
-///     <li>@c kFIRParameterItems (NSArray) (optional)</li>
-///     <li>@c kFIRParameterItemListID (NSString) (optional)</li>
-///     <li>@c kFIRParameterItemListName (NSString) (optional)</li>
-/// </ul>
-static NSString *const kFIREventViewItemList NS_SWIFT_NAME(AnalyticsEventViewItemList) =
-    @"view_item_list";
-=======
 ///     <li>@c AnalyticsParameterItems (Array<Dictionary<String, Any>>) (optional)</li>
 ///     <li>@c AnalyticsParameterItemListID (String) (optional)</li>
 ///     <li>@c AnalyticsParameterItemListName (String) (optional)</li>
@@ -547,7 +424,6 @@
 /// </ul>
 static NSString *const kFIREventViewPromotion NS_SWIFT_NAME(AnalyticsEventViewPromotion) =
     @"view_promotion";
->>>>>>> 1d1bba1d
 
 /// View Search Results event. Log this event when the user has been presented with the results of a
 /// search. Params:
@@ -555,17 +431,5 @@
 /// <ul>
 ///     <li>@c AnalyticsParameterSearchTerm (String)</li>
 /// </ul>
-<<<<<<< HEAD
-static NSString *const kFIREventViewPromotion NS_SWIFT_NAME(AnalyticsEventViewPromotion) =
-    @"view_promotion";
-
-/// View Search Results event. Log this event when the user has been presented with the results of a
-/// search. Params:
-///
-/// <ul>
-///     <li>@c kFIRParameterSearchTerm (NSString)</li>
-/// </ul>
-=======
->>>>>>> 1d1bba1d
 static NSString *const kFIREventViewSearchResults NS_SWIFT_NAME(AnalyticsEventViewSearchResults) =
     @"view_search_results";