// Copyright 2022 Google LLC

<<<<<<< HEAD
// Copied from Firebase Analytics iOS SDK 9.0.0.
=======
// Copied from Firebase Analytics iOS SDK 9.1.0.
>>>>>>> 7e50de87

/// @file FIRParameterNames.h
///
/// Predefined event parameter names.
///
/// Params supply information that contextualize Events. You can associate up to 25 unique Params
/// with each Event type. Some Params are suggested below for certain common Events, but you are
/// not limited to these. You may supply extra Params for suggested Events or custom Params for
/// Custom events. Param names can be up to 40 characters long, may only contain alphanumeric
/// characters and underscores ("_"), and must start with an alphabetic character. Param values can
/// be up to 100 characters long. The "firebase_", "google_", and "ga_" prefixes are reserved and
/// should not be used.

#import <Foundation/Foundation.h>

/// Game achievement ID (String).
/// <pre>
///     let params = [
///       AnalyticsParameterAchievementID : "10_matches_won",
///       // ...
///     ]
/// </pre>
static NSString *const kFIRParameterAchievementID NS_SWIFT_NAME(AnalyticsParameterAchievementID) =
    @"achievement_id";

/// The ad format (e.g. Banner, Interstitial, Rewarded, Native, Rewarded Interstitial, Instream).
/// (String).
/// <pre>
///     let params = [
///       AnalyticsParameterAdFormat : "Banner",
///       // ...
///     ]
/// </pre>
static NSString *const kFIRParameterAdFormat NS_SWIFT_NAME(AnalyticsParameterAdFormat) =
    @"ad_format";

/// Ad Network Click ID (String). Used for network-specific click IDs which vary in format.
/// <pre>
///     let params = [
///       AnalyticsParameterAdNetworkClickID : "1234567",
///       // ...
///     ]
/// </pre>
static NSString *const kFIRParameterAdNetworkClickID
    NS_SWIFT_NAME(AnalyticsParameterAdNetworkClickID) = @"aclid";

/// The ad platform (e.g. MoPub, IronSource) (String).
/// <pre>
///     let params = [
///       AnalyticsParameterAdPlatform : "MoPub",
///       // ...
///     ]
/// </pre>
static NSString *const kFIRParameterAdPlatform NS_SWIFT_NAME(AnalyticsParameterAdPlatform) =
    @"ad_platform";

/// The ad source (e.g. AdColony) (String).
/// <pre>
///     let params = [
///       AnalyticsParameterAdSource : "AdColony",
///       // ...
///     ]
/// </pre>
static NSString *const kFIRParameterAdSource NS_SWIFT_NAME(AnalyticsParameterAdSource) =
    @"ad_source";

/// The ad unit name (e.g. Banner_03) (String).
/// <pre>
///     let params = [
///       AnalyticsParameterAdUnitName : "Banner_03",
///       // ...
///     ]
/// </pre>
static NSString *const kFIRParameterAdUnitName NS_SWIFT_NAME(AnalyticsParameterAdUnitName) =
    @"ad_unit_name";

/// A product affiliation to designate a supplying company or brick and mortar store location
/// (String). <pre>
///     let params = [
///       AnalyticsParameterAffiliation : "Google Store",
///       // ...
///     ]
/// </pre>
static NSString *const kFIRParameterAffiliation NS_SWIFT_NAME(AnalyticsParameterAffiliation) =
    @"affiliation";

/// Campaign custom parameter (String). Used as a method of capturing custom data in a campaign.
/// Use varies by network.
/// <pre>
///     let params = [
///       AnalyticsParameterCP1 : "custom_data",
///       // ...
///     ]
/// </pre>
static NSString *const kFIRParameterCP1 NS_SWIFT_NAME(AnalyticsParameterCP1) = @"cp1";

/// The individual campaign name, slogan, promo code, etc. Some networks have pre-defined macro to
/// capture campaign information, otherwise can be populated by developer. Highly Recommended
/// (String).
/// <pre>
///     let params = [
///       AnalyticsParameterCampaign : "winter_promotion",
///       // ...
///     ]
/// </pre>
static NSString *const kFIRParameterCampaign NS_SWIFT_NAME(AnalyticsParameterCampaign) =
    @"campaign";

/// Campaign ID (String). Used for keyword analysis to identify a specific product promotion or
/// strategic campaign. This is a required key for GA4 data import.
/// <pre>
///     let params = [
///       AnalyticsParameterCampaignID : "7877652710",
///       // ...
///     ]
/// </pre>
static NSString *const kFIRParameterCampaignID NS_SWIFT_NAME(AnalyticsParameterCampaignID) =
    @"campaign_id";

/// Character used in game (String).
/// <pre>
///     let params = [
///       AnalyticsParameterCharacter : "beat_boss",
///       // ...
///     ]
/// </pre>
static NSString *const kFIRParameterCharacter NS_SWIFT_NAME(AnalyticsParameterCharacter) =
    @"character";

/// Campaign content (String).
static NSString *const kFIRParameterContent NS_SWIFT_NAME(AnalyticsParameterContent) = @"content";

/// Type of content selected (String).
/// <pre>
///     let params = [
///       AnalyticsParameterContentType : "news article",
///       // ...
///     ]
/// </pre>
static NSString *const kFIRParameterContentType NS_SWIFT_NAME(AnalyticsParameterContentType) =
    @"content_type";

/// Coupon code used for a purchase (String).
/// <pre>
///     let params = [
///       AnalyticsParameterCoupon : "SUMMER_FUN",
///       // ...
///     ]
/// </pre>
static NSString *const kFIRParameterCoupon NS_SWIFT_NAME(AnalyticsParameterCoupon) = @"coupon";

/// Creative Format (String). Used to identify the high-level classification of the type of ad
/// served by a specific campaign.
/// <pre>
///     let params = [
///       AnalyticsParameterCreativeFormat : "display",
///       // ...
///     ]
/// </pre>
static NSString *const kFIRParameterCreativeFormat NS_SWIFT_NAME(AnalyticsParameterCreativeFormat) =
    @"creative_format";

/// The name of a creative used in a promotional spot (String).
/// <pre>
///     let params = [
///       AnalyticsParameterCreativeName : "Summer Sale",
///       // ...
///     ]
/// </pre>
static NSString *const kFIRParameterCreativeName NS_SWIFT_NAME(AnalyticsParameterCreativeName) =
    @"creative_name";

/// The name of a creative slot (String).
/// <pre>
///     let params = [
///       AnalyticsParameterCreativeSlot : "summer_banner2",
///       // ...
///     ]
/// </pre>
static NSString *const kFIRParameterCreativeSlot NS_SWIFT_NAME(AnalyticsParameterCreativeSlot) =
    @"creative_slot";

/// Currency of the purchase or items associated with the event, in 3-letter
/// <a href="http://en.wikipedia.org/wiki/ISO_4217#Active_codes"> ISO_4217</a> format (String).
/// <pre>
///     let params = [
///       AnalyticsParameterCurrency : "USD",
///       // ...
///     ]
/// </pre>
static NSString *const kFIRParameterCurrency NS_SWIFT_NAME(AnalyticsParameterCurrency) =
    @"currency";

/// Flight or Travel destination (String).
/// <pre>
///     let params = [
///       AnalyticsParameterDestination : "Mountain View, CA",
///       // ...
///     ]
/// </pre>
static NSString *const kFIRParameterDestination NS_SWIFT_NAME(AnalyticsParameterDestination) =
    @"destination";

/// Monetary value of discount associated with a purchase (Double).
/// <pre>
///     let params = [
///       AnalyticsParameterDiscount : 2.0,
///       AnalyticsParameterCurrency : "USD",  // e.g. $2.00 USD
///       // ...
///     ]
/// </pre>
static NSString *const kFIRParameterDiscount NS_SWIFT_NAME(AnalyticsParameterDiscount) =
    @"discount";

/// The arrival date, check-out date or rental end date for the item. This should be in
/// YYYY-MM-DD format (String).
/// <pre>
///     let params = [
///       AnalyticsParameterEndDate : "2015-09-14",
///       // ...
///     ]
/// </pre>
static NSString *const kFIRParameterEndDate NS_SWIFT_NAME(AnalyticsParameterEndDate) = @"end_date";

/// Indicates that the associated event should either extend the current session or start a new
/// session if no session was active when the event was logged. Specify 1 to extend the current
/// session or to start a new session; any other value will not extend or start a session.
/// <pre>
///     let params = [
///       AnalyticsParameterExtendSession : 1,
///       // ...
///     ]
/// </pre>
static NSString *const kFIRParameterExtendSession NS_SWIFT_NAME(AnalyticsParameterExtendSession) =
    @"extend_session";

/// Flight number for travel events (String).
/// <pre>
///     let params = [
///       AnalyticsParameterFlightNumber : "ZZ800",
///       // ...
///     ]
/// </pre>
static NSString *const kFIRParameterFlightNumber NS_SWIFT_NAME(AnalyticsParameterFlightNumber) =
    @"flight_number";

/// Group/clan/guild ID (String).
/// <pre>
///     let params = [
///       AnalyticsParameterGroupID : "g1",
///       // ...
///     ]
/// </pre>
static NSString *const kFIRParameterGroupID NS_SWIFT_NAME(AnalyticsParameterGroupID) = @"group_id";

/// The index of the item in a list (Int).
/// <pre>
///     let params = [
///       AnalyticsParameterIndex : 5,
///       // ...
///     ]
/// </pre>
static NSString *const kFIRParameterIndex NS_SWIFT_NAME(AnalyticsParameterIndex) = @"index";

/// Item brand (String).
/// <pre>
///     let params = [
///       AnalyticsParameterItemBrand : "Google",
///       // ...
///     ]
/// </pre>
static NSString *const kFIRParameterItemBrand NS_SWIFT_NAME(AnalyticsParameterItemBrand) =
    @"item_brand";

/// Item category (context-specific) (String).
/// <pre>
///     let params = [
///       AnalyticsParameterItemCategory : "pants",
///       // ...
///     ]
/// </pre>
static NSString *const kFIRParameterItemCategory NS_SWIFT_NAME(AnalyticsParameterItemCategory) =
    @"item_category";

/// Item Category (context-specific) (String).
/// <pre>
///     let params = [
///       AnalyticsParameterItemCategory2 : "pants",
///       // ...
///     ]
/// </pre>
static NSString *const kFIRParameterItemCategory2 NS_SWIFT_NAME(AnalyticsParameterItemCategory2) =
    @"item_category2";

/// Item Category (context-specific) (String).
/// <pre>
///     let params = [
///       AnalyticsParameterItemCategory3 : "pants",
///       // ...
///     ]
/// </pre>
static NSString *const kFIRParameterItemCategory3 NS_SWIFT_NAME(AnalyticsParameterItemCategory3) =
    @"item_category3";

/// Item Category (context-specific) (String).
/// <pre>
///     let params = [
///       AnalyticsParameterItemCategory4 : "pants",
///       // ...
///     ]
/// </pre>
static NSString *const kFIRParameterItemCategory4 NS_SWIFT_NAME(AnalyticsParameterItemCategory4) =
    @"item_category4";

/// Item Category (context-specific) (String).
/// <pre>
///     let params = [
///       AnalyticsParameterItemCategory5 : "pants",
///       // ...
///     ]
/// </pre>
static NSString *const kFIRParameterItemCategory5 NS_SWIFT_NAME(AnalyticsParameterItemCategory5) =
    @"item_category5";

/// Item ID (context-specific) (String).
/// <pre>
///     let params = [
///       AnalyticsParameterItemID : "SKU_12345",
///       // ...
///     ]
/// </pre>
static NSString *const kFIRParameterItemID NS_SWIFT_NAME(AnalyticsParameterItemID) = @"item_id";

/// The ID of the list in which the item was presented to the user (String).
/// <pre>
///     let params = [
///       AnalyticsParameterItemListID : "ABC123",
///       // ...
///     ]
/// </pre>
static NSString *const kFIRParameterItemListID NS_SWIFT_NAME(AnalyticsParameterItemListID) =
    @"item_list_id";

/// The name of the list in which the item was presented to the user (String).
/// <pre>
///     let params = [
///       AnalyticsParameterItemListName : "Related products",
///       // ...
///     ]
/// </pre>
static NSString *const kFIRParameterItemListName NS_SWIFT_NAME(AnalyticsParameterItemListName) =
    @"item_list_name";

/// Item Name (context-specific) (String).
/// <pre>
///     let params = [
///       AnalyticsParameterItemName : "jeggings",
///       // ...
///     ]
/// </pre>
static NSString *const kFIRParameterItemName NS_SWIFT_NAME(AnalyticsParameterItemName) =
    @"item_name";

/// Item variant (String).
/// <pre>
///     let params = [
///       AnalyticsParameterItemVariant : "Black",
///       // ...
///     ]
/// </pre>
static NSString *const kFIRParameterItemVariant NS_SWIFT_NAME(AnalyticsParameterItemVariant) =
    @"item_variant";

/// The list of items involved in the transaction. (Array<Dictionary<String, Any>>).
/// <pre>
///     let params = [
///       AnalyticsParameterItems : [
///         [AnalyticsParameterItemName : "jeggings", AnalyticsParameterItemCategory : "pants"],
///         [AnalyticsParameterItemName : "boots", AnalyticsParameterItemCategory : "shoes"],
///       ],
///     ]
/// </pre>
static NSString *const kFIRParameterItems NS_SWIFT_NAME(AnalyticsParameterItems) = @"items";

/// Level in game (Int).
/// <pre>
///     let params = [
///       AnalyticsParameterLevel : 42,
///       // ...
///     ]
/// </pre>
static NSString *const kFIRParameterLevel NS_SWIFT_NAME(AnalyticsParameterLevel) = @"level";

/// The name of a level in a game (String).
/// <pre>
///     let params = [
///       AnalyticsParameterLevelName : "room_1",
///       // ...
///     ]
/// </pre>
static NSString *const kFIRParameterLevelName NS_SWIFT_NAME(AnalyticsParameterLevelName) =
    @"level_name";

/// Location (String). The Google <a href="https://developers.google.com/places/place-id">Place ID
/// </a> that corresponds to the associated event. Alternatively, you can supply your own custom
/// Location ID.
/// <pre>
///     let params = [
///       AnalyticsParameterLocation : "ChIJiyj437sx3YAR9kUWC8QkLzQ",
///       // ...
///     ]
/// </pre>
static NSString *const kFIRParameterLocation NS_SWIFT_NAME(AnalyticsParameterLocation) =
    @"location";

/// The location associated with the event. Preferred to be the Google
/// <a href="https://developers.google.com/places/place-id">Place ID</a> that corresponds to the
/// associated item but could be overridden to a custom location ID string.(String).
/// <pre>
///     let params = [
///       AnalyticsParameterLocationID : "ChIJiyj437sx3YAR9kUWC8QkLzQ",
///       // ...
///     ]
/// </pre>
static NSString *const kFIRParameterLocationID NS_SWIFT_NAME(AnalyticsParameterLocationID) =
    @"location_id";

/// Marketing Tactic (String). Used to identify the targeting criteria applied to a specific
/// campaign.
/// <pre>
///     let params = [
///       AnalyticsParameterMarketingTactic : "Remarketing",
///       // ...
///     ]
/// </pre>
static NSString *const kFIRParameterMarketingTactic
    NS_SWIFT_NAME(AnalyticsParameterMarketingTactic) = @"marketing_tactic";

/// The advertising or marketing medium, for example: cpc, banner, email, push. Highly recommended
/// (String).
/// <pre>
///     let params = [
///       AnalyticsParameterMedium : "email",
///       // ...
///     ]
/// </pre>
static NSString *const kFIRParameterMedium NS_SWIFT_NAME(AnalyticsParameterMedium) = @"medium";

/// A particular approach used in an operation; for example, "facebook" or "email" in the context
/// of a sign_up or login event. (String).
/// <pre>
///     let params = [
///       AnalyticsParameterMethod : "google",
///       // ...
///     ]
/// </pre>
static NSString *const kFIRParameterMethod NS_SWIFT_NAME(AnalyticsParameterMethod) = @"method";

/// Number of nights staying at hotel (Int).
/// <pre>
///     let params = [
///       AnalyticsParameterNumberOfNights : 3,
///       // ...
///     ]
/// </pre>
static NSString *const kFIRParameterNumberOfNights
    NS_SWIFT_NAME(AnalyticsParameterNumberOfNights) = @"number_of_nights";

/// Number of passengers traveling (Int).
/// <pre>
///     let params = [
///       AnalyticsParameterNumberOfPassengers : 11,
///       // ...
///     ]
/// </pre>
static NSString *const kFIRParameterNumberOfPassengers
    NS_SWIFT_NAME(AnalyticsParameterNumberOfPassengers) = @"number_of_passengers";

/// Number of rooms for travel events (Int).
/// <pre>
///     let params = [
///       AnalyticsParameterNumberOfRooms : 2,
///       // ...
///     ]
/// </pre>
static NSString *const kFIRParameterNumberOfRooms NS_SWIFT_NAME(AnalyticsParameterNumberOfRooms) =
    @"number_of_rooms";

/// Flight or Travel origin (String).
/// <pre>
///     let params = [
///       AnalyticsParameterOrigin : "Mountain View, CA",
///       // ...
///     ]
/// </pre>
static NSString *const kFIRParameterOrigin NS_SWIFT_NAME(AnalyticsParameterOrigin) = @"origin";

/// The chosen method of payment (String).
/// <pre>
///     let params = [
///       AnalyticsParameterPaymentType : "Visa",
///       // ...
///     ]
/// </pre>
static NSString *const kFIRParameterPaymentType NS_SWIFT_NAME(AnalyticsParameterPaymentType) =
    @"payment_type";

/// Purchase price (Double).
/// <pre>
///     let params = [
///       AnalyticsParameterPrice : 1.0,
///       AnalyticsParameterCurrency : "USD",  // e.g. $1.00 USD
///       // ...
///     ]
/// </pre>
static NSString *const kFIRParameterPrice NS_SWIFT_NAME(AnalyticsParameterPrice) = @"price";

/// The ID of a product promotion (String).
/// <pre>
///     let params = [
///       AnalyticsParameterPromotionID : "ABC123",
///       // ...
///     ]
/// </pre>
static NSString *const kFIRParameterPromotionID NS_SWIFT_NAME(AnalyticsParameterPromotionID) =
    @"promotion_id";

/// The name of a product promotion (String).
/// <pre>
///     let params = [
///       AnalyticsParameterPromotionName : "Summer Sale",
///       // ...
///     ]
/// </pre>
static NSString *const kFIRParameterPromotionName NS_SWIFT_NAME(AnalyticsParameterPromotionName) =
    @"promotion_name";

/// Purchase quantity (Int).
/// <pre>
///     let params = [
///       AnalyticsParameterQuantity : 1,
///       // ...
///     ]
/// </pre>
static NSString *const kFIRParameterQuantity NS_SWIFT_NAME(AnalyticsParameterQuantity) =
    @"quantity";

/// Score in game (Int).
/// <pre>
///     let params = [
///       AnalyticsParameterScore : 4200,
///       // ...
///     ]
/// </pre>
static NSString *const kFIRParameterScore NS_SWIFT_NAME(AnalyticsParameterScore) = @"score";

/// Current screen class, such as the class name of the UIViewController, logged with screen_view
/// event and added to every event (String).
/// <pre>
///     let params = [
///       AnalyticsParameterScreenClass : "LoginViewController",
///       // ...
///     ]
/// </pre>
static NSString *const kFIRParameterScreenClass NS_SWIFT_NAME(AnalyticsParameterScreenClass) =
    @"screen_class";

/// Current screen name, such as the name of the UIViewController, logged with screen_view event and
/// added to every event (String).
/// <pre>
///     let params = [
///       AnalyticsParameterScreenName : "LoginView",
///       // ...
///     ]
/// </pre>
static NSString *const kFIRParameterScreenName NS_SWIFT_NAME(AnalyticsParameterScreenName) =
    @"screen_name";

/// The search string/keywords used (String).
/// <pre>
///     let params = [
///       AnalyticsParameterSearchTerm : "periodic table",
///       // ...
///     ]
/// </pre>
static NSString *const kFIRParameterSearchTerm NS_SWIFT_NAME(AnalyticsParameterSearchTerm) =
    @"search_term";

/// Shipping cost associated with a transaction (Double).
/// <pre>
///     let params = [
///       AnalyticsParameterShipping : 5.99,
///       AnalyticsParameterCurrency : "USD",  // e.g. $5.99 USD
///       // ...
///     ]
/// </pre>
static NSString *const kFIRParameterShipping NS_SWIFT_NAME(AnalyticsParameterShipping) =
    @"shipping";

/// The shipping tier (e.g. Ground, Air, Next-day) selected for delivery of the purchased item
/// (String).
/// <pre>
///     let params = [
///       AnalyticsParameterShippingTier : "Ground",
///       // ...
///     ]
/// </pre>
static NSString *const kFIRParameterShippingTier NS_SWIFT_NAME(AnalyticsParameterShippingTier) =
    @"shipping_tier";

/// The origin of your traffic, such as an Ad network (for example, google) or partner (urban
/// airship). Identify the advertiser, site, publication, etc. that is sending traffic to your
/// property. Highly recommended (String).
/// <pre>
///     let params = [
///       AnalyticsParameterSource : "InMobi",
///       // ...
///     ]
/// </pre>
static NSString *const kFIRParameterSource NS_SWIFT_NAME(AnalyticsParameterSource) = @"source";

/// Source Platform (String). Used to identify the platform responsible for directing traffic to a
/// given Analytics property (e.g., a buying platform where budgets, targeting criteria, etc. are
/// set, a platform for managing organic traffic data, etc.).
/// <pre>
///     let params = [
///       AnalyticsParameterSourcePlatform : "sa360",
///       // ...
///     ]
/// </pre>
static NSString *const kFIRParameterSourcePlatform NS_SWIFT_NAME(AnalyticsParameterSourcePlatform) =
    @"source_platform";

/// The departure date, check-in date or rental start date for the item. This should be in
/// YYYY-MM-DD format (String).
/// <pre>
///     let params = [
///       AnalyticsParameterStartDate : "2015-09-14",
///       // ...
///     ]
/// </pre>
static NSString *const kFIRParameterStartDate NS_SWIFT_NAME(AnalyticsParameterStartDate) =
    @"start_date";

/// The result of an operation. Specify 1 to indicate success and 0 to indicate failure (Int).
/// <pre>
///     let params = [
///       AnalyticsParameterSuccess : 1,
///       // ...
///     ]
/// </pre>
static NSString *const kFIRParameterSuccess NS_SWIFT_NAME(AnalyticsParameterSuccess) = @"success";

/// Tax cost associated with a transaction (Double).
/// <pre>
///     let params = [
///       AnalyticsParameterTax : 2.43,
///       AnalyticsParameterCurrency : "USD",  // e.g. $2.43 USD
///       // ...
///     ]
/// </pre>
static NSString *const kFIRParameterTax NS_SWIFT_NAME(AnalyticsParameterTax) = @"tax";

/// If you're manually tagging keyword campaigns, you should use utm_term to specify the keyword
/// (String).
/// <pre>
///     let params = [
///       AnalyticsParameterTerm : "game",
///       // ...
///     ]
/// </pre>
static NSString *const kFIRParameterTerm NS_SWIFT_NAME(AnalyticsParameterTerm) = @"term";

/// The unique identifier of a transaction (String).
/// <pre>
///     let params = [
///       AnalyticsParameterTransactionID : "T12345",
///       // ...
///     ]
/// </pre>
static NSString *const kFIRParameterTransactionID NS_SWIFT_NAME(AnalyticsParameterTransactionID) =
    @"transaction_id";

/// Travel class (String).
/// <pre>
///     let params = [
///       AnalyticsParameterTravelClass : "business",
///       // ...
///     ]
/// </pre>
static NSString *const kFIRParameterTravelClass NS_SWIFT_NAME(AnalyticsParameterTravelClass) =
    @"travel_class";

/// A context-specific numeric value which is accumulated automatically for each event type. This is
/// a general purpose parameter that is useful for accumulating a key metric that pertains to an
/// event. Examples include revenue, distance, time and points. Value should be specified as Int or
/// Double.
/// Notes: Values for pre-defined currency-related events (such as @c AnalyticsEventAddToCart)
/// should be supplied using Double and must be accompanied by a @c AnalyticsParameterCurrency
/// parameter. The valid range of accumulated values is
/// [-9,223,372,036,854.77, 9,223,372,036,854.77]. Supplying a non-numeric value, omitting the
/// corresponding @c AnalyticsParameterCurrency parameter, or supplying an invalid
/// <a href="https://goo.gl/qqX3J2">currency code</a> for conversion events will cause that
/// conversion to be omitted from reporting.
/// <pre>
///     let params = [
///       AnalyticsParameterValue : 3.99,
///       AnalyticsParameterCurrency : "USD",  // e.g. $3.99 USD
///       // ...
///     ]
/// </pre>
static NSString *const kFIRParameterValue NS_SWIFT_NAME(AnalyticsParameterValue) = @"value";

/// Name of virtual currency type (String).
/// <pre>
///     let params = [
///       AnalyticsParameterVirtualCurrencyName : "virtual_currency_name",
///       // ...
///     ]
/// </pre>
static NSString *const kFIRParameterVirtualCurrencyName
    NS_SWIFT_NAME(AnalyticsParameterVirtualCurrencyName) = @"virtual_currency_name";<|MERGE_RESOLUTION|>--- conflicted
+++ resolved
@@ -1,10 +1,6 @@
 // Copyright 2022 Google LLC
 
-<<<<<<< HEAD
-// Copied from Firebase Analytics iOS SDK 9.0.0.
-=======
 // Copied from Firebase Analytics iOS SDK 9.1.0.
->>>>>>> 7e50de87
 
 /// @file FIRParameterNames.h
 ///
