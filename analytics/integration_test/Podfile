source 'https://github.com/CocoaPods/Specs.git'
platform :ios, '11.0'
# Firebase Analytics test application.
use_frameworks! :linkage => :static

target 'integration_test' do
  platform :ios, '11.0'
<<<<<<< HEAD
  pod 'Firebase/Analytics', '10.14.0'
=======
  pod 'Firebase/Analytics', '10.15.0'
>>>>>>> 4790c903
end

target 'integration_test_tvos' do
  platform :tvos, '12.0'
<<<<<<< HEAD
  pod 'Firebase/Analytics', '10.14.0'
=======
  pod 'Firebase/Analytics', '10.15.0'
>>>>>>> 4790c903
end

post_install do |installer|
  # If this is running from inside the SDK directory, run the setup script.
  system("if [[ -r ../../setup_integration_tests.py ]]; then python3 ../../setup_integration_tests.py .; fi")
  system("python3 ./download_googletest.py")
end
<|MERGE_RESOLUTION|>--- conflicted
+++ resolved
@@ -5,20 +5,12 @@
 
 target 'integration_test' do
   platform :ios, '11.0'
-<<<<<<< HEAD
-  pod 'Firebase/Analytics', '10.14.0'
-=======
   pod 'Firebase/Analytics', '10.15.0'
->>>>>>> 4790c903
 end
 
 target 'integration_test_tvos' do
   platform :tvos, '12.0'
-<<<<<<< HEAD
-  pod 'Firebase/Analytics', '10.14.0'
-=======
   pod 'Firebase/Analytics', '10.15.0'
->>>>>>> 4790c903
 end
 
 post_install do |installer|
