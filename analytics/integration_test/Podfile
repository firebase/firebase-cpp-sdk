
source 'https://github.com/CocoaPods/Specs.git'
platform :ios, '10.0'
# Firebase Analytics test application.

target 'integration_test' do
  platform :ios, '10.0'
<<<<<<< HEAD
  pod 'Firebase/Analytics', '8.12.1'
=======
  pod 'Firebase/Analytics', '8.13.0'
>>>>>>> a95272d7
end

target 'integration_test_tvos' do
  platform :tvos, '12.0'
<<<<<<< HEAD
  pod 'Firebase/Analytics', '8.12.1'
=======
  pod 'Firebase/Analytics', '8.13.0'
>>>>>>> a95272d7
end

post_install do |installer|
  # If this is running from inside the SDK directory, run the setup script.
  system("if [[ -r ../../setup_integration_tests.py ]]; then python ../../setup_integration_tests.py .; fi")
  system("/usr/bin/python ./download_googletest.py")
end
<|MERGE_RESOLUTION|>--- conflicted
+++ resolved
@@ -5,20 +5,12 @@
 
 target 'integration_test' do
   platform :ios, '10.0'
-<<<<<<< HEAD
-  pod 'Firebase/Analytics', '8.12.1'
-=======
   pod 'Firebase/Analytics', '8.13.0'
->>>>>>> a95272d7
 end
 
 target 'integration_test_tvos' do
   platform :tvos, '12.0'
-<<<<<<< HEAD
-  pod 'Firebase/Analytics', '8.12.1'
-=======
   pod 'Firebase/Analytics', '8.13.0'
->>>>>>> a95272d7
 end
 
 post_install do |installer|
