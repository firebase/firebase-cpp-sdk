--- conflicted
+++ resolved
@@ -1,8 +1,6 @@
 source 'https://github.com/CocoaPods/Specs.git'
-platform :ios, '10.0'
 
 target 'GetPods' do
-<<<<<<< HEAD
   pod 'Firebase/Core', '7.5.0'
 
   pod 'Firebase/AdMob', '7.5.0'
@@ -17,21 +15,6 @@
   pod 'Firebase/Messaging', '7.5.0'
   pod 'Firebase/RemoteConfig', '7.5.0'
   pod 'Firebase/Storage', '7.5.0'
-=======
-  pod 'Firebase/Core', '7.0.0'
-
-  pod 'Firebase/AdMob', '7.0.0'
-  pod 'Firebase/Analytics', '7.0.0'
-  pod 'Firebase/Auth', '7.0.0'
-  pod 'Firebase/Database', '7.0.0'
-  pod 'Firebase/DynamicLinks', '7.0.0'
-  pod 'Firebase/Firestore', '7.0.0'
-  pod 'Firebase/Functions', '7.0.0'
-  pod 'FirebaseInstanceID', '7.0.0'
-  pod 'Firebase/Messaging', '7.0.0'
-  pod 'Firebase/RemoteConfig', '7.0.0'
-  pod 'Firebase/Storage', '7.0.0'
->>>>>>> 59db450a
 
   pod 'Crashlytics', '3.14.0'
 end