source 'https://github.com/CocoaPods/Specs.git'
platform :ios, '10.0'

target 'GetPods' do
  pod 'Firebase/Core', '8.12.1'

<<<<<<< HEAD
  pod 'Google-Mobile-Ads-SDK', '8.13.0'
  pod 'Firebase/Analytics', '8.10.0'
  pod 'Firebase/Auth', '8.10.0'
  pod 'Firebase/Crashlytics', '8.10.0'
  pod 'Firebase/Database', '8.10.0'
  pod 'Firebase/DynamicLinks', '8.10.0'
  pod 'Firebase/Firestore', '8.10.0'
  pod 'Firebase/Functions', '8.10.0'
  pod 'Firebase/Installations', '8.10.0'
  pod 'Firebase/Messaging', '8.10.0'
  pod 'Firebase/RemoteConfig', '8.10.0'
  pod 'Firebase/Storage', '8.10.0'
=======
  pod 'Google-Mobile-Ads-SDK', '7.69.0-cppsdk'
  pod 'Firebase/Analytics', '8.12.1'
  pod 'Firebase/Auth', '8.12.1'
  pod 'Firebase/Crashlytics', '8.12.1'
  pod 'Firebase/Database', '8.12.1'
  pod 'Firebase/DynamicLinks', '8.12.1'
  pod 'Firebase/Firestore', '8.12.1'
  pod 'Firebase/Functions', '8.12.1'
  pod 'Firebase/Installations', '8.12.1'
  pod 'Firebase/Messaging', '8.12.1'
  pod 'Firebase/RemoteConfig', '8.12.1'
  pod 'Firebase/Storage', '8.12.1'
>>>>>>> 1ba3835b

end<|MERGE_RESOLUTION|>--- conflicted
+++ resolved
@@ -4,21 +4,7 @@
 target 'GetPods' do
   pod 'Firebase/Core', '8.12.1'
 
-<<<<<<< HEAD
   pod 'Google-Mobile-Ads-SDK', '8.13.0'
-  pod 'Firebase/Analytics', '8.10.0'
-  pod 'Firebase/Auth', '8.10.0'
-  pod 'Firebase/Crashlytics', '8.10.0'
-  pod 'Firebase/Database', '8.10.0'
-  pod 'Firebase/DynamicLinks', '8.10.0'
-  pod 'Firebase/Firestore', '8.10.0'
-  pod 'Firebase/Functions', '8.10.0'
-  pod 'Firebase/Installations', '8.10.0'
-  pod 'Firebase/Messaging', '8.10.0'
-  pod 'Firebase/RemoteConfig', '8.10.0'
-  pod 'Firebase/Storage', '8.10.0'
-=======
-  pod 'Google-Mobile-Ads-SDK', '7.69.0-cppsdk'
   pod 'Firebase/Analytics', '8.12.1'
   pod 'Firebase/Auth', '8.12.1'
   pod 'Firebase/Crashlytics', '8.12.1'
@@ -30,6 +16,5 @@
   pod 'Firebase/Messaging', '8.12.1'
   pod 'Firebase/RemoteConfig', '8.12.1'
   pod 'Firebase/Storage', '8.12.1'
->>>>>>> 1ba3835b
 
 end