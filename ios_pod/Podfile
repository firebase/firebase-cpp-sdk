--- conflicted
+++ resolved
@@ -4,21 +4,6 @@
 target 'GetPods' do
   pod 'Firebase/Core', '6.32.2'
 
-<<<<<<< HEAD
-  pod 'Firebase/AdMob', '6.24.0'
-  pod 'Firebase/Analytics', '6.24.0'
-  pod 'Firebase/Auth', '6.24.0'
-  pod 'Firebase/Database', '6.24.0'
-  pod 'Firebase/DynamicLinks', '6.24.0'
-  # Firestore is pinned to Firebase/Firebase 6.26.0
-  # Return back to Firebase/Firebase when updating the rest
-  pod 'FirebaseFirestore', '1.15.0'
-  pod 'Firebase/Functions', '6.24.0'
-  pod 'FirebaseInstanceID', '4.3.4'
-  pod 'Firebase/Messaging', '6.24.0'
-  pod 'Firebase/RemoteConfig', '6.24.0'
-  pod 'Firebase/Storage', '6.24.0'
-=======
   pod 'Firebase/AdMob', '6.32.2'
   pod 'Firebase/Analytics', '6.32.2'
   pod 'Firebase/Auth', '6.32.2'
@@ -30,7 +15,6 @@
   pod 'Firebase/Messaging', '6.32.2'
   pod 'Firebase/RemoteConfig', '6.32.2'
   pod 'Firebase/Storage', '6.32.2'
->>>>>>> f0a9d5b6
 
   pod 'Crashlytics', '3.14.0'
 end