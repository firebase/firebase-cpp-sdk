--- conflicted
+++ resolved
@@ -4,21 +4,7 @@
 target 'GetPods' do
   pod 'Firebase/Core', '8.9.1'
 
-<<<<<<< HEAD
   pod 'Google-Mobile-Ads-SDK', '8.12.0'
-  pod 'Firebase/Analytics', '8.5.0'
-  pod 'Firebase/Auth', '8.5.0'
-  pod 'Firebase/Crashlytics', '8.5.0'
-  pod 'Firebase/Database', '8.5.0'
-  pod 'Firebase/DynamicLinks', '8.5.0'
-  pod 'Firebase/Firestore', '8.5.0'
-  pod 'Firebase/Functions', '8.5.0'
-  pod 'Firebase/Installations', '8.5.0'
-  pod 'Firebase/Messaging', '8.5.0'
-  pod 'Firebase/RemoteConfig', '8.5.0'
-  pod 'Firebase/Storage', '8.5.0'
-=======
-  pod 'Google-Mobile-Ads-SDK', '7.69.0-cppsdk'
   pod 'Firebase/Analytics', '8.9.1'
   pod 'Firebase/Auth', '8.9.1'
   pod 'Firebase/Crashlytics', '8.9.1'
@@ -30,6 +16,5 @@
   pod 'Firebase/Messaging', '8.9.1'
   pod 'Firebase/RemoteConfig', '8.9.1'
   pod 'Firebase/Storage', '8.9.1'
->>>>>>> ae8a3f2c
 
 end