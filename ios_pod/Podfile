--- conflicted
+++ resolved
@@ -3,25 +3,9 @@
 use_frameworks!
 
 target 'GetPods' do
-<<<<<<< HEAD
-  pod 'Firebase/Core', '8.13.0'
+  pod 'Firebase/Core', '9.0.0'
 
   pod 'Google-Mobile-Ads-SDK', '9.3.0'
-  pod 'Firebase/Analytics', '8.13.0'
-  pod 'Firebase/Auth', '8.13.0'
-  pod 'Firebase/Crashlytics', '8.13.0'
-  pod 'Firebase/Database', '8.13.0'
-  pod 'Firebase/DynamicLinks', '8.13.0'
-  pod 'Firebase/Firestore', '8.13.0'
-  pod 'Firebase/Functions', '8.13.0'
-  pod 'Firebase/Installations', '8.13.0'
-  pod 'Firebase/Messaging', '8.13.0'
-  pod 'Firebase/RemoteConfig', '8.13.0'
-  pod 'Firebase/Storage', '8.13.0'
-=======
-  pod 'Firebase/Core', '9.0.0'
-
-  pod 'Google-Mobile-Ads-SDK', '7.69.0-cppsdk2'
   pod 'Firebase/Analytics', '9.0.0'
   pod 'Firebase/Auth', '9.0.0'
   pod 'Firebase/Crashlytics', '9.0.0'
@@ -33,6 +17,5 @@
   pod 'Firebase/Messaging', '9.0.0'
   pod 'Firebase/RemoteConfig', '9.0.0'
   pod 'Firebase/Storage', '9.0.0'
->>>>>>> 1d1bba1d
 
 end