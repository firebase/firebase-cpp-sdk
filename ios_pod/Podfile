--- conflicted
+++ resolved
@@ -5,21 +5,7 @@
 target 'GetPods' do
   pod 'Firebase/Core', '9.5.0'
 
-<<<<<<< HEAD
   pod 'Google-Mobile-Ads-SDK', '9.9.0'
-  pod 'Firebase/Analytics', '9.4.0'
-  pod 'Firebase/Auth', '9.4.0'
-  pod 'Firebase/Crashlytics', '9.4.0'
-  pod 'Firebase/Database', '9.4.0'
-  pod 'Firebase/DynamicLinks', '9.4.0'
-  pod 'Firebase/Firestore', '9.4.0'
-  pod 'Firebase/Functions', '9.4.0'
-  pod 'Firebase/Installations', '9.4.0'
-  pod 'Firebase/Messaging', '9.4.0'
-  pod 'Firebase/RemoteConfig', '9.4.0'
-  pod 'Firebase/Storage', '9.4.0'
-=======
-  pod 'Google-Mobile-Ads-SDK', '9.7.0'
   pod 'Firebase/Analytics', '9.5.0'
   pod 'Firebase/Auth', '9.5.0'
   pod 'Firebase/Crashlytics', '9.5.0'
@@ -31,6 +17,5 @@
   pod 'Firebase/Messaging', '9.5.0'
   pod 'Firebase/RemoteConfig', '9.5.0'
   pod 'Firebase/Storage', '9.5.0'
->>>>>>> 78eef72d
 
 end