--- conflicted
+++ resolved
@@ -5,21 +5,7 @@
 target 'GetPods' do
   pod 'Firebase/Core', '9.2.0'
 
-<<<<<<< HEAD
   pod 'Google-Mobile-Ads-SDK', '9.4.0'
-  pod 'Firebase/Analytics', '9.1.0'
-  pod 'Firebase/Auth', '9.1.0'
-  pod 'Firebase/Crashlytics', '9.1.0'
-  pod 'Firebase/Database', '9.1.0'
-  pod 'Firebase/DynamicLinks', '9.1.0'
-  pod 'Firebase/Firestore', '9.1.0'
-  pod 'Firebase/Functions', '9.1.0'
-  pod 'Firebase/Installations', '9.1.0'
-  pod 'Firebase/Messaging', '9.1.0'
-  pod 'Firebase/RemoteConfig', '9.1.0'
-  pod 'Firebase/Storage', '9.1.0'
-=======
-  pod 'Google-Mobile-Ads-SDK', '7.69.0-cppsdk2'
   pod 'Firebase/Analytics', '9.2.0'
   pod 'Firebase/Auth', '9.2.0'
   pod 'Firebase/Crashlytics', '9.2.0'
@@ -31,6 +17,5 @@
   pod 'Firebase/Messaging', '9.2.0'
   pod 'Firebase/RemoteConfig', '9.2.0'
   pod 'Firebase/Storage', '9.2.0'
->>>>>>> dc13f63a
 
 end