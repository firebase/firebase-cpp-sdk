/*
 * Copyright 2016 Google LLC
 *
 * Licensed under the Apache License, Version 2.0 (the "License");
 * you may not use this file except in compliance with the License.
 * You may obtain a copy of the License at
 *
 *      http://www.apache.org/licenses/LICENSE-2.0
 *
 * Unless required by applicable law or agreed to in writing, software
 * distributed under the License is distributed on an "AS IS" BASIS,
 * WITHOUT WARRANTIES OR CONDITIONS OF ANY KIND, either express or implied.
 * See the License for the specific language governing permissions and
 * limitations under the License.
 */

#ifndef FIREBASE_AUTH_SRC_INCLUDE_FIREBASE_AUTH_CREDENTIAL_H_
#define FIREBASE_AUTH_SRC_INCLUDE_FIREBASE_AUTH_CREDENTIAL_H_

#include <stdint.h>

#include <string>

#include "firebase/auth/types.h"
#include "firebase/internal/common.h"

#if FIREBASE_PLATFORM_ANDROID
#include <jni.h>
#elif FIREBASE_PLATFORM_IOS || FIREBASE_PLATFORM_TVOS
extern "C" {
#include <objc/objc.h>
}  // extern "C"
#endif  // FIREBASE_PLATFORM_ANDROID, FIREBASE_PLATFORM_IOS,
        // FIREBASE_PLATFORM_TVOS

namespace firebase {

// Predeclarations.
class App;

/// @cond FIREBASE_APP_INTERNAL
template <typename T>
class Future;
/// @endcond

namespace auth {

#if FIREBASE_PLATFORM_ANDROID
/// An Android Activity from Java.
typedef jobject UIParent;
#elif FIREBASE_PLATFORM_IOS || FIREBASE_PLATFORM_TVOS
/// A pointer to a UIView.
typedef id UIParent;
#else
/// A void pointer for stub classes.
typedef void* UIParent;
#endif  // FIREBASE_PLATFORM_ANDROID, FIREBASE_PLATFORM_IOS,
        // FIREBASE_PLATFORM_TVOS

// Predeclarations.
class Auth;
class User;

// Opaque internal types.
struct AuthData;
class ForceResendingTokenData;
struct PhoneAuthOptions;
struct PhoneAuthProviderData;
struct PhoneListenerData;

/// @brief Authentication credentials for an authentication provider.
///
/// An authentication provider is a service that allows you to authenticate
/// a user. Firebase provides email/password authentication, but there are also
/// external authentication providers such as Facebook.
class Credential {
#ifndef SWIG
  /// @cond FIREBASE_APP_INTERNAL
  friend class EmailAuthProvider;
  friend class FacebookAuthProvider;
  friend class GameCenterAuthProvider;
  friend class GitHubAuthProvider;
  friend class GoogleAuthProvider;
  friend class JniAuthPhoneListener;
  friend class MicrosoftAuthProvider;
  friend class OAuthProvider;
  friend class PhoneAuthProvider;
  friend class PlayGamesAuthProvider;
  friend class TwitterAuthProvider;
  friend class YahooAuthProvider;
  friend class ServiceUpdatedCredentialProvider;
  friend class PhoneAuthCredential;
  /// @endcond
#endif  // !SWIG

 private:
  /// Should only be created by `Provider` classes.
  ///
  /// @see EmailAuthProvider::GetCredential()
  /// @see FacebookAuthProvider::GetCredential()
  /// @see GoogleAuthProvider::GetCredential()
  explicit Credential(void* impl) : impl_(impl), error_code_(kAuthErrorNone) {}

 public:
  Credential() : impl_(nullptr), error_code_(kAuthErrorNone) {}
  ~Credential();

  /// Copy constructor.
  Credential(const Credential& rhs);

  /// Copy a Credential.
  Credential& operator=(const Credential& rhs);

  /// Gets the name of the Identification Provider (IDP) for the credential.
  ///
  /// <SWIG>
  /// @xmlonly
  /// <csproperty name="Provider">
  /// Gets the name of the Identification Provider (IDP) for the credential.
  /// </csproperty>
  /// @endxmlonly
  /// </SWIG>
  std::string provider() const;

  /// Get whether this credential is valid. A credential can be
  /// invalid in an error condition, e.g. empty username/password.
  ///
  /// @returns True if the credential is valid, false otherwise.
  bool is_valid() const;

 protected:
  /// @cond FIREBASE_APP_INTERNAL
  friend class Auth;
  friend class User;

  /// Platform-specific implementation.
  /// For example, FIRAuthCredential* on iOS.
  void* impl_;

  // If not kAuthErrorNone, then use this error code and string to override
  // whatever error we would normally return when trying to sign-in with this
  // credential.
  AuthError error_code_;
  std::string error_message_;
  /// @endcond
};

/// Wraps phone number and verification information for authentication purposes.
class PhoneAuthCredential : public Credential {
 public:
  // Default constructor.
  PhoneAuthCredential();

  /// Copy constructor.
  PhoneAuthCredential(const PhoneAuthCredential& rhs);

  /// Copy a Credential.
  PhoneAuthCredential& operator=(const PhoneAuthCredential& rhs);

  /// Gets the automatically retrieved SMS verification code if applicable.
  /// This method is only supported on Android.
  std::string sms_code() const;

 private:
  friend class PhoneAuthProvider;

  /// Should only be created by the `PhoneAuthProvider` class.
  explicit PhoneAuthCredential(void* impl);

  std::string sms_code_;
};

/// @brief Use email and password to authenticate.
///
/// Allows developers to use the email and password credentials as they could
/// other auth providers.  For example, this can be used to change passwords,
/// log in, etc.
class EmailAuthProvider {
 public:
  /// Generate a credential from the given email and password.
  ///
  /// @param email E-mail to generate the credential from.
  /// @param password Password to use for the new credential.
  ///
  /// @returns New Credential.
  static Credential GetCredential(const char* email, const char* password);

  /// The string used to identify this provider.
  static const char* const kProviderId;
};

/// @brief Use an access token provided by Facebook to authenticate.
class FacebookAuthProvider {
 public:
  /// Generate a credential from the given Facebook token.
  ///
  /// @param access_token Facebook token to generate the credential from.
  ///
  /// @returns New Credential.
  static Credential GetCredential(const char* access_token);

  /// The string used to identify this provider.
  static const char* const kProviderId;
};

/// @brief GameCenter (Apple) auth provider
class GameCenterAuthProvider {
 public:
  /// Generate a credential from GameCenter for the current user.
  ///
  /// @return a Future that will be fulfilled with the resulting credential.
  static Future<Credential> GetCredential();

  /// Get the result of the most recent GetCredential() call.
  ///
  /// @return an object which can be used to retrieve the Credential.
  static Future<Credential> GetCredentialLastResult();

  /// Tests to see if the current user is signed in to GameCenter.
  ///
  /// @return true if the user is signed in, false otherwise.
  static bool IsPlayerAuthenticated();

  /// The string used to identify this provider.
  static const char* const kProviderId;
};

/// @brief Use an access token provided by GitHub to authenticate.
class GitHubAuthProvider {
 public:
  /// Generate a credential from the given GitHub token.
  ///
  /// @param token The GitHub OAuth access token.
  ///
  /// @returns New Credential.
  static Credential GetCredential(const char* token);

  /// The string used to identify this provider.
  static const char* const kProviderId;
};

/// @brief Use an ID token and access token provided by Google to authenticate.
class GoogleAuthProvider {
 public:
  /// Generate a credential from the given Google ID token and/or access token.
  ///
  /// @param id_token Google Sign-In ID token.
  /// @param access_token Google Sign-In access token.
  ///
  /// @returns New Credential.
  static Credential GetCredential(const char* id_token,
                                  const char* access_token);

  /// The string used to identify this provider.
  static const char* const kProviderId;
};

/// @brief Use an access token provided by Microsoft to authenticate.
class MicrosoftAuthProvider {
 public:
  /// The string used to identify this provider.
  static const char* const kProviderId;
};

/// @brief OAuth2.0+UserInfo auth provider (OIDC compliant and non-compliant).
class OAuthProvider {
 public:
  /// Generate a credential for an OAuth2 provider.
  ///
  /// @param provider_id Name of the OAuth2 provider
  ///    TODO(jsanmiya) add examples.
  /// @param id_token The authentication token (OIDC only).
  /// @param access_token TODO(jsanmiya) add explanation (currently missing
  ///    from Android and iOS implementations).
  static Credential GetCredential(const char* provider_id, const char* id_token,
                                  const char* access_token);

  /// Generate a credential for an OAuth2 provider.
  ///
  /// @param provider_id Name of the OAuth2 provider.
  /// @param id_token The authentication token (OIDC only).
  /// @param raw_nonce The raw nonce associated with the Auth credential being
  /// created.
  /// @param access_token The access token associated with the Auth credential
  /// to be created, if available.  This value may be null.
  static Credential GetCredential(const char* provider_id, const char* id_token,
                                  const char* raw_nonce,
                                  const char* access_token);
};

/// @brief Use phone number text messages to authenticate.
///
/// Allows developers to use the phone number and SMS verification codes
/// to authenticate a user on a mobile device.
///
/// This class is not supported on tvOS and Desktop platforms.
///
/// The verification flow results in a Credential that can be used to,
/// * Sign in to an existing phone number account/sign up with a new
///   phone number
/// * Link a phone number to a current user. This provider will be added to
///   the user.
/// * Update a phone number on an existing user.
/// * Re-authenticate an existing user. This may be needed when a sensitive
///   operation requires the user to be recently logged in.
///
/// Possible verification flows:
/// (1) User manually enters verification code.
/// @if cpp_examples
///     - App calls @ref VerifyPhoneNumber.
///     - Web verification page is displayed to user where they may need to
///       solve a CAPTCHA. [iOS only].
///     - Auth server sends the verification code via SMS to the provided
///       phone number. App receives verification id via Listener::OnCodeSent().
///     - User receives SMS and enters verification code in app's GUI.
///     - App uses user's verification code to call
///       @ref PhoneAuthProvider::GetCredential.
/// @endif
/// <SWIG>
/// @if swig_examples
///     - App calls @ref VerifyPhoneNumber.
///     - Web verification page is displayed to user where they may need to
///       solve a CAPTCHA. [iOS only].
///     - Auth server sends the verification code via SMS to the provided
///       phone number. App receives verification id via @ref CodeSent.
///     - User receives SMS and enters verification code in app's GUI.
///     - App uses user's verification code to call
///       @ref PhoneAuthProvider::GetCredential.
/// @endif
/// </SWIG>
///
/// (2) SMS is automatically retrieved (Android only).
///     - App calls @ref VerifyPhoneNumber with `timeout_ms` > 0.
///     - Auth server sends the verification code via SMS to the provided
///       phone number.
///     - SMS arrives and is automatically retrieved by the operating system.
///       Credential is automatically created and passed to the app via
///       @if cpp_examples
///       Listener::OnVerificationCompleted().
///       @endif
///       <SWIG>
///       @if swig_examples
///       @ref VerificationCompleted.
///       @endif
///       </SWIG>
///
/// (3) Phone number is instantly verified (Android only).
///     - App calls @ref VerifyPhoneNumber.
///     - The operating system validates the phone number without having to
///       send an SMS. Credential is automatically created and passed to
///       the app via
///       @if cpp_examples
///       Listener::OnVerificationCompleted().
///       @endif
///       <SWIG>
///       @if swig_examples
///       @ref VerificationCompleted.
///       @endif
///       </SWIG>
///
/// @if cpp_examples
/// All three flows can be handled with the example code below.
/// The flow is complete when PhoneVerifier::credential() returns non-NULL.
///
/// @code{.cpp}
/// class PhoneVerifier : public PhoneAuthProvider::Listener {
///  public:
///   PhoneVerifier(const char* phone_number,
///                 PhoneAuthProvider* phone_auth_provider)
///     : display_message_("Sending SMS with verification code"),
///       display_verification_code_input_box_(false),
///       display_resend_sms_button_(false),
///       phone_auth_provider_(phone_auth_provider),
///       phone_number_(phone_number) {
///     SendSms();
///   }
///
///   ~PhoneVerifier() override {}
///
///   void OnVerificationCompleted(Credential credential) override {
///     // Grab `mutex_` for the scope of `lock`. Callbacks can be called on
///     // other threads, so this mutex ensures data access is atomic.
///     MutexLock lock(mutex_);
///     credential_ = credential;
///   }
///
///   void OnVerificationFailed(const std::string& error) override {
///     MutexLock lock(mutex_);
///     display_message_ = "Verification failed with error: " + error;
///   }
///
///   void OnCodeSent(const std::string& verification_id,
///                   const PhoneAuthProvider::ForceResendingToken&
///                       force_resending_token) override {
///     MutexLock lock(mutex_);
///     verification_id_ = verification_id;
///     force_resending_token_ = force_resending_token;
///
///     display_verification_code_input_box_ = true;
///     display_message_ = "Waiting for SMS";
///   }
///
///   void OnCodeAutoRetrievalTimeOut(
///       const std::string& verification_id) override {
///     MutexLock lock(mutex_);
///     display_resend_sms_button_ = true;
///   }
///
///   // Draw the verification GUI on screen and process input events.
///   void Draw() {
///     MutexLock lock(mutex_);
///
///     // Draw an informative message describing what's currently happening.
///     ShowTextBox(display_message_.c_str());
///
///     // Once the time out expires, display a button to resend the SMS.
///     // If the button is pressed, call VerifyPhoneNumber again using the
///     // force_resending_token_.
///     if (display_resend_sms_button_ && !verification_id_.empty()) {
///       const bool resend_sms = ShowTextButton("Resend SMS");
///       if (resend_sms) {
///         SendSms();
///       }
///     }
///
///     // Once the SMS has been sent, allow the user to enter the SMS
///     // verification code into a text box. When the user has completed
///     // entering it, call GetCredential() to complete the flow.
///     if (display_verification_code_input_box_) {
///       const std::string verification_code =
///         ShowInputBox("Verification code");
///       if (!verification_code.empty()) {
///         credential_ = phone_auth_provider_->GetCredential(
///             verification_id_.c_str(), verification_code.c_str());
///       }
///     }
///   }
///
///   // The phone number verification flow is complete when this returns
///   // non-NULL.
///   Credential* credential() {
///     MutexLock lock(mutex_);
///     return credential_.is_valid() ? &credential_ : nullptr;
///   }
///
///  private:
///   void SendSms() {
///     static const uint32_t kAutoVerifyTimeOut = 2000;
///     MutexLock lock(mutex_);
///     phone_auth_provider_->VerifyPhoneNumber(
///         phone_number_.c_str(), kAutoVerifyTimeOut, &force_resending_token_,
///         this);
///     display_resend_sms_button_ = false;
///   }
///
///   // GUI-related variables.
///   std::string display_message_;
///   bool display_verification_code_input_box_;
///   bool display_resend_sms_button_;
///
///   // Phone flow related variables.
///   PhoneAuthProvider* phone_auth_provider_;
///   std::string phone_number_;
///   std::string verification_id_;
///   PhoneAuthProvider::ForceResendingToken force_resending_token_;
///   Credential credential_;
///
///   // Callbacks can be called on other threads, so guard them with a mutex.
///   Mutex mutex_;
/// };
/// @endcode
/// @endif
class PhoneAuthProvider {
 public:
  /// @brief Token to maintain current phone number verification session.
  /// Acquired via @ref Listener::OnCodeSent. Used in @ref VerifyPhoneNumber.
  class ForceResendingToken {
   public:
    /// This token will be invalid until it is assigned a value sent via
    /// @ref Listener::OnCodeSent. It can still be passed into
    /// @ref VerifyPhoneNumber, but it will be ignored.
    ForceResendingToken();

    /// Make `this` token refer to the same phone session as `rhs`.
    ForceResendingToken(const ForceResendingToken& rhs);

    /// Releases internal resources when destructing.
    ~ForceResendingToken();

    /// Make `this` token refer to the same phone session as `rhs`.
    ForceResendingToken& operator=(const ForceResendingToken& rhs);

    /// Return true if `rhs` is refers to the same phone number session as
    /// `this`.
    bool operator==(const ForceResendingToken& rhs) const;

    /// Return true if `rhs` is refers to a different phone number session as
    /// `this`.
    bool operator!=(const ForceResendingToken& rhs) const;

   private:
    friend class JniAuthPhoneListener;
    friend class PhoneAuthProvider;
    ForceResendingTokenData* data_;
  };

  /// @brief Receive callbacks from @ref VerifyPhoneNumber events.
  ///
  /// Please see @ref PhoneAuthProvider for a sample implementation.
  class Listener {
   public:
    Listener();
    virtual ~Listener();

    /// @deprecated This method has been deprecated. Please use @ref
    /// OnVerificationCompleted(PhoneAuthCredential) instead.
    ///
    /// @brief Phone number auto-verification succeeded.
    ///
    /// Called when,
    ///  - auto-sms-retrieval has succeeded--flow (2) in @ref PhoneAuthProvider
    ///  - instant validation has succeeded--flow (3) in @ref PhoneAuthProvider
    ///
    /// @note This callback is never called on iOS, since iOS does not have
    ///    auto-validation. It is always called immediately in the stub desktop
    ///    implementation, however, since it fakes immediate success.
    ///
    /// @param[in] credential The completed credential from the phone number
    ///    verification flow.
    virtual void OnVerificationCompleted(Credential credential) = 0;

    /// @brief Phone number auto-verification succeeded.
    ///
    /// Called when,
    ///  - auto-sms-retrieval has succeeded--flow (2) in @ref PhoneAuthProvider
    ///  - instant validation has succeeded--flow (3) in @ref PhoneAuthProvider
    ///
    /// @note This callback is never called on iOS, since iOS does not have
    ///    auto-validation. It is always called immediately in the stub desktop
    ///    implementation, however, since it fakes immediate success.
    ///
    /// @param[in] credential The completed credential from the phone number
    ///    verification flow.
    virtual void OnVerificationCompleted(PhoneAuthCredential credential) = 0;

    /// @brief Phone number verification failed with an error.
    ///
    /// Called when and error occurred doing phone number authentication.
    /// For example,
    ///  - quota exceeded
    ///  - unknown phone number format
    ///
    /// @param[in] error A description of the failure.
    virtual void OnVerificationFailed(const std::string& error) = 0;

    /// @brief SMS message with verification code sent to phone number.
    ///
    /// Called immediately after Auth server sends a verification SMS.
    /// Once receiving this, you can allow users to manually input the
    /// verification code (even if you're also performing auto-verification).
    /// For user manual input case, get the SMS verification code from the user
    /// and then call @ref GetCredential with the user's code.
    ///
    /// @param[in] verification_id Pass to @ref GetCredential along with the
    ///   user-input verification code to complete the phone number verification
    ///   flow.
    /// @param[in] force_resending_token If the user requests that another SMS
    ///    message be sent, use this when you recall @ref VerifyPhoneNumber.
    virtual void OnCodeSent(const std::string& verification_id,
                            const ForceResendingToken& force_resending_token);

    /// @brief The timeout specified in @ref VerifyPhoneNumber has expired.
    ///
    /// Called once `auto_verify_time_out_ms` has passed.
    /// If using auto SMS retrieval, you can choose to block the UI (do not
    /// allow manual input of the verification code) until timeout is hit.
    ///
    /// @note This callback is called immediately on iOS, since iOS does not
    ///    have auto-validation.
    ///
    /// @param[in] verification_id Identify the transaction that has timed out.
    virtual void OnCodeAutoRetrievalTimeOut(const std::string& verification_id);

   private:
    friend class PhoneAuthProvider;

    /// Back-pointer to the data of the PhoneAuthProvider that
    /// @ref VerifyPhoneNumber was called with. Used internally.
    PhoneListenerData* data_;
  };

<<<<<<< HEAD
  /// Maximum value of `auto_verify_time_out_ms` in @ref VerifyPhoneNumber.
  /// Larger values will be clamped.
  ///
  /// @deprecated This value is no longer used to clamp
  /// `auto_verify_time_out_ms` in VerifyPhoneNumber. The range is
  /// determined by the underlying SDK, ex. <a
  /// href="/docs/reference/android/com/google/firebase/auth/PhoneAuthOptions.Builder"><code>PhoneAuthOptions.Build</code>
  /// in Android SDK</a>
  static const uint32_t kMaxTimeoutMs;

  /// @deprecated This is a deprecated method. Please use @ref
  /// VerifyPhoneNumber(const PhoneAuthOptions&, Listener*) instead.
  ///
=======
>>>>>>> da66a6a8
  /// Start the phone number authentication operation.
  ///
  /// @param[in] phone_number The phone number identifier supplied by the user.
  ///    Its format is normalized on the server, so it can be in any format
  ///    here.
  /// @param[in] auto_verify_time_out_ms The time out for SMS auto retrieval, in
  ///    miliseconds. Currently SMS auto retrieval is only supported on Android.
  ///    If 0, do not do SMS auto retrieval.
  ///    If positive, try to auto-retrieve the SMS verification code.
  ///    When the time out is exceeded, listener->OnCodeAutoRetrievalTimeOut()
  ///    is called.
  /// @param[in] force_resending_token If NULL, assume this is a new phone
  ///    number to verify. If not-NULL, bypass the verification session deduping
  ///    and force resending a new SMS.
  ///    This token is received in @ref Listener::OnCodeSent.
  ///    This should only be used when the user presses a Resend SMS button.
  /// @param[in,out] listener Class that receives notification whenever an SMS
  ///    verification event occurs. See sample code at top of class.
  void VerifyPhoneNumber(const char* phone_number,
                         uint32_t auto_verify_time_out_ms,
                         const ForceResendingToken* force_resending_token,
                         Listener* listener);

  /// Start the phone number authentication operation.
  ///
  /// @param[in] options The PhoneAuthOptions struct with a verification
  /// configuration.
  /// @param[in,out] listener Class that receives notification whenever an SMS
  ///    verification event occurs.
  void VerifyPhoneNumber(const PhoneAuthOptions& options,
                         PhoneAuthProvider::Listener* listener);

  /// Generate a credential for the given phone number.
  ///
  /// @param[in] verification_id The id returned when sending the verification
  ///    code. Sent to the caller via @ref Listener::OnCodeSent.
  /// @param[in] verification_code The verification code supplied by the user,
  ///    most likely by a GUI where the user manually enters the code
  ///    received in the SMS sent by @ref VerifyPhoneNumber.
  ///
  /// @returns New Credential.
  PhoneAuthCredential GetCredential(const char* verification_id,
                                    const char* verification_code);

  /// @deprecated This is a deprecated method. Please use @ref GetCredential
  /// instead.
  ///
  /// Generate a credential for the given phone number.
  ///
  /// @param[in] verification_id The id returned when sending the verification
  ///    code. Sent to the caller via @ref Listener::OnCodeSent.
  /// @param[in] verification_code The verification code supplied by the user,
  ///    most likely by a GUI where the user manually enters the code
  ///    received in the SMS sent by @ref VerifyPhoneNumber.
  ///
  /// @returns New Credential.
  FIREBASE_DEPRECATED
  Credential GetCredential_DEPRECATED(const char* verification_id,
                                      const char* verification_code);

  /// Return the PhoneAuthProvider for the specified `auth`.
  ///
  /// @param[in] auth The Auth session for which we want to get a
  ///    PhoneAuthProvider.
  static PhoneAuthProvider& GetInstance(Auth* auth);

  /// The string used to identify this provider.
  static const char* const kProviderId;

 private:
  friend struct AuthData;
  friend class JniAuthPhoneListener;

  // Use @ref GetInstance to access the PhoneAuthProvider.
  PhoneAuthProvider();

  // The PhoneAuthProvider is owned by the Auth class.
  ~PhoneAuthProvider();

  PhoneAuthProviderData* data_;
};

/// Options object for configuring phone validation flows in @ref
/// PhoneAuthProvider.
struct PhoneAuthOptions {
  // Constructor
  PhoneAuthOptions();

  /// @brief Sets the @ref PhoneAuthProvider::ForceResendingToken to force
  /// another verification SMS to be sent before the auto-retrieval timeout.
  ///
  /// If nullptr, assume this is a new phone number to verify. If not-NULL,
  /// bypass the verification session deduping and force resending a new SMS.
  /// This token is received in @ref PhoneAuthProvider::Listener::OnCodeSent.
  /// This should only be used when the user presses a Resend SMS button.
  PhoneAuthProvider::ForceResendingToken* force_resending_token;

  /// The phone number for sign-in, sign-up, or second factor enrollment.
  std::string phone_number;

  /// The maximum amount of time you’re willing to wait for SMS auto-retrieval
  /// to be completed by the SDK.
  ///
  /// This value is supported on Android devices only.
  ///
  /// The minimum timeout is 30 seconds, and the maximum timeout is 2 minutes.
  /// If you specified a positive value less than 30 seconds, the SDK will
  /// default to 30 seconds. Specifying a timeout that is greater than 120
  /// seconds will result in an IllegalArgumentException being thrown.
  ///
  /// Use 0 to disable SMS-auto-retrieval. This will also cause
  /// @ref PhoneAuthProvider.Listener.OnCodeAutoRetrievalTimeOut to be called
  /// immediately.
  uint32_t timeout_milliseconds;

  /// Sets the context to which the callbacks are scoped, and with which app
  /// verification will be completed.
  ///
  /// On Android, the context should be a jobject referencing an Android
  /// Activity. On Apple platforms, this should be a pointer to UIView.
  /// For any other platforms, the context is ignored.
  ///
  /// If ui_parent isn’t defined (ie: nullptr or nil) then the FirebaseApp’s
  /// default Activity or UIView will be used.
  UIParent ui_parent;
};

/// @brief Use a server auth code provided by Google Play Games to authenticate.
class PlayGamesAuthProvider {
 public:
  /// Generate a credential from the given Server Auth Code.
  ///
  /// @param server_auth_code Play Games Sign in Server Auth Code.
  ///
  /// @return New Credential.
  static Credential GetCredential(const char* server_auth_code);

  /// The string used to identify this provider.
  static const char* const kProviderId;
};

/// @brief Use a token and secret provided by Twitter to authenticate.
class TwitterAuthProvider {
 public:
  /// Generate a credential from the given Twitter token and password.
  ///
  /// @param token The Twitter OAuth token.
  /// @param secret The Twitter OAuth secret.
  ///
  /// @return New Credential.
  static Credential GetCredential(const char* token, const char* secret);

  /// The string used to identify this provider.
  static const char* const kProviderId;
};

/// @brief Use an access token provided by Yahoo to authenticate.
class YahooAuthProvider {
 public:
  /// The string used to identify this provider.
  static const char* const kProviderId;
};

}  // namespace auth
}  // namespace firebase

#endif  // FIREBASE_AUTH_SRC_INCLUDE_FIREBASE_AUTH_CREDENTIAL_H_<|MERGE_RESOLUTION|>--- conflicted
+++ resolved
@@ -589,22 +589,9 @@
     PhoneListenerData* data_;
   };
 
-<<<<<<< HEAD
-  /// Maximum value of `auto_verify_time_out_ms` in @ref VerifyPhoneNumber.
-  /// Larger values will be clamped.
-  ///
-  /// @deprecated This value is no longer used to clamp
-  /// `auto_verify_time_out_ms` in VerifyPhoneNumber. The range is
-  /// determined by the underlying SDK, ex. <a
-  /// href="/docs/reference/android/com/google/firebase/auth/PhoneAuthOptions.Builder"><code>PhoneAuthOptions.Build</code>
-  /// in Android SDK</a>
-  static const uint32_t kMaxTimeoutMs;
-
   /// @deprecated This is a deprecated method. Please use @ref
   /// VerifyPhoneNumber(const PhoneAuthOptions&, Listener*) instead.
   ///
-=======
->>>>>>> da66a6a8
   /// Start the phone number authentication operation.
   ///
   /// @param[in] phone_number The phone number identifier supplied by the user.
