--- conflicted
+++ resolved
@@ -347,13 +347,9 @@
       oauthprovider_credentialbuilder::CacheMethodIds(env, activity) &&
       auth_idp::CacheMethodIds(env, activity) &&
       user_idp::CacheMethodIds(env, activity) &&
-<<<<<<< HEAD
       phone_auth_options_builder::CacheMethodIds(env, activity) &&
-      phonecred::CacheMethodIds(env, activity) &&
-=======
       phoneauthprovider::CacheMethodIds(env, activity) &&
       phonecredential::CacheMethodIds(env, activity) &&
->>>>>>> da66a6a8
       timeunit::CacheFieldIds(env, activity) &&
       playgamescred::CacheMethodIds(env, activity) &&
       twittercred::CacheMethodIds(env, activity);
@@ -373,13 +369,9 @@
   oauthprovider::ReleaseClass(env);
   oauthprovider_builder::ReleaseClass(env);
   oauthprovider_credentialbuilder::ReleaseClass(env);
-<<<<<<< HEAD
   phone_auth_options_builder::ReleaseClass(env);
-  phonecred::ReleaseClass(env);
-=======
   phoneauthprovider::ReleaseClass(env);
   phonecredential::ReleaseClass(env);
->>>>>>> da66a6a8
   timeunit::ReleaseClass(env);
   twittercred::ReleaseClass(env);
   user_idp::ReleaseClass(env);
@@ -967,7 +959,6 @@
   }
   jobject milliseconds_time_unit = env->GetStaticObjectField(
       timeunit::GetClass(), timeunit::GetFieldId(timeunit::kMilliseconds));
-<<<<<<< HEAD
   chained_ref =
       env->CallObjectMethod(builder,
                             phone_auth_options_builder::GetMethodId(
@@ -1000,22 +991,9 @@
 
   // verify
   env->CallStaticVoidMethod(
-      phonecred::GetClass(),
-      phonecred::GetMethodId(phonecred::kVerifyPhoneNumber),
+      phoneauthprovider::GetClass(),
+      phoneauthprovider::GetMethodId(phoneauthprovider::kVerifyPhoneNumber),
       phone_auth_options);
-=======
-  jlong j_time_out = static_cast<jlong>(auto_verify_time_out_ms);
-  jobject j_token = force_resending_token == nullptr
-                        ? nullptr
-                        : force_resending_token->data_->token_global_ref();
-
-  // Call PhoneAuthProvider.verifyPhoneNumber in Java.
-  env->CallVoidMethod(
-      data_->j_phone_auth_provider,
-      phoneauthprovider::GetMethodId(phoneauthprovider::kVerifyPhoneNumber),
-      j_phone_number, j_time_out, j_milliseconds,
-      data_->auth_data->app->activity(), listener->data_->j_listener, j_token);
->>>>>>> da66a6a8
 
   if (firebase::util::CheckAndClearJniExceptions(env)) {
     // If an error occurred with the call to verifyPhoneNumber, inform the
