--- conflicted
+++ resolved
@@ -237,12 +237,7 @@
 /// Note: this function is only used to support DEPRECATED methods which return
 /// User*. This functionality should be removed when those deprecated methods
 /// are removed.
-<<<<<<< HEAD
-inline void SetUserImpl(JNIEnv* env, AuthData* _Nonnull auth_data,
-                        jobject j_user) {
-=======
 inline void SetUserImpl(AuthData* _Nonnull auth_data, jobject j_user) {
->>>>>>> 78a07026
   assert(auth_data->deprecated_fields.user_internal_deprecated);
   auth_data->deprecated_fields.user_internal_deprecated
       ->set_native_user_object_deprecated(j_user);
