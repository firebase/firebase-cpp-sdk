--- conflicted
+++ resolved
@@ -164,10 +164,7 @@
     return;
   }
   LogInfo("Using Auth Emulator.");
-<<<<<<< HEAD
-=======
-
->>>>>>> 890e8296
+
   // Use AUTH_EMULATOR_PORT if it is set to non empty string,
   // otherwise use the default port.
   uint32_t port = std::stoi(kEmulatorPort);
