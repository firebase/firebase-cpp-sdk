/*
 * Copyright 2016 Google LLC
 *
 * Licensed under the Apache License, Version 2.0 (the "License");
 * you may not use this file except in compliance with the License.
 * You may obtain a copy of the License at
 *
 *      http://www.apache.org/licenses/LICENSE-2.0
 *
 * Unless required by applicable law or agreed to in writing, software
 * distributed under the License is distributed on an "AS IS" BASIS,
 * WITHOUT WARRANTIES OR CONDITIONS OF ANY KIND, either express or implied.
 * See the License for the specific language governing permissions and
 * limitations under the License.
 */

#include "auth/src/common.h"

#include "app/src/util.h"

namespace firebase {
namespace auth {

namespace {
static const char kCredentialFutureIdentifier[17] = "Auth-Credentials";
}

const char* const EmailAuthProvider::kProviderId = "password";
const char* const FacebookAuthProvider::kProviderId = "facebook.com";
const char* const GameCenterAuthProvider::kProviderId = "gc.apple.com";
const char* const GitHubAuthProvider::kProviderId = "github.com";
const char* const GoogleAuthProvider::kProviderId = "google.com";
const char* const MicrosoftAuthProvider::kProviderId = "microsoft.com";
const char* const PhoneAuthProvider::kProviderId = "phone";
const char* const PlayGamesAuthProvider::kProviderId = "playgames.google.com";
const char* const TwitterAuthProvider::kProviderId = "twitter.com";
const char* const YahooAuthProvider::kProviderId = "yahoo.com";

ReferenceCountedFutureImpl* GetCredentialFutureImpl() {
  StaticFutureData* future_data = StaticFutureData::GetFutureDataForModule(
      &kCredentialFutureIdentifier, kNumCredentialFunctions);
  if (future_data == nullptr) return nullptr;

  return future_data->api();
}

void CleanupCredentialFutureImpl() {
  StaticFutureData::CleanupFutureDataForModule(&kCredentialFutureIdentifier);
}

void ClearUserInfos(AuthData* auth_data) {
  for (size_t i = 0; i < auth_data->user_infos.size(); ++i) {
    delete auth_data->user_infos[i];
    auth_data->user_infos[i] = nullptr;
  }
  auth_data->user_infos.clear();
}

<<<<<<< HEAD
///
/// PhoneAuthProvider
///
=======
//
// PhoneAuthOptions
//
PhoneAuthOptions::PhoneAuthOptions() {
  force_resending_token = nullptr;
  timeout_milliseconds = 0;
  ui_parent = nullptr;
}

//
// PhoneAuthProvider
//
>>>>>>> e14ad7d4
void PhoneAuthProvider::Listener::OnCodeSent(
    const std::string& /*verification_id*/,
    const ForceResendingToken& /*force_resending_token*/) {}

void PhoneAuthProvider::Listener::OnCodeAutoRetrievalTimeOut(
    const std::string& /*verification_id*/) {}

///
/// User
///
User::User() { auth_data_ = nullptr; }

}  // namespace auth
}  // namespace firebase<|MERGE_RESOLUTION|>--- conflicted
+++ resolved
@@ -56,11 +56,6 @@
   auth_data->user_infos.clear();
 }
 
-<<<<<<< HEAD
-///
-/// PhoneAuthProvider
-///
-=======
 //
 // PhoneAuthOptions
 //
@@ -73,7 +68,6 @@
 //
 // PhoneAuthProvider
 //
->>>>>>> e14ad7d4
 void PhoneAuthProvider::Listener::OnCodeSent(
     const std::string& /*verification_id*/,
     const ForceResendingToken& /*force_resending_token*/) {}
