# Copyright 2018 Google LLC
#
# Licensed under the Apache License, Version 2.0 (the "License");
# you may not use this file except in compliance with the License.
# You may obtain a copy of the License at
#
#      http://www.apache.org/licenses/LICENSE-2.0
#
# Unless required by applicable law or agreed to in writing, software
# distributed under the License is distributed on an "AS IS" BASIS,
# WITHOUT WARRANTIES OR CONDITIONS OF ANY KIND, either express or implied.
# See the License for the specific language governing permissions and
# limitations under the License.

# Top level CMake file that defines the entire Firebase C++ SDK build.

cmake_minimum_required (VERSION 3.1)

set (CMAKE_CXX_STANDARD 11)

# Turn on virtual folders for visual studio
set_property(GLOBAL PROPERTY USE_FOLDERS ON)

# Top level option that determines the default behavior of the include options
# below. Useful for turning off all at once, and then turning on a specific one.
option(FIREBASE_INCLUDE_LIBRARY_DEFAULT
       "Should each library be included by default." ON)
# Different options to enable/disable each library being included during
# configuration.
option(FIREBASE_INCLUDE_ADMOB "Include the AdMob library."
       ${FIREBASE_INCLUDE_LIBRARY_DEFAULT})
option(FIREBASE_INCLUDE_ANALYTICS
       "Include the Google Analytics for Firebase library."
       ${FIREBASE_INCLUDE_LIBRARY_DEFAULT})
option(FIREBASE_INCLUDE_AUTH "Include the Firebase Authentication library."
       ${FIREBASE_INCLUDE_LIBRARY_DEFAULT})
option(FIREBASE_INCLUDE_DATABASE
       "Include the Firebase Realtime Database library."
       ${FIREBASE_INCLUDE_LIBRARY_DEFAULT})
option(FIREBASE_INCLUDE_DYNAMIC_LINKS
       "Include the Firebase Dynamic Links library."
       ${FIREBASE_INCLUDE_LIBRARY_DEFAULT})
option(FIREBASE_INCLUDE_FIRESTORE
       "Include the Cloud Firestore library."
       ${FIREBASE_INCLUDE_LIBRARY_DEFAULT})
option(FIREBASE_INCLUDE_FUNCTIONS
       "Include the Cloud Functions for Firebase library."
       ${FIREBASE_INCLUDE_LIBRARY_DEFAULT})
option(FIREBASE_INCLUDE_GMA "Include the GMA library."
       ${FIREBASE_INCLUDE_LIBRARY_DEFAULT})
option(FIREBASE_INCLUDE_INSTALLATIONS
       "Include the Firebase Installations library."
       ${FIREBASE_INCLUDE_LIBRARY_DEFAULT})
option(FIREBASE_INCLUDE_MESSAGING
       "Include the Firebase Cloud Messaging library."
       ${FIREBASE_INCLUDE_LIBRARY_DEFAULT})
option(FIREBASE_INCLUDE_REMOTE_CONFIG
       "Include the Firebase Remote Config library."
       ${FIREBASE_INCLUDE_LIBRARY_DEFAULT})
option(FIREBASE_INCLUDE_STORAGE
       "Include the Cloud Storage for Firebase library."
       ${FIREBASE_INCLUDE_LIBRARY_DEFAULT})

option(FIREBASE_CPP_BUILD_TESTS
       "Enable the Firebase C++ Build Tests." OFF)
option(FIREBASE_CPP_BUILD_STUB_TESTS
       "Enable the Firebase C++ Build Stub Tests." OFF)
option(FIREBASE_FORCE_FAKE_SECURE_STORAGE
       "Disable use of platform secret store and use fake impl." OFF)
option(FIREBASE_CPP_BUILD_PACKAGE
       "Bundle the Firebase C++ libraries into a zip file." OFF)
option(FIREBASE_CPP_USE_PRIOR_GRADLE_BUILD
       "When building with Gradle, use the previously built libraries." OFF)
option(FIREBASE_USE_BORINGSSL
       "Build against BoringSSL instead of using your system's OpenSSL." OFF)
option(FIREBASE_USE_LINUX_CXX11_ABI
       "Build Linux SDK using the C++11 ABI instead of the legacy ABI." OFF)

# This should only be enabled by the GitHub Action build script.
option(FIREBASE_GITHUB_ACTION_BUILD
       "Indicates that this build was created from a GitHub Action" OFF)

option(FIREBASE_QUICK_TEST
       "Enable quick tests will skip tests which requires access to the SECRET" OFF)

set(FIREBASE_PYTHON_EXECUTABLE "python" CACHE FILEPATH
  "The Python interpreter to use, such as one from a venv")

set(FIREBASE_XCODE_TARGET_FORMAT "frameworks" CACHE STRING
                                 "Format to output, 'frameworks' or 'libraries'")

# Define this directory to be the root of the C++ SDK, which the libraries can
# then refer to.
set(FIREBASE_CPP_SDK_ROOT_DIR ${CMAKE_CURRENT_LIST_DIR})

project (firebase NONE)
enable_language(C)
enable_language(CXX)

if(NOT DEFINED CMAKE_CXX_COMPILER_LAUNCHER)
  find_program(CCACHE_PROGRAM ccache)
  if (CCACHE_PROGRAM)
    set(CMAKE_C_COMPILER_LAUNCHER "${CCACHE_PROGRAM}" CACHE STRING "Compiler launcher for C")
    set(CMAKE_CXX_COMPILER_LAUNCHER "${CCACHE_PROGRAM}" CACHE STRING "Compiler launcher for CXX")
  endif()
endif()

list(INSERT CMAKE_MODULE_PATH 0 ${CMAKE_CURRENT_LIST_DIR}/cmake)
include(external_rules)
include(cpp_pack)

if(FIREBASE_CPP_BUILD_TESTS OR FIREBASE_CPP_BUILD_STUB_TESTS)
  enable_testing()
  include(test_rules)
  # Copy the custom CTest file into the binary directory, so that it is used.
  configure_file(${CMAKE_CURRENT_LIST_DIR}/cmake/CTestCustom.cmake
               ${CMAKE_BINARY_DIR})
endif()

if (PLATFORM STREQUAL TVOS OR PLATFORM STREQUAL SIMULATOR_TVOS)
  # AdMob, GMA and FDL are not supported on tvOS.
  set(FIREBASE_INCLUDE_ADMOB OFF)
  set(FIREBASE_INCLUDE_DYNAMIC_LINKS OFF)
  set(FIREBASE_INCLUDE_GMA OFF)
endif()

# Occasionally ANDROID is not being set correctly when invoked by gradle, so
# set it manually if ANDROID_NDK has been defined.
if(DEFINED ANDROID_NDK)
  set(ANDROID ON)
endif()

if(NOT ANDROID AND NOT IOS)
  set(DESKTOP ON)
else()
  set(DESKTOP OFF)
endif()

# For OSX, if the architectures we are building for do not match the current
# host, treat it as cross-compiling.
if(DESKTOP AND APPLE)
  if(NOT "${CMAKE_OSX_ARCHITECTURES}" MATCHES "${CMAKE_HOST_SYSTEM_PROCESSOR}")
    message("Cross-compiling ENABLED")
    set(CMAKE_CROSSCOMPILING ON CACHE BOOL "" FORCE)
  endif()
endif()

if(APPLE)
  # For iOS and macOS, disable nullability completeness warning, as it makes the
  # build output for our Objective-C++ files much too verbose.
  set(CMAKE_C_FLAGS "${CMAKE_C_FLAGS} -Wno-nullability-completeness")
  set(CMAKE_CXX_FLAGS "${CMAKE_CXX_FLAGS} -Wno-nullability-completeness")
endif()

if(DESKTOP AND NOT MSVC AND NOT APPLE)
  # Linux-specific option.
  if (FIREBASE_LINUX_USE_CXX11_ABI)
    add_definitions(-D_GLIBCXX_USE_CXX11_ABI=1)
    set(CMAKE_C_FLAGS "${CMAKE_C_FLAGS} -D_GLIBCXX_USE_CXX11_ABI=1")
    set(CMAKE_CXX_FLAGS "${CMAKE_CXX_FLAGS} -D_GLIBCXX_USE_CXX11_ABI=1")
  else()
    add_definitions(-D_GLIBCXX_USE_CXX11_ABI=0)
    set(CMAKE_C_FLAGS "${CMAKE_C_FLAGS} -D_GLIBCXX_USE_CXX11_ABI=0")
    set(CMAKE_CXX_FLAGS "${CMAKE_CXX_FLAGS} -D_GLIBCXX_USE_CXX11_ABI=0")
  endif()
endif()

if(FIREBASE_GITHUB_ACTION_BUILD)
  set(CMAKE_CXX_FLAGS "${CMAKE_CXX_FLAGS} -DFIREBASE_GITHUB_ACTION_BUILD=1")
else()
  set(CMAKE_CXX_FLAGS "${CMAKE_CXX_FLAGS} -DFIREBASE_GITHUB_ACTION_BUILD=0")
endif()

# Set directories needed by the Firebase subprojects
# Directory to store generated files.
set(FIREBASE_GEN_FILE_DIR ${CMAKE_BINARY_DIR}/generated)
# Directory for any shared scripts.
set(FIREBASE_SCRIPT_DIR ${CMAKE_CURRENT_LIST_DIR})

if (MSVC)
  if (MSVC_RUNTIME_LIBRARY_STATIC)
    add_compile_options(
      $<$<CONFIG:>:/MT>
      $<$<CONFIG:Debug>:/MTd>
      $<$<CONFIG:Release>:/MT>
  )
  else()
    add_compile_options(
      $<$<CONFIG:>:/MD>
      $<$<CONFIG:Debug>:/MDd>
      $<$<CONFIG:Release>:/MD>
  )
  endif()
endif()

# Set variables that are used by download_external_sources.
set(FIREBASE_SOURCE_DIR ${PROJECT_SOURCE_DIR})
set(FIREBASE_BINARY_DIR ${PROJECT_BINARY_DIR})
set(FIREBASE_INSTALL_DIR ${PROJECT_BINARY_DIR}/opt)
set(FIREBASE_DOWNLOAD_DIR ${PROJECT_BINARY_DIR}/downloads)

# Firestore is split into a public C++ component and the Firestore core, a
# non-public C++ API used for building other language bindings. Desktop
# platforms get the Firestore core from the CMake build in firebase-ios-sdk.
#
# Mobile platforms do not:
#
#   * Android uses the Android SDK via JNI and does not use the Firestore
#     core.
#   * iOS gets the Firestore core from the FirebaseFirestore CocoaPod and
#     does not build the core via CMake.
if(FIREBASE_INCLUDE_FIRESTORE AND DESKTOP)
  set(FIRESTORE_USE_EXTERNAL_CMAKE_BUILD ON)
endif()

# Disable compiling the Objective-C (and Swift) stuff from the
# firebase-ios-sdk since it's not needed and can sometimes fail to build.
set(FIRESTORE_INCLUDE_OBJC OFF CACHE BOOL "Disabled for the CPP SDK")

<<<<<<< HEAD
=======
# Disable re2 build tests
set(RE2_BUILD_TESTING OFF CACHE BOOL "")

>>>>>>> 7e50de87
if(FIREBASE_CPP_USE_PRIOR_GRADLE_BUILD)
  # Quote meta characters in ${CMAKE_CURRENT_LIST_DIR} so we can
  # match it in a regex.
  # For example, '/path/with/+meta/char.acters' will become
  # '/path/with/\+meta/char\.acters'.
  string(REGEX REPLACE
         "([][+.*()^])" "\\\\\\1"  # Yes, this many \'s is correct.
         current_list_dir_regex
         "${CMAKE_CURRENT_LIST_DIR}")
  # Figure out where app's binary_dir was.
  string(REGEX REPLACE
    "${current_list_dir_regex}/[^/]+/(.*)"
    "${CMAKE_CURRENT_LIST_DIR}/app/\\1"
    APP_BINARY_DIR "${FIREBASE_BINARY_DIR}")

  set(FIRESTORE_SOURCE_DIR ${APP_BINARY_DIR}/external/src/firestore)
else()
  # Run the CMake build logic that will download all the external dependencies.
  message(STATUS "Downloading external project dependencies...")
  download_external_sources()
  message(STATUS "Download complete.")

  set(FIRESTORE_SOURCE_DIR ${FIREBASE_BINARY_DIR}/external/src/firestore)
endif()

if(DESKTOP)
  # Use the static versions of the OpenSSL libraries.
  set(OPENSSL_USE_STATIC_LIBS TRUE)
  if (MSVC)
    # Get the correct version of the OpenSSL libraries based on building for MT.
    if ("${CMAKE_CXX_FLAGS_DEBUG}" MATCHES "/MTd" OR
        "${CMAKE_CXX_FLAGS_RELEASE}" MATCHES "/MT")
      set(OPENSSL_MSVC_STATIC_RT TRUE)
    else()
      set(OPENSSL_MSVC_STATIC_RT FALSE)
    endif()
  endif()

  if(FIREBASE_USE_BORINGSSL)
    # Use BoringSSL instead of OpenSSL.
    set(BORINGSSL_ROOT_DIR ${PROJECT_BINARY_DIR}/external/src/boringssl/src CACHE STRING "" FORCE)
    set(BORINGSSL_BINARY_DIR ${PROJECT_BINARY_DIR}/external/src/boringssl-build CACHE STRING "" FORCE)
    set(OPENSSL_ROOT_DIR ${BORINGSSL_ROOT_DIR} CACHE STRING "" FORCE)

    # The call below to build_external_dependencies will make sure that these
    # libraries exist before the libraries are imported via add_library.
    if (MSVC)
      if (CMAKE_BUILD_TYPE)
        set(BORINGSSL_LIB_SUBDIR "${CMAKE_BUILD_TYPE}")
      else()
        set(BORINGSSL_LIB_SUBDIR "Debug")
      endif()
      set(OPENSSL_SSL_LIBRARY ${BORINGSSL_BINARY_DIR}/ssl/${BORINGSSL_LIB_SUBDIR}/ssl.lib CACHE FILEPATH "" FORCE)
      set(OPENSSL_CRYPTO_LIBRARY ${BORINGSSL_BINARY_DIR}/crypto/${BORINGSSL_LIB_SUBDIR}/crypto.lib CACHE FILEPATH "" FORCE)
    else()
      set(OPENSSL_SSL_LIBRARY ${BORINGSSL_BINARY_DIR}/ssl/libssl.a CACHE FILEPATH "" FORCE)
      set(OPENSSL_CRYPTO_LIBRARY ${BORINGSSL_BINARY_DIR}/crypto/libcrypto.a CACHE FILEPATH "" FORCE)
    endif()
  endif()
endif()


if(DESKTOP)
  message(STATUS "Building external project dependencies...")
  build_external_dependencies()
  message(STATUS "Build of external project dependencies complete.")
  
  if(FIREBASE_USE_BORINGSSL)
    set(OPENSSL_FOUND TRUE CACHE BOOL "" FORCE)
    set(OPENSSL_NO_ASM TRUE)  # Force cross-platform BoringSSL, no ASM.
    set(OPENSSL_INCLUDE_DIR ${BORINGSSL_ROOT_DIR}/include CACHE PATH "" FORCE)
    set(OPENSSL_CRYPTO_LIBRARIES ${OPENSSL_CRYPTO_LIBRARY})
    set(OPENSSL_SSL_LIBRARIES ${OPENSSL_SSL_LIBRARY})
    set(OPENSSL_LIBRARIES ${OPENSSL_SSL_LIBRARIES} ${OPENSSL_CRYPTO_LIBRARIES})
    set(OPENSSL_VERSION '1.1.0' CACHE STRING "" FORCE)
  
    add_library(OpenSSL::SSL STATIC IMPORTED)
    add_library(OpenSSL::Crypto STATIC IMPORTED)
    set_target_properties(OpenSSL::SSL PROPERTIES
      IMPORTED_LOCATION "${OPENSSL_SSL_LIBRARY}"
      INTERFACE_INCLUDE_DIRECTORIES "${OPENSSL_INCLUDE_DIR}"
      INTERFACE_LINK_LIBRARIES OpenSSL::Crypto
    )
  
    set_target_properties(OpenSSL::Crypto PROPERTIES
      IMPORTED_LOCATION "${OPENSSL_CRYPTO_LIBRARY}"
      INTERFACE_INCLUDE_DIRECTORIES "${OPENSSL_INCLUDE_DIR}"
    )
    # Now if we do find_package(OpenSSL) it should give us BoringSSL.
    find_package(OpenSSL)
  
    if(NOT "${OPENSSL_INCLUDE_DIR}" MATCHES boringssl OR
       NOT "${OPENSSL_SSL_LIBRARY}" MATCHES boringssl OR
       NOT "${OPENSSL_CRYPTO_LIBRARY}" MATCHES boringssl)
      message(FATAL_ERROR "BoringSSL was not configured correctly.\nINCLUDE_DIR=${OPENSSL_INCLUDE_DIR}\nSSL_LIBRARY=${OPENSSL_SSL_LIBRARY}\nCRYPTO_LIBRARY=${OPENSSL_CRYPTO_LIBRARY}")
    endif()
  else()
    # Don't use BoringSSL, use OpenSSL. If you are linking against the libraries directly
    # from source, you probably want this instead.
    #
    # If the find_package fails to find OpenSSL, set OPENSSL_ROOT_DIR to OpenSSL'S install
    # location on your system.
    find_package(OpenSSL REQUIRED)
  endif()
endif()

# Include Firestore's external build early to resolve conflicts on packages.
if(FIRESTORE_USE_EXTERNAL_CMAKE_BUILD)
  if(APPLE)
    # On Apple, set GRPC_BAZEL_BUILD to fix an issue with __thread.
    # Setting this define makes gRPC use pthread's thread-local storage
    # instead of GCC's.
    add_definitions(-DGRPC_BAZEL_BUILD=1)
  endif()
  set(FIRESTORE_BINARY_DIR ${FIRESTORE_SOURCE_DIR}-build)

  if(FIREBASE_CPP_BUILD_TESTS OR FIREBASE_CPP_BUILD_STUB_TESTS)
    set(FIREBASE_IOS_BUILD_TESTS ON
    CACHE BOOL "Force Firestore build tests to match")
  else()
    set(FIREBASE_IOS_BUILD_TESTS OFF
    CACHE BOOL "Force Firestore build tests to match")
  endif()

  add_subdirectory(${FIRESTORE_SOURCE_DIR} ${FIRESTORE_BINARY_DIR})

  copy_subdirectory_definition(${FIRESTORE_SOURCE_DIR} NANOPB_SOURCE_DIR)
endif()

# Disable the Flatbuffer build tests, install and flathash
set(FLATBUFFERS_BUILD_TESTS OFF CACHE BOOL "")
set(FLATBUFFERS_INSTALL OFF CACHE BOOL "")
set(FLATBUFFERS_FLATHASH OFF CACHE BOOL "")

# Disable LevelDB build tests
set(LEVELDB_BUILD_TESTS OFF CACHE BOOL "")

# Disable building flatc if cross compiling
if(IOS OR ANDROID OR CMAKE_CROSSCOMPILING)
  set(FLATBUFFERS_BUILD_FLATC OFF CACHE BOOL "")
endif()

if(FIREBASE_CPP_USE_PRIOR_GRADLE_BUILD)
  message(STATUS "flatbuffers is added with APP_BINARY_DIR ${APP_BINARY_DIR}")
  add_external_library(flatbuffers BINARY_DIR "${APP_BINARY_DIR}")
else()
  message(STATUS "flatbuffers is added normally")
  add_external_library(flatbuffers)
endif()

if(FIREBASE_CPP_BUILD_TESTS OR FIREBASE_CPP_BUILD_STUB_TESTSAND)
  if (NOT FIRESTORE_USE_EXTERNAL_CMAKE_BUILD)
    # Firestore's external build pulls in GoogleTest
    add_external_library(googletest)
  endif()
endif()

if((FIREBASE_INCLUDE_DATABASE AND DESKTOP) AND NOT FIREBASE_INCLUDE_FIRESTORE)
  # LevelDB is needed for Desktop and Firestore, but if firestore is being built
  # LevelDB will already be included.
  add_external_library(leveldb)
endif()

# Some of the external libraries are not used for mobile.
if(DESKTOP)
  # Build curl as a static library
  set(CURL_STATICLIB ON CACHE BOOL "")
  if (WIN32)
    # Enable Windows native SSL/TLS in libcurl.
    set(CMAKE_USE_SCHANNEL ON CACHE BOOL "")
  endif()

  # Current Curl library defaults to requiring some dependencies we don't need, disable them.
  set(CMAKE_USE_LIBSSH2 OFF)
  set(HTTP_ONLY ON)
  set(BUILD_TESTING OFF)
  if(APPLE AND CMAKE_CROSSCOMPILING AND NOT CMAKE_TOOLCHAIN_FILE)
    # curl's CMake file checks for CMAKE_TOOLCHAIN_FILE rather than checking
    # CMAKE_CROSSCOMPILING when determining whether we are cross-compiling.
    # So if CMAKE_CROSSCOMPILING is set and we don't have a CMAKE_TOOLCHAIN_FILE,
    # just add a null one now so curl is happy. This only happens on Mac when
    # building for arm64/x86_64 on the opposite machine.
    set(CMAKE_TOOLCHAIN_FILE /dev/null)
  endif()
  add_external_library(curl)

  add_external_library(libuv)

  add_external_library(zlib)

  add_external_library(uWebSockets)

  # Binutils on Mac doesn't support thread-local storage (required by
  # websockets), but because we only use websockets via the scheduler, we don't
  # need it. Deactivate this by blanking out the __thread keyword.
  set(websockets_additional_defines "-D__thread=")

  # uWebSockets does not come with a CMakeLists file, so define the target.
  # Note that since it depends on OpenSSL, only do so if that was found.
  if (OPENSSL_FOUND)
    if (MSVC OR APPLE)
      set(uWebSockets_extra_src)
    else()
      # Epoll is only used on Linux, otherwise LibUV is used.
      set(uWebSockets_extra_src
          ${UWEBSOCKETS_SOURCE_DIR}/src/Epoll.cpp)
    endif()
    add_library(libuWS STATIC
        ${uWebSockets_extra_src}
        ${UWEBSOCKETS_SOURCE_DIR}/src/Extensions.cpp
        ${UWEBSOCKETS_SOURCE_DIR}/src/Group.cpp
        ${UWEBSOCKETS_SOURCE_DIR}/src/HTTPSocket.cpp
        ${UWEBSOCKETS_SOURCE_DIR}/src/Hub.cpp
        ${UWEBSOCKETS_SOURCE_DIR}/src/Networking.cpp
        ${UWEBSOCKETS_SOURCE_DIR}/src/Node.cpp
        ${UWEBSOCKETS_SOURCE_DIR}/src/Socket.cpp
        ${UWEBSOCKETS_SOURCE_DIR}/src/WebSocket.cpp)
    if(MSVC)
      set(websockets_additional_defines
        ${websockets_additional_defines}
        -DWIN32_LEAN_AND_MEAN # Ensure that windows doesn't include winsock.h by
                              # default, as it can cause issues when libraries try
                              # to include winsock2.h later on in the process.
        -DUSE_LIBUV=1
      )
    elseif(APPLE)
      set(websockets_additional_defines
        ${websockets_additional_defines}
        -DUSE_LIBUV=1
      )
    endif()

    target_compile_definitions(libuWS
      PRIVATE
        ${websockets_additional_defines}
    )
    target_include_directories(libuWS
      PUBLIC
        ${LIBUV_SOURCE_DIR}/include
        ${UWEBSOCKETS_SOURCE_DIR}
        ${ZLIB_SOURCE_DIR}
        ${ZLIB_BINARY_DIR}
      PRIVATE
        ${OPENSSL_INCLUDE_DIR}
    )
    target_link_libraries(libuWS
      PRIVATE
        OpenSSL::SSL
        OpenSSL::Crypto
        uv_a
        zlibstatic
    )
  endif()
endif()

if(DESKTOP AND NOT CMAKE_CROSSCOMPILING)
  # Desktop platforms do not need to declare this dependency, as they will build
  # flatc correctly when needed.
  set(FIREBASE_FLATBUFFERS_DEPENDENCIES "")
else()
  # Mobile platforms build flatc externally so that it works on the platform
  # performing the build.
  set(firebase_external_flatc_build_dir "${FLATBUFFERS_BINARY_DIR}-flatc")
  set(firebase_external_flatc "${firebase_external_flatc_build_dir}/flatc")

  if(CMAKE_HOST_SYSTEM_NAME STREQUAL "Windows")
    # Fix path slash direction (windows paths use '\' instead of '/')
    string(REPLACE "/" "\\"
                  firebase_external_flatc_build_dir_win
                  ${firebase_external_flatc_build_dir})
    set(firebase_external_flatc_build_dir
        ${firebase_external_flatc_build_dir_win})
    unset(firebase_external_flatc_build_dir_win)

    # Building on Windows places the executable in a /Debug/ folder
    set(firebase_external_flatc
        "${firebase_external_flatc_build_dir}/Debug/flatc")
  endif()

  set(FLATBUFFERS_FLATC_EXECUTABLE ${firebase_external_flatc} CACHE STRING "")

  # Setup the flatc custom build target.
  # These commands are executed from within the current context, which has set
  # variables for the target platform. We use "env -i" to clear these
  # variables, and manually keep the PATH to regular bash path.
  # If we didn't do this, we'd end up building flatc for the target platform
  # instead of the building platform, and thus couldn't use flatc on the
  # building platform.
  set(firebase_command_line_path "$ENV{PATH}")

  if(CMAKE_HOST_SYSTEM_NAME STREQUAL "Windows")
    # OS - Specific Command Joiner
    set(COMMAND_CONCAT &)

    #Windows doesn't have an 'env' command
    set(ENV_COMMAND "")
  else()
    set(COMMAND_CONCAT &&)
    set(ENV_COMMAND env -i PATH=${firebase_command_line_path})
  endif()

  # Build flatc by invoking the cmake build, with only the flatc target.
  file(MAKE_DIRECTORY ${firebase_external_flatc_build_dir})
  add_custom_command(
    OUTPUT ${firebase_external_flatc}
    COMMAND cd ${firebase_external_flatc_build_dir} ${COMMAND_CONCAT}
            ${ENV_COMMAND} cmake ${FLATBUFFERS_SOURCE_DIR} ${COMMAND_CONCAT}
            ${ENV_COMMAND} cmake --build . --target flatc
    COMMENT "Building flatc (the FlatBuffer schema compiler)")

  # Add a target so that we can run the custom commands before the code build.
  add_custom_target(
    firebase_flatc_prebuild
    DEPENDS ${firebase_external_flatc})

  # Set a variable that the dependencies can use, to trigger the build before
  # using flatbuffers.
  set(FIREBASE_FLATBUFFERS_DEPENDENCIES "firebase_flatc_prebuild")
endif()

include(binary_to_array)
include(firebase_cpp_gradle)

# Ensure min/max macros don't get declared on Windows
# (so we can use std::min/max), before including the Firebase subdirectories.
if(MSVC)
  add_definitions(-DNOMINMAX)
endif()

add_subdirectory(ios_pod)

# If we're building tests, we need to include the 'testing' folder before any
# of the tests actually get built.
if(FIREBASE_CPP_BUILD_TESTS OR FIREBASE_CPP_BUILD_STUB_TESTS)
  add_subdirectory(testing)
endif()

# Custom target containing all generated headers, used to generate docs only.
add_custom_target(FIREBASE_GENERATED_HEADERS)

if(NOT FIREBASE_CPP_USE_PRIOR_GRADLE_BUILD)
  add_subdirectory(app)
  add_dependencies(FIREBASE_GENERATED_HEADERS FIREBASE_APP_GENERATED_HEADERS)
else()
  # Add firebase_app as a target on the previously built app.
  add_library(firebase_app STATIC IMPORTED GLOBAL)
  file(MAKE_DIRECTORY "${APP_BINARY_DIR}/generated")
  file(MAKE_DIRECTORY "${FIREBASE_BINARY_DIR}/generated")
  set(app_include_dirs
      "${CMAKE_CURRENT_LIST_DIR}/app/src/include"
      "${APP_BINARY_DIR}/generated"
      "${FIREBASE_BINARY_DIR}/generated"
  )
  set_target_properties(firebase_app PROPERTIES
    IMPORTED_LOCATION "${APP_BINARY_DIR}/libfirebase_app.a"
    INTERFACE_INCLUDE_DIRECTORIES "${app_include_dirs}"
  )
endif()

if (FIREBASE_INCLUDE_ADMOB)
  add_subdirectory(admob)
endif()
if (FIREBASE_INCLUDE_ANALYTICS)
  add_subdirectory(analytics)
  add_dependencies(FIREBASE_GENERATED_HEADERS FIREBASE_ANALYTICS_GENERATED_HEADERS)
endif()
if (FIREBASE_INCLUDE_AUTH)
  add_subdirectory(auth)
endif()
if (FIREBASE_INCLUDE_DATABASE)
  add_subdirectory(database)
endif()
if (FIREBASE_INCLUDE_DYNAMIC_LINKS)
  add_subdirectory(dynamic_links)
endif()
if (FIREBASE_INCLUDE_FIRESTORE)
  add_subdirectory(firestore)
  add_dependencies(FIREBASE_GENERATED_HEADERS FIREBASE_FIRESTORE_GENERATED_HEADERS)
endif()
if (FIREBASE_INCLUDE_FUNCTIONS)
  add_subdirectory(functions)
endif()
if (FIREBASE_INCLUDE_GMA)
  add_subdirectory(gma)
endif()
if (FIREBASE_INCLUDE_INSTALLATIONS)
  add_subdirectory(installations)
endif()
if (FIREBASE_INCLUDE_MESSAGING)
  add_subdirectory(messaging)
endif()
if (FIREBASE_INCLUDE_REMOTE_CONFIG)
  add_subdirectory(remote_config)
endif()
if (FIREBASE_INCLUDE_STORAGE)
  add_subdirectory(storage)
endif()

# Place the CMake and gradle build files provided to easily link against the
# prebuilt libraries at the root of the package.
cpp_pack_dir(
  "${CMAKE_CURRENT_LIST_DIR}/release_build_files/"
  .
)<|MERGE_RESOLUTION|>--- conflicted
+++ resolved
@@ -217,12 +217,9 @@
 # firebase-ios-sdk since it's not needed and can sometimes fail to build.
 set(FIRESTORE_INCLUDE_OBJC OFF CACHE BOOL "Disabled for the CPP SDK")
 
-<<<<<<< HEAD
-=======
 # Disable re2 build tests
 set(RE2_BUILD_TESTING OFF CACHE BOOL "")
 
->>>>>>> 7e50de87
 if(FIREBASE_CPP_USE_PRIOR_GRADLE_BUILD)
   # Quote meta characters in ${CMAKE_CURRENT_LIST_DIR} so we can
   # match it in a regex.
