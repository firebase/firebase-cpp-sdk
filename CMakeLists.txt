--- conflicted
+++ resolved
@@ -117,7 +117,6 @@
 
 if(DESKTOP AND NOT MSVC AND NOT APPLE)
   # Linux-specific option.
-<<<<<<< HEAD
   if (FIREBASE_LINUX_USE_CXX11_ABI)
     add_definitions(-D_GLIBCXX_USE_CXX11_ABI=1)
     set(CMAKE_C_FLAGS ${CMAKE_C_FLAGS} -D_GLIBCXX_USE_CXX11_ABI=1)
@@ -127,11 +126,6 @@
     set(CMAKE_C_FLAGS ${CMAKE_C_FLAGS} -D_GLIBCXX_USE_CXX11_ABI=0)
     set(CMAKE_CXX_FLAGS ${CMAKE_CXX_FLAGS} -D_GLIBCXX_USE_CXX11_ABI=0)
   endif()
-=======
-  add_definitions(-D_GLIBCXX_USE_CXX11_ABI=0)
-  set(CMAKE_C_FLAGS "${CMAKE_C_FLAGS} -D_GLIBCXX_USE_CXX11_ABI=0")
-  set(CMAKE_CXX_FLAGS "${CMAKE_CXX_FLAGS} -D_GLIBCXX_USE_CXX11_ABI=0")
->>>>>>> 59232cbf
 endif()
 
 # Set directories needed by the Firebase subprojects
