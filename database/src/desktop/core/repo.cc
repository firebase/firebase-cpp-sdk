// Copyright 2019 Google LLC
//
// Licensed under the Apache License, Version 2.0 (the "License");
// you may not use this file except in compliance with the License.
// You may obtain a copy of the License at
//
//      http://www.apache.org/licenses/LICENSE-2.0
//
// Unless required by applicable law or agreed to in writing, software
// distributed under the License is distributed on an "AS IS" BASIS,
// WITHOUT WARRANTIES OR CONDITIONS OF ANY KIND, either express or implied.
// See the License for the specific language governing permissions and
// limitations under the License.

#include "database/src/desktop/core/repo.h"

#include "app/src/callback.h"
#include "app/src/filesystem.h"
#include "app/src/log.h"
#include "app/src/mutex.h"
#include "app/src/scheduler.h"
#include "app/src/variant_util.h"
#include "database/src/desktop/connection/persistent_connection.h"
#include "database/src/desktop/core/constants.h"
#include "database/src/desktop/core/info_listen_provider.h"
#include "database/src/desktop/core/server_values.h"
#include "database/src/desktop/core/tag.h"
#include "database/src/desktop/core/value_event_registration.h"
#include "database/src/desktop/core/web_socket_listen_provider.h"
#include "database/src/desktop/core/write_tree.h"
#include "database/src/desktop/database_desktop.h"
#include "database/src/desktop/database_reference_desktop.h"
#include "database/src/desktop/mutable_data_desktop.h"
#include "database/src/desktop/persistence/level_db_persistence_storage_engine.h"
#include "database/src/desktop/persistence/noop_persistence_manager.h"
#include "database/src/desktop/persistence/persistence_manager_interface.h"
#include "database/src/desktop/query_desktop.h"
#include "database/src/desktop/transaction_data.h"
#include "database/src/desktop/util_desktop.h"
#include "database/src/include/firebase/database/common.h"
#include "database/src/include/firebase/database/transaction.h"

namespace firebase {

using callback::NewCallback;

namespace database {
namespace internal {

static Mutex g_scheduler_mutex;  // NOLINT
static int g_scheduler_ref_count = 0;
scheduler::Scheduler* Repo::s_scheduler_;

// Transaction Response class to pass to PersistentConnection.
// This is used to capture all the data to use when ResponseCallback is
// triggered.
class TransactionResponse : public connection::Response {
 public:
  TransactionResponse(const Repo::ThisRef& repo, const Path& path,
                      const std::vector<TransactionDataPtr> queue,
                      ResponseCallback callback)
      : connection::Response(callback),
        repo_ref_(repo),
        path_(path),
        queue_(queue) {}

  Repo::ThisRef& repo_ref() { return repo_ref_; }
  const Path& path() { return path_; }
  std::vector<TransactionDataPtr>& queue() { return queue_; }

 private:
  // Database reference to call HandleTransactionResponse()
  Repo::ThisRef repo_ref_;

  // Database path for this write request
  Path path_;

  // All the transaction used for this write request
  std::vector<TransactionDataPtr> queue_;
};

Repo::Repo(App* app, DatabaseInternal* database, const char* url,
           Logger* logger, bool persistence_enabled)
    : database_(database),
      host_info_(),
      persistence_enabled_(persistence_enabled),
      connection_(),
      server_time_offset_(0),
      next_write_id_(0),
      safe_this_(this),
      logger_(logger) {
  ParseUrl parser;
  if (parser.Parse(url) != ParseUrl::kParseOk) {
    logger_->LogError("Database Url is not valid: %s", url);
    return;
  }

  host_info_ = connection::HostInfo(parser.hostname.c_str(), parser.ns.c_str(),
                                    parser.secure);
  url_ = host_info_.ToString();

  {
    MutexLock lock(g_scheduler_mutex);
    g_scheduler_ref_count++;
    if (s_scheduler_ == nullptr) s_scheduler_ = new scheduler::Scheduler();
  }

  connection_.reset(new connection::PersistentConnection(
      app, host_info_, this, s_scheduler_, logger_));
  // Kick off any expensive additional initialization
  s_scheduler_->Schedule(NewCallback(
      [](ThisRef ref) {
        ThisRefLock lock(&ref);
        if (lock.GetReference() != nullptr) {
          lock.GetReference()->DeferredInitialization();
        }
      },
      safe_this_));

  // Schedule the connection to initialize after the SyncTree is set up.
  connection_->ScheduleInitialize();
}

Repo::~Repo() {
  // Terminate the connection immediately to prevent messages from arriving
  // while the SyncTree is being torn down.
  safe_this_.ClearReference();
  connection_.reset(nullptr);
  {
    MutexLock lock(g_scheduler_mutex);
    if (g_scheduler_ref_count) g_scheduler_ref_count--;
    if (g_scheduler_ref_count == 0) {
      delete s_scheduler_;
      s_scheduler_ = nullptr;
    }
  }
}

void Repo::AddEventCallback(UniquePtr<EventRegistration> event_registration) {
  std::vector<Event> events;
  if (StringStartsWith(event_registration->query_spec().path.str(), kDotInfo)) {
    events = info_sync_tree_->AddEventRegistration(Move(event_registration));
  } else {
    events = server_sync_tree_->AddEventRegistration(Move(event_registration));
  }
  PostEvents(events);
}

void Repo::RemoveEventCallback(void* listener_ptr,
                               const QuerySpec& query_spec) {
  std::vector<Event> events;
  if (StringStartsWith(query_spec.path.str(), kDotInfo)) {
    events = info_sync_tree_->RemoveEventRegistration(query_spec, listener_ptr,
                                                      kErrorNone);
  } else {
    events = server_sync_tree_->RemoveEventRegistration(
        query_spec, listener_ptr, kErrorNone);
  }
  PostEvents(events);
}

class OnDisconnectResponse : public connection::Response {
 public:
  OnDisconnectResponse(Repo* repo, const SafeFutureHandle<void>& handle,
                       ReferenceCountedFutureImpl* ref_future, const Path& path,
                       const Variant& data, ResponseCallback callback)
      : connection::Response(callback),
        repo_(repo),
        handle_(handle),
        ref_future_(ref_future),
        path_(path),
        data_(data) {
    assert(ref_future != nullptr);
  }

  void MarkComplete() {
    if (!HasError()) {
      ref_future_->Complete(handle_, kErrorNone);
    } else {
      ref_future_->Complete(handle_, GetErrorCode(), GetErrorMessage().c_str());
    }
  }

  Repo* repo() const { return repo_; }
  const Path& path() const { return path_; }
  const Variant& data() const { return data_; }

 private:
  Repo* repo_;
  SafeFutureHandle<void> handle_;
  ReferenceCountedFutureImpl* ref_future_;
  Path path_;
  Variant data_;
};

void Repo::OnDisconnectSetValue(const SafeFutureHandle<void>& handle,
                                ReferenceCountedFutureImpl* ref_future,
                                const Path& path, const Variant& data) {
  connection::ResponsePtr response = MakeShared<OnDisconnectResponse>(
      this, handle, ref_future, path, data,
      [](const connection::ResponsePtr& ptr) {
        OnDisconnectResponse* response =
            static_cast<OnDisconnectResponse*>(ptr.get());
        assert(response);
        if (!response->HasError()) {
          response->repo()->on_disconnect_.Remember(response->path(),
                                                    response->data());
        }
        response->MarkComplete();
      });

  Repo::scheduler().Schedule(NewCallback(
      [](ThisRef ref, connection::ResponsePtr ptr) {
        ThisRefLock lock(&ref);
        if (lock.GetReference() != nullptr) {
          OnDisconnectResponse* response =
              static_cast<OnDisconnectResponse*>(ptr.get());
          assert(response);
          lock.GetReference()->connection()->OnDisconnectPut(
              response->path(), response->data(), ptr);
        }
      },
      safe_this_, response));
}

void Repo::OnDisconnectCancel(const SafeFutureHandle<void>& handle,
                              ReferenceCountedFutureImpl* ref_future,
                              const Path& path) {
  connection::ResponsePtr response = MakeShared<OnDisconnectResponse>(
      this, handle, ref_future, path, Variant::Null(),
      [](const connection::ResponsePtr& ptr) {
        OnDisconnectResponse* response =
            static_cast<OnDisconnectResponse*>(ptr.get());
        assert(response);
        if (!response->HasError()) {
          response->repo()->on_disconnect_.Forget(response->path());
        }
        response->MarkComplete();
      });

  Repo::scheduler().Schedule(NewCallback(
      [](ThisRef ref, connection::ResponsePtr ptr) {
        ThisRefLock lock(&ref);
        if (lock.GetReference() != nullptr) {
          OnDisconnectResponse* response =
              static_cast<OnDisconnectResponse*>(ptr.get());
          assert(response);
          lock.GetReference()->connection()->OnDisconnectCancel(
              response->path(), ptr);
        }
      },
      safe_this_, response));
}

void Repo::OnDisconnectUpdate(const SafeFutureHandle<void>& handle,
                              ReferenceCountedFutureImpl* ref_future,
                              const Path& path, const Variant& data) {
  connection::ResponsePtr response = MakeShared<OnDisconnectResponse>(
      this, handle, ref_future, path, data,
      [](const connection::ResponsePtr& ptr) {
        OnDisconnectResponse* response =
            static_cast<OnDisconnectResponse*>(ptr.get());
        assert(response);
        if (!response->HasError()) {
          if (response->data().is_map()) {
            for (const auto& kvp : response->data().map()) {
              const Variant& key = kvp.first;
              const Variant& value = kvp.second;
              response->repo()->on_disconnect_.Remember(
                  response->path().GetChild(key.AsString().string_value()),
                  value);
            }
          }
        }
        response->MarkComplete();
      });

  Repo::scheduler().Schedule(NewCallback(
      [](ThisRef ref, connection::ResponsePtr ptr) {
        ThisRefLock lock(&ref);
        if (lock.GetReference() != nullptr) {
          OnDisconnectResponse* response =
              static_cast<OnDisconnectResponse*>(ptr.get());
          assert(response);
          lock.GetReference()->connection()->OnDisconnectMerge(
              response->path(), response->data(), ptr);
        }
      },
      safe_this_, response));
}

void Repo::PurgeOutstandingWrites() {
  std::vector<Event> events = server_sync_tree_->RemoveAllWrites();
  PostEvents(events);
  // Abort any transactions
  AbortTransactions(Path(), kErrorWriteCanceled);
  // Remove outstanding writes from connection
  connection_->PurgeOutstandingWrites();
}

// Transaction Response class to pass to PersistentConnection.
// This is used to capture all the data to use when ResponseCallback is
// triggered.
class SetValueResponse : public connection::Response {
 public:
  SetValueResponse(const Repo::ThisRef& repo, const Path& path,
                   WriteId write_id, ReferenceCountedFutureImpl* api,
                   SafeFutureHandle<void> handle, ResponseCallback callback)
      : connection::Response(callback),
        repo_ref_(repo),
        path_(path),
        write_id_(write_id),
        api_(api),
        handle_(handle) {}

  Repo::ThisRef& repo_ref() { return repo_ref_; }
  const Path& path() { return path_; }
  WriteId write_id() { return write_id_; }
  ReferenceCountedFutureImpl* api() { return api_; }
  SafeFutureHandle<void> handle() { return handle_; }

 private:
  // Repo reference
  Repo::ThisRef repo_ref_;

  // Database path for this write request
  Path path_;

  WriteId write_id_;

  ReferenceCountedFutureImpl* api_;

  SafeFutureHandle<void> handle_;
};

void Repo::SetValue(const Path& path, const Variant& new_data_unresolved,
                    ReferenceCountedFutureImpl* api,
                    SafeFutureHandle<void> handle) {
  Variant server_values = GenerateServerValues(server_time_offset_);
  Variant new_data =
      ResolveDeferredValueSnapshot(new_data_unresolved, server_values);

  WriteId write_id = GetNextWriteId();
  std::vector<Event> events = server_sync_tree_->ApplyUserOverwrite(
      path, new_data_unresolved, new_data, write_id, kOverwriteVisible,
      kPersist);
  PostEvents(events);

  connection_->Put(path, new_data_unresolved,
                   MakeShared<SetValueResponse>(
                       Repo::ThisRef(this), path, write_id, api, handle,
                       [](const connection::ResponsePtr& ptr) {
                         auto* response =
                             static_cast<SetValueResponse*>(ptr.get());
                         Repo::ThisRefLock lock(&response->repo_ref());
                         Repo* repo = lock.GetReference();
                         repo->AckWriteAndRerunTransactions(
                             response->write_id(), response->path(),
                             response->GetErrorCode());
                         response->api()->Complete(
                             response->handle(), response->GetErrorCode(),
                             GetErrorMessage(response->GetErrorCode()));
                       }));

  Path affected_path = AbortTransactions(path, kErrorOverriddenBySet);
  RerunTransactions(affected_path);
}

void Repo::UpdateChildren(const Path& path, const Variant& data,
                          ReferenceCountedFutureImpl* api,
                          SafeFutureHandle<void> handle) {
  CompoundWrite updates = CompoundWrite::FromVariantMerge(data);
  if (updates.IsEmpty()) {
    // Dispatch on complete.
    api->Complete(handle, kErrorNone, "");
    return;
  }

  // Start with our existing data and merge each child into it.
  Variant server_values = GenerateServerValues(server_time_offset_);
  CompoundWrite resolved = ResolveDeferredValueMerge(updates, server_values);

  WriteId write_id = GetNextWriteId();
  std::vector<Event> events = server_sync_tree_->ApplyUserMerge(
      path, updates, resolved, write_id, kPersist);
  PostEvents(events);

  connection_->Merge(path, data,
                     MakeShared<SetValueResponse>(
                         Repo::ThisRef(this), path, write_id, api, handle,
                         [](const connection::ResponsePtr& ptr) {
                           auto* response =
                               static_cast<SetValueResponse*>(ptr.get());
                           Repo::ThisRefLock lock(&response->repo_ref());
                           Repo* repo = lock.GetReference();
                           repo->AckWriteAndRerunTransactions(
                               response->write_id(), response->path(),
                               response->GetErrorCode());
                           response->api()->Complete(
                               response->handle(), response->GetErrorCode(),
                               GetErrorMessage(response->GetErrorCode()));
                         }));

  updates.write_tree().CallOnEach(
      Path(), [this](const Path& path_from_root, const Variant& variant) {
        Path affected_path =
            this->AbortTransactions(path_from_root, kErrorOverriddenBySet);
        this->RerunTransactions(affected_path);
      });
}

void Repo::AckWriteAndRerunTransactions(WriteId write_id, const Path& path,
                                        Error error) {
  if (error == kErrorWriteCanceled) {
    // This write was already removed, we just need to ignore it...
    return;
  }

  bool success = (error == kErrorNone);
  AckStatus ack_status = success ? kAckConfirm : kAckRevert;
  std::vector<Event> events = server_sync_tree_->AckUserWrite(
      write_id, ack_status, kPersist, server_time_offset_);
  if (!events.empty()) {
    RerunTransactions(path);
  }
  PostEvents(events);
}

static UniquePtr<PersistenceManagerInterface> CreatePersistenceManager(
    const char* app_data_path, LoggerBase* logger) {
  static const uint64_t kDefaultCacheSize = 10 * 1024 * 1024;

  auto persistence_storage_engine =
      MakeUnique<LevelDbPersistenceStorageEngine>(logger);

  if (!persistence_storage_engine->Initialize(app_data_path)) {
    logger->LogError("Could not initialize persistence");
    return UniquePtr<PersistenceManager>();
  }
  auto tracked_query_manager =
      MakeUnique<TrackedQueryManager>(persistence_storage_engine.get(), logger);

  auto cache_policy = MakeUnique<LRUCachePolicy>(kDefaultCacheSize);

  return MakeUnique<PersistenceManager>(std::move(persistence_storage_engine),
                                        std::move(tracked_query_manager),
                                        std::move(cache_policy), logger);
}

// Defers any initialization that is potentially expensive (e.g. disk access).
void Repo::DeferredInitialization() {
  // Set up server sync tree.
  {
    // The path path to the on-disk persistence cache, relative to the
    // per-application data directory.
    std::string database_path;

    const char* package_name = database_->GetApp()->options().package_name();
    if (!package_name) {
      logger_->LogError("Could not initialize persistence: No package_name.");
      return;
    }

    if (url_.empty()) {
      logger_->LogError("Could not initialize persistence: No database url.");
      return;
    }

    // Skip past the https:// or http://
    auto start = url_.find("//") + strlen("//");
    std::string url_domain = url_.substr(start);

    database_path += package_name;
    database_path += "/";
    database_path += url_domain;

<<<<<<< HEAD
    std::string app_data_path = GetAppDataPath(database_path.c_str());
=======
    std::string app_data_path = AppDataDir(database_path.c_str());
>>>>>>> b1ba676c
    if (app_data_path.empty()) {
      logger_->LogError(
          "Could not initialize persistence: Unable to find app data "
          "directory.");
      return;
    }

    logger_->LogDebug("app_data_path: %s", app_data_path.c_str());

    // Set up write tree.
    auto pending_write_tree = MakeUnique<WriteTree>();

    // Set up persistence manager
    UniquePtr<PersistenceManagerInterface> persistence_manager;
    if (persistence_enabled_) {
      persistence_manager =
          CreatePersistenceManager(app_data_path.c_str(), logger_);
    } else {
      persistence_manager = MakeUnique<NoopPersistenceManager>();
    }

    // Set up listen provider.
    auto listen_provider =
        MakeUnique<WebSocketListenProvider>(this, connection_.get(), logger_);
    WebSocketListenProvider* listen_provider_ptr = listen_provider.get();

    // Set up sync Tree.
    server_sync_tree_ = MakeUnique<SyncTree>(std::move(pending_write_tree),
                                             std::move(persistence_manager),
                                             std::move(listen_provider));
    listen_provider_ptr->set_sync_tree(server_sync_tree_.get());
  }

  // Set up info sync tree.
  {
    auto pending_write_tree = MakeUnique<WriteTree>();
    auto persistence_manager = MakeUnique<NoopPersistenceManager>();
    auto listen_provider = MakeUnique<InfoListenProvider>(this, &info_data_);
    InfoListenProvider* listen_provider_ptr = listen_provider.get();
    info_sync_tree_ = MakeUnique<SyncTree>(std::move(pending_write_tree),
                                           std::move(persistence_manager),
                                           std::move(listen_provider));
    listen_provider_ptr->set_sync_tree(info_sync_tree_.get());
  }

  UpdateInfo(kDotInfoAuthenticated, false);
  UpdateInfo(kDotInfoConnected, false);
}

void Repo::PostEvents(const std::vector<Event>& events) {
  for (const Event& event : events) {
    if (event.type != kEventTypeError) {
      event.event_registration->FireEvent(event);
    } else {
      event.event_registration->FireCancelEvent(event.error);
    }
  }
}

static std::map<Path, Variant> VariantToPathMap(const Variant& data) {
  std::map<Path, Variant> path_map;
  if (data.is_map()) {
    for (const auto& key_value : data.map()) {
      Variant key_string_variant;
      const char* key;
      if (key_value.first.is_string()) {
        key = key_value.first.string_value();
      } else {
        key_string_variant = key_value.first.AsString();
        key = key_string_variant.string_value();
      }
      const Variant& value = key_value.second;
      path_map.insert(std::make_pair(Path(key), value));
    }
  }
  return path_map;
}

void Repo::OnConnect() {
  SAFE_REFERENCE_RETURN_VOID_IF_INVALID(ThisRefLock, lock, safe_this_);

  OnServerInfoUpdate(kDotInfoConnected, true);
}

void Repo::OnDisconnect() {
  SAFE_REFERENCE_RETURN_VOID_IF_INVALID(ThisRefLock, lock, safe_this_);

  OnServerInfoUpdate(kDotInfoConnected, false);
  RunOnDisconnectEvents();
}

void Repo::RunOnDisconnectEvents() {
  Variant server_values = GenerateServerValues(server_time_offset_);
  SparseSnapshotTree resolved_tree =
      ResolveDeferredValueTree(on_disconnect_, server_values);
  std::vector<Event> events;

  resolved_tree.ForEachTree(Path(), [this, &events](const Path& prefix_path,
                                                    const Variant& node) {
    Extend(&events, server_sync_tree_->ApplyServerOverwrite(prefix_path, node));
    Path affected_path = AbortTransactions(prefix_path, kErrorOverriddenBySet);
    RerunTransactions(affected_path);
  });

  on_disconnect_.Clear();

  PostEvents(events);
}

void Repo::OnAuthStatus(bool auth_ok) {
  SAFE_REFERENCE_RETURN_VOID_IF_INVALID(ThisRefLock, lock, safe_this_);

  OnServerInfoUpdate(kDotInfoAuthenticated, auth_ok);
}

void Repo::OnServerInfoUpdate(const std::string& key, const Variant& value) {
  UpdateInfo(key, value);
}

void Repo::OnServerInfoUpdate(const std::map<Variant, Variant>& updates) {
  SAFE_REFERENCE_RETURN_VOID_IF_INVALID(ThisRefLock, lock, safe_this_);

  for (const auto& element : updates) {
    const Variant& key = element.first;
    const Variant& value = element.second;
    UpdateInfo(key.AsString().mutable_string(), value);
  }
}

void Repo::OnDataUpdate(const Path& path, const Variant& data, bool is_merge,
                        const Tag& tag) {
  SAFE_REFERENCE_RETURN_VOID_IF_INVALID(ThisRefLock, lock, safe_this_);

  std::vector<Event> events;
  if (tag.has_value()) {
    if (is_merge) {
      std::map<Path, Variant> changed_children = VariantToPathMap(data);
      events =
          server_sync_tree_->ApplyTaggedQueryMerge(path, changed_children, tag);
    } else {
      events = server_sync_tree_->ApplyTaggedQueryOverwrite(path, data, tag);
    }
  } else {
    if (is_merge) {
      std::map<Path, Variant> changed_children = VariantToPathMap(data);
      events = server_sync_tree_->ApplyServerMerge(path, changed_children);
    } else {
      events = server_sync_tree_->ApplyServerOverwrite(path, data);
    }
  }
  if (events.size() > 0) {
    // Since we have a listener outstanding for each transaction, receiving any
    // events is a proxy for some change having occurred.
    RerunTransactions(path);
  }
  PostEvents(events);
}

void Repo::SetKeepSynchronized(const QuerySpec& query_spec,
                               bool keep_synchronized) {
  server_sync_tree_->SetKeepSynchronized(query_spec, keep_synchronized);
}

class NoopListener : public ValueListener {
 public:
  virtual ~NoopListener() {}
  void OnValueChanged(const DataSnapshot& snapshot) { (void)snapshot; }
  void OnCancelled(const Error& error, const char* error_message) {
    (void)error;
    (void)error_message;
  }
};

void Repo::StartTransaction(const Path& path,
                            DoTransactionWithContext transaction_function,
                            void* context, void (*delete_context)(void*),
                            bool trigger_local_events,
                            ReferenceCountedFutureImpl* api,
                            SafeFutureHandle<DataSnapshot> handle) {
  // Make sure we're listening on this node.
  // Note: we can't do this asynchronously. To preserve event ordering, it has
  // to be done in this block.  This is ok, this block is guaranteed to be our
  // own event loop
  DatabaseReferenceInternal* ref_impl =
      new DatabaseReferenceInternal(database_, path);
  DatabaseReference watch_ref(ref_impl);
  UniquePtr<NoopListener> listener = MakeUnique<NoopListener>();
  NoopListener* listener_ptr = listener.get();
  QuerySpec query_spec(path);
  AddEventCallback(
      MakeUnique<ValueEventRegistration>(database_, listener_ptr, query_spec));

  TransactionDataPtr transaction_data = MakeShared<TransactionData>(
      handle, api, query_spec.path, transaction_function, context,
      delete_context, trigger_local_events, std::move(listener));

  // Run transaction initially.
  Variant current_state = GetLatestState(path);
  transaction_data->current_input_snapshot = current_state;
  MutableDataInternal* mutable_data_impl =
      new MutableDataInternal(database_, current_state);
  MutableData mutable_current(mutable_data_impl);

  TransactionResult result = transaction_function(&mutable_current, context);
  if (result != kTransactionResultSuccess) {
    // Abort the transaction.
    transaction_data->current_output_snapshot_raw = Variant::Null();
    transaction_data->current_output_snapshot_resolved = Variant::Null();
    transaction_data->status = TransactionData::kStatusNeedsAbort;
    transaction_data->ref_future->Complete(transaction_data->future_handle,
                                           kErrorWriteCanceled);
    // If there was an error, the listener must be removed to prevent calls to
    // it in case the listener is destroyed.
    RemoveEventCallback(listener_ptr, query_spec);
  } else {
    // Mark as run and add to our queue.
    transaction_data->status = TransactionData::kStatusRun;

    auto* queue_node = transaction_queue_tree_.GetOrMakeSubtree(path);
    if (!queue_node->value().has_value()) {
      queue_node->set_value(std::vector<TransactionDataPtr>());
    }
    queue_node->value()->push_back(transaction_data);

    Variant server_values = GenerateServerValues(server_time_offset_);
    const Variant* new_node_unresolved = mutable_data_impl->GetNode();
    Variant new_node_resolved =
        ResolveDeferredValueSnapshot(*new_node_unresolved, server_values);

    transaction_data->current_output_snapshot_raw = *new_node_unresolved;
    transaction_data->current_output_snapshot_resolved = new_node_resolved;
    transaction_data->current_write_id = GetNextWriteId();

    std::vector<Event> events = server_sync_tree_->ApplyUserOverwrite(
        path, *new_node_unresolved, new_node_resolved,
        transaction_data->current_write_id,
        trigger_local_events ? kOverwriteVisible : kOverwriteInvisible,
        kDoNotPersist);

    PostEvents(events);

    SendAllReadyTransactions();
  }
}

void Repo::SendAllReadyTransactions() {
  PruneCompletedTransactions(&transaction_queue_tree_);
  SendReadyTransactions(&transaction_queue_tree_);
}

void Repo::SendReadyTransactions(Tree<std::vector<TransactionDataPtr>>* node) {
  Optional<std::vector<TransactionDataPtr>> queue = node->value();
  if (queue.has_value()) {
    queue = BuildTransactionQueue(node);
    assert(queue->size() != 0);

    bool all_run = true;
    for (const TransactionDataPtr& transaction : *queue) {
      if (transaction->status != TransactionData::kStatusRun) {
        all_run = false;
        break;
      }
    }
    // If they're all run (and not sent), we can send them.  Else, we must wait.
    if (all_run) {
      SendTransactionQueue(*queue, node->GetPath());
    }
  } else {
    for (auto& child : node->children()) {
      SendReadyTransactions(&child.second);
    }
  }
}

Path Repo::AbortTransactions(const Path& path, Error reason) {
  Path affected_path = GetAncestorTransactionNode(path)->GetPath();

  Tree<std::vector<TransactionDataPtr>>* transaction_node =
      transaction_queue_tree_.GetOrMakeSubtree(path);

  transaction_node->CallOnEachAncestor(
      [this, reason](Tree<std::vector<TransactionDataPtr>>* tree) {
        AbortTransactionsAtNode(tree, reason);
        return false;
      });

  AbortTransactionsAtNode(transaction_node, reason);

  transaction_node->CallOnEachDescendant(
      [this, reason](Tree<std::vector<TransactionDataPtr>>* tree) {
        AbortTransactionsAtNode(tree, reason);
      });

  return affected_path;
}

void Repo::AbortTransactionsAtNode(Tree<std::vector<TransactionDataPtr>>* node,
                                   Error reason) {
  Optional<std::vector<TransactionDataPtr>>& queue = node->value();
  std::vector<Event> events;

  if (queue.has_value()) {
    struct FutureToComplete {
      FutureToComplete(const TransactionDataPtr& transaction, Error abort_error)
          : transaction(transaction), abort_error(abort_error) {}
      TransactionDataPtr transaction;
      Error abort_error;
    };
    std::vector<FutureToComplete> futures_to_complete;

    Error abort_error;
    if (reason == kErrorOverriddenBySet) {
      abort_error = kErrorOverriddenBySet;
    } else {
      FIREBASE_DEV_ASSERT_MESSAGE(reason == kErrorWriteCanceled,
                                  "Unknown transaction abort reason");
      abort_error = kErrorWriteCanceled;
    }

    std::vector<TransactionDataPtr>::iterator last_sent = queue->begin() - 1;
    for (auto iter = queue->begin(); iter != queue->end(); ++iter) {
      const TransactionDataPtr& transaction = *iter;
      if (transaction->status == TransactionData::kStatusSentNeedsAbort) {
        // No-op. Already marked
      } else if (transaction->status == TransactionData::kStatusSent) {
        FIREBASE_DEV_ASSERT_MESSAGE(
            last_sent == iter - 1,
            "All sent items should be at beginning of queue.");
        last_sent = iter;
        // Mark transaction for abort when it comes back.
        transaction->status = TransactionData::kStatusSentNeedsAbort;
        transaction->abort_reason = abort_error;
      } else {
        FIREBASE_DEV_ASSERT_MESSAGE(
            transaction->status == TransactionData::kStatusRun,
            "Unexpected transaction status in abort");
        // We can abort this immediately.
        RemoveEventCallback(transaction->outstanding_listener.get(),
                            QuerySpec(transaction->path));
        if (reason == kErrorOverriddenBySet) {
          Extend(&events, server_sync_tree_->AckUserWrite(
                              transaction->current_write_id, kAckRevert,
                              kDoNotPersist, server_time_offset_));
        } else {
          FIREBASE_DEV_ASSERT_MESSAGE(reason == kErrorWriteCanceled,
                                      "Unknown transaction abort reason");
          // If it was cancelled, it was already removed from the sync tree
        }
        futures_to_complete.push_back(
            FutureToComplete(transaction, abort_error));
      }
    }

    if (last_sent == queue->begin() - 1) {
      // We're not waiting for any sent transactions. We can clear the queue
      node->value().reset();
    } else {
      // Remove the transactions we aborted
      queue->erase(queue->begin(), last_sent + 1);
    }

    // Now fire the callbacks.
    PostEvents(events);

    for (auto& future_to_complete : futures_to_complete) {
      TransactionDataPtr& transaction = future_to_complete.transaction;
      Error abort_error = future_to_complete.abort_error;

      transaction->ref_future->Complete(transaction->future_handle, abort_error,
                                        GetErrorMessage(abort_error));
    }
  }
}

WriteId Repo::GetNextWriteId() { return next_write_id_++; }

Path Repo::RerunTransactions(const Path& changed_path) {
  Tree<std::vector<TransactionDataPtr>>* root_most_transaction_node =
      GetAncestorTransactionNode(changed_path);
  Path path = root_most_transaction_node->GetPath();

  std::vector<TransactionDataPtr> queue =
      BuildTransactionQueue(root_most_transaction_node);
  RerunTransactionQueue(queue, path);

  return path;
}

void Repo::SendTransactionQueue(const std::vector<TransactionDataPtr>& queue,
                                const Path& path) {
  assert(!queue.empty());
  logger_->LogDebug("SendTransactionQueue @ %s (# of transaction : %d)",
                    path.c_str(), static_cast<int>(queue.size()));

  std::vector<WriteId> sets_to_ignore;
  for (const TransactionDataPtr& transaction : queue) {
    sets_to_ignore.push_back(transaction->current_write_id);
  }

  // Get the value of the location before the change.  Get it from the
  // listener of the first transaction for sake of ease.
  Variant latest_state = GetLatestState(path, sets_to_ignore);
  Variant snap_to_send = latest_state;
  if (HasVector(latest_state)) {
    ConvertVectorToMap(&latest_state);
  }

  std::string hash;
  GetHash(latest_state, &hash);

  // Get the final result from all the transaction from current location and
  // child location.
  // Note that this part will not be correct until SyncTree is ready
  // because the transactions which run on child location always get
  // out-of-date local cache until server pushes the update
  for (const TransactionDataPtr& transaction : queue) {
    FIREBASE_DEV_ASSERT_MESSAGE(
        transaction->status == TransactionData::kStatusRun,
        "Cannot send a transaction that is not running!");
    transaction->status = TransactionData::kStatusSent;
    ++transaction->retry_count;
    Optional<Path> relative_path = Path::GetRelative(path, transaction->path);
    FIREBASE_DEV_ASSERT(relative_path.has_value());
    SetVariantAtPath(&snap_to_send, *relative_path,
                     transaction->current_output_snapshot_raw);
  }

  connection::ResponsePtr response = MakeShared<TransactionResponse>(
      safe_this_, path, queue, [](const connection::ResponsePtr& ptr) {
        TransactionResponse* response =
            static_cast<TransactionResponse*>(ptr.get());

        FIREBASE_DEV_ASSERT(response);

        ThisRefLock lock(&response->repo_ref());
        if (lock.GetReference() != nullptr) {
          lock.GetReference()->HandleTransactionResponse(ptr);
        }
      });

  connection_->CompareAndPut(path, snap_to_send, hash, response);
}

void Repo::HandleTransactionResponse(const connection::ResponsePtr& ptr) {
  TransactionResponse* response = static_cast<TransactionResponse*>(ptr.get());
  const Path& path = response->path();

  assert(response);

  std::vector<Event> events;

  if (!response->HasError()) {
    struct FutureToComplete {
      FutureToComplete(const TransactionDataPtr& transaction,
                       const Variant& node)
          : transaction(transaction), node(node) {}
      TransactionDataPtr transaction;
      Variant node;
    };
    std::vector<FutureToComplete> futures_to_complete;
    futures_to_complete.reserve(response->queue().size());

    for (auto& transaction : response->queue()) {
      transaction->status = TransactionData::kStatusComplete;

      events = server_sync_tree_->AckUserWrite(transaction->current_write_id,
                                               kAckConfirm, kDoNotPersist,
                                               server_time_offset_);

      futures_to_complete.push_back(FutureToComplete(
          transaction, transaction->current_output_snapshot_resolved));
    }

    // Now remove the completed transactions.
    PruneCompletedTransactions(transaction_queue_tree_.GetChild(path));

    // There may be pending transactions that we can now send
    SendAllReadyTransactions();

    // Fire the appropriate events to the listeners.
    PostEvents(events);

    // Finally, complete the futures.
    for (auto& future_to_complete : futures_to_complete) {
      TransactionDataPtr& transaction = future_to_complete.transaction;
      const Variant& node = future_to_complete.node;

      DataSnapshot snapshot(new DataSnapshotInternal(
          database_, node, QuerySpec(transaction->path)));
      transaction->ref_future->CompleteWithResult(transaction->future_handle,
                                                  kErrorNone, snapshot);

      RemoveEventCallback(transaction->outstanding_listener.get(),
                          QuerySpec(path));
    }
  } else {
    // Transactions are no longer sent. Update their status appropriately.
    if (response->GetErrorCode() == kErrorDataStale) {
      for (auto& transaction : response->queue()) {
        if (transaction->status == TransactionData::kStatusSentNeedsAbort) {
          transaction->status = TransactionData::kStatusNeedsAbort;
        } else {
          transaction->status = TransactionData::kStatusRun;
        }
      }
    } else {
      for (auto& transaction : response->queue()) {
        transaction->status = TransactionData::kStatusNeedsAbort;
        transaction->abort_reason = kErrorUnknownError;
      }
    }

    RerunTransactions(response->path());
  }
}

void Repo::RerunTransactionQueue(const std::vector<TransactionDataPtr>& queue,
                                 const Path& path) {
  logger_->LogDebug("RerunTransactionQueue @ %s (# of transaction : %d)",
                    path.c_str(), static_cast<int>(queue.size()));

  if (queue.empty()) {
    // Nothing to do!
    return;
  }

  struct FutureToComplete {
    FutureToComplete(TransactionDataPtr transaction, Error abort_reason,
                     Variant node)
        : transaction(transaction), abort_reason(abort_reason), node(node) {}
    TransactionDataPtr transaction;
    Error abort_reason;
    Variant node;
  };
  std::vector<FutureToComplete> futures_to_complete;

  std::vector<WriteId> sets_to_ignore;
  for (const TransactionDataPtr& transaction : queue) {
    sets_to_ignore.push_back(transaction->current_write_id);
  }

  for (const TransactionDataPtr& transaction : queue) {
    Optional<Path> relative_path = Path::GetRelative(path, transaction->path);
    assert(relative_path.has_value());

    bool abort_transaction = false;
    Error abort_reason = kErrorNone;
    std::vector<Event> events;

    if (transaction->status == TransactionData::kStatusNeedsAbort) {
      abort_transaction = true;
      abort_reason = transaction->abort_reason;
      if (abort_reason != kErrorWriteCanceled) {
        Extend(&events, server_sync_tree_->AckUserWrite(
                            transaction->current_write_id, kAckRevert,
                            kDoNotPersist, server_time_offset_));
      }
    } else if (transaction->status == TransactionData::kStatusRun) {
      if (transaction->retry_count >= TransactionData::kTransactionMaxRetries) {
        abort_transaction = true;
        abort_reason = kErrorMaxRetries;
        Extend(&events, server_sync_tree_->AckUserWrite(
                            transaction->current_write_id, kAckRevert,
                            kDoNotPersist, server_time_offset_));
      } else {
        // This code rerun a transaction
        Variant current_input =
            GetLatestState(transaction->path, sets_to_ignore);
        // TODO(chkuang): Make sure the local cache does not contain vector.
        //                Gently convert everything for now.
        if (HasVector(current_input)) {
          ConvertVectorToMap(&current_input);
        }

        transaction->current_input_snapshot = current_input;

        MutableDataInternal* mutable_data_impl =
            new MutableDataInternal(database_, current_input);
        MutableData mutable_data(mutable_data_impl);
        Error error = kErrorNone;
        TransactionResult result = transaction->transaction_function(
            &mutable_data, transaction->context);
        if (result == kTransactionResultSuccess) {
          WriteId old_write_id = transaction->current_write_id;

          Variant server_values = GenerateServerValues(server_time_offset_);
          Variant* new_data_node = mutable_data_impl->GetNode();
          Variant new_node_resolved =
              ResolveDeferredValueSnapshot(*new_data_node, server_values);

          transaction->current_output_snapshot_raw = *new_data_node;
          transaction->current_output_snapshot_resolved = new_node_resolved;
          transaction->current_write_id = GetNextWriteId();

          sets_to_ignore.push_back(old_write_id);
          Extend(&events,
                 server_sync_tree_->ApplyUserOverwrite(
                     transaction->path, *new_data_node, new_node_resolved,
                     transaction->current_write_id,
                     transaction->trigger_local_events ? kOverwriteVisible
                                                       : kOverwriteInvisible,
                     kPersist));
          Extend(&events, server_sync_tree_->AckUserWrite(
                              old_write_id, kAckRevert, kDoNotPersist,
                              server_time_offset_));
        } else {
          abort_transaction = true;
          abort_reason = error;
          Extend(&events, server_sync_tree_->AckUserWrite(
                              transaction->current_write_id, kAckRevert,
                              kDoNotPersist, server_time_offset_));
        }
      }
    }

    PostEvents(events);

    if (abort_transaction) {
      transaction->status = TransactionData::kStatusComplete;
      DatabaseReferenceInternal* database_ref_impl =
          new DatabaseReferenceInternal(database_, path);
      DatabaseReference ref(database_ref_impl);

      futures_to_complete.push_back(FutureToComplete(
          transaction, abort_reason, transaction->current_input_snapshot));

      // Removing a callback can trigger pruning which can muck with
      // merged_data/visible_data (as it prunes data). So defer removing the
      // callback until later.
      Repo::scheduler().Schedule(NewCallback(
          [](Repo* repo, TransactionDataPtr transaction) {
            repo->RemoveEventCallback(transaction->outstanding_listener.get(),
                                      QuerySpec(transaction->path));
          },
          this, transaction));
    }
  }
  PruneCompletedTransactions(&transaction_queue_tree_);

  for (auto& future_to_complete : futures_to_complete) {
    TransactionDataPtr& transaction = future_to_complete.transaction;
    Error& abort_reason = future_to_complete.abort_reason;
    Variant& node = future_to_complete.node;
    DataSnapshot snapshot(new DataSnapshotInternal(
        database_, node, QuerySpec(transaction->path)));
    transaction->ref_future->CompleteWithResult(transaction->future_handle,
                                                abort_reason, snapshot);
  }

  SendAllReadyTransactions();
}

Variant Repo::GetLatestState(const Path& path,
                             std::vector<WriteId> sets_to_ignore) {
  Optional<Variant> state =
      server_sync_tree_->CalcCompleteEventCache(path, sets_to_ignore);
  return state.has_value() ? *state : Variant::Null();
}

void Repo::PruneCompletedTransactions(
    Tree<std::vector<TransactionDataPtr>>* node) {
  Optional<std::vector<TransactionDataPtr>>& queue = node->value();
  if (queue.has_value()) {
    queue->erase(std::remove_if(queue->begin(), queue->end(),
                                [](const TransactionDataPtr& transaction) {
                                  return transaction->status ==
                                         TransactionData::kStatusComplete;
                                }),
                 queue->end());
    if (queue->empty()) {
      node->value().reset();
    }
  }
  for (auto& key_subtree_pair : node->children()) {
    auto& subtree = key_subtree_pair.second;
    PruneCompletedTransactions(&subtree);
  }
}

Tree<std::vector<TransactionDataPtr>>* Repo::GetAncestorTransactionNode(
    Path path) {
  Tree<std::vector<TransactionDataPtr>>* transaction_node =
      &transaction_queue_tree_;
  while (!path.empty() && !transaction_node->value().has_value()) {
    transaction_node =
        transaction_node->GetOrMakeSubtree(path.FrontDirectory());
    path = path.PopFrontDirectory();
  }
  return transaction_node;
}

std::vector<TransactionDataPtr> Repo::BuildTransactionQueue(
    Tree<std::vector<TransactionDataPtr>>* transaction_node) {
  std::vector<TransactionDataPtr> queue;
  AggregateTransactionQueues(&queue, transaction_node);

  std::sort(queue.begin(), queue.end(),
            [](const TransactionDataPtr& a, const TransactionDataPtr& b) {
              return *a < *b;
            });

  return queue;
}

void Repo::AggregateTransactionQueues(
    std::vector<TransactionDataPtr>* queue,
    Tree<std::vector<TransactionDataPtr>>* node) {
  Optional<std::vector<TransactionDataPtr>>& child_queue = node->value();
  if (child_queue.has_value()) {
    Extend(queue, *child_queue);
  }

  for (auto& key_subtree_pair : node->children()) {
    Tree<std::vector<TransactionDataPtr>>& subtree = key_subtree_pair.second;
    AggregateTransactionQueues(queue, &subtree);
  }
}

void Repo::UpdateInfo(const std::string& key, const Variant& value) {
  if (key == kDotInfoServerTimeOffset) {
    server_time_offset_ = value.AsInt64().int64_value();
  }
  Path path = Path(kDotInfo).GetChild(key);
  VariantUpdateChild(&info_data_, path, value);
  PostEvents(info_sync_tree_->ApplyServerOverwrite(path, value));
}

}  // namespace internal
}  // namespace database
}  // namespace firebase<|MERGE_RESOLUTION|>--- conflicted
+++ resolved
@@ -474,11 +474,7 @@
     database_path += "/";
     database_path += url_domain;
 
-<<<<<<< HEAD
-    std::string app_data_path = GetAppDataPath(database_path.c_str());
-=======
     std::string app_data_path = AppDataDir(database_path.c_str());
->>>>>>> b1ba676c
     if (app_data_path.empty()) {
       logger_->LogError(
           "Could not initialize persistence: Unable to find app data "
