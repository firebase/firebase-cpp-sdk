--- conflicted
+++ resolved
@@ -1,11 +1,5 @@
 {
-<<<<<<< HEAD
-  "released": "6.15.1",
-  "stable": "6.15.1",
-  "head": "6.15.1"
-=======
   "released": "6.16.0",
   "stable": "6.16.0",
   "head": "6.16.0"
->>>>>>> f0a9d5b6
 }