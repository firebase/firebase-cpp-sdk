{
<<<<<<< HEAD
  "released": "8.9.0",
  "stable": "8.9.0",
  "head": "8.9.0"
=======
  "released": "8.10.0",
  "stable": "8.10.0",
  "head": "8.10.0"
>>>>>>> a95272d7
}<|MERGE_RESOLUTION|>--- conflicted
+++ resolved
@@ -1,11 +1,5 @@
 {
-<<<<<<< HEAD
-  "released": "8.9.0",
-  "stable": "8.9.0",
-  "head": "8.9.0"
-=======
   "released": "8.10.0",
   "stable": "8.10.0",
   "head": "8.10.0"
->>>>>>> a95272d7
 }