--- conflicted
+++ resolved
@@ -77,7 +77,6 @@
 static const int kBannerWidth = 320;
 static const int kBannerHeight = 50;
 
-<<<<<<< HEAD
 enum AdCallbackEvent {
   AdCallbackEventClicked = 0,
   AdCallbackEventClosed,
@@ -86,8 +85,6 @@
   AdCallbackEventPaidEvent
 };
 
-=======
->>>>>>> 44e75a00
 // Error domains vary across phone SDKs.
 #if defined(__ANDROID__)
 const char* kErrorDomain = "com.google.android.gms.ads";
@@ -515,12 +512,8 @@
   firebase::Future<firebase::admob::LoadAdResult> load_ad_future =
       banner->LoadAd(request);
   WaitForCompletion(load_ad_future, "LoadAd");
-<<<<<<< HEAD
   EXPECT_EQ(expected_num_bounding_box_changes,
             bounding_box_listener.bounding_box_changes_.size());
-=======
-
->>>>>>> 44e75a00
   const firebase::admob::LoadAdResult* result_ptr = load_ad_future.result();
   ASSERT_NE(result_ptr, nullptr);
   EXPECT_TRUE(result_ptr->is_successful());
@@ -532,13 +525,6 @@
       result_ptr->response_info();
   EXPECT_TRUE(response_info.adapter_responses().empty());
   load_ad_future.Release();
-<<<<<<< HEAD
-=======
-
-  std::vector<firebase::admob::BannerView::PresentationState>
-      expected_presentation_states;
-  int expected_num_bounding_box_changes = 0;
->>>>>>> 44e75a00
 
   // Make the BannerView visible.
   WaitForCompletion(banner->Show(), "Show 0");
@@ -690,7 +676,6 @@
 #endif
 }
 
-<<<<<<< HEAD
 TEST_F(FirebaseAdMobTest, TestBannerViewStress) {
   // AdMob cannot be tested on Firebase Test Lab, so disable tests on FTL.
   TEST_REQUIRES_USER_INTERACTION;
@@ -715,11 +700,6 @@
   SKIP_TEST_ON_DESKTOP;
   TEST_REQUIRES_USER_INTERACTION;
 
-=======
-TEST_F(FirebaseAdMobTest, TestBannerViewErrorAlreadyInitialized) {
-  SKIP_TEST_ON_DESKTOP;
-
->>>>>>> 44e75a00
   const firebase::admob::AdSize banner_ad_size(kBannerWidth, kBannerHeight);
   firebase::admob::BannerView* banner = new firebase::admob::BannerView();
   WaitForCompletion(banner->Initialize(app_framework::GetWindowContext(),
@@ -826,18 +806,10 @@
     WaitForCompletion(first_initialize, "First Initialize 1");
     WaitForCompletion(second_initialize, "Second Initialize 1",
                       firebase::admob::kAdMobErrorAlreadyInitialized);
-<<<<<<< HEAD
 
     first_initialize.Release();
     second_initialize.Release();
     WaitForCompletion(banner->Destroy(), "Destroy BannerView 1");
-=======
-    WaitForCompletion(first_initialize, "First Initialize 1");
-
-    first_initialize.Release();
-    second_initialize.Release();
-
->>>>>>> 44e75a00
     delete banner;
   }
 
@@ -851,18 +823,11 @@
 
     WaitForCompletion(second_initialize, "Second Initialize 1",
                       firebase::admob::kAdMobErrorAlreadyInitialized);
-<<<<<<< HEAD
     WaitForCompletion(first_initialize, "First Initialize 1");
 
     first_initialize.Release();
     second_initialize.Release();
     WaitForCompletion(banner->Destroy(), "Destroy BannerView 2");
-=======
-
-    first_initialize.Release();
-    second_initialize.Release();
-
->>>>>>> 44e75a00
     delete banner;
   }
 }
@@ -904,10 +869,7 @@
   first_load_ad.Release();
   second_load_ad.Release();
 
-<<<<<<< HEAD
   WaitForCompletion(banner->Destroy(), "Destroy BannerView");
-=======
->>>>>>> 44e75a00
   delete banner;
 }
 
@@ -939,11 +901,8 @@
       result_ptr->response_info();
   EXPECT_TRUE(response_info.adapter_responses().empty());
   load_ad.Release();
-<<<<<<< HEAD
 
   WaitForCompletion(banner->Destroy(), "Destroy BannerView");
-=======
->>>>>>> 44e75a00
   delete banner;
 }
 
@@ -981,26 +940,6 @@
   firebase::admob::AdRequest request = GetAdRequest();
   WaitForCompletion(interstitial->LoadAd(kInterstitialAdUnit, request),
                     "LoadAd");
-
-<<<<<<< HEAD
-=======
-TEST_F(FirebaseAdMobTest, TestInterstitialAdLoad) {
-  SKIP_TEST_ON_DESKTOP;
-
-  // Note: while showing an ad requires user interaction (below),
-  // we test that we can simply load an ad first.
-
-  firebase::admob::InterstitialAd* interstitial =
-      new firebase::admob::InterstitialAd();
-
-  WaitForCompletion(interstitial->Initialize(app_framework::GetWindowContext()),
-                    "Initialize");
-
-  // When the InterstitialAd is initialized, load an ad.
-  firebase::admob::AdRequest request = GetAdRequest();
-  WaitForCompletion(interstitial->LoadAd(kInterstitialAdUnit, request),
-                    "LoadAd");
->>>>>>> 44e75a00
   delete interstitial;
 }
 
@@ -1052,7 +991,6 @@
   delete interstitial;
 }
 
-<<<<<<< HEAD
 TEST_F(FirebaseAdMobTest, TestInterstitialAdStress) {
   TEST_REQUIRES_USER_INTERACTION;
   SKIP_TEST_ON_DESKTOP;
@@ -1074,14 +1012,10 @@
 }
 
 TEST_F(FirebaseAdMobTest, TestInterstitialAdErrorNotInitialized) {
-=======
-TEST_F(FirebaseAdMobTest, TesInterstitialAdErrorAlreadyInitialized) {
->>>>>>> 44e75a00
   SKIP_TEST_ON_DESKTOP;
 
   firebase::admob::InterstitialAd* interstitial_ad =
       new firebase::admob::InterstitialAd();
-<<<<<<< HEAD
 
   firebase::admob::AdRequest request = GetAdRequest();
   WaitForCompletion(interstitial_ad->LoadAd(kInterstitialAdUnit, request),
@@ -1098,15 +1032,11 @@
   {
     firebase::admob::InterstitialAd* interstitial_ad =
         new firebase::admob::InterstitialAd();
-=======
-  {
->>>>>>> 44e75a00
     firebase::Future<void> first_initialize =
         interstitial_ad->Initialize(app_framework::GetWindowContext());
     firebase::Future<void> second_initialize =
         interstitial_ad->Initialize(app_framework::GetWindowContext());
 
-<<<<<<< HEAD
     WaitForCompletion(first_initialize, "First Initialize 1");
     WaitForCompletion(second_initialize, "Second Initialize 1",
                       firebase::admob::kAdMobErrorAlreadyInitialized);
@@ -1114,29 +1044,18 @@
     first_initialize.Release();
     second_initialize.Release();
 
-=======
-    WaitForCompletion(second_initialize, "Second Initialize 1",
-                      firebase::admob::kAdMobErrorAlreadyInitialized);
-    WaitForCompletion(first_initialize, "First Initialize 1");
->>>>>>> 44e75a00
     delete interstitial_ad;
   }
 
   // Reverse the order of the completion waits.
   {
-<<<<<<< HEAD
     firebase::admob::InterstitialAd* interstitial_ad =
         new firebase::admob::InterstitialAd();
-=======
-    interstitial_ad = new firebase::admob::InterstitialAd();
-
->>>>>>> 44e75a00
     firebase::Future<void> first_initialize =
         interstitial_ad->Initialize(app_framework::GetWindowContext());
     firebase::Future<void> second_initialize =
         interstitial_ad->Initialize(app_framework::GetWindowContext());
 
-<<<<<<< HEAD
     WaitForCompletion(second_initialize, "Second Initialize 1",
                       firebase::admob::kAdMobErrorAlreadyInitialized);
     WaitForCompletion(first_initialize, "First Initialize 1");
@@ -1144,11 +1063,6 @@
     first_initialize.Release();
     second_initialize.Release();
 
-=======
-    WaitForCompletion(first_initialize, "First Initialize - reverse test");
-    WaitForCompletion(second_initialize, "Second Initialize - reverse test",
-                      firebase::admob::kAdMobErrorAlreadyInitialized);
->>>>>>> 44e75a00
     delete interstitial_ad;
   }
 }
@@ -1217,11 +1131,7 @@
   delete interstitial_ad;
 }
 
-<<<<<<< HEAD
 TEST_F(FirebaseAdMobTest, TestInterstitialAdErrorBadExtrasClassName) {
-=======
-TEST_F(FirebaseAdMobTest, TestInterstiailAdErrorBadExtrasClassName) {
->>>>>>> 44e75a00
   SKIP_TEST_ON_DESKTOP;
 
   firebase::admob::InterstitialAd* interstitial_ad =
