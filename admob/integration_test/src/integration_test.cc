// Copyright 2019 Google Inc. All rights reserved.
//
// Licensed under the Apache License, Version 2.0 (the "License");
// you may not use this file except in compliance with the License.
// You may obtain a copy of the License at
//
//     http://www.apache.org/licenses/LICENSE-2.0
//
// Unless required by applicable law or agreed to in writing, software
// distributed under the License is distributed on an "AS IS" BASIS,
// WITHOUT WARRANTIES OR CONDITIONS OF ANY KIND, either express or implied.
// See the License for the specific language governing permissions and
// limitations under the License.

#include <inttypes.h>

#include <algorithm>
#include <cstdio>
#include <cstdlib>
#include <cstring>
#include <ctime>
#include <vector>

#include "app_framework.h"  // NOLINT
#include "firebase/admob.h"
#include "firebase/app.h"
#include "firebase/util.h"
#include "firebase_test_framework.h"  // NOLINT

#if defined(ANDROID) || (defined(TARGET_OS_IPHONE) && TARGET_OS_IPHONE)
// includes for phone-only tests.
#include <pthread.h>
#include <semaphore.h>
#endif  // defined(ANDROID) || (defined(TARGET_OS_IPHONE) && TARGET_OS_IPHONE)

// The TO_STRING macro is useful for command line defined strings as the quotes
// get stripped.
#define TO_STRING_EXPAND(X) #X
#define TO_STRING(X) TO_STRING_EXPAND(X)

// Path to the Firebase config file to load.
#ifdef FIREBASE_CONFIG
#define FIREBASE_CONFIG_STRING TO_STRING(FIREBASE_CONFIG)
#else
#define FIREBASE_CONFIG_STRING ""
#endif  // FIREBASE_CONFIG

namespace firebase_testapp_automated {

// The AdMob app IDs for the test app.
#if defined(__ANDROID__)
// If you change the AdMob app ID for your Android app, make sure to change it
// in AndroidManifest.xml as well.
const char* kAdMobAppID = "ca-app-pub-3940256099942544~3347511713";
#else
// If you change the AdMob app ID for your iOS app, make sure to change the
// value for "GADApplicationIdentifier" in your Info.plist as well.
const char* kAdMobAppID = "ca-app-pub-3940256099942544~1458002511";
#endif

// These ad units IDs have been created specifically for testing, and will
// always return test ads.
#if defined(__ANDROID__)
const char* kBannerAdUnit = "ca-app-pub-3940256099942544/6300978111";
const char* kInterstitialAdUnit = "ca-app-pub-3940256099942544/1033173712";
#else
const char* kBannerAdUnit = "ca-app-pub-3940256099942544/2934735716";
const char* kInterstitialAdUnit = "ca-app-pub-3940256099942544/4411468910";
#endif

// Sample test device IDs to use in making the request.
const std::vector<std::string> kTestDeviceIDs = {
    "2077ef9a63d2b398840261c8221a0c9b", "098fe087d987c9a878965454a65654d7"};

using app_framework::LogDebug;
using app_framework::ProcessEvents;

using firebase_test_framework::FirebaseTest;

class FirebaseAdMobTest : public FirebaseTest {
 public:
  FirebaseAdMobTest();
  ~FirebaseAdMobTest() override;

  static void SetUpTestSuite();
  static void TearDownTestSuite();

  void SetUp() override;
  void TearDown() override;

 protected:
  firebase::admob::AdRequest GetAdRequest();

  static firebase::App* shared_app_;
};

firebase::App* FirebaseAdMobTest::shared_app_ = nullptr;

void FirebaseAdMobTest::SetUpTestSuite() {
  LogDebug("Initialize Firebase App.");

  FindFirebaseConfig(FIREBASE_CONFIG_STRING);

#if defined(__ANDROID__)
  shared_app_ = ::firebase::App::Create(app_framework::GetJniEnv(),
                                        app_framework::GetActivity());
#else
  shared_app_ = ::firebase::App::Create();
#endif  // defined(__ANDROID__)

  LogDebug("Initializing AdMob.");

  ::firebase::ModuleInitializer initializer;
  initializer.Initialize(shared_app_, nullptr,
                         [](::firebase::App* app, void* /* userdata */) {
                           LogDebug("Try to initialize AdMob");
                           return ::firebase::admob::Initialize(*app);
                         });

  WaitForCompletion(initializer.InitializeLastResult(), "Initialize");

  ASSERT_EQ(initializer.InitializeLastResult().error(), 0)
      << initializer.InitializeLastResult().error_message();

  LogDebug("Successfully initialized AdMob.");
}

void FirebaseAdMobTest::TearDownTestSuite() {
  // Workaround: AdMob does some of its initialization in the main
  // thread, so if you terminate it too quickly after initialization
  // it can cause issues.  Add a small delay here in case most of the
  // tests are skipped.
  ProcessEvents(1000);
  LogDebug("Shutdown AdMob.");
  firebase::admob::Terminate();
  LogDebug("Shutdown Firebase App.");
  delete shared_app_;
  shared_app_ = nullptr;
}

FirebaseAdMobTest::FirebaseAdMobTest() {}

FirebaseAdMobTest::~FirebaseAdMobTest() {}

void FirebaseAdMobTest::SetUp() {
  FirebaseTest::SetUp();

  // This example uses ad units that are specially configured to return test ads
  // for every request. When using your own ad unit IDs, however, it's important
  // to register the device IDs associated with any devices that will be used to
  // test the app. This ensures that regardless of the ad unit ID, those
  // devices will always receive test ads in compliance with AdMob policy.
  //
  // Device IDs can be obtained by checking the logcat or the Xcode log while
  // debugging. They appear as a long string of hex characters.
  firebase::admob::RequestConfiguration request_configuration;
  request_configuration.test_device_ids = kTestDeviceIDs;
  firebase::admob::SetRequestConfiguration(request_configuration);
}

void FirebaseAdMobTest::TearDown() { FirebaseTest::TearDown(); }

firebase::admob::AdRequest FirebaseAdMobTest::GetAdRequest() {
  // Sample keywords to use in making the request.
  static const char* kKeywords[] = {"AdMob", "C++", "Fun"};

<<<<<<< HEAD
=======
  // Sample test device IDs to use in making the request.
  static const char* kTestDeviceIDs[] = {"2077ef9a63d2b398840261c8221a0c9b",
                                         "098fe087d987c9a878965454a65654d7"};

>>>>>>> e365f4f2
  firebase::admob::AdRequest request;

  // Additional keywords to be used in targeting.
  request.keyword_count = sizeof(kKeywords) / sizeof(kKeywords[0]);
  request.keywords = kKeywords;

  // "Extra" key value pairs can be added to the request as well. Typically
  // these are used when testing new features.
  static const firebase::admob::KeyValuePair kRequestExtras[] = {
      {"the_name_of_an_extra", "the_value_for_that_extra"}};
  request.extras_count = sizeof(kRequestExtras) / sizeof(kRequestExtras[0]);
  request.extras = kRequestExtras;

  return request;
}

// Test cases below.
TEST_F(FirebaseAdMobTest, TestGetAdRequest) { GetAdRequest(); }

// A simple listener to help test changes to a BannerView.
class TestBannerViewListener : public firebase::admob::BannerView::Listener {
 public:
  void OnPresentationStateChanged(
      firebase::admob::BannerView* banner_view,
      firebase::admob::BannerView::PresentationState state) override {
    presentation_states_.push_back(state);
  }
  void OnBoundingBoxChanged(firebase::admob::BannerView* banner_view,
                            firebase::admob::BoundingBox box) override {
    bounding_box_changes_.push_back(box);
  }
  std::vector<firebase::admob::BannerView::PresentationState>
      presentation_states_;
  std::vector<firebase::admob::BoundingBox> bounding_box_changes_;
};

TEST_F(FirebaseAdMobTest, TestRequestConfigurationSetGetEmptyConfig) {
  SKIP_TEST_ON_DESKTOP;

  firebase::admob::RequestConfiguration set_configuration;
  firebase::admob::SetRequestConfiguration(set_configuration);
  firebase::admob::RequestConfiguration retrieved_configuration =
      firebase::admob::GetRequestConfiguration();

  EXPECT_EQ(
      retrieved_configuration.max_ad_content_rating,
      firebase::admob::RequestConfiguration::kMaxAdContentRatingUnspecified);
  EXPECT_EQ(retrieved_configuration.tag_for_child_directed_treatment,
            firebase::admob::RequestConfiguration::
                kChildDirectedTreatmentUnspecified);
  EXPECT_EQ(
      retrieved_configuration.tag_for_under_age_of_consent,
      firebase::admob::RequestConfiguration::kUnderAgeOfConsentUnspecified);
  EXPECT_EQ(retrieved_configuration.test_device_ids.size(), 0);
}

TEST_F(FirebaseAdMobTest, TestRequestConfigurationSetGet) {
  SKIP_TEST_ON_DESKTOP;

  firebase::admob::RequestConfiguration set_configuration;
  set_configuration.max_ad_content_rating =
      firebase::admob::RequestConfiguration::kMaxAdContentRatingPG;
  set_configuration.tag_for_child_directed_treatment =
      firebase::admob::RequestConfiguration::kChildDirectedTreatmentTrue;
  set_configuration.tag_for_under_age_of_consent =
      firebase::admob::RequestConfiguration::kUnderAgeOfConsentFalse;
  set_configuration.test_device_ids.push_back("1");
  set_configuration.test_device_ids.push_back("2");
  set_configuration.test_device_ids.push_back("3");
  firebase::admob::SetRequestConfiguration(set_configuration);

  firebase::admob::RequestConfiguration retrieved_configuration =
      firebase::admob::GetRequestConfiguration();

  EXPECT_EQ(retrieved_configuration.max_ad_content_rating,
            firebase::admob::RequestConfiguration::kMaxAdContentRatingPG);

#if defined(__ANDROID__)
  EXPECT_EQ(retrieved_configuration.tag_for_child_directed_treatment,
            firebase::admob::RequestConfiguration::kChildDirectedTreatmentTrue);
  EXPECT_EQ(retrieved_configuration.tag_for_under_age_of_consent,
            firebase::admob::RequestConfiguration::kUnderAgeOfConsentFalse);
#else  // iOS
  // iOS doesn't allow for the querying of these values.
  EXPECT_EQ(retrieved_configuration.tag_for_child_directed_treatment,
            firebase::admob::RequestConfiguration::
                kChildDirectedTreatmentUnspecified);
  EXPECT_EQ(
      retrieved_configuration.tag_for_under_age_of_consent,
      firebase::admob::RequestConfiguration::kUnderAgeOfConsentUnspecified);
#endif

  EXPECT_EQ(retrieved_configuration.test_device_ids.size(), 3);
  EXPECT_TRUE(std::count(retrieved_configuration.test_device_ids.begin(),
                         retrieved_configuration.test_device_ids.end(), "1"));
  EXPECT_TRUE(std::count(retrieved_configuration.test_device_ids.begin(),
                         retrieved_configuration.test_device_ids.end(), "2"));
  EXPECT_TRUE(std::count(retrieved_configuration.test_device_ids.begin(),
                         retrieved_configuration.test_device_ids.end(), "3"));
}

TEST_F(FirebaseAdMobTest, TestBannerView) {
  // AdMob cannot be tested on Firebase Test Lab, so disable tests on FTL.
  TEST_REQUIRES_USER_INTERACTION;
  SKIP_TEST_ON_DESKTOP;

  static const int kBannerWidth = 320;
  static const int kBannerHeight = 50;

  firebase::admob::AdSize banner_ad_size;
  banner_ad_size.ad_size_type = firebase::admob::kAdSizeStandard;
  banner_ad_size.width = kBannerWidth;
  banner_ad_size.height = kBannerHeight;

  firebase::admob::BannerView* banner = new firebase::admob::BannerView();
  WaitForCompletion(banner->Initialize(app_framework::GetWindowContext(),
                                       kBannerAdUnit, banner_ad_size),
                    "Initialize");

  // Set the listener.
  TestBannerViewListener banner_listener;
  banner->SetListener(&banner_listener);

  // Load the banner ad.
  firebase::admob::AdRequest request = GetAdRequest();
  WaitForCompletion(banner->LoadAd(request), "LoadAd");

  std::vector<firebase::admob::BannerView::PresentationState>
      expected_presentation_states;
  int expected_num_bounding_box_changes = 0;

  // Make the BannerView visible.
  WaitForCompletion(banner->Show(), "Show 0");
  expected_presentation_states.push_back(
      firebase::admob::BannerView::kPresentationStateVisibleWithAd);
  expected_num_bounding_box_changes++;

  // Move to each of the six pre-defined positions.

  WaitForCompletion(banner->MoveTo(firebase::admob::BannerView::kPositionTop),
                    "MoveTo(Top)");
  expected_presentation_states.push_back(
      firebase::admob::BannerView::kPresentationStateVisibleWithAd);
  expected_num_bounding_box_changes++;

  WaitForCompletion(
      banner->MoveTo(firebase::admob::BannerView::kPositionTopLeft),
      "MoveTo(TopLeft)");
  expected_presentation_states.push_back(
      firebase::admob::BannerView::kPresentationStateVisibleWithAd);
  expected_num_bounding_box_changes++;

  WaitForCompletion(
      banner->MoveTo(firebase::admob::BannerView::kPositionTopRight),
      "MoveTo(TopRight)");
  expected_presentation_states.push_back(
      firebase::admob::BannerView::kPresentationStateVisibleWithAd);
  expected_num_bounding_box_changes++;

  WaitForCompletion(
      banner->MoveTo(firebase::admob::BannerView::kPositionBottom),
      "Moveto(Bottom)");
  expected_presentation_states.push_back(
      firebase::admob::BannerView::kPresentationStateVisibleWithAd);
  expected_num_bounding_box_changes++;

  WaitForCompletion(
      banner->MoveTo(firebase::admob::BannerView::kPositionBottomLeft),
      "MoveTo(BottomLeft)");
  expected_presentation_states.push_back(
      firebase::admob::BannerView::kPresentationStateVisibleWithAd);
  expected_num_bounding_box_changes++;

  WaitForCompletion(
      banner->MoveTo(firebase::admob::BannerView::kPositionBottomRight),
      "MoveTo(BottomRight)");
  expected_presentation_states.push_back(
      firebase::admob::BannerView::kPresentationStateVisibleWithAd);
  expected_num_bounding_box_changes++;

  // Move to some coordinates.
  WaitForCompletion(banner->MoveTo(100, 300), "MoveTo(x0, y0)");
  expected_presentation_states.push_back(
      firebase::admob::BannerView::kPresentationStateVisibleWithAd);
  expected_num_bounding_box_changes++;

  WaitForCompletion(banner->MoveTo(100, 400), "MoveTo(x1, y1)");
  expected_presentation_states.push_back(
      firebase::admob::BannerView::kPresentationStateVisibleWithAd);
  expected_num_bounding_box_changes++;

  // Try hiding and showing the BannerView.
  WaitForCompletion(banner->Hide(), "Hide 1");
  expected_presentation_states.push_back(
      firebase::admob::BannerView::kPresentationStateHidden);

  WaitForCompletion(banner->Show(), "Show 1");
  expected_presentation_states.push_back(
      firebase::admob::BannerView::kPresentationStateVisibleWithAd);
  expected_num_bounding_box_changes++;

  // Move again after hiding/showing.
  WaitForCompletion(banner->MoveTo(100, 300), "MoveTo(x2, y2)");
  expected_presentation_states.push_back(
      firebase::admob::BannerView::kPresentationStateVisibleWithAd);
  expected_num_bounding_box_changes++;

  WaitForCompletion(banner->MoveTo(100, 400), "Moveto(x3, y3)");
  expected_presentation_states.push_back(
      firebase::admob::BannerView::kPresentationStateVisibleWithAd);
  expected_num_bounding_box_changes++;

  WaitForCompletion(banner->Hide(), "Hide 2");
  expected_presentation_states.push_back(
      firebase::admob::BannerView::kPresentationStateHidden);
  delete banner;

  expected_presentation_states.push_back(
      firebase::admob::BannerView::kPresentationStateHidden);
  expected_num_bounding_box_changes++;

#if defined(__ANDROID__) || TARGET_OS_IPHONE
  // Ensure that we got all the presentation state changes.
  EXPECT_EQ(banner_listener.presentation_states_, expected_presentation_states);

  // For the bounding box, check that we got the number of bounding box events
  // we expect, since we don't know the exact bounding box coordinates to
  // expect.
  EXPECT_EQ(banner_listener.bounding_box_changes_.size(),
            expected_num_bounding_box_changes);

  // As an extra check, all bounding boxes except the last should have the same
  // size aspect ratio that we requested. For example if you requested a 320x50
  // banner, you can get one with the size 960x150. Use EXPECT_NEAR because the
  // calculation can have a small bit of error.
  double kAspectRatioAllowedError = 0.02;  // Allow about 2% of error.
  double expected_aspect_ratio =
      static_cast<double>(kBannerWidth) / static_cast<double>(kBannerHeight);
  for (int i = 0; i < banner_listener.bounding_box_changes_.size() - 1; ++i) {
    double actual_aspect_ratio =
        static_cast<double>(banner_listener.bounding_box_changes_[i].width) /
        static_cast<double>(banner_listener.bounding_box_changes_[i].height);
    EXPECT_NEAR(actual_aspect_ratio, expected_aspect_ratio,
                kAspectRatioAllowedError)
        << "Banner size " << banner_listener.bounding_box_changes_[i].width
        << "x" << banner_listener.bounding_box_changes_[i].height
        << " does not have the same aspect ratio as requested size "
        << kBannerWidth << "x" << kBannerHeight << ".";
  }

  // And finally, the last bounding box change, when the banner is deleted,
  // should be (0,0,0,0).
  EXPECT_TRUE(banner_listener.bounding_box_changes_.back().x == 0 &&
              banner_listener.bounding_box_changes_.back().y == 0 &&
              banner_listener.bounding_box_changes_.back().width == 0 &&
              banner_listener.bounding_box_changes_.back().height == 0);
#endif
}

TEST_F(FirebaseAdMobTest, TestBannerViewAlreadyInitialized) {
  SKIP_TEST_ON_DESKTOP;

  static const int kBannerWidth = 320;
  static const int kBannerHeight = 50;

  firebase::admob::AdSize banner_ad_size;
  banner_ad_size.ad_size_type = firebase::admob::kAdSizeStandard;
  banner_ad_size.width = kBannerWidth;
  banner_ad_size.height = kBannerHeight;

  firebase::admob::BannerView* banner = new firebase::admob::BannerView();

  {
    firebase::Future<void> first_initialize = banner->Initialize(
        app_framework::GetWindowContext(), kBannerAdUnit, banner_ad_size);
    firebase::Future<void> second_initialize = banner->Initialize(
        app_framework::GetWindowContext(), kBannerAdUnit, banner_ad_size);

    WaitForCompletion(second_initialize, "Second Initialize 1",
                      firebase::admob::kAdMobErrorAlreadyInitialized);
    WaitForCompletion(first_initialize, "First Initialize 1");
    delete banner;
  }

  // Reverse the order completion waits.
  {
    banner = new firebase::admob::BannerView();

    firebase::Future<void> first_initialize = banner->Initialize(
        app_framework::GetWindowContext(), kBannerAdUnit, banner_ad_size);
    firebase::Future<void> second_initialize = banner->Initialize(
        app_framework::GetWindowContext(), kBannerAdUnit, banner_ad_size);

    WaitForCompletion(first_initialize, "First Initialize - reverse test");
    WaitForCompletion(second_initialize, "Second Initialize - reverse test",
                      firebase::admob::kAdMobErrorAlreadyInitialized);
    delete banner;
  }
}

// A simple listener to help test changes to a InterstitialAd.
class TestInterstitialAdListener
    : public firebase::admob::InterstitialAd::Listener {
 public:
  void OnPresentationStateChanged(
      firebase::admob::InterstitialAd* interstitial_ad,
      firebase::admob::InterstitialAd::PresentationState state) override {
    presentation_states_.push_back(state);
  }
  std::vector<firebase::admob::InterstitialAd::PresentationState>
      presentation_states_;
};

TEST_F(FirebaseAdMobTest, TestInterstitialAd) {
  TEST_REQUIRES_USER_INTERACTION;
  SKIP_TEST_ON_DESKTOP;

  firebase::admob::InterstitialAd* interstitial =
      new firebase::admob::InterstitialAd();

  WaitForCompletion(interstitial->Initialize(app_framework::GetWindowContext(),
                                             kInterstitialAdUnit),
                    "Initialize");

  TestInterstitialAdListener interstitial_listener;
  interstitial->SetListener(&interstitial_listener);

  firebase::admob::AdRequest request = GetAdRequest();
  // When the InterstitialAd is initialized, load an ad.
  WaitForCompletion(interstitial->LoadAd(request), "LoadAd");

  std::vector<firebase::admob::InterstitialAd::PresentationState>
      expected_presentation_states;
  WaitForCompletion(interstitial->Show(), "Show");
  expected_presentation_states.push_back(
      firebase::admob::InterstitialAd::PresentationState::
          kPresentationStateCoveringUI);
  // Wait for the user to close the interstitial ad.
  while (interstitial->presentation_state() !=
         firebase::admob::InterstitialAd::PresentationState::
             kPresentationStateHidden) {
    app_framework::ProcessEvents(1000);
  }

  expected_presentation_states.push_back(
      firebase::admob::InterstitialAd::PresentationState::
          kPresentationStateHidden);
#if defined(__ANDROID__) || TARGET_OS_IPHONE
  EXPECT_EQ(interstitial_listener.presentation_states_,
            expected_presentation_states);
#endif
  delete interstitial;
}

#if defined(ANDROID) || (defined(TARGET_OS_IPHONE) && TARGET_OS_IPHONE)
// Test runs & compiles for phones only.

struct ThreadArgs {
  firebase::admob::BannerView* banner;
  sem_t* semaphore;
};

static void* DeleteBannerViewOnSignal(void* args) {
  ThreadArgs* thread_args = static_cast<ThreadArgs*>(args);
  sem_wait(thread_args->semaphore);
  delete thread_args->banner;
  return nullptr;
}

TEST_F(FirebaseAdMobTest, TestBannerViewMultithreadDeletion) {
  SKIP_TEST_ON_DESKTOP;
  SKIP_TEST_ON_MOBILE;  // TODO(b/172832275): This test is temporarily
                        // disabled on all platforms due to flakiness
                        // on Android. Once it's fixed, this test should
                        // be re-enabled on mobile.

  static const int kBannerWidth = 320;
  static const int kBannerHeight = 50;

  firebase::admob::AdSize banner_ad_size;
  banner_ad_size.ad_size_type = firebase::admob::kAdSizeStandard;
  banner_ad_size.width = kBannerWidth;
  banner_ad_size.height = kBannerHeight;

  for (int i = 0; i < 5; ++i) {
    firebase::admob::BannerView* banner = new firebase::admob::BannerView();
    WaitForCompletion(banner->Initialize(app_framework::GetWindowContext(),
                                         kBannerAdUnit, banner_ad_size),
                      "Initialize");
    sem_t semaphore;
    sem_init(&semaphore, 0, 1);

    ThreadArgs args = {banner, &semaphore};

    pthread_t t1;
    int err = pthread_create(&t1, nullptr, &DeleteBannerViewOnSignal, &args);
    EXPECT_EQ(err, 0);

    banner->Destroy();
    sem_post(&semaphore);

    // Blocks until DeleteBannerViewOnSignal function is done.
    void* result = nullptr;
    err = pthread_join(t1, &result);

    EXPECT_EQ(err, 0);
    EXPECT_EQ(result, nullptr);

    sem_destroy(&semaphore);
  }
}
#endif  // #if defined(ANDROID) || (defined(TARGET_OS_IPHONE) &&
        // TARGET_OS_IPHONE)

}  // namespace firebase_testapp_automated<|MERGE_RESOLUTION|>--- conflicted
+++ resolved
@@ -164,13 +164,6 @@
   // Sample keywords to use in making the request.
   static const char* kKeywords[] = {"AdMob", "C++", "Fun"};
 
-<<<<<<< HEAD
-=======
-  // Sample test device IDs to use in making the request.
-  static const char* kTestDeviceIDs[] = {"2077ef9a63d2b398840261c8221a0c9b",
-                                         "098fe087d987c9a878965454a65654d7"};
-
->>>>>>> e365f4f2
   firebase::admob::AdRequest request;
 
   // Additional keywords to be used in targeting.
