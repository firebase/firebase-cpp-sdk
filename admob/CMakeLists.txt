# Copyright 2018 Google
#
# Licensed under the Apache License, Version 2.0 (the "License");
# you may not use this file except in compliance with the License.
# You may obtain a copy of the License at
#
#      http://www.apache.org/licenses/LICENSE-2.0
#
# Unless required by applicable law or agreed to in writing, software
# distributed under the License is distributed on an "AS IS" BASIS,
# WITHOUT WARRANTIES OR CONDITIONS OF ANY KIND, either express or implied.
# See the License for the specific language governing permissions and
# limitations under the License.

# CMake file for the firebase_admob library

# Common source files used by all platforms
set(common_SRCS
    src/common/admob_common.cc
    src/common/banner_view.cc
    src/common/banner_view_internal.cc
    src/common/interstitial_ad.cc
    src/common/interstitial_ad_internal.cc
    src/common/rewarded_ad.cc
    src/common/rewarded_ad_internal.cc)

# Define the resource build needed for Android
firebase_cpp_gradle(":admob:admob_resources:generateDexJarRelease"
    "${CMAKE_CURRENT_LIST_DIR}/admob_resources/build/admob_resources_lib.jar")
binary_to_array("admob_resources"
    "${CMAKE_CURRENT_LIST_DIR}/admob_resources/build/admob_resources_lib.jar"
    "firebase_admob"
    "${FIREBASE_GEN_FILE_DIR}/admob")

# Source files used by the Android implementation.
set(android_SRCS
    ${admob_resources_source}
    src/android/ad_request_converter.cc
    src/android/ad_result_android.cc
    src/android/adapter_response_info_android.cc
    src/android/admob_android.cc
    src/android/banner_view_internal_android.cc
    src/android/interstitial_ad_internal_android.cc
<<<<<<< HEAD
    src/android/load_ad_result_android.cc
    src/android/response_info_android.cc
    src/android/rewarded_ad_internal_android.cc)
=======
    src/android/response_info_android.cc)
>>>>>>> efda2247

# Source files used by the iOS implementation.
set(ios_SRCS
    src/ios/FADAdSize.mm
    src/ios/FADBannerView.mm
    src/ios/FADInterstitialDelegate.mm
    src/ios/FADRequest.mm
    src/ios/ad_result_ios.mm
    src/ios/adapter_response_info_ios.mm
    src/ios/admob_ios.mm
    src/ios/banner_view_internal_ios.mm
    src/ios/interstitial_ad_internal_ios.mm
    src/ios/response_info_ios.mm)

# Source files used by the stub implementation.
set(stub_SRCS
    src/stub/ad_result_stub.cc
    src/stub/adapter_response_info_stub.cc
    src/stub/admob_stub.cc
    src/stub/response_info_stub.cc)

if(ANDROID)
  set(admob_platform_SRCS
      "${android_SRCS}")
elseif(IOS)
  set(admob_platform_SRCS
      "${ios_SRCS}")
else()
  set(admob_platform_SRCS
      "${stub_SRCS}")
endif()

add_library(firebase_admob STATIC
    ${common_SRCS}
    ${admob_platform_SRCS})

set_property(TARGET firebase_admob PROPERTY FOLDER "Firebase Cpp")

# Set up the dependency on Firebase App.
target_link_libraries(firebase_admob
    PUBLIC firebase_app)
# Public headers all refer to each other relative to the src/include directory,
# while private headers are relative to the entire C++ SDK directory.
target_include_directories(firebase_admob
  PUBLIC
    ${CMAKE_CURRENT_LIST_DIR}/src/include
  PRIVATE
    ${FIREBASE_CPP_SDK_ROOT_DIR}
)
target_compile_definitions(firebase_admob
  PRIVATE
    -DINTERNAL_EXPERIMENTAL=1
)
# Automatically include headers that might not be declared.
if(MSVC)
  add_definitions(/FI"assert.h" /FI"string.h" /FI"stdint.h")
else()
  add_definitions(-include assert.h -include string.h)
endif()

if(ANDROID)
  firebase_cpp_proguard_file(admob)
elseif(IOS)
  # AdMob for iOS uses weak references, which requires enabling Automatic
  # Reference Counting (ARC). Also enable BitCode.
  target_compile_options(firebase_admob
                         PUBLIC "-fobjc-arc" "-fembed-bitcode")
  target_link_libraries(firebase_admob
                        PUBLIC "-fembed-bitcode")

  setup_pod_headers(
    firebase_admob
    POD_NAMES
      Google-Mobile-Ads-SDK
  )

  # AdMob expects the header files to be in a subfolder, so set up a symlink to
  # accomplish that.
  symlink_pod_headers(firebase_admob Google-Mobile-Ads-SDK GoogleMobileAds)

  if (FIREBASE_XCODE_TARGET_FORMAT STREQUAL "frameworks")
    set_target_properties(firebase_admob PROPERTIES
      FRAMEWORK TRUE
    )
  endif()
endif()

cpp_pack_library(firebase_admob "")
cpp_pack_public_headers()<|MERGE_RESOLUTION|>--- conflicted
+++ resolved
@@ -41,13 +41,8 @@
     src/android/admob_android.cc
     src/android/banner_view_internal_android.cc
     src/android/interstitial_ad_internal_android.cc
-<<<<<<< HEAD
-    src/android/load_ad_result_android.cc
     src/android/response_info_android.cc
     src/android/rewarded_ad_internal_android.cc)
-=======
-    src/android/response_info_android.cc)
->>>>>>> efda2247
 
 # Source files used by the iOS implementation.
 set(ios_SRCS
