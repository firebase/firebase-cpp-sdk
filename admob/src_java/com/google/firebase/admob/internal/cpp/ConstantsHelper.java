--- conflicted
+++ resolved
@@ -16,11 +16,7 @@
 
 package com.google.firebase.admob.internal.cpp;
 
-<<<<<<< HEAD
-/**ß
-=======
 /**
->>>>>>> 44e75a00
  * Helper class containing constants that are shared across the various AdMob ad formats.
  */
 public final class ConstantsHelper {
