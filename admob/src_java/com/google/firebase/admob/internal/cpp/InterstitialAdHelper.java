/*
 * Copyright 2016 Google LLC
 *
 * Licensed under the Apache License, Version 2.0 (the "License");
 * you may not use this file except in compliance with the License.
 * You may obtain a copy of the License at
 *
 *      http://www.apache.org/licenses/LICENSE-2.0
 *
 * Unless required by applicable law or agreed to in writing, software
 * distributed under the License is distributed on an "AS IS" BASIS,
 * WITHOUT WARRANTIES OR CONDITIONS OF ANY KIND, either express or implied.
 * See the License for the specific language governing permissions and
 * limitations under the License.
 */

package com.google.firebase.admob.internal.cpp;

import android.app.Activity;

import com.google.android.gms.ads.AdError;
import com.google.android.gms.ads.AdRequest;
import com.google.android.gms.ads.AdValue;
import com.google.android.gms.ads.FullScreenContentCallback;
import com.google.android.gms.ads.LoadAdError;
import com.google.android.gms.ads.OnPaidEventListener;
import com.google.android.gms.ads.interstitial.InterstitialAd;
import com.google.android.gms.ads.interstitial.InterstitialAdLoadCallback;

import android.util.Log;

/**
 * Helper class to make interactions between the AdMob C++ wrapper and Java {@link InterstitialAd}
 * objects cleaner. It's designed to wrap and adapt a single instance of {@link InterstitialAd},
 * translate calls coming from C++ into their (typically more complicated) Java equivalents.
 */
public class InterstitialAdHelper {
<<<<<<< HEAD
=======
  // Presentation states (matches the InterstitialAd::PresentationState
  // enumeration in the public C++ API).
  // LINT.IfChange
  public static final int PRESENTATION_STATE_HIDDEN = 0;
  public static final int PRESENTATION_STATE_COVERING_UI = 1;
  // LINT.ThenChange(//depot_firebase_cpp/admob/client/cpp/src/include/firebase/admob/interstitial_ad.h)
>>>>>>> 65f30685

  // C++ nullptr for use with the callbacks.
  private static final long CPP_NULLPTR = 0;

  // Pointer to the InterstitialAdInternalAndroid object that created this
  // object.
  private long mInterstitialAdInternalPtr;

  // The GMA SDK {@link InterstitialAd} associated with this helper.
  private InterstitialAd mInterstitial;

  // Synchronization object for thread safe access to:
  // * mInterstitial
  // * mInterstitialAdInternalPtr
  // * mLoadAdCallbackDataPtr
  private final Object mInterstitialLock;

  // The {@link Activity} this helper uses to display its
  // {@link InterstitialAd}.
  private Activity mActivity;

  // The ad unit ID to use for the {@link InterstitialAd}.
  private String mAdUnitId;

  // Pointer to a FutureCallbackData in the C++ wrapper that will be used to
  // complete the Future associated with the latest call to LoadAd.
  private long mLoadAdCallbackDataPtr;

  /**
   * Constructor.
   */
  public InterstitialAdHelper(long interstitialAdInternalPtr) {
    mInterstitialAdInternalPtr = interstitialAdInternalPtr;
    mInterstitialLock = new Object();

    // Test the callbacks and fail quickly if something's wrong.
    completeInterstitialAdFutureCallback(
        CPP_NULLPTR, 0, ConstantsHelper.CALLBACK_ERROR_MESSAGE_NONE);
  }

  /**
   * Initializes the {@link InterstitialAd}. This creates the corresponding GMA SDK {@link
   * InterstitialAd} object and sets it up.
   */
  public void initialize(final long callbackDataPtr, Activity activity) {
    mActivity = activity;

<<<<<<< HEAD
    mActivity.runOnUiThread(
        new Runnable() {
          @Override
          public void run() {
            int errorCode;
            String errorMessage;
            if (mInterstitial == null) {
              try {
                errorCode = ConstantsHelper.CALLBACK_ERROR_NONE;
                errorMessage = ConstantsHelper.CALLBACK_ERROR_MESSAGE_NONE;
              } catch (IllegalStateException e) {
                mInterstitial = null;
                // This exception can be thrown if the ad unit ID was already set.
                errorCode = ConstantsHelper.CALLBACK_ERROR_ALREADY_INITIALIZED;
                errorMessage = ConstantsHelper.CALLBACK_ERROR_MESSAGE_ALREADY_INITIALIZED;
              }
            } else {
              errorCode = ConstantsHelper.CALLBACK_ERROR_ALREADY_INITIALIZED;
              errorMessage = ConstantsHelper.CALLBACK_ERROR_MESSAGE_ALREADY_INITIALIZED;

            }
            completeInterstitialAdFutureCallback(callbackDataPtr, errorCode, errorMessage);
=======
    mActivity.runOnUiThread(new Runnable() {
      @Override
      public void run() {
        int errorCode;
        String errorMessage;
        if (mInterstitial == null) {
          try {
            mInterstitial = new InterstitialAd(mActivity);
            mInterstitial.setAdUnitId(mAdUnitId);
            mInterstitial.setAdListener(new InterstitialAdListener());
            errorCode = ConstantsHelper.CALLBACK_ERROR_NONE;
            errorMessage = ConstantsHelper.CALLBACK_ERROR_MESSAGE_NONE;
          } catch (IllegalStateException e) {
            mInterstitial = null;
            // This exception can be thrown if the ad unit ID was already set.
            errorCode = ConstantsHelper.CALLBACK_ERROR_ALREADY_INITIALIZED;
            errorMessage = ConstantsHelper.CALLBACK_ERROR_MESSAGE_ALREADY_INITIALIZED;
>>>>>>> 65f30685
          }
        } else {
          errorCode = ConstantsHelper.CALLBACK_ERROR_ALREADY_INITIALIZED;
          errorMessage = ConstantsHelper.CALLBACK_ERROR_MESSAGE_ALREADY_INITIALIZED;
        }

        completeInterstitialAdFutureCallback(callbackDataPtr, errorCode, errorMessage);
      }
    });
  }

  /**
   * Disconnect the helper from the interstital ad.
   */
  public void disconnect() {
    synchronized (mInterstitialLock) {
      mInterstitialAdInternalPtr = CPP_NULLPTR;
      mLoadAdCallbackDataPtr = CPP_NULLPTR;
    }
<<<<<<< HEAD

    if (mActivity == null) {
      return;
    }

    mActivity.runOnUiThread(
        new Runnable() {
          @Override
          public void run() {
            synchronized (mInterstitialLock) {
              if (mInterstitial != null) {
                mInterstitial.setFullScreenContentCallback(null);
                mInterstitial.setOnPaidEventListener(null);
                mInterstitial = null;
              }
            }
          }
        });
=======
    mActivity.runOnUiThread(new Runnable() {
      @Override
      public void run() {
        synchronized (mInterstitialLock) {
          mInterstitial.setAdListener(null);
          mInterstitial = null;
        }
      }
    });
>>>>>>> 65f30685
  }

  /**
   * Loads an ad for the underlying {@link InterstitialAd} object.
   */
  public void loadAd(long callbackDataPtr, String adUnitId, final AdRequest request) {
    if (mActivity == null) {
      return;
    }
    synchronized (mInterstitialLock) {
      if (mLoadAdCallbackDataPtr != CPP_NULLPTR) {
<<<<<<< HEAD
        completeInterstitialLoadAdInternalError(
            callbackDataPtr,
=======
        completeInterstitialAdFutureCallback(callbackDataPtr,
>>>>>>> 65f30685
            ConstantsHelper.CALLBACK_ERROR_LOAD_IN_PROGRESS,
            ConstantsHelper.CALLBACK_ERROR_MESSAGE_LOAD_IN_PROGRESS);
        return;
      }
      mLoadAdCallbackDataPtr = callbackDataPtr;
    }

<<<<<<< HEAD
    mAdUnitId = adUnitId;

    mActivity.runOnUiThread(
        new Runnable() {
          @Override
          public void run() {
            if (mActivity == null) {
              synchronized (mInterstitialLock) {
                completeInterstitialLoadAdInternalError(
                    mLoadAdCallbackDataPtr,
                    ConstantsHelper.CALLBACK_ERROR_UNINITIALIZED,
                    ConstantsHelper.CALLBACK_ERROR_MESSAGE_UNINITIALIZED);
                mLoadAdCallbackDataPtr = CPP_NULLPTR;
              }
            } else {
              try {
                InterstitialAd.load(mActivity, mAdUnitId, request, new InterstitialAdListener());
              } catch (IllegalStateException e) {
                synchronized (mInterstitialLock) {
                  completeInterstitialLoadAdInternalError(
                      mLoadAdCallbackDataPtr,
                      ConstantsHelper.CALLBACK_ERROR_UNINITIALIZED,
                      ConstantsHelper.CALLBACK_ERROR_MESSAGE_UNINITIALIZED);
                  mLoadAdCallbackDataPtr = CPP_NULLPTR;
                }
              }
=======
    mActivity.runOnUiThread(new Runnable() {
      @Override
      public void run() {
        if (mInterstitial == null) {
          synchronized (mInterstitialLock) {
            completeInterstitialAdFutureCallback(mLoadAdCallbackDataPtr,
                ConstantsHelper.CALLBACK_ERROR_UNINITIALIZED,
                ConstantsHelper.CALLBACK_ERROR_MESSAGE_UNINITIALIZED);
            mLoadAdCallbackDataPtr = CPP_NULLPTR;
          }
        } else {
          try {
            mInterstitial.loadAd(request);
          } catch (IllegalStateException e) {
            synchronized (mInterstitialLock) {
              completeInterstitialAdFutureCallback(mLoadAdCallbackDataPtr,
                  ConstantsHelper.CALLBACK_ERROR_UNINITIALIZED,
                  ConstantsHelper.CALLBACK_ERROR_MESSAGE_UNINITIALIZED);
              mLoadAdCallbackDataPtr = CPP_NULLPTR;
>>>>>>> 65f30685
            }
          }
        }
      }
    });
  }

  /**
   * Shows a previously loaded ad.
   */
  public void show(final long callbackDataPtr) {
<<<<<<< HEAD
    mActivity.runOnUiThread(
        new Runnable() {
          @Override
          public void run() {
            synchronized (mInterstitialLock) {
              int errorCode;
              String errorMessage;
              if (mAdUnitId == null) {
                errorCode = ConstantsHelper.CALLBACK_ERROR_UNINITIALIZED;
                errorMessage = ConstantsHelper.CALLBACK_ERROR_MESSAGE_UNINITIALIZED;
              } else if (mInterstitial == null) {
                errorCode = ConstantsHelper.CALLBACK_ERROR_LOAD_IN_PROGRESS;
                errorMessage = ConstantsHelper.CALLBACK_ERROR_MESSAGE_LOAD_IN_PROGRESS;
              } else {
                errorCode = ConstantsHelper.CALLBACK_ERROR_NONE;
                errorMessage = ConstantsHelper.CALLBACK_ERROR_MESSAGE_NONE;
                mInterstitial.show(mActivity);
              }
              completeInterstitialAdFutureCallback(callbackDataPtr, errorCode, errorMessage);
            }
=======
    mActivity.runOnUiThread(new Runnable() {
      @Override
      public void run() {
        synchronized (mInterstitialLock) {
          int errorCode;
          String errorMessage;
          if (mInterstitial == null) {
            errorCode = ConstantsHelper.CALLBACK_ERROR_UNINITIALIZED;
            errorMessage = ConstantsHelper.CALLBACK_ERROR_MESSAGE_UNINITIALIZED;
          } else if (!mInterstitial.isLoaded()) {
            errorCode = ConstantsHelper.CALLBACK_ERROR_LOAD_IN_PROGRESS;
            errorMessage = ConstantsHelper.CALLBACK_ERROR_MESSAGE_LOAD_IN_PROGRESS;
          } else {
            errorCode = ConstantsHelper.CALLBACK_ERROR_NONE;
            errorMessage = ConstantsHelper.CALLBACK_ERROR_MESSAGE_NONE;
            mInterstitial.show();
            mCurrentPresentationState = PRESENTATION_STATE_COVERING_UI;
>>>>>>> 65f30685
          }

          completeInterstitialAdFutureCallback(callbackDataPtr, errorCode, errorMessage);
        }
      }
    });
  }

  private class InterstitialAdFullScreenContentListener
      extends FullScreenContentCallback implements OnPaidEventListener {
    
    @Override
    public void onAdClicked() {
      synchronized (mInterstitialLock) {
        if (mInterstitialAdInternalPtr != CPP_NULLPTR) {
          notifyAdClickedFullScreenContentEvent(mInterstitialAdInternalPtr);
        }
      }
    }

    @Override
    public void onAdDismissedFullScreenContent() {
      synchronized (mInterstitialLock) {
        if (mInterstitialAdInternalPtr != CPP_NULLPTR) {
          notifyAdDismissedFullScreenContentEvent(mInterstitialAdInternalPtr);
        }
      }
    }

    @Override
    public void onAdFailedToShowFullScreenContent(AdError error) {
      synchronized (mInterstitialLock) {
        if (mInterstitialAdInternalPtr != CPP_NULLPTR) {
          notifyAdFailedToShowFullScreenContentEvent(mInterstitialAdInternalPtr, error);
        }
      }
    }

    @Override
    public void onAdImpression() {
      synchronized (mInterstitialLock) {
        if (mInterstitialAdInternalPtr != CPP_NULLPTR) {
          notifyAdImpressionEvent(mInterstitialAdInternalPtr);
        }
      }
    }

    @Override
    public void onAdShowedFullScreenContent() {
      synchronized (mInterstitialLock) {
        if (mInterstitialAdInternalPtr != CPP_NULLPTR) {
          notifyAdShowedFullScreenContentEvent(mInterstitialAdInternalPtr);
        }
      }
    }

    public void onPaidEvent(AdValue value) {
      synchronized (mInterstitialLock) {
        notifyPaidEvent(mInterstitialAdInternalPtr, value.getCurrencyCode(),
            value.getPrecisionType(), value.getValueMicros());
      }
    }
  }

  private class InterstitialAdListener extends InterstitialAdLoadCallback {
    @Override
    public void onAdFailedToLoad(LoadAdError loadAdError) {
      synchronized (mInterstitialLock) {
<<<<<<< HEAD
        if (mLoadAdCallbackDataPtr != CPP_NULLPTR) {
          completeInterstitialLoadAdError(
              mLoadAdCallbackDataPtr, loadAdError, loadAdError.getCode(),
              loadAdError.getMessage());
          mLoadAdCallbackDataPtr = CPP_NULLPTR;
        }
=======
        completeInterstitialAdFutureCallback(mLoadAdCallbackDataPtr,
            ConstantsHelper.CALLBACK_ERROR_NONE, ConstantsHelper.CALLBACK_ERROR_MESSAGE_NONE);
        mLoadAdCallbackDataPtr = CPP_NULLPTR;
>>>>>>> 65f30685
      }
    }

    @Override
    public void onAdLoaded(InterstitialAd ad) {
      synchronized (mInterstitialLock) {
        mInterstitial = ad;
        InterstitialAdFullScreenContentListener listener = new InterstitialAdFullScreenContentListener();
        mInterstitial.setFullScreenContentCallback(listener);
        mInterstitial.setOnPaidEventListener(listener);
        if (mLoadAdCallbackDataPtr != CPP_NULLPTR) {
          completeInterstitialLoadedAd(mLoadAdCallbackDataPtr);
          mLoadAdCallbackDataPtr = CPP_NULLPTR;
        }
      }
    }
  }

  /**
   * Native callback to instruct the C++ wrapper to complete the corresponding future.
   */
  public static native void completeInterstitialAdFutureCallback(
      long nativeInternalPtr, int errorCode, String errorMessage);

  /**
   * Native callback invoked upon successfully loading an ad.
   */
  public static native void completeInterstitialLoadedAd(long nativeInternalPtr);

  /**
   * Native callback upon encountering an error loading an Ad Request. Returns
   * Android Admob SDK error codes.
   **/
  public static native void completeInterstitialLoadAdError(
      long nativeInternalPtr, LoadAdError error, int errorCode, String errorMessage);

  /**
   * Native callback upon encountering a wrapper/internal error when
   * processing an Ad Request. Returns integers representing
   * firebase::admob::AdMobError codes.
   */
  public static native void completeInterstitialLoadAdInternalError(
      long nativeInternalPtr, int admobErrorCode, String errorMessage);

  /**
   * Native callbacks to notify the C++ wrapper of ad events
   */
  public static native void notifyAdClickedFullScreenContentEvent(long nativeInternalPtr);

  public static native void notifyAdDismissedFullScreenContentEvent(long nativeInternalPtr);

  public static native void notifyAdFailedToShowFullScreenContentEvent(long nativeInternalPtr,
                                                                       AdError adError);

  public static native void notifyAdImpressionEvent(long nativeInternalPtr);

  public static native void notifyAdShowedFullScreenContentEvent(long nativeInternalPtr);

  public static native void notifyPaidEvent(long nativeInternalPtr, String currencyCode,
                                            int precisionType, long valueMicros);
}<|MERGE_RESOLUTION|>--- conflicted
+++ resolved
@@ -35,15 +35,6 @@
  * translate calls coming from C++ into their (typically more complicated) Java equivalents.
  */
 public class InterstitialAdHelper {
-<<<<<<< HEAD
-=======
-  // Presentation states (matches the InterstitialAd::PresentationState
-  // enumeration in the public C++ API).
-  // LINT.IfChange
-  public static final int PRESENTATION_STATE_HIDDEN = 0;
-  public static final int PRESENTATION_STATE_COVERING_UI = 1;
-  // LINT.ThenChange(//depot_firebase_cpp/admob/client/cpp/src/include/firebase/admob/interstitial_ad.h)
->>>>>>> 65f30685
 
   // C++ nullptr for use with the callbacks.
   private static final long CPP_NULLPTR = 0;
@@ -91,7 +82,6 @@
   public void initialize(final long callbackDataPtr, Activity activity) {
     mActivity = activity;
 
-<<<<<<< HEAD
     mActivity.runOnUiThread(
         new Runnable() {
           @Override
@@ -114,25 +104,6 @@
 
             }
             completeInterstitialAdFutureCallback(callbackDataPtr, errorCode, errorMessage);
-=======
-    mActivity.runOnUiThread(new Runnable() {
-      @Override
-      public void run() {
-        int errorCode;
-        String errorMessage;
-        if (mInterstitial == null) {
-          try {
-            mInterstitial = new InterstitialAd(mActivity);
-            mInterstitial.setAdUnitId(mAdUnitId);
-            mInterstitial.setAdListener(new InterstitialAdListener());
-            errorCode = ConstantsHelper.CALLBACK_ERROR_NONE;
-            errorMessage = ConstantsHelper.CALLBACK_ERROR_MESSAGE_NONE;
-          } catch (IllegalStateException e) {
-            mInterstitial = null;
-            // This exception can be thrown if the ad unit ID was already set.
-            errorCode = ConstantsHelper.CALLBACK_ERROR_ALREADY_INITIALIZED;
-            errorMessage = ConstantsHelper.CALLBACK_ERROR_MESSAGE_ALREADY_INITIALIZED;
->>>>>>> 65f30685
           }
         } else {
           errorCode = ConstantsHelper.CALLBACK_ERROR_ALREADY_INITIALIZED;
@@ -152,7 +123,6 @@
       mInterstitialAdInternalPtr = CPP_NULLPTR;
       mLoadAdCallbackDataPtr = CPP_NULLPTR;
     }
-<<<<<<< HEAD
 
     if (mActivity == null) {
       return;
@@ -171,17 +141,6 @@
             }
           }
         });
-=======
-    mActivity.runOnUiThread(new Runnable() {
-      @Override
-      public void run() {
-        synchronized (mInterstitialLock) {
-          mInterstitial.setAdListener(null);
-          mInterstitial = null;
-        }
-      }
-    });
->>>>>>> 65f30685
   }
 
   /**
@@ -193,12 +152,8 @@
     }
     synchronized (mInterstitialLock) {
       if (mLoadAdCallbackDataPtr != CPP_NULLPTR) {
-<<<<<<< HEAD
         completeInterstitialLoadAdInternalError(
             callbackDataPtr,
-=======
-        completeInterstitialAdFutureCallback(callbackDataPtr,
->>>>>>> 65f30685
             ConstantsHelper.CALLBACK_ERROR_LOAD_IN_PROGRESS,
             ConstantsHelper.CALLBACK_ERROR_MESSAGE_LOAD_IN_PROGRESS);
         return;
@@ -206,7 +161,6 @@
       mLoadAdCallbackDataPtr = callbackDataPtr;
     }
 
-<<<<<<< HEAD
     mAdUnitId = adUnitId;
 
     mActivity.runOnUiThread(
@@ -233,27 +187,6 @@
                   mLoadAdCallbackDataPtr = CPP_NULLPTR;
                 }
               }
-=======
-    mActivity.runOnUiThread(new Runnable() {
-      @Override
-      public void run() {
-        if (mInterstitial == null) {
-          synchronized (mInterstitialLock) {
-            completeInterstitialAdFutureCallback(mLoadAdCallbackDataPtr,
-                ConstantsHelper.CALLBACK_ERROR_UNINITIALIZED,
-                ConstantsHelper.CALLBACK_ERROR_MESSAGE_UNINITIALIZED);
-            mLoadAdCallbackDataPtr = CPP_NULLPTR;
-          }
-        } else {
-          try {
-            mInterstitial.loadAd(request);
-          } catch (IllegalStateException e) {
-            synchronized (mInterstitialLock) {
-              completeInterstitialAdFutureCallback(mLoadAdCallbackDataPtr,
-                  ConstantsHelper.CALLBACK_ERROR_UNINITIALIZED,
-                  ConstantsHelper.CALLBACK_ERROR_MESSAGE_UNINITIALIZED);
-              mLoadAdCallbackDataPtr = CPP_NULLPTR;
->>>>>>> 65f30685
             }
           }
         }
@@ -265,7 +198,6 @@
    * Shows a previously loaded ad.
    */
   public void show(final long callbackDataPtr) {
-<<<<<<< HEAD
     mActivity.runOnUiThread(
         new Runnable() {
           @Override
@@ -286,25 +218,6 @@
               }
               completeInterstitialAdFutureCallback(callbackDataPtr, errorCode, errorMessage);
             }
-=======
-    mActivity.runOnUiThread(new Runnable() {
-      @Override
-      public void run() {
-        synchronized (mInterstitialLock) {
-          int errorCode;
-          String errorMessage;
-          if (mInterstitial == null) {
-            errorCode = ConstantsHelper.CALLBACK_ERROR_UNINITIALIZED;
-            errorMessage = ConstantsHelper.CALLBACK_ERROR_MESSAGE_UNINITIALIZED;
-          } else if (!mInterstitial.isLoaded()) {
-            errorCode = ConstantsHelper.CALLBACK_ERROR_LOAD_IN_PROGRESS;
-            errorMessage = ConstantsHelper.CALLBACK_ERROR_MESSAGE_LOAD_IN_PROGRESS;
-          } else {
-            errorCode = ConstantsHelper.CALLBACK_ERROR_NONE;
-            errorMessage = ConstantsHelper.CALLBACK_ERROR_MESSAGE_NONE;
-            mInterstitial.show();
-            mCurrentPresentationState = PRESENTATION_STATE_COVERING_UI;
->>>>>>> 65f30685
           }
 
           completeInterstitialAdFutureCallback(callbackDataPtr, errorCode, errorMessage);
@@ -373,18 +286,12 @@
     @Override
     public void onAdFailedToLoad(LoadAdError loadAdError) {
       synchronized (mInterstitialLock) {
-<<<<<<< HEAD
         if (mLoadAdCallbackDataPtr != CPP_NULLPTR) {
           completeInterstitialLoadAdError(
               mLoadAdCallbackDataPtr, loadAdError, loadAdError.getCode(),
               loadAdError.getMessage());
           mLoadAdCallbackDataPtr = CPP_NULLPTR;
         }
-=======
-        completeInterstitialAdFutureCallback(mLoadAdCallbackDataPtr,
-            ConstantsHelper.CALLBACK_ERROR_NONE, ConstantsHelper.CALLBACK_ERROR_MESSAGE_NONE);
-        mLoadAdCallbackDataPtr = CPP_NULLPTR;
->>>>>>> 65f30685
       }
     }
 
