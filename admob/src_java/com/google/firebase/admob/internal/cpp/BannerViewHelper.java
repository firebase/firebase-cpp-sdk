--- conflicted
+++ resolved
@@ -31,11 +31,8 @@
 import com.google.android.gms.ads.AdValue;
 import com.google.android.gms.ads.AdView;
 import com.google.android.gms.ads.LoadAdError;
-<<<<<<< HEAD
 import com.google.android.gms.ads.OnPaidEventListener;
-=======
-
->>>>>>> 051d3e8b
+
 import java.util.concurrent.atomic.AtomicBoolean;
 
 import android.util.Log;
@@ -149,8 +146,8 @@
     // If the Activity isn't initialized, there is nothing to destroy.
     if (mActivity == null) {
       completeBannerViewFutureCallback(callbackDataPtr,
-        ConstantsHelper.CALLBACK_ERROR_NONE,
-        ConstantsHelper.CALLBACK_ERROR_MESSAGE_NONE);
+          ConstantsHelper.CALLBACK_ERROR_NONE,
+          ConstantsHelper.CALLBACK_ERROR_MESSAGE_NONE);
       return;
     }
 
@@ -173,30 +170,14 @@
       }
     }
 
-<<<<<<< HEAD
-    synchronized(mBannerViewLock) {
+    synchronized (mBannerViewLock) {
       notifyBoundingBoxChanged(mBannerViewInternalPtr);
     }
 
     completeBannerViewFutureCallback(callbackDataPtr,
-      ConstantsHelper.CALLBACK_ERROR_NONE,
-      ConstantsHelper.CALLBACK_ERROR_MESSAGE_NONE);
+        ConstantsHelper.CALLBACK_ERROR_NONE,
+        ConstantsHelper.CALLBACK_ERROR_MESSAGE_NONE);
     mNotifyBoundingBoxListenerOnNextDraw.set(true);
-=======
-            mCurrentPresentationState = ConstantsHelper.AD_VIEW_PRESENTATION_STATE_HIDDEN;
-
-            notifyStateChanged(
-                mBannerViewInternalPtr, ConstantsHelper.AD_VIEW_CHANGED_PRESENTATION_STATE);
-            notifyStateChanged(
-                mBannerViewInternalPtr, ConstantsHelper.AD_VIEW_CHANGED_BOUNDING_BOX);
-            completeBannerViewFutureCallback(
-                callbackDataPtr,
-                ConstantsHelper.CALLBACK_ERROR_NONE,
-                ConstantsHelper.CALLBACK_ERROR_MESSAGE_NONE);
-            mNotifyListenerOnNextDraw.set(true);
-          }
-        });
->>>>>>> 051d3e8b
   }
 
   /**
@@ -218,37 +199,17 @@
       mLoadAdCallbackDataPtr = callbackDataPtr;
     }
 
-<<<<<<< HEAD
     if (mAdView == null) {
       synchronized (mBannerViewLock) {
         completeBannerViewLoadAdInternalError(
-          mLoadAdCallbackDataPtr,
-          ConstantsHelper.CALLBACK_ERROR_UNINITIALIZED,
-          ConstantsHelper.CALLBACK_ERROR_MESSAGE_UNINITIALIZED);
+            mLoadAdCallbackDataPtr,
+            ConstantsHelper.CALLBACK_ERROR_UNINITIALIZED,
+            ConstantsHelper.CALLBACK_ERROR_MESSAGE_UNINITIALIZED);
         mLoadAdCallbackDataPtr = CPP_NULLPTR;
       }
     } else {
       mAdView.loadAd(request);
     }
-=======
-    mActivity.runOnUiThread(
-        new Runnable() {
-          @Override
-          public void run() {
-            if (mAdView == null) {
-              synchronized (mLoadAdCallbackDataPtrLock) {
-                completeBannerViewLoadAdInternalError(
-                    mLoadAdCallbackDataPtr,
-                    ConstantsHelper.CALLBACK_ERROR_UNINITIALIZED,
-                    ConstantsHelper.CALLBACK_ERROR_MESSAGE_UNINITIALIZED);
-                mLoadAdCallbackDataPtr = CPP_NULLPTR;
-              }
-            } else {
-              mAdView.loadAd(request);
-            }
-          }
-        });
->>>>>>> 051d3e8b
   }
 
   /**
@@ -300,8 +261,8 @@
       mAdView.pause();
     }
     completeBannerViewFutureCallback(callbackDataPtr,
-      ConstantsHelper.CALLBACK_ERROR_NONE,
-      ConstantsHelper.CALLBACK_ERROR_MESSAGE_NONE);
+        ConstantsHelper.CALLBACK_ERROR_NONE,
+        ConstantsHelper.CALLBACK_ERROR_MESSAGE_NONE);
   }
 
   /**
@@ -354,16 +315,6 @@
     }
   }
 
-<<<<<<< HEAD
-=======
-  /**
-   * Returns the current PresentationState of the {@link BannerView}.
-   */
-  public int getPresentationState() {
-    return mCurrentPresentationState;
-  }
-
->>>>>>> 051d3e8b
   /**
    * Returns an integer array consisting of the current onscreen width, height, x-coordinate, and
    * y-coordinate of the {@link BannerView}. These values make up the BannerView's BoundingBox.
@@ -604,7 +555,7 @@
       synchronized (mBannerViewLock) {
         if (mAdView != null) {
           notifyPaidEvent(mBannerViewInternalPtr, value.getCurrencyCode(),
-            value.getPrecisionType(), value.getValueMicros());
+              value.getPrecisionType(), value.getValueMicros());
         }
       }
     }
@@ -659,29 +610,34 @@
   public static native void completeBannerViewLoadAdInternalError(
       long nativeInternalPtr, int admobErrorCode, String errorMessage);
 
-  /** Native callback to notify the C++ wrapper that the Ad's Bounding Box has changed. */
+  /**
+   * Native callback to notify the C++ wrapper that the Ad's Bounding Box has changed.
+   */
   public static native void notifyBoundingBoxChanged(long nativeInternalPtr);
 
-  /** Native callback to notify the C++ wrapper of an ad clicked event */
+  /**
+   * Native callback to notify the C++ wrapper of an ad clicked event
+   */
   public static native void notifyAdClicked(long nativeInternalPtr);
 
-  /** Native callback to notify the C++ wrapper of an ad closed event */
+  /**
+   * Native callback to notify the C++ wrapper of an ad closed event
+   */
   public static native void notifyAdClosed(long nativeInternalPtr);
 
-  /** Native callback to notify the C++ wrapper of an ad impression event */
+  /**
+   * Native callback to notify the C++ wrapper of an ad impression event
+   */
   public static native void notifyAdImpression(long nativeInternalPtr);
 
-  /** Native callback to notify the C++ wrapper of an ad opened event */
+  /**
+   * Native callback to notify the C++ wrapper of an ad opened event
+   */
   public static native void notifyAdOpened(long nativeInternalPtr);
 
-<<<<<<< HEAD
-  /** Native callback to notify the C++ wrapper that a paid event has occurred. */
+  /**
+   * Native callback to notify the C++ wrapper that a paid event has occurred.
+   */
   public static native void notifyPaidEvent(long nativeInternalPtr, String currencyCode,
-    int precisionType, long valueMicros);
-=======
-  /**
-   * Native callback to notify the C++ wrapper that a state change has occurred.
-   */
-  public static native void notifyStateChanged(long nativeInternalPtr, int changeCode);
->>>>>>> 051d3e8b
+                                            int precisionType, long valueMicros);
 }