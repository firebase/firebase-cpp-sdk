/*
 * Copyright 2016 Google LLC
 *
 * Licensed under the Apache License, Version 2.0 (the "License");
 * you may not use this file except in compliance with the License.
 * You may obtain a copy of the License at
 *
 *      http://www.apache.org/licenses/LICENSE-2.0
 *
 * Unless required by applicable law or agreed to in writing, software
 * distributed under the License is distributed on an "AS IS" BASIS,
 * WITHOUT WARRANTIES OR CONDITIONS OF ANY KIND, either express or implied.
 * See the License for the specific language governing permissions and
 * limitations under the License.
 */

package com.google.firebase.admob.internal.cpp;

import android.app.Activity;
import android.graphics.drawable.ColorDrawable;
import android.os.Handler;
import android.os.Looper;
import android.view.Gravity;
import android.view.View;
import android.view.ViewGroup.LayoutParams;
import android.view.ViewTreeObserver;
import android.widget.PopupWindow;

import com.google.android.gms.ads.AdListener;
import com.google.android.gms.ads.AdRequest;
import com.google.android.gms.ads.AdValue;
import com.google.android.gms.ads.AdView;
import com.google.android.gms.ads.LoadAdError;
import com.google.android.gms.ads.OnPaidEventListener;

import java.util.concurrent.atomic.AtomicBoolean;

import android.util.Log;

/**
 * Helper class to make interactions between the AdMob C++ wrapper and Java AdView objects cleaner.
 * It's designed to wrap and adapt a single instance of AdView, translate calls coming from C++ into
 * their (typically more complicated) Java equivalents, and convert the Java listener patterns into
 * game engine-friendly state machine polling.
 */
public class BannerViewHelper implements ViewTreeObserver.OnPreDrawListener {
  // It's possible to attempt to show a popup when an activity doesn't have focus. This value
  // controls the number of times the BannerViewHelper object checks for activity window focus
  // before timing out. Assuming 10ms per retry this value attempts to retry for 2 minutes before
  // timing out.
  private static final int POPUP_SHOW_RETRY_COUNT = 12000;

  // C++ nullptr for use with the callbacks.
  private static final long CPP_NULLPTR = 0;

  // The number of milliseconds to wait before attempting to create a PopUpWindow to hold an ad.
  private static final int WEBVIEW_DELAY_MILLISECONDS = 200;

  // Pointer to the BannerViewInternalAndroid object that created this object.
  private long mBannerViewInternalPtr;

  // The GMA SDK AdView associated with this helper.
  private AdView mAdView;

  // Flag indicating whether an ad is showing in mAdView.
  private boolean mAdViewContainsAd;

  // Flag indicating that the Bounding Box listener callback should be invoked
  // the next time mAdView's OnPreDrawListener gets an OnPreDraw event.
  private AtomicBoolean mNotifyBoundingBoxListenerOnNextDraw;

  // The {@link Activity} this helper uses to display its {@link AdView}.
  private Activity mActivity;

  // The ad unit ID to use for the {@link AdView}.
  private String mAdUnitId;

  // Pointer to a FutureCallbackData in the C++ wrapper that will be used to
  // complete the Future associated with the latest call to LoadAd.
  private long mLoadAdCallbackDataPtr;

  // Synchronization object for thread safe access to:
  // * mBannerViewInternalPtr
  // * mLoadAdCallbackDataPtr
  private final Object mBannerViewLock;

  // {@link PopupWindow } that will contain the {@link AdView}. This is done to
  // guarantee the ad is drawn properly even when the application uses a
  // {@link android.app.NativeActivity}.
  private PopupWindow mPopUp;

  // Runnable that is trigged to show the Ad {@link PopupWindow}.
  // When this is set to null, the popup should not be shown.
  private Runnable mPopUpRunnable;

  // Lock used to synchronize the state of the popup window.
  private final Object mPopUpLock;

  // Number of times the BannerViewHelper object has attempted to show the popup window before the
  // activity has focus.
  private int mPopUpShowRetryCount;

  // Flag indicating whether the {@link AdView} is currently intended to be
  // positioned with (x,y) coordinates rather than one of the pre-defined
  // positions (such as ConstantsHelper.AD_VIEW_POSITION_TOP_LEFT).
  private boolean mShouldUseXYForPosition;

  // The user's desired pre-defined position for the {@link AdView}.
  private int mDesiredPosition;

  // The user's desired pre-defined X coordinate for the {@link AdView}.
  private int mDesiredX;

  // The user's desired pre-defined Y coordinate for the {@link AdView}.
  private int mDesiredY;

  /**
   * Constructor.
   */
  public BannerViewHelper(long bannerViewInternalPtr, AdView adView) {
    mBannerViewInternalPtr = bannerViewInternalPtr;
    mAdView = adView;
    mDesiredPosition = ConstantsHelper.AD_VIEW_POSITION_TOP_LEFT;
    mShouldUseXYForPosition = false;
    mAdViewContainsAd = false;
    mNotifyBoundingBoxListenerOnNextDraw = new AtomicBoolean(false);
    mBannerViewLock = new Object();
    mPopUpLock = new Object();
    mPopUpShowRetryCount = 0;
  }

  /**
   * Initializes the {@link BannerView}. This stores the activity for use with
   * callback and load operations.
   */
<<<<<<< HEAD

  public void initialize(Activity activity) {
    mActivity = activity;
=======
  public void initialize(final long callbackDataPtr, Activity activity, String adUnitID,
      int adSizeType, int width, int height) {
    // There is only one ad size type right now, which is why that parameter goes unused.
    mAdSize = new AdSize(width, height);
    mActivity = activity;
    mAdUnitId = adUnitID;
    synchronized (mPopUpLock) {
      mPopUpRunnable = null;
    }

    // Create the AdView on the UI thread.
    mActivity.runOnUiThread(new Runnable() {
      @Override
      public void run() {
        int errorCode;
        String errorMessage;
        if (mAdView == null) {
          errorCode = ConstantsHelper.CALLBACK_ERROR_NONE;
          errorMessage = ConstantsHelper.CALLBACK_ERROR_MESSAGE_NONE;
          mAdView = new AdView(mActivity);
          mAdView.setAdUnitId(mAdUnitId);
          mAdView.setAdSize(mAdSize);
          mAdView.setAdListener(new AdViewListener());
        } else {
          errorCode = ConstantsHelper.CALLBACK_ERROR_ALREADY_INITIALIZED;
          errorMessage = ConstantsHelper.CALLBACK_ERROR_MESSAGE_ALREADY_INITIALIZED;
        }

        completeBannerViewFutureCallback(callbackDataPtr, errorCode, errorMessage);
      }
    });
>>>>>>> 65f30685
  }

  /**
   * Destroy/deallocate the {@link PopupWindow} and {@link AdView}.
   */
  public void destroy(final long callbackDataPtr, final boolean destructor_invocation) {
    // If the Activity isn't initialized, or already Destroyed, then there's
    // nothing to destroy.
    if (mActivity != null) {
      mActivity.runOnUiThread(
          new Runnable() {
            @Override
            public void run() {
              // Stop any attempts to show the popup window.
              synchronized (mPopUpLock) {
                mPopUpRunnable = null;
              }

<<<<<<< HEAD
              if (mAdView != null) {
                mAdView.setAdListener(null);
                mAdView.setOnPaidEventListener(null);
                mAdView.destroy();
                mAdView = null;
              }

              synchronized (mPopUpLock) {
                if (mPopUp != null) {
                  mPopUp.dismiss();
                  mPopUp = null;
                }
              }
              synchronized (mBannerViewLock) {
                if (destructor_invocation == false) {
                  notifyBoundingBoxChanged(mBannerViewInternalPtr);
                }
                mBannerViewInternalPtr = CPP_NULLPTR;
              }
              mActivity = null;

              // BannerView's C++ destructor does not pass a future
              // to callback and complete, since that would cause the destructor
              // to block.
              if (callbackDataPtr != CPP_NULLPTR) {
                completeBannerViewFutureCallback(callbackDataPtr,
                    ConstantsHelper.CALLBACK_ERROR_NONE,
                    ConstantsHelper.CALLBACK_ERROR_MESSAGE_NONE);
              }
            }
          });
    } else {
      if (callbackDataPtr != CPP_NULLPTR) {
        completeBannerViewFutureCallback(callbackDataPtr,
            ConstantsHelper.CALLBACK_ERROR_NONE,
            ConstantsHelper.CALLBACK_ERROR_MESSAGE_NONE);
      }
    }
=======
    mActivity.runOnUiThread(new Runnable() {
      @Override
      public void run() {
        if (mAdView != null) {
          mAdView.destroy();
          mAdView = null;
        }

        synchronized (mPopUpLock) {
          if (mPopUp != null) {
            mPopUp.dismiss();
            mPopUp = null;
          }
        }

        mCurrentPresentationState = ConstantsHelper.AD_VIEW_PRESENTATION_STATE_HIDDEN;

        notifyStateChanged(
            mBannerViewInternalPtr, ConstantsHelper.AD_VIEW_CHANGED_PRESENTATION_STATE);
        notifyStateChanged(mBannerViewInternalPtr, ConstantsHelper.AD_VIEW_CHANGED_BOUNDING_BOX);
        completeBannerViewFutureCallback(callbackDataPtr, ConstantsHelper.CALLBACK_ERROR_NONE,
            ConstantsHelper.CALLBACK_ERROR_MESSAGE_NONE);
        mNotifyListenerOnNextDraw.set(true);
      }
    });
>>>>>>> 65f30685
  }

  /**
   * Loads an ad for the underlying AdView object.
   */
  public void loadAd(long callbackDataPtr, final AdRequest request) {
    if (mActivity == null) {
      return;
    }

    synchronized (mBannerViewLock) {
      if (mLoadAdCallbackDataPtr != CPP_NULLPTR) {
<<<<<<< HEAD
        completeBannerViewLoadAdInternalError(
            callbackDataPtr,
=======
        completeBannerViewFutureCallback(callbackDataPtr,
>>>>>>> 65f30685
            ConstantsHelper.CALLBACK_ERROR_LOAD_IN_PROGRESS,
            ConstantsHelper.CALLBACK_ERROR_MESSAGE_LOAD_IN_PROGRESS);
        return;
      }
      mLoadAdCallbackDataPtr = callbackDataPtr;
    }

<<<<<<< HEAD
    if (mAdView == null) {
      synchronized (mBannerViewLock) {
        completeBannerViewLoadAdInternalError(
            mLoadAdCallbackDataPtr,
            ConstantsHelper.CALLBACK_ERROR_UNINITIALIZED,
            ConstantsHelper.CALLBACK_ERROR_MESSAGE_UNINITIALIZED);
        mLoadAdCallbackDataPtr = CPP_NULLPTR;
      }
    } else {
      mAdView.loadAd(request);
    }
=======
    mActivity.runOnUiThread(new Runnable() {
      @Override
      public void run() {
        if (mAdView == null) {
          synchronized (mLoadAdCallbackDataPtrLock) {
            completeBannerViewFutureCallback(mLoadAdCallbackDataPtr,
                ConstantsHelper.CALLBACK_ERROR_UNINITIALIZED,
                ConstantsHelper.CALLBACK_ERROR_MESSAGE_UNINITIALIZED);
            mLoadAdCallbackDataPtr = CPP_NULLPTR;
          }
        } else {
          mAdView.loadAd(request);
        }
      }
    });
>>>>>>> 65f30685
  }

  /**
   * Hides the {@link BannerView}.
   */
  public void hide(final long callbackDataPtr) {
    if (mActivity == null) {
      return;
    }

    int errorCode;
    String errorMessage;

    synchronized (mPopUpLock) {
      // Stop any attempts to show the popup window.
      mPopUpRunnable = null;

<<<<<<< HEAD
      if (mAdView == null || mPopUp == null) {
        errorCode = ConstantsHelper.CALLBACK_ERROR_UNINITIALIZED;
        errorMessage = ConstantsHelper.CALLBACK_ERROR_MESSAGE_UNINITIALIZED;
      } else {
        errorCode = ConstantsHelper.CALLBACK_ERROR_NONE;
        errorMessage = ConstantsHelper.CALLBACK_ERROR_MESSAGE_NONE;
        mPopUp.dismiss();
        mPopUp = null;
      }
    }

    completeBannerViewFutureCallback(callbackDataPtr, errorCode, errorMessage);
=======
    mActivity.runOnUiThread(new Runnable() {
      @Override
      public void run() {
        int errorCode;
        String errorMessage;

        synchronized (mPopUpLock) {
          if (mAdView == null || mPopUp == null) {
            errorCode = ConstantsHelper.CALLBACK_ERROR_UNINITIALIZED;
            errorMessage = ConstantsHelper.CALLBACK_ERROR_MESSAGE_UNINITIALIZED;
          } else {
            errorCode = ConstantsHelper.CALLBACK_ERROR_NONE;
            errorMessage = ConstantsHelper.CALLBACK_ERROR_MESSAGE_NONE;
            mPopUp.dismiss();
            mPopUp = null;
            mCurrentPresentationState = ConstantsHelper.AD_VIEW_PRESENTATION_STATE_HIDDEN;
          }
        }

        completeBannerViewFutureCallback(callbackDataPtr, errorCode, errorMessage);
        notifyStateChanged(
            mBannerViewInternalPtr, ConstantsHelper.AD_VIEW_CHANGED_PRESENTATION_STATE);
      }
    });
>>>>>>> 65f30685
  }

  /**
   * Shows the {@link BannerView}.
   */
  public void show(final long callbackDataPtr) {
    if (mActivity == null) {
      return;
    }
    updatePopUpLocation(callbackDataPtr);
  }

  /**
   * Pauses the {@link BannerView}.
   */
  public void pause(final long callbackDataPtr) {
    if (mActivity == null) {
      return;
    } else if (mAdView != null) {
      mAdView.pause();
    }
<<<<<<< HEAD
    completeBannerViewFutureCallback(callbackDataPtr,
        ConstantsHelper.CALLBACK_ERROR_NONE,
        ConstantsHelper.CALLBACK_ERROR_MESSAGE_NONE);
=======
    mActivity.runOnUiThread(new Runnable() {
      @Override
      public void run() {
        if (mAdView != null) {
          mAdView.pause();
        }

        completeBannerViewFutureCallback(callbackDataPtr, ConstantsHelper.CALLBACK_ERROR_NONE,
            ConstantsHelper.CALLBACK_ERROR_MESSAGE_NONE);
      }
    });
>>>>>>> 65f30685
  }

  /**
   * Resume the {@link BannerView} (from a pause).
   */
  public void resume(final long callbackDataPtr) {
    if (mActivity == null) {
      return;
    } else if (mAdView != null) {
      mAdView.resume();
    }
<<<<<<< HEAD

    completeBannerViewFutureCallback(callbackDataPtr,
        ConstantsHelper.CALLBACK_ERROR_NONE,
        ConstantsHelper.CALLBACK_ERROR_MESSAGE_NONE);
=======
    mActivity.runOnUiThread(new Runnable() {
      @Override
      public void run() {
        if (mAdView != null) {
          mAdView.resume();
        }

        completeBannerViewFutureCallback(callbackDataPtr, ConstantsHelper.CALLBACK_ERROR_NONE,
            ConstantsHelper.CALLBACK_ERROR_MESSAGE_NONE);
      }
    });
>>>>>>> 65f30685
  }

  /**
   * Moves the {@link BannerView} to the provided (x,y) screen coordinates.
   */
  public void moveTo(final long callbackDataPtr, int x, int y) {
    if (mActivity == null) {
      return;
    }

    synchronized (mPopUpLock) {
      mShouldUseXYForPosition = true;
      mDesiredX = x;
      mDesiredY = y;
      if (mPopUp != null) {
        updatePopUpLocation(callbackDataPtr);
      }
    }
  }

  /**
   * Moves the {@link BannerView} to the provided screen position.
   */
  public void moveTo(final long callbackDataPtr, final int position) {
    if (mActivity == null) {
      return;
    }

    synchronized (mPopUpLock) {
      mShouldUseXYForPosition = false;
      mDesiredPosition = position;
      if (mPopUp != null) {
        updatePopUpLocation(callbackDataPtr);
      }
    }
  }

  /**
   * Returns an integer array consisting of the current onscreen width, height, x-coordinate, and
   * y-coordinate of the {@link BannerView}. These values make up the BannerView's BoundingBox.
   */
  public int[] getBoundingBox() {
    synchronized (mPopUpLock) {
      int width = -1;
      int height = -1;
      int x = -1;
      int y = -1;
      if (mPopUp != null) {
        int[] onScreenLocation = new int[2];
        mPopUp.getContentView().getLocationOnScreen(onScreenLocation);
        x = onScreenLocation[0];
        y = onScreenLocation[1];

        if (mAdView != null) {
          if (mPopUp.isShowing()) {
            width = mAdView.getWidth();
            height = mAdView.getHeight();
          } else {
            width = height = 0;
          }
        }
      }
      return new int[]{width, height, x, y};
    }
  }

  /**
   * Returns an integer representation of the BannerView's position.
   */
  public int getPosition() {
    if (mAdView == null || mShouldUseXYForPosition) {
      return ConstantsHelper.AD_VIEW_POSITION_UNDEFINED;
    }
    return mDesiredPosition;
  }

  /**
   * Displays the {@link PopupWindow} that contains the {@link AdView}, in accordance with the
   * parameters of the last call to MoveTo.
   *
   * <p>This method must be called on the UI Thread.
   *
   * @return true if successful, false otherwise.
   */
  private boolean updatePopUpLocation(final long callbackDataPtr) {
    if (mActivity == null) {
      return false;
    }
    final View view = mActivity.findViewById(android.R.id.content);
    if (view == null) {
      return false;
    }

    // If mActivity's content view doesn't have a window token, it will be
    // impossible to update or display the popup later in this method. This is
    // a rare case caused by mActivity spinning up or winding down, but it will
    // cause the WindowManager to crash.
    final View root = view.getRootView();
    if (root == null || root.getWindowToken() == null) {
      return false;
    }

    synchronized (mPopUpLock) {
      if (mPopUp != null) {
        mActivity.runOnUiThread(new Runnable() {
          @Override
          public void run() {
            synchronized (mPopUpLock) {
              // Any change in visibility or position results in the dismissal of the popup (if
              // one is being displayed) and creation of a fresh one.
              mPopUp.dismiss();
              mPopUp = null;
            }
          }
        });
      }

      mPopUpShowRetryCount = 0;
<<<<<<< HEAD
      mPopUpRunnable =
          new Runnable() {
            @Override
            public void run() {
              int errorCode = ConstantsHelper.CALLBACK_ERROR_NONE;
              String errorMessage = ConstantsHelper.CALLBACK_ERROR_MESSAGE_NONE;
              // If the Activity's window doesn't currently have focus it's not
              // possible to display the popup window. Poll the focus after a delay of 10ms and try
              // to show the popup again.
              if (!mActivity.hasWindowFocus()) {
                synchronized (mPopUpLock) {
                  if (mPopUpRunnable == null) {
                    errorCode = ConstantsHelper.CALLBACK_ERROR_UNINITIALIZED;
                    errorMessage = ConstantsHelper.CALLBACK_ERROR_MESSAGE_UNINITIALIZED;
                  } else {
                    if (mPopUpShowRetryCount < POPUP_SHOW_RETRY_COUNT) {
                      mPopUpShowRetryCount++;
                      new Handler().postDelayed(mPopUpRunnable, 10);
                      return;
                    }
                    errorCode = ConstantsHelper.CALLBACK_ERROR_NO_WINDOW_TOKEN;
                    errorMessage = ConstantsHelper.CALLBACK_ERROR_MESSAGE_NO_WINDOW_TOKEN;
                  }
                }
              }

              if (mAdView == null) {
=======
      mPopUpRunnable = new Runnable() {
        @Override
        public void run() {
          int errorCode = ConstantsHelper.CALLBACK_ERROR_NONE;
          String errorMessage = ConstantsHelper.CALLBACK_ERROR_MESSAGE_NONE;
          // If the Activity's window doesn't currently have focus it's not
          // possible to display the popup window. Poll the focus after a delay of 10ms and try
          // to show the popup again.
          if (!mActivity.hasWindowFocus()) {
            synchronized (mPopUpLock) {
              if (mPopUpRunnable == null) {
>>>>>>> 65f30685
                errorCode = ConstantsHelper.CALLBACK_ERROR_UNINITIALIZED;
                errorMessage = ConstantsHelper.CALLBACK_ERROR_MESSAGE_UNINITIALIZED;
              } else {
                if (mPopUpShowRetryCount < POPUP_SHOW_RETRY_COUNT) {
                  mPopUpShowRetryCount++;
                  new Handler().postDelayed(mPopUpRunnable, 10);
                  return;
                } else {
                  errorCode = ConstantsHelper.CALLBACK_ERROR_NO_WINDOW_TOKEN;
                  errorMessage = ConstantsHelper.CALLBACK_ERROR_MESSAGE_NO_WINDOW_TOKEN;
                }
              }
            }
          }

<<<<<<< HEAD
              if (errorCode != ConstantsHelper.CALLBACK_ERROR_NONE) {
                completeBannerViewFutureCallback(callbackDataPtr, errorCode, errorMessage);
                return;
              } else if (mPopUp == null) {
                mPopUp =
                    new PopupWindow(mAdView, LayoutParams.WRAP_CONTENT, LayoutParams.WRAP_CONTENT);
                mPopUp.setBackgroundDrawable(new ColorDrawable(0xFF000000)); // Black
                mAdView.getViewTreeObserver().addOnPreDrawListener(BannerViewHelper.this);
=======
          if (mAdView == null) {
            errorCode = ConstantsHelper.CALLBACK_ERROR_UNINITIALIZED;
            errorMessage = ConstantsHelper.CALLBACK_ERROR_MESSAGE_UNINITIALIZED;
          }

          if (errorCode != ConstantsHelper.CALLBACK_ERROR_NONE) {
            completeBannerViewFutureCallback(callbackDataPtr, errorCode, errorMessage);
            return;
          }
>>>>>>> 65f30685

          if (mPopUp == null) {
            mPopUp = new PopupWindow(mAdView, LayoutParams.WRAP_CONTENT, LayoutParams.WRAP_CONTENT);
            mPopUp.setBackgroundDrawable(new ColorDrawable(0xFF000000)); // Black
            mAdView.getViewTreeObserver().addOnPreDrawListener(BannerViewHelper.this);

<<<<<<< HEAD
              completeBannerViewFutureCallback(callbackDataPtr, errorCode, errorMessage);
              mNotifyBoundingBoxListenerOnNextDraw.set(true);
=======
            if (mShouldUseXYForPosition) {
              mPopUp.showAtLocation(root, Gravity.NO_GRAVITY, mDesiredX, mDesiredY);
            } else {
              switch (mDesiredPosition) {
                case ConstantsHelper.AD_VIEW_POSITION_TOP:
                  mPopUp.showAtLocation(root, Gravity.TOP | Gravity.CENTER_HORIZONTAL, 0, 0);
                  break;
                case ConstantsHelper.AD_VIEW_POSITION_BOTTOM:
                  mPopUp.showAtLocation(root, Gravity.BOTTOM | Gravity.CENTER_HORIZONTAL, 0, 0);
                  break;
                case ConstantsHelper.AD_VIEW_POSITION_TOP_LEFT:
                  mPopUp.showAtLocation(root, Gravity.TOP | Gravity.LEFT, 0, 0);
                  break;
                case ConstantsHelper.AD_VIEW_POSITION_TOP_RIGHT:
                  mPopUp.showAtLocation(root, Gravity.TOP | Gravity.RIGHT, 0, 0);
                  break;
                case ConstantsHelper.AD_VIEW_POSITION_BOTTOM_LEFT:
                  mPopUp.showAtLocation(root, Gravity.BOTTOM | Gravity.LEFT, 0, 0);
                  break;
                case ConstantsHelper.AD_VIEW_POSITION_BOTTOM_RIGHT:
                  mPopUp.showAtLocation(root, Gravity.BOTTOM | Gravity.RIGHT, 0, 0);
                  break;
                default:
                  mPopUp.showAtLocation(root, Gravity.TOP | Gravity.CENTER_HORIZONTAL, 0, 0);
                  break;
              }
>>>>>>> 65f30685
            }
          }

          if (errorCode == ConstantsHelper.CALLBACK_ERROR_NO_WINDOW_TOKEN) {
            mCurrentPresentationState = ConstantsHelper.AD_VIEW_PRESENTATION_STATE_HIDDEN;
          } else if (mAdViewContainsAd) {
            mCurrentPresentationState = ConstantsHelper.AD_VIEW_PRESENTATION_STATE_VISIBLE_WITH_AD;
          } else {
            mCurrentPresentationState =
                ConstantsHelper.AD_VIEW_PRESENTATION_STATE_VISIBLE_WITHOUT_AD;
          }

          completeBannerViewFutureCallback(callbackDataPtr, errorCode, errorMessage);
          notifyStateChanged(
              mBannerViewInternalPtr, ConstantsHelper.AD_VIEW_CHANGED_PRESENTATION_STATE);
          mNotifyListenerOnNextDraw.set(true);
        }
      };
    }

    // TODO(b/31391149): This delay is a workaround for b/31391149, and should be removed once
    // that bug is resolved.
    Handler mainHandler = new Handler(Looper.getMainLooper());
    mainHandler.postDelayed(mPopUpRunnable, WEBVIEW_DELAY_MILLISECONDS);

    return true;
  }

  public class AdViewListener extends AdListener implements OnPaidEventListener {
    @Override
    public void onAdClicked() {
      synchronized (mBannerViewLock) {
        if (mBannerViewInternalPtr != CPP_NULLPTR) {
          notifyAdClicked(mBannerViewInternalPtr);
        }
      }
      super.onAdClicked();
    }

    @Override
    public void onAdClosed() {
      synchronized (mBannerViewLock) {
        if (mBannerViewInternalPtr != CPP_NULLPTR) {
          notifyAdClosed(mBannerViewInternalPtr);
          mNotifyBoundingBoxListenerOnNextDraw.set(true);
        }
      }
      super.onAdClosed();
    }

    @Override
    public void onAdFailedToLoad(LoadAdError loadAdError) {
      synchronized (mBannerViewLock) {
        if (mLoadAdCallbackDataPtr != CPP_NULLPTR) {
          completeBannerViewLoadAdError(mLoadAdCallbackDataPtr, loadAdError, loadAdError.getCode(), loadAdError.getMessage());
          mLoadAdCallbackDataPtr = CPP_NULLPTR;
        }
      }
      super.onAdFailedToLoad(loadAdError);
    }

    @Override
    public void onAdImpression() {
      synchronized (mBannerViewLock) {
        if (mBannerViewInternalPtr != CPP_NULLPTR) {
          notifyAdImpression(mBannerViewInternalPtr);
        }
      }
      super.onAdImpression();
    }

    @Override
    public void onAdLoaded() {
<<<<<<< HEAD
      synchronized (mBannerViewLock) {
        if (mAdView != null) {
          mAdViewContainsAd = true;
        }
        if (mLoadAdCallbackDataPtr != CPP_NULLPTR) {
          completeBannerViewLoadedAd(mLoadAdCallbackDataPtr);
          mLoadAdCallbackDataPtr = CPP_NULLPTR;
        }
        // Only update the bounding box if the banner view is already visible.
        if (mPopUp != null && mPopUp.isShowing()) {
          // Loading an ad can sometimes cause the bounds to change.
          mNotifyBoundingBoxListenerOnNextDraw.set(true);
        }
=======
      mAdViewContainsAd = true;
      synchronized (mLoadAdCallbackDataPtrLock) {
        completeBannerViewFutureCallback(mLoadAdCallbackDataPtr,
            ConstantsHelper.CALLBACK_ERROR_NONE, ConstantsHelper.CALLBACK_ERROR_MESSAGE_NONE);
        mLoadAdCallbackDataPtr = CPP_NULLPTR;
      }
      // Only update the presentation state if the banner view is already visible.
      if (mPopUp != null && mPopUp.isShowing()) {
        mCurrentPresentationState = ConstantsHelper.AD_VIEW_PRESENTATION_STATE_VISIBLE_WITH_AD;
        notifyStateChanged(
            mBannerViewInternalPtr, ConstantsHelper.AD_VIEW_CHANGED_PRESENTATION_STATE);
        // Loading an ad can sometimes cause the bounds to change.
        mNotifyListenerOnNextDraw.set(true);
>>>>>>> 65f30685
      }
      super.onAdLoaded();
    }

    @Override
    public void onAdOpened() {
      synchronized (mBannerViewLock) {
        if (mBannerViewInternalPtr != CPP_NULLPTR) {
          notifyAdOpened(mBannerViewInternalPtr);
        }
        mNotifyBoundingBoxListenerOnNextDraw.set(true);
      }
      super.onAdOpened();
    }

    public void onPaidEvent(AdValue value) {
      synchronized (mBannerViewLock) {
        if (mBannerViewInternalPtr != CPP_NULLPTR) {
          notifyPaidEvent(mBannerViewInternalPtr, value.getCurrencyCode(),
              value.getPrecisionType(), value.getValueMicros());
        }
      }
    }
  }

  /**
   * Implementation of ViewTreeObserver.OnPreDrawListener's onPreDraw method. This gets called when
   * mAdView is about to be redrawn, and checks a flag before invoking the native callback that
   * tells the C++ side a Bounding Box change has occurred and the BannerView::Listener (if there is
   * one) needs to be notified.
   *
   * <p>By invoking the listener callback here, hooked into the draw loop, the BannerViewHelper
   * object can be sure that any movements of mAdView have been completed and the layout and screen
   * position have been recalculated by the time the notification happens, preventing stale data
   * from getting to the Listener.
   */
  @Override
  public boolean onPreDraw() {
    if (mNotifyBoundingBoxListenerOnNextDraw.compareAndSet(true, false)) {
      if (mAdView != null && mBannerViewInternalPtr != CPP_NULLPTR) {
        notifyBoundingBoxChanged(mBannerViewInternalPtr);
      }
    }
    // Returning true tells Android to continue the draw as normal.
    return true;
  }

  /**
   * Native callback to instruct the C++ wrapper to complete the corresponding future.
   */
  public static native void completeBannerViewFutureCallback(
      long nativeInternalPtr, int errorCode, String errorMessage);

  /**
   * Native callback invoked upon successfully loading an ad.
   */
  public static native void completeBannerViewLoadedAd(long nativeInternalPtr);

  /**
   * Native callback upon encountering an error loading an Ad Request. Returns
   * Android Admob SDK error codes.
   **/
  public static native void completeBannerViewLoadAdError(
      long nativeInternalPtr, LoadAdError error, int errorCode, String errorMessage);

  /**
   * Native callback upon encountering a wrapper/internal error when
   * processing a Load Ad Request. Returns an integer representing
   * firebase::admob::AdMobError codes.
   */
  public static native void completeBannerViewLoadAdInternalError(
      long nativeInternalPtr, int admobErrorCode, String errorMessage);

  /**
   * Native callback to notify the C++ wrapper that the Ad's Bounding Box has changed.
   */
  public static native void notifyBoundingBoxChanged(long nativeInternalPtr);

  /**
   * Native callback to notify the C++ wrapper of an ad clicked event
   */
  public static native void notifyAdClicked(long nativeInternalPtr);

  /**
   * Native callback to notify the C++ wrapper of an ad closed event
   */
  public static native void notifyAdClosed(long nativeInternalPtr);

  /**
   * Native callback to notify the C++ wrapper of an ad impression event
   */
  public static native void notifyAdImpression(long nativeInternalPtr);

  /**
   * Native callback to notify the C++ wrapper of an ad opened event
   */
  public static native void notifyAdOpened(long nativeInternalPtr);

  /**
   * Native callback to notify the C++ wrapper that a paid event has occurred.
   */
  public static native void notifyPaidEvent(long nativeInternalPtr, String currencyCode,
                                            int precisionType, long valueMicros);
}<|MERGE_RESOLUTION|>--- conflicted
+++ resolved
@@ -133,43 +133,9 @@
    * Initializes the {@link BannerView}. This stores the activity for use with
    * callback and load operations.
    */
-<<<<<<< HEAD
 
   public void initialize(Activity activity) {
     mActivity = activity;
-=======
-  public void initialize(final long callbackDataPtr, Activity activity, String adUnitID,
-      int adSizeType, int width, int height) {
-    // There is only one ad size type right now, which is why that parameter goes unused.
-    mAdSize = new AdSize(width, height);
-    mActivity = activity;
-    mAdUnitId = adUnitID;
-    synchronized (mPopUpLock) {
-      mPopUpRunnable = null;
-    }
-
-    // Create the AdView on the UI thread.
-    mActivity.runOnUiThread(new Runnable() {
-      @Override
-      public void run() {
-        int errorCode;
-        String errorMessage;
-        if (mAdView == null) {
-          errorCode = ConstantsHelper.CALLBACK_ERROR_NONE;
-          errorMessage = ConstantsHelper.CALLBACK_ERROR_MESSAGE_NONE;
-          mAdView = new AdView(mActivity);
-          mAdView.setAdUnitId(mAdUnitId);
-          mAdView.setAdSize(mAdSize);
-          mAdView.setAdListener(new AdViewListener());
-        } else {
-          errorCode = ConstantsHelper.CALLBACK_ERROR_ALREADY_INITIALIZED;
-          errorMessage = ConstantsHelper.CALLBACK_ERROR_MESSAGE_ALREADY_INITIALIZED;
-        }
-
-        completeBannerViewFutureCallback(callbackDataPtr, errorCode, errorMessage);
-      }
-    });
->>>>>>> 65f30685
   }
 
   /**
@@ -188,7 +154,6 @@
                 mPopUpRunnable = null;
               }
 
-<<<<<<< HEAD
               if (mAdView != null) {
                 mAdView.setAdListener(null);
                 mAdView.setOnPaidEventListener(null);
@@ -227,33 +192,6 @@
             ConstantsHelper.CALLBACK_ERROR_MESSAGE_NONE);
       }
     }
-=======
-    mActivity.runOnUiThread(new Runnable() {
-      @Override
-      public void run() {
-        if (mAdView != null) {
-          mAdView.destroy();
-          mAdView = null;
-        }
-
-        synchronized (mPopUpLock) {
-          if (mPopUp != null) {
-            mPopUp.dismiss();
-            mPopUp = null;
-          }
-        }
-
-        mCurrentPresentationState = ConstantsHelper.AD_VIEW_PRESENTATION_STATE_HIDDEN;
-
-        notifyStateChanged(
-            mBannerViewInternalPtr, ConstantsHelper.AD_VIEW_CHANGED_PRESENTATION_STATE);
-        notifyStateChanged(mBannerViewInternalPtr, ConstantsHelper.AD_VIEW_CHANGED_BOUNDING_BOX);
-        completeBannerViewFutureCallback(callbackDataPtr, ConstantsHelper.CALLBACK_ERROR_NONE,
-            ConstantsHelper.CALLBACK_ERROR_MESSAGE_NONE);
-        mNotifyListenerOnNextDraw.set(true);
-      }
-    });
->>>>>>> 65f30685
   }
 
   /**
@@ -266,12 +204,8 @@
 
     synchronized (mBannerViewLock) {
       if (mLoadAdCallbackDataPtr != CPP_NULLPTR) {
-<<<<<<< HEAD
         completeBannerViewLoadAdInternalError(
             callbackDataPtr,
-=======
-        completeBannerViewFutureCallback(callbackDataPtr,
->>>>>>> 65f30685
             ConstantsHelper.CALLBACK_ERROR_LOAD_IN_PROGRESS,
             ConstantsHelper.CALLBACK_ERROR_MESSAGE_LOAD_IN_PROGRESS);
         return;
@@ -279,7 +213,6 @@
       mLoadAdCallbackDataPtr = callbackDataPtr;
     }
 
-<<<<<<< HEAD
     if (mAdView == null) {
       synchronized (mBannerViewLock) {
         completeBannerViewLoadAdInternalError(
@@ -291,23 +224,6 @@
     } else {
       mAdView.loadAd(request);
     }
-=======
-    mActivity.runOnUiThread(new Runnable() {
-      @Override
-      public void run() {
-        if (mAdView == null) {
-          synchronized (mLoadAdCallbackDataPtrLock) {
-            completeBannerViewFutureCallback(mLoadAdCallbackDataPtr,
-                ConstantsHelper.CALLBACK_ERROR_UNINITIALIZED,
-                ConstantsHelper.CALLBACK_ERROR_MESSAGE_UNINITIALIZED);
-            mLoadAdCallbackDataPtr = CPP_NULLPTR;
-          }
-        } else {
-          mAdView.loadAd(request);
-        }
-      }
-    });
->>>>>>> 65f30685
   }
 
   /**
@@ -325,7 +241,6 @@
       // Stop any attempts to show the popup window.
       mPopUpRunnable = null;
 
-<<<<<<< HEAD
       if (mAdView == null || mPopUp == null) {
         errorCode = ConstantsHelper.CALLBACK_ERROR_UNINITIALIZED;
         errorMessage = ConstantsHelper.CALLBACK_ERROR_MESSAGE_UNINITIALIZED;
@@ -338,32 +253,6 @@
     }
 
     completeBannerViewFutureCallback(callbackDataPtr, errorCode, errorMessage);
-=======
-    mActivity.runOnUiThread(new Runnable() {
-      @Override
-      public void run() {
-        int errorCode;
-        String errorMessage;
-
-        synchronized (mPopUpLock) {
-          if (mAdView == null || mPopUp == null) {
-            errorCode = ConstantsHelper.CALLBACK_ERROR_UNINITIALIZED;
-            errorMessage = ConstantsHelper.CALLBACK_ERROR_MESSAGE_UNINITIALIZED;
-          } else {
-            errorCode = ConstantsHelper.CALLBACK_ERROR_NONE;
-            errorMessage = ConstantsHelper.CALLBACK_ERROR_MESSAGE_NONE;
-            mPopUp.dismiss();
-            mPopUp = null;
-            mCurrentPresentationState = ConstantsHelper.AD_VIEW_PRESENTATION_STATE_HIDDEN;
-          }
-        }
-
-        completeBannerViewFutureCallback(callbackDataPtr, errorCode, errorMessage);
-        notifyStateChanged(
-            mBannerViewInternalPtr, ConstantsHelper.AD_VIEW_CHANGED_PRESENTATION_STATE);
-      }
-    });
->>>>>>> 65f30685
   }
 
   /**
@@ -385,23 +274,9 @@
     } else if (mAdView != null) {
       mAdView.pause();
     }
-<<<<<<< HEAD
     completeBannerViewFutureCallback(callbackDataPtr,
         ConstantsHelper.CALLBACK_ERROR_NONE,
         ConstantsHelper.CALLBACK_ERROR_MESSAGE_NONE);
-=======
-    mActivity.runOnUiThread(new Runnable() {
-      @Override
-      public void run() {
-        if (mAdView != null) {
-          mAdView.pause();
-        }
-
-        completeBannerViewFutureCallback(callbackDataPtr, ConstantsHelper.CALLBACK_ERROR_NONE,
-            ConstantsHelper.CALLBACK_ERROR_MESSAGE_NONE);
-      }
-    });
->>>>>>> 65f30685
   }
 
   /**
@@ -413,24 +288,10 @@
     } else if (mAdView != null) {
       mAdView.resume();
     }
-<<<<<<< HEAD
 
     completeBannerViewFutureCallback(callbackDataPtr,
         ConstantsHelper.CALLBACK_ERROR_NONE,
         ConstantsHelper.CALLBACK_ERROR_MESSAGE_NONE);
-=======
-    mActivity.runOnUiThread(new Runnable() {
-      @Override
-      public void run() {
-        if (mAdView != null) {
-          mAdView.resume();
-        }
-
-        completeBannerViewFutureCallback(callbackDataPtr, ConstantsHelper.CALLBACK_ERROR_NONE,
-            ConstantsHelper.CALLBACK_ERROR_MESSAGE_NONE);
-      }
-    });
->>>>>>> 65f30685
   }
 
   /**
@@ -549,7 +410,6 @@
       }
 
       mPopUpShowRetryCount = 0;
-<<<<<<< HEAD
       mPopUpRunnable =
           new Runnable() {
             @Override
@@ -577,35 +437,10 @@
               }
 
               if (mAdView == null) {
-=======
-      mPopUpRunnable = new Runnable() {
-        @Override
-        public void run() {
-          int errorCode = ConstantsHelper.CALLBACK_ERROR_NONE;
-          String errorMessage = ConstantsHelper.CALLBACK_ERROR_MESSAGE_NONE;
-          // If the Activity's window doesn't currently have focus it's not
-          // possible to display the popup window. Poll the focus after a delay of 10ms and try
-          // to show the popup again.
-          if (!mActivity.hasWindowFocus()) {
-            synchronized (mPopUpLock) {
-              if (mPopUpRunnable == null) {
->>>>>>> 65f30685
                 errorCode = ConstantsHelper.CALLBACK_ERROR_UNINITIALIZED;
                 errorMessage = ConstantsHelper.CALLBACK_ERROR_MESSAGE_UNINITIALIZED;
-              } else {
-                if (mPopUpShowRetryCount < POPUP_SHOW_RETRY_COUNT) {
-                  mPopUpShowRetryCount++;
-                  new Handler().postDelayed(mPopUpRunnable, 10);
-                  return;
-                } else {
-                  errorCode = ConstantsHelper.CALLBACK_ERROR_NO_WINDOW_TOKEN;
-                  errorMessage = ConstantsHelper.CALLBACK_ERROR_MESSAGE_NO_WINDOW_TOKEN;
-                }
-              }
-            }
-          }
-
-<<<<<<< HEAD
+              }
+
               if (errorCode != ConstantsHelper.CALLBACK_ERROR_NONE) {
                 completeBannerViewFutureCallback(callbackDataPtr, errorCode, errorMessage);
                 return;
@@ -614,7 +449,20 @@
                     new PopupWindow(mAdView, LayoutParams.WRAP_CONTENT, LayoutParams.WRAP_CONTENT);
                 mPopUp.setBackgroundDrawable(new ColorDrawable(0xFF000000)); // Black
                 mAdView.getViewTreeObserver().addOnPreDrawListener(BannerViewHelper.this);
-=======
+
+                if (mShouldUseXYForPosition) {
+                  mPopUp.showAtLocation(root, Gravity.NO_GRAVITY, mDesiredX, mDesiredY);
+                } else {
+                  errorCode = ConstantsHelper.CALLBACK_ERROR_NO_WINDOW_TOKEN;
+                  errorMessage = ConstantsHelper.CALLBACK_ERROR_MESSAGE_NO_WINDOW_TOKEN;
+                }
+              }
+
+              completeBannerViewFutureCallback(callbackDataPtr, errorCode, errorMessage);
+              mNotifyBoundingBoxListenerOnNextDraw.set(true);
+            }
+          }
+
           if (mAdView == null) {
             errorCode = ConstantsHelper.CALLBACK_ERROR_UNINITIALIZED;
             errorMessage = ConstantsHelper.CALLBACK_ERROR_MESSAGE_UNINITIALIZED;
@@ -624,17 +472,12 @@
             completeBannerViewFutureCallback(callbackDataPtr, errorCode, errorMessage);
             return;
           }
->>>>>>> 65f30685
 
           if (mPopUp == null) {
             mPopUp = new PopupWindow(mAdView, LayoutParams.WRAP_CONTENT, LayoutParams.WRAP_CONTENT);
             mPopUp.setBackgroundDrawable(new ColorDrawable(0xFF000000)); // Black
             mAdView.getViewTreeObserver().addOnPreDrawListener(BannerViewHelper.this);
 
-<<<<<<< HEAD
-              completeBannerViewFutureCallback(callbackDataPtr, errorCode, errorMessage);
-              mNotifyBoundingBoxListenerOnNextDraw.set(true);
-=======
             if (mShouldUseXYForPosition) {
               mPopUp.showAtLocation(root, Gravity.NO_GRAVITY, mDesiredX, mDesiredY);
             } else {
@@ -661,7 +504,6 @@
                   mPopUp.showAtLocation(root, Gravity.TOP | Gravity.CENTER_HORIZONTAL, 0, 0);
                   break;
               }
->>>>>>> 65f30685
             }
           }
 
@@ -735,7 +577,6 @@
 
     @Override
     public void onAdLoaded() {
-<<<<<<< HEAD
       synchronized (mBannerViewLock) {
         if (mAdView != null) {
           mAdViewContainsAd = true;
@@ -749,21 +590,6 @@
           // Loading an ad can sometimes cause the bounds to change.
           mNotifyBoundingBoxListenerOnNextDraw.set(true);
         }
-=======
-      mAdViewContainsAd = true;
-      synchronized (mLoadAdCallbackDataPtrLock) {
-        completeBannerViewFutureCallback(mLoadAdCallbackDataPtr,
-            ConstantsHelper.CALLBACK_ERROR_NONE, ConstantsHelper.CALLBACK_ERROR_MESSAGE_NONE);
-        mLoadAdCallbackDataPtr = CPP_NULLPTR;
-      }
-      // Only update the presentation state if the banner view is already visible.
-      if (mPopUp != null && mPopUp.isShowing()) {
-        mCurrentPresentationState = ConstantsHelper.AD_VIEW_PRESENTATION_STATE_VISIBLE_WITH_AD;
-        notifyStateChanged(
-            mBannerViewInternalPtr, ConstantsHelper.AD_VIEW_CHANGED_PRESENTATION_STATE);
-        // Loading an ad can sometimes cause the bounds to change.
-        mNotifyListenerOnNextDraw.set(true);
->>>>>>> 65f30685
       }
       super.onAdLoaded();
     }
