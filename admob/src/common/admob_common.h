--- conflicted
+++ resolved
@@ -112,19 +112,11 @@
 // callbacks.  This is achieved via friend relationships with those classes.
 class AdMobInternal {
  public:
-<<<<<<< HEAD
-  // Completes a LoadAdResult future given the AdResultInternal object.
-  static void CompleteLoadAdFuture(
-      FutureCallbackData<LoadAdResult>* callback_data, int error_code,
-      const std::string& error_message,
-      const AdResultInternal& ad_result_internal);
-=======
   // Completes an AdResult future given the AdResultInternal object.
   static void CompleteLoadAdFuture(FutureCallbackData<AdResult>* callback_data,
                                    int error_code,
                                    const std::string& error_message,
                                    const AdResultInternal& ad_result_internal);
->>>>>>> efda2247
 
   // Constructs and returns an AdResult object given an AdResultInteral object.
   static AdResult CreateAdResult(const AdResultInternal& ad_result_internal);
