/*
 * Copyright 2016 Google LLC
 *
 * Licensed under the Apache License, Version 2.0 (the "License");
 * you may not use this file except in compliance with the License.
 * You may obtain a copy of the License at
 *
 *      http://www.apache.org/licenses/LICENSE-2.0
 *
 * Unless required by applicable law or agreed to in writing, software
 * distributed under the License is distributed on an "AS IS" BASIS,
 * WITHOUT WARRANTIES OR CONDITIONS OF ANY KIND, either express or implied.
 * See the License for the specific language governing permissions and
 * limitations under the License.
 */

#ifndef FIREBASE_ADMOB_SRC_COMMON_ADMOB_COMMON_H_
#define FIREBASE_ADMOB_SRC_COMMON_ADMOB_COMMON_H_

#include <stdarg.h>

#include <string>
#include <vector>

#include "admob/src/include/firebase/admob/types.h"
#include "app/src/cleanup_notifier.h"
#include "app/src/reference_counted_future_impl.h"

namespace firebase {
namespace admob {

// Error messages used for completing futures. These match the error codes in
// the AdMobError enumeration in the C++ API.
extern const char* kAdAlreadyInitializedErrorMessage;
extern const char* kAdCouldNotParseAdRequestErrorMessage;
extern const char* kAdLoadInProgressErrorMessage;
extern const char* kAdUninitializedErrorMessage;

// Determine whether admob is initialized.
bool IsInitialized();

// Registers a cleanup task for this module if auto-initialization is disabled.
void RegisterTerminateOnDefaultAppDestroy();

// Unregisters the cleanup task for this module if auto-initialization is
// disabled.
void UnregisterTerminateOnDefaultAppDestroy();

// Get the cleanup notifier for the AdMob module, creating one if it doesn't
// exist.  This allows all objects that depend upon AdMob's lifecycle to be
// cleaned up if the module is terminated.
CleanupNotifier* GetOrCreateCleanupNotifier();

// Destroy the cleanup notifier.
void DestroyCleanupNotifier();

// Returns the request agent string for this library.
const char* GetRequestAgentString();

// Hold backing data for returned Futures.
struct FutureData {
  explicit FutureData(int num_functions_that_return_futures)
      : future_impl(num_functions_that_return_futures) {}

  // Handle calls from Futures that the API returns.
  ReferenceCountedFutureImpl future_impl;
};

// Create a future and update the corresponding last result.
template <class T>
SafeFutureHandle<T> CreateFuture(int fn_idx, FutureData* future_data);

// Mark a future as complete.
void CompleteFuture(int error, const char* error_msg,
                    SafeFutureHandle<void> handle, FutureData* future_data);

template <class T>
void CompleteFuture(int error, const char* error_msg,
                    SafeFutureHandle<T> handle, FutureData* future_data,
                    const T& result);

// For calls that aren't asynchronous, create and complete the future at the
// same time.
Future<void> CreateAndCompleteFuture(int fn_idx, int error,
                                     const char* error_msg,
                                     FutureData* future_data);

// For calls that aren't asynchronous, create and complete a future with a
// result at the same time.
Future<LoadAdResult> CreateAndCompleteFutureWithResult(
    int fn_idx, int error, const char* error_msg, FutureData* future_data,
    const LoadAdResult& result);

template <class T>
struct FutureCallbackData {
  FutureData* future_data;
  SafeFutureHandle<T> future_handle;
};

// Constructs a FutureCallbbackData instance to handle operations that return
// void Futures.
FutureCallbackData<void>* CreateVoidFutureCallbackData(int fn_idx,
                                                       FutureData* future_data);

// Constructs a FutureCallbackData instance to handle results from LoadAd.
// requests.
FutureCallbackData<LoadAdResult>* CreateLoadAdResultFutureCallbackData(
    int fn_idx, FutureData* future_data);

// A class that allows access to private/protected Admob structures for Java
// callbacks.  This is achieved via friend relationships with those classes.
class AdMobInternal {
 public:
  static void CompleteLoadAdFuture(
      FutureCallbackData<LoadAdResult>* callback_data, int error_code,
      const std::string& error_message,
<<<<<<< HEAD
      const LoadAdResultInternal& load_ad_result_internal);
  static AdResult CreateAdResult(const AdResultInternal& ad_result_internal);
=======
      const AdResultInternal& ad_result_internal);
>>>>>>> 051d3e8b
};

}  // namespace admob
}  // namespace firebase

#endif  // FIREBASE_ADMOB_SRC_COMMON_ADMOB_COMMON_H_<|MERGE_RESOLUTION|>--- conflicted
+++ resolved
@@ -111,15 +111,14 @@
 // callbacks.  This is achieved via friend relationships with those classes.
 class AdMobInternal {
  public:
+  // Completes a LoadAdResult future given the AdResultInternal object.
   static void CompleteLoadAdFuture(
       FutureCallbackData<LoadAdResult>* callback_data, int error_code,
       const std::string& error_message,
-<<<<<<< HEAD
-      const LoadAdResultInternal& load_ad_result_internal);
+      const AdResultInternal& ad_result_internal);
+
+  // Constructs and returns an AdResult object given an AdResultInteral object.
   static AdResult CreateAdResult(const AdResultInternal& ad_result_internal);
-=======
-      const AdResultInternal& ad_result_internal);
->>>>>>> 051d3e8b
 };
 
 }  // namespace admob
