--- conflicted
+++ resolved
@@ -70,13 +70,8 @@
 Future<AdResult> InterstitialAdInternalIOS::LoadAd(
     const char* ad_unit_id, const AdRequest& request) {
   firebase::MutexLock lock(mutex_);
-<<<<<<< HEAD
-  FutureCallbackData<LoadAdResult>* callback_data =
-      CreateLoadAdResultFutureCallbackData(kInterstitialAdFnLoadAd,
-=======
   FutureCallbackData<AdResult>* callback_data =
       CreateAdResultFutureCallbackData(kInterstitialAdFnLoadAd,
->>>>>>> efda2247
           &future_data_);
   SafeFutureHandle<AdResult> future_handle = callback_data->future_handle;
 
