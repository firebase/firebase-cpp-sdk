--- conflicted
+++ resolved
@@ -56,11 +56,7 @@
   bool initialized_;
 
   /// Contains information to asynchronously complete the LoadAd Future.
-<<<<<<< HEAD
-  FutureCallbackData<LoadAdResult>* ad_load_callback_data_;
-=======
   FutureCallbackData<AdResult>* ad_load_callback_data_;
->>>>>>> efda2247
 
   /// The GADInterstitialAd object. Declared as an "id" type to avoid
   /// referencing an Objective-C class in this header.
