--- conflicted
+++ resolved
@@ -39,11 +39,7 @@
 
   Future<void> Initialize(AdParent parent, const char* ad_unit_id,
                           const AdSize& size) override;
-<<<<<<< HEAD
-  Future<LoadAdResult> LoadAd(const AdRequest& request) override;
-=======
   Future<AdResult> LoadAd(const AdRequest& request) override;
->>>>>>> efda2247
   BoundingBox bounding_box() const override;
   Future<void> SetPosition(int x, int y) override;
   Future<void> SetPosition(BannerView::Position position) override;
