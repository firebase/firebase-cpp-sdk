--- conflicted
+++ resolved
@@ -163,20 +163,6 @@
 
 const ::firebase::App* GetApp() { return g_app; }
 
-<<<<<<< HEAD
-=======
-void AdmobInternal::CompleteLoadAdFuture(
-    FutureCallbackData<LoadAdResult>* callback_data, int error_code,
-    const std::string& error_message,
-    const AdResultInternal& ad_result_internal) {
-  callback_data->future_data->future_impl.CompleteWithResult(
-      callback_data->future_handle, static_cast<int>(error_code),
-      error_message.c_str(), LoadAdResult(ad_result_internal));
-  // This method is responsible for disposing of the callback data struct.
-  delete callback_data;
-}
-
->>>>>>> 051d3e8b
 // Constructs AdResult objects based on the encountered result, beit a
 // successful result, and C++ SDK Wrapper error, or an error returned from
 // the iOS Admob SDK.
@@ -211,13 +197,8 @@
     future_error_message = ad_result_internal.message;
   }
 
-<<<<<<< HEAD
   AdMobInternal::CompleteLoadAdFuture(
-      callback_data, adr->code, future_error_message, load_ad_result_internal);
-=======
-  AdmobInternal::CompleteLoadAdFuture(
       callback_data, ad_result_internal.code, future_error_message, ad_result_internal);
->>>>>>> 051d3e8b
 }
 
 void CompleteLoadAdInternalResult(
