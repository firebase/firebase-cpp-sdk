/*
 * Copyright 2016 Google LLC
 *
 * Licensed under the Apache License, Version 2.0 (the "License");
 * you may not use this file except in compliance with the License.
 * You may obtain a copy of the License at
 *
 *      http://www.apache.org/licenses/LICENSE-2.0
 *
 * Unless required by applicable law or agreed to in writing, software
 * distributed under the License is distributed on an "AS IS" BASIS,
 * WITHOUT WARRANTIES OR CONDITIONS OF ANY KIND, either express or implied.
 * See the License for the specific language governing permissions and
 * limitations under the License.
 */

#include "admob/src/android/banner_view_internal_android.h"

#include <assert.h>
#include <jni.h>

#include <cstdarg>
#include <cstddef>
#include <string>

#include "admob/admob_resources.h"
#include "admob/src/android/ad_request_converter.h"
#include "admob/src/android/admob_android.h"
#include "admob/src/common/admob_common.h"
#include "admob/src/include/firebase/admob.h"
#include "admob/src/include/firebase/admob/banner_view.h"
#include "admob/src/include/firebase/admob/types.h"
#include "app/src/assert.h"
#include "app/src/mutex.h"
#include "app/src/semaphore.h"
#include "app/src/util_android.h"

namespace firebase {
namespace admob {

METHOD_LOOKUP_DEFINITION(
    banner_view_helper,
    "com/google/firebase/admob/internal/cpp/BannerViewHelper",
    BANNERVIEWHELPER_METHODS);

METHOD_LOOKUP_DEFINITION(
    banner_view_helper_ad_view_listener,
    "com/google/firebase/admob/internal/cpp/BannerViewHelper$AdViewListener",
    BANNERVIEWHELPER_ADVIEWLISTENER_METHODS);

METHOD_LOOKUP_DEFINITION(ad_view, "com/google/android/gms/ads/AdView",
                         AD_VIEW_METHODS);

namespace internal {

BannerViewInternalAndroid::BannerViewInternalAndroid(BannerView* base)
    : BannerViewInternal(base),
      helper_(nullptr),
      initialized_(false),
      bounding_box_() {
  JNIEnv* env = ::firebase::admob::GetJNI();
  FIREBASE_ASSERT(env);

  jobject activity = ::firebase::admob::GetActivity();
  FIREBASE_ASSERT(activity);

  jobject adview_ref =
      env->NewObject(ad_view::GetClass(),
                     ad_view::GetMethodId(ad_view::kConstructor), activity);

  bool jni_exception = util::CheckAndClearJniExceptions(env);
  FIREBASE_ASSERT(!jni_exception);
  FIREBASE_ASSERT(adview_ref);

  jobject helper_ref = env->NewObject(
      banner_view_helper::GetClass(),
      banner_view_helper::GetMethodId(banner_view_helper::kConstructor),
      reinterpret_cast<jlong>(this), adview_ref);

  jni_exception = util::CheckAndClearJniExceptions(env);
  FIREBASE_ASSERT(!jni_exception);
  FIREBASE_ASSERT(helper_ref);

  ad_view_ = env->NewGlobalRef(adview_ref);
  env->DeleteLocalRef(adview_ref);

  helper_ = env->NewGlobalRef(helper_ref);
  env->DeleteLocalRef(helper_ref);
}

void DestroyOnDeleteCallback(const Future<void>& result, void* sem_data) {
  if (sem_data != nullptr) {
    Semaphore* semaphore = static_cast<Semaphore*>(sem_data);
    semaphore->Post();
  }
}

BannerViewInternalAndroid::~BannerViewInternalAndroid() {
  DestroyInternalData();

  Semaphore semaphore(0);
  InvokeNullary(kBannerViewFnDestroyOnDelete, banner_view_helper::kDestroy)
      .OnCompletion(DestroyOnDeleteCallback, &semaphore);
  semaphore.Wait();

  JNIEnv* env = ::firebase::admob::GetJNI();

  env->DeleteGlobalRef(ad_view_);
  ad_view_ = nullptr;

  env->DeleteGlobalRef(helper_);
  helper_ = nullptr;
}

struct BannerViewInternalInitializeData {
  // Thread-safe call data.
  BannerViewInternalInitializeData()
      : activity_global(nullptr),
        ad_view(nullptr),
        banner_view_helper(nullptr),
        ad_size(0, 0) {}
  ~BannerViewInternalInitializeData() {
    JNIEnv* env = GetJNI();
    env->DeleteGlobalRef(activity_global);
    env->DeleteGlobalRef(ad_view);
    env->DeleteGlobalRef(banner_view_helper);
  }

  jobject activity_global;
  AdSize ad_size;
  std::string ad_unit_id;
  jobject ad_view;
  jobject banner_view_helper;
  FutureCallbackData* callback_data;
};

// This function is run on the main thread and is called in the
// BannerViewInternalAndroid::Initialize() method.
void InitializeBannerViewOnMainThread(void* data) {
  BannerViewInternalInitializeData* call_data =
      reinterpret_cast<BannerViewInternalInitializeData*>(data);
  JNIEnv* env = GetJNI();
  FIREBASE_ASSERT(env != nullptr);

  jstring ad_unit_id_str =
      static_cast<jstring>(::firebase::admob::GetJNI()->CallObjectMethod(
          call_data->ad_view, ad_view::GetMethodId(ad_view::kGetAdUnitId)));
  if (ad_unit_id_str != nullptr) {
<<<<<<< HEAD
=======
    env->DeleteLocalRef(ad_unit_id_str);
>>>>>>> 85d87a40
    CompleteFuture(kAdMobErrorAlreadyInitialized, "Ad is already initialized.",
                   call_data->callback_data->future_handle,
                   call_data->callback_data->future_data);
    return;
  }

  ad_unit_id_str = env->NewStringUTF(call_data->ad_unit_id.c_str());
  env->CallVoidMethod(call_data->ad_view,
                      ad_view::GetMethodId(ad_view::kSetAdUnitId),
                      ad_unit_id_str);
  bool jni_exception = util::CheckAndClearJniExceptions(env);
  FIREBASE_ASSERT(!jni_exception);
  env->DeleteLocalRef(ad_unit_id_str);

  jobject ad_size =
      CreateJavaAdSize(env, call_data->activity_global, call_data->ad_size);
  FIREBASE_ASSERT(ad_size);
  env->CallVoidMethod(call_data->ad_view,
                      ad_view::GetMethodId(ad_view::kSetAdSize), ad_size);
  jni_exception = util::CheckAndClearJniExceptions(env);
  FIREBASE_ASSERT(!jni_exception);
  env->DeleteLocalRef(ad_size);

  env->CallVoidMethod(
      call_data->banner_view_helper,
      banner_view_helper::GetMethodId(banner_view_helper::kInitialize),
      call_data->activity_global);
  jni_exception = util::CheckAndClearJniExceptions(env);
  FIREBASE_ASSERT(!jni_exception);

  jobject ad_listener = nullptr;
  ad_listener =
      env->NewObject(banner_view_helper_ad_view_listener::GetClass(),
                     banner_view_helper_ad_view_listener::GetMethodId(
                         banner_view_helper_ad_view_listener::kConstructor),
                     call_data->banner_view_helper);
  jni_exception = util::CheckAndClearJniExceptions(env);
  FIREBASE_ASSERT(!jni_exception);

  env->CallVoidMethod(call_data->ad_view,
                      ad_view::GetMethodId(ad_view::kSetAdListener),
                      ad_listener);
  jni_exception = util::CheckAndClearJniExceptions(env);
  FIREBASE_ASSERT(!jni_exception);
  env->DeleteLocalRef(ad_listener);

  CompleteFuture(kAdMobErrorNone, "", call_data->callback_data->future_handle,
                 call_data->callback_data->future_data);

  delete call_data;
}

Future<void> BannerViewInternalAndroid::Initialize(AdParent parent,
                                                   const char* ad_unit_id,
                                                   const AdSize& size) {
  FutureCallbackData* callback_data =
      CreateFutureCallbackData(&future_data_, kBannerViewFnInitialize);

  if (initialized_) {
    future_data_.future_impl.Complete(callback_data->future_handle,
                                      kAdMobErrorAlreadyInitialized,
                                      "Ad is already initialized.");
    return Future<void>(&future_data_.future_impl,
                        callback_data->future_handle);
  }

  initialized_ = true;

  JNIEnv* env = ::firebase::admob::GetJNI();
  jobject activity = ::firebase::admob::GetActivity();

  BannerViewInternalInitializeData* call_data =
      new BannerViewInternalInitializeData();
  call_data->activity_global = env->NewGlobalRef(activity);
  call_data->ad_size = size;
  call_data->ad_unit_id = ad_unit_id;
  call_data->ad_view = env->NewGlobalRef(ad_view_);
  call_data->banner_view_helper = env->NewGlobalRef(helper_);
  call_data->callback_data = callback_data;
  util::RunOnMainThread(env, activity, InitializeBannerViewOnMainThread,
                        call_data);

  return GetLastResult(kBannerViewFnInitialize);
}

Future<void> BannerViewInternalAndroid::LoadAd(const AdRequest& request) {
  FutureCallbackData* callback_data =
      CreateFutureCallbackData(&future_data_, kBannerViewFnLoadAd);

  AdRequestConverter converter(request);
  jobject request_ref = converter.GetJavaRequestObject();

  ::firebase::admob::GetJNI()->CallVoidMethod(
      helper_, banner_view_helper::GetMethodId(banner_view_helper::kLoadAd),
      reinterpret_cast<jlong>(callback_data), request_ref);
  return GetLastResult(kBannerViewFnLoadAd);
}

Future<void> BannerViewInternalAndroid::Hide() {
  return InvokeNullary(kBannerViewFnHide, banner_view_helper::kHide);
}

Future<void> BannerViewInternalAndroid::Show() {
  return InvokeNullary(kBannerViewFnShow, banner_view_helper::kShow);
}

Future<void> BannerViewInternalAndroid::Pause() {
  return InvokeNullary(kBannerViewFnPause, banner_view_helper::kPause);
}

Future<void> BannerViewInternalAndroid::Resume() {
  return InvokeNullary(kBannerViewFnResume, banner_view_helper::kResume);
}

Future<void> BannerViewInternalAndroid::Destroy() {
  DestroyInternalData();
  return InvokeNullary(kBannerViewFnDestroy, banner_view_helper::kDestroy);
}

Future<void> BannerViewInternalAndroid::MoveTo(int x, int y) {
  FutureCallbackData* callback_data =
      CreateFutureCallbackData(&future_data_, kBannerViewFnMoveTo);

  ::firebase::admob::GetJNI()->CallVoidMethod(
      helper_, banner_view_helper::GetMethodId(banner_view_helper::kMoveToXY),
      reinterpret_cast<jlong>(callback_data), x, y);

  return GetLastResult(kBannerViewFnMoveTo);
}

Future<void> BannerViewInternalAndroid::MoveTo(BannerView::Position position) {
  FutureCallbackData* callback_data =
      CreateFutureCallbackData(&future_data_, kBannerViewFnMoveTo);

  ::firebase::admob::GetJNI()->CallVoidMethod(
      helper_,
      banner_view_helper::GetMethodId(banner_view_helper::kMoveToPosition),
      reinterpret_cast<jlong>(callback_data), static_cast<int>(position));

  return GetLastResult(kBannerViewFnMoveTo);
}

BannerView::PresentationState BannerViewInternalAndroid::GetPresentationState()
    const {
  jint state = ::firebase::admob::GetJNI()->CallIntMethod(
      helper_, banner_view_helper::GetMethodId(
                   banner_view_helper::kGetPresentationState));
  assert((static_cast<int>(state) >= 0));
  return static_cast<BannerView::PresentationState>(state);
}

BoundingBox BannerViewInternalAndroid::GetBoundingBox() const {
  // If the banner view is hidden and the publisher polls the bounding box, we
  // return the current bounding box.
  if (GetPresentationState() == BannerView::kPresentationStateHidden) {
    return bounding_box_;
  }

  // This JNI integer array consists of the BoundingBox's width, height,
  // x-coordinate, and y-coordinate.
  JNIEnv* env = ::firebase::admob::GetJNI();
  jintArray jni_int_array = (jintArray)env->CallObjectMethod(
      helper_,
      banner_view_helper::GetMethodId(banner_view_helper::kGetBoundingBox));

  // The bounding box array must consist of 4 integers: width, height,
  // x-coordinate, and y-coordinate.
  int count = static_cast<int>(env->GetArrayLength(jni_int_array));
  assert(count == 4);
  (void)count;

  jint* bounding_box_elements =
      env->GetIntArrayElements(jni_int_array, nullptr);
  BoundingBox box;
  box.width = static_cast<int>(bounding_box_elements[0]);
  box.height = static_cast<int>(bounding_box_elements[1]);
  box.x = static_cast<int>(bounding_box_elements[2]);
  box.y = static_cast<int>(bounding_box_elements[3]);
  bounding_box_ = box;

  env->ReleaseIntArrayElements(jni_int_array, bounding_box_elements, 0);
  env->DeleteLocalRef(jni_int_array);

  return box;
}

Future<void> BannerViewInternalAndroid::InvokeNullary(
    BannerViewFn fn, banner_view_helper::Method method) {
  FutureCallbackData* callback_data =
      CreateFutureCallbackData(&future_data_, fn);

  ::firebase::admob::GetJNI()->CallVoidMethod(
      helper_, banner_view_helper::GetMethodId(method),
      reinterpret_cast<jlong>(callback_data));

  return GetLastResult(fn);
}

void BannerViewInternalAndroid::DestroyInternalData() {
  // The bounding box is zeroed on destroy.
  bounding_box_ = {};
}

}  // namespace internal
}  // namespace admob
}  // namespace firebase<|MERGE_RESOLUTION|>--- conflicted
+++ resolved
@@ -146,10 +146,7 @@
       static_cast<jstring>(::firebase::admob::GetJNI()->CallObjectMethod(
           call_data->ad_view, ad_view::GetMethodId(ad_view::kGetAdUnitId)));
   if (ad_unit_id_str != nullptr) {
-<<<<<<< HEAD
-=======
     env->DeleteLocalRef(ad_unit_id_str);
->>>>>>> 85d87a40
     CompleteFuture(kAdMobErrorAlreadyInitialized, "Ad is already initialized.",
                    call_data->callback_data->future_handle,
                    call_data->callback_data->future_data);
