/*
 * Copyright 2016 Google LLC
 *
 * Licensed under the Apache License, Version 2.0 (the "License");
 * you may not use this file except in compliance with the License.
 * You may obtain a copy of the License at
 *
 *      http://www.apache.org/licenses/LICENSE-2.0
 *
 * Unless required by applicable law or agreed to in writing, software
 * distributed under the License is distributed on an "AS IS" BASIS,
 * WITHOUT WARRANTIES OR CONDITIONS OF ANY KIND, either express or implied.
 * See the License for the specific language governing permissions and
 * limitations under the License.
 */

#include "admob/src/android/banner_view_internal_android.h"

#include <android/log.h>
#include <assert.h>
#include <jni.h>

#include <cstdarg>
#include <cstddef>
#include <string>

#include "admob/admob_resources.h"
#include "admob/src/android/ad_request_converter.h"
#include "admob/src/android/admob_android.h"
#include "admob/src/common/admob_common.h"
#include "admob/src/include/firebase/admob.h"
#include "admob/src/include/firebase/admob/banner_view.h"
#include "admob/src/include/firebase/admob/types.h"
#include "app/src/assert.h"
#include "app/src/mutex.h"
#include "app/src/semaphore.h"
#include "app/src/util_android.h"

namespace firebase {
namespace admob {

METHOD_LOOKUP_DEFINITION(
    banner_view_helper,
    "com/google/firebase/admob/internal/cpp/BannerViewHelper",
    BANNERVIEWHELPER_METHODS);

METHOD_LOOKUP_DEFINITION(
    banner_view_helper_ad_view_listener,
    "com/google/firebase/admob/internal/cpp/BannerViewHelper$AdViewListener",
    BANNERVIEWHELPER_ADVIEWLISTENER_METHODS);

METHOD_LOOKUP_DEFINITION(ad_view, "com/google/android/gms/ads/AdView",
                         AD_VIEW_METHODS);

namespace internal {

BannerViewInternalAndroid::BannerViewInternalAndroid(BannerView* base)
    : BannerViewInternal(base),
      helper_(nullptr),
      initialized_(false),
      bounding_box_() {
  JNIEnv* env = ::firebase::admob::GetJNI();
  FIREBASE_ASSERT(env);

  jobject activity = ::firebase::admob::GetActivity();
  FIREBASE_ASSERT(activity);

  jobject adview_ref =
      env->NewObject(ad_view::GetClass(),
                     ad_view::GetMethodId(ad_view::kConstructor), activity);

  bool jni_exception = util::CheckAndClearJniExceptions(env);
  FIREBASE_ASSERT(!jni_exception);
  FIREBASE_ASSERT(adview_ref);

  jobject helper_ref = env->NewObject(
      banner_view_helper::GetClass(),
      banner_view_helper::GetMethodId(banner_view_helper::kConstructor),
      reinterpret_cast<jlong>(this), adview_ref);

  jni_exception = util::CheckAndClearJniExceptions(env);
  FIREBASE_ASSERT(!jni_exception);
  FIREBASE_ASSERT(helper_ref);

  ad_view_ = env->NewGlobalRef(adview_ref);
  env->DeleteLocalRef(adview_ref);

  helper_ = env->NewGlobalRef(helper_ref);
  env->DeleteLocalRef(helper_ref);
}

void DestroyOnDeleteCallback(const Future<void>& result, void* sem_data) {
  if (sem_data != nullptr) {
    Semaphore* semaphore = static_cast<Semaphore*>(sem_data);
    semaphore->Post();
  }
}

BannerViewInternalAndroid::~BannerViewInternalAndroid() {
  DestroyInternalData();

  Semaphore semaphore(0);
  InvokeNullary(kBannerViewFnDestroyOnDelete, banner_view_helper::kDestroy)
      .OnCompletion(DestroyOnDeleteCallback, &semaphore);
  semaphore.Wait();

  JNIEnv* env = ::firebase::admob::GetJNI();

  env->DeleteGlobalRef(ad_view_);
  ad_view_ = nullptr;

  env->DeleteGlobalRef(helper_);
  helper_ = nullptr;
}

struct BannerViewInternalInitializeData {
  // Thread-safe call data.
  BannerViewInternalInitializeData()
      : activity_global(nullptr),
        ad_view(nullptr),
        banner_view_helper(nullptr),
        ad_size(0, 0) {}
  ~BannerViewInternalInitializeData() {
    JNIEnv* env = GetJNI();
    env->DeleteGlobalRef(activity_global);
    env->DeleteGlobalRef(ad_view);
    env->DeleteGlobalRef(banner_view_helper);
  }

  jobject activity_global;
  AdSize ad_size;
  std::string ad_unit_id;
  jobject ad_view;
  jobject banner_view_helper;
  FutureCallbackData<void>* callback_data;
};

// This function is run on the main thread and is called in the
// BannerViewInternalAndroid::Initialize() method.
void InitializeBannerViewOnMainThread(void* data) {
  BannerViewInternalInitializeData* call_data =
      reinterpret_cast<BannerViewInternalInitializeData*>(data);
  JNIEnv* env = GetJNI();
  FIREBASE_ASSERT(env != nullptr);

  jstring ad_unit_id_str =
      static_cast<jstring>(::firebase::admob::GetJNI()->CallObjectMethod(
          call_data->ad_view, ad_view::GetMethodId(ad_view::kGetAdUnitId)));

  if (ad_unit_id_str != nullptr) {
    env->DeleteLocalRef(ad_unit_id_str);
    call_data->callback_data->future_data->future_impl.Complete(
        call_data->callback_data->future_handle, kAdMobErrorAlreadyInitialized,
        "Ad is already initialized.");
    return;
  }

  ad_unit_id_str = env->NewStringUTF(call_data->ad_unit_id.c_str());
  env->CallVoidMethod(call_data->ad_view,
                      ad_view::GetMethodId(ad_view::kSetAdUnitId),
                      ad_unit_id_str);
  bool jni_exception = util::CheckAndClearJniExceptions(env);
  FIREBASE_ASSERT(!jni_exception);
  env->DeleteLocalRef(ad_unit_id_str);

  jobject ad_size =
      CreateJavaAdSize(env, call_data->activity_global, call_data->ad_size);
  FIREBASE_ASSERT(ad_size);
  env->CallVoidMethod(call_data->ad_view,
                      ad_view::GetMethodId(ad_view::kSetAdSize), ad_size);
  jni_exception = util::CheckAndClearJniExceptions(env);
  FIREBASE_ASSERT(!jni_exception);
  env->DeleteLocalRef(ad_size);

  env->CallVoidMethod(
      call_data->banner_view_helper,
      banner_view_helper::GetMethodId(banner_view_helper::kInitialize),
      call_data->activity_global);
  jni_exception = util::CheckAndClearJniExceptions(env);
  FIREBASE_ASSERT(!jni_exception);

  jobject ad_listener = nullptr;
  ad_listener =
      env->NewObject(banner_view_helper_ad_view_listener::GetClass(),
                     banner_view_helper_ad_view_listener::GetMethodId(
                         banner_view_helper_ad_view_listener::kConstructor),
                     call_data->banner_view_helper);
  jni_exception = util::CheckAndClearJniExceptions(env);
  FIREBASE_ASSERT(!jni_exception);

  env->CallVoidMethod(call_data->ad_view,
                      ad_view::GetMethodId(ad_view::kSetAdListener),
                      ad_listener);
  jni_exception = util::CheckAndClearJniExceptions(env);
  FIREBASE_ASSERT(!jni_exception);
  env->DeleteLocalRef(ad_listener);

  call_data->callback_data->future_data->future_impl.Complete(
      call_data->callback_data->future_handle, kAdMobErrorNone, "");

  delete call_data;
}

Future<void> BannerViewInternalAndroid::Initialize(AdParent parent,
                                                   const char* ad_unit_id,
<<<<<<< HEAD
                                                   AdSize size) {
  FutureCallbackData<void>* callback_data = new FutureCallbackData<void>{
      &future_data_,
      future_data_.future_impl.SafeAlloc<void>(kBannerViewFnInitialize)};
=======
                                                   const AdSize& size) {
  FutureCallbackData* callback_data =
      CreateFutureCallbackData(&future_data_, kBannerViewFnInitialize);
>>>>>>> a00b2da3

  if (initialized_) {
    future_data_.future_impl.Complete(callback_data->future_handle,
                                      kAdMobErrorAlreadyInitialized,
                                      "Ad is already initialized.");
    return MakeFuture(&future_data_.future_impl, callback_data->future_handle);
  }

  initialized_ = true;

  JNIEnv* env = ::firebase::admob::GetJNI();
  jobject activity = ::firebase::admob::GetActivity();

  BannerViewInternalInitializeData* call_data =
      new BannerViewInternalInitializeData();
  call_data->activity_global = env->NewGlobalRef(activity);
  call_data->ad_size = size;
  call_data->ad_unit_id = ad_unit_id;
  call_data->ad_view = env->NewGlobalRef(ad_view_);
  call_data->banner_view_helper = env->NewGlobalRef(helper_);
  call_data->callback_data = callback_data;
  util::RunOnMainThread(env, activity, InitializeBannerViewOnMainThread,
                        call_data);

  return MakeFuture(&future_data_.future_impl, callback_data->future_handle);
}

<<<<<<< HEAD
Future<LoadAdResult> BannerViewInternalAndroid::LoadAd(
    const AdRequest& request) {
  FutureCallbackData<LoadAdResult>* callback_data =
      new FutureCallbackData<LoadAdResult>{
          &future_data_, future_data_.future_impl.SafeAlloc<LoadAdResult>(
                             kBannerViewFnLoadAd, LoadAdResult())};
  AdRequestConverter converter(request);
  jobject request_ref = converter.GetJavaRequestObject();

  ::firebase::admob::GetJNI()->CallVoidMethod(
      helper_, banner_view_helper::GetMethodId(banner_view_helper::kLoadAd),
      reinterpret_cast<jlong>(callback_data), request_ref);

  return MakeFuture(&future_data_.future_impl, callback_data->future_handle);
=======
Future<void> BannerViewInternalAndroid::LoadAd(const AdRequest& request) {
  FutureCallbackData* callback_data =
      CreateFutureCallbackData(&future_data_, kBannerViewFnLoadAd);

  admob::AdMobError error = kAdMobErrorNone;
  jobject request_ref = GetJavaAdRequestFromCPPAdRequest(request, &error);

  if (request_ref == nullptr) {
    if (error == kAdMobErrorNone) {
      error = kAdMobErrorInternalError;
    }
    CompleteFuture(error, "", callback_data->future_handle,
                   callback_data->future_data);
  } else {
    ::firebase::admob::GetJNI()->CallVoidMethod(
        helper_, banner_view_helper::GetMethodId(banner_view_helper::kLoadAd),
        reinterpret_cast<jlong>(callback_data), request_ref);
    ::firebase::admob::GetJNI()->DeleteLocalRef(request_ref);
  }
  return Future<void>(&callback_data->future_data->future_impl,
                      callback_data->future_handle);
>>>>>>> a00b2da3
}

Future<void> BannerViewInternalAndroid::Hide() {
  return InvokeNullary(kBannerViewFnHide, banner_view_helper::kHide);
}

Future<void> BannerViewInternalAndroid::Show() {
  return InvokeNullary(kBannerViewFnShow, banner_view_helper::kShow);
}

Future<void> BannerViewInternalAndroid::Pause() {
  return InvokeNullary(kBannerViewFnPause, banner_view_helper::kPause);
}

Future<void> BannerViewInternalAndroid::Resume() {
  return InvokeNullary(kBannerViewFnResume, banner_view_helper::kResume);
}

Future<void> BannerViewInternalAndroid::Destroy() {
  DestroyInternalData();
  return InvokeNullary(kBannerViewFnDestroy, banner_view_helper::kDestroy);
}

Future<void> BannerViewInternalAndroid::MoveTo(int x, int y) {
  FutureCallbackData<void>* callback_data = new FutureCallbackData<void>{
      &future_data_,
      future_data_.future_impl.SafeAlloc<void>(kBannerViewFnMoveTo)};

  ::firebase::admob::GetJNI()->CallVoidMethod(
      helper_, banner_view_helper::GetMethodId(banner_view_helper::kMoveToXY),
      reinterpret_cast<jlong>(callback_data), x, y);

  return MakeFuture(&future_data_.future_impl, callback_data->future_handle);
}

Future<void> BannerViewInternalAndroid::MoveTo(BannerView::Position position) {
  FutureCallbackData<void>* callback_data = new FutureCallbackData<void>{
      &future_data_,
      future_data_.future_impl.SafeAlloc<void>(kBannerViewFnMoveTo)};

  ::firebase::admob::GetJNI()->CallVoidMethod(
      helper_,
      banner_view_helper::GetMethodId(banner_view_helper::kMoveToPosition),
      reinterpret_cast<jlong>(callback_data), static_cast<int>(position));

  return MakeFuture(&future_data_.future_impl, callback_data->future_handle);
}

BannerView::PresentationState BannerViewInternalAndroid::GetPresentationState()
    const {
  jint state = ::firebase::admob::GetJNI()->CallIntMethod(
      helper_, banner_view_helper::GetMethodId(
                   banner_view_helper::kGetPresentationState));
  assert((static_cast<int>(state) >= 0));
  return static_cast<BannerView::PresentationState>(state);
}

BoundingBox BannerViewInternalAndroid::GetBoundingBox() const {
  // If the banner view is hidden and the publisher polls the bounding box, we
  // return the current bounding box.
  if (GetPresentationState() == BannerView::kPresentationStateHidden) {
    return bounding_box_;
  }

  // This JNI integer array consists of the BoundingBox's width, height,
  // x-coordinate, and y-coordinate.
  JNIEnv* env = ::firebase::admob::GetJNI();
  jintArray jni_int_array = (jintArray)env->CallObjectMethod(
      helper_,
      banner_view_helper::GetMethodId(banner_view_helper::kGetBoundingBox));

  // The bounding box array must consist of 4 integers: width, height,
  // x-coordinate, and y-coordinate.
  int count = static_cast<int>(env->GetArrayLength(jni_int_array));
  assert(count == 4);
  (void)count;

  jint* bounding_box_elements =
      env->GetIntArrayElements(jni_int_array, nullptr);
  BoundingBox box;
  box.width = static_cast<int>(bounding_box_elements[0]);
  box.height = static_cast<int>(bounding_box_elements[1]);
  box.x = static_cast<int>(bounding_box_elements[2]);
  box.y = static_cast<int>(bounding_box_elements[3]);
  bounding_box_ = box;

  env->ReleaseIntArrayElements(jni_int_array, bounding_box_elements, 0);
  env->DeleteLocalRef(jni_int_array);

  return box;
}

Future<void> BannerViewInternalAndroid::InvokeNullary(
    BannerViewFn fn, banner_view_helper::Method method) {
  FutureCallbackData<void>* callback_data = new FutureCallbackData<void>{
      &future_data_, future_data_.future_impl.SafeAlloc<void>(fn)};

  ::firebase::admob::GetJNI()->CallVoidMethod(
      helper_, banner_view_helper::GetMethodId(method),
      reinterpret_cast<jlong>(callback_data));

  return MakeFuture(&future_data_.future_impl, callback_data->future_handle);
}

void BannerViewInternalAndroid::DestroyInternalData() {
  // The bounding box is zeroed on destroy.
  bounding_box_ = {};
}

}  // namespace internal
}  // namespace admob
}  // namespace firebase<|MERGE_RESOLUTION|>--- conflicted
+++ resolved
@@ -203,16 +203,10 @@
 
 Future<void> BannerViewInternalAndroid::Initialize(AdParent parent,
                                                    const char* ad_unit_id,
-<<<<<<< HEAD
-                                                   AdSize size) {
+                                                   const AdSize& size) {
   FutureCallbackData<void>* callback_data = new FutureCallbackData<void>{
       &future_data_,
       future_data_.future_impl.SafeAlloc<void>(kBannerViewFnInitialize)};
-=======
-                                                   const AdSize& size) {
-  FutureCallbackData* callback_data =
-      CreateFutureCallbackData(&future_data_, kBannerViewFnInitialize);
->>>>>>> a00b2da3
 
   if (initialized_) {
     future_data_.future_impl.Complete(callback_data->future_handle,
@@ -240,25 +234,12 @@
   return MakeFuture(&future_data_.future_impl, callback_data->future_handle);
 }
 
-<<<<<<< HEAD
 Future<LoadAdResult> BannerViewInternalAndroid::LoadAd(
     const AdRequest& request) {
   FutureCallbackData<LoadAdResult>* callback_data =
       new FutureCallbackData<LoadAdResult>{
           &future_data_, future_data_.future_impl.SafeAlloc<LoadAdResult>(
                              kBannerViewFnLoadAd, LoadAdResult())};
-  AdRequestConverter converter(request);
-  jobject request_ref = converter.GetJavaRequestObject();
-
-  ::firebase::admob::GetJNI()->CallVoidMethod(
-      helper_, banner_view_helper::GetMethodId(banner_view_helper::kLoadAd),
-      reinterpret_cast<jlong>(callback_data), request_ref);
-
-  return MakeFuture(&future_data_.future_impl, callback_data->future_handle);
-=======
-Future<void> BannerViewInternalAndroid::LoadAd(const AdRequest& request) {
-  FutureCallbackData* callback_data =
-      CreateFutureCallbackData(&future_data_, kBannerViewFnLoadAd);
 
   admob::AdMobError error = kAdMobErrorNone;
   jobject request_ref = GetJavaAdRequestFromCPPAdRequest(request, &error);
@@ -267,17 +248,15 @@
     if (error == kAdMobErrorNone) {
       error = kAdMobErrorInternalError;
     }
-    CompleteFuture(error, "", callback_data->future_handle,
-                   callback_data->future_data);
+    future_data_.future_impl.CompleteWithResult(
+        callback_data->future_handle, error, "Could Not Parse AdRequest object",
+        LoadAdResult());
   } else {
     ::firebase::admob::GetJNI()->CallVoidMethod(
         helper_, banner_view_helper::GetMethodId(banner_view_helper::kLoadAd),
         reinterpret_cast<jlong>(callback_data), request_ref);
-    ::firebase::admob::GetJNI()->DeleteLocalRef(request_ref);
-  }
-  return Future<void>(&callback_data->future_data->future_impl,
-                      callback_data->future_handle);
->>>>>>> a00b2da3
+  }
+  return MakeFuture(&future_data_.future_impl, callback_data->future_handle);
 }
 
 Future<void> BannerViewInternalAndroid::Hide() {
