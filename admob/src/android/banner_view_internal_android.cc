/*
 * Copyright 2016 Google LLC
 *
 * Licensed under the Apache License, Version 2.0 (the "License");
 * you may not use this file except in compliance with the License.
 * You may obtain a copy of the License at
 *
 *      http://www.apache.org/licenses/LICENSE-2.0
 *
 * Unless required by applicable law or agreed to in writing, software
 * distributed under the License is distributed on an "AS IS" BASIS,
 * WITHOUT WARRANTIES OR CONDITIONS OF ANY KIND, either express or implied.
 * See the License for the specific language governing permissions and
 * limitations under the License.
 */

#include "admob/src/android/banner_view_internal_android.h"

#include <assert.h>
#include <jni.h>

#include <cstdarg>
#include <cstddef>
#include <string>

#include "admob/admob_resources.h"
#include "admob/src/android/ad_request_converter.h"
#include "admob/src/android/admob_android.h"
#include "admob/src/common/admob_common.h"
#include "admob/src/include/firebase/admob.h"
#include "admob/src/include/firebase/admob/banner_view.h"
#include "admob/src/include/firebase/admob/types.h"
#include "app/src/assert.h"
#include "app/src/semaphore.h"
#include "app/src/util_android.h"

namespace firebase {
namespace admob {

METHOD_LOOKUP_DEFINITION(
    banner_view_helper,
    "com/google/firebase/admob/internal/cpp/BannerViewHelper",
    BANNERVIEWHELPER_METHODS);

METHOD_LOOKUP_DEFINITION(
    banner_view_helper_ad_view_listener,
    "com/google/firebase/admob/internal/cpp/BannerViewHelper$AdViewListener",
    BANNERVIEWHELPER_ADVIEWLISTENER_METHODS);

METHOD_LOOKUP_DEFINITION(ad_view, "com/google/android/gms/ads/AdView",
                         AD_VIEW_METHODS);

namespace internal {

// Contains data to invoke Initialize from the main thread.
struct InitializeOnMainThreadData {
  InitializeOnMainThreadData()
      : ad_parent(nullptr),
        ad_size(0, 0),
        ad_unit_id(),
        ad_view(nullptr),
        banner_view_helper(nullptr),
        callback_data(nullptr) {}
  ~InitializeOnMainThreadData() {
    JNIEnv* env = GetJNI();
    env->DeleteGlobalRef(ad_parent);
    env->DeleteGlobalRef(ad_view);
    env->DeleteGlobalRef(banner_view_helper);
  }

  AdParent ad_parent;
  AdSize ad_size;
  std::string ad_unit_id;
  jobject ad_view;
  jobject banner_view_helper;
  FutureCallbackData<void>* callback_data;
};

// Contains data to invoke LoadAd from the main thread.
struct LoadAdOnMainThreadData {
  // Thread-safe call data.
  LoadAdOnMainThreadData()
      : ad_request(), callback_data(nullptr), banner_view_helper(nullptr) {}
  ~LoadAdOnMainThreadData() {
    JNIEnv* env = GetJNI();
    env->DeleteGlobalRef(banner_view_helper);
  }

  AdRequest ad_request;
<<<<<<< HEAD
  FutureCallbackData<LoadAdResult>* callback_data;
=======
  FutureCallbackData<AdResult>* callback_data;
>>>>>>> efda2247
  jobject banner_view_helper;
};

// Contains data to facilitate various method calls on the main thraed.
// Thoe corresponding methods have no patamters and return Future<void>
// results.
struct NulleryInvocationOnMainThreadData {
  // Thread-safe call data.
  NulleryInvocationOnMainThreadData()
      : callback_data(nullptr), banner_view_helper(nullptr) {}
  ~NulleryInvocationOnMainThreadData() {
    JNIEnv* env = GetJNI();
    env->DeleteGlobalRef(banner_view_helper);
  }

  FutureCallbackData<void>* callback_data;
  jobject banner_view_helper;
  banner_view_helper::Method method;
};

BannerViewInternalAndroid::BannerViewInternalAndroid(BannerView* base)
    : BannerViewInternal(base), helper_(nullptr), initialized_(false) {
  firebase::MutexLock lock(mutex_);

  JNIEnv* env = ::firebase::admob::GetJNI();
  FIREBASE_ASSERT(env);

  jobject activity = ::firebase::admob::GetActivity();
  FIREBASE_ASSERT(activity);

  jobject adview_ref =
      env->NewObject(ad_view::GetClass(),
                     ad_view::GetMethodId(ad_view::kConstructor), activity);

  bool jni_exception = util::CheckAndClearJniExceptions(env);
  FIREBASE_ASSERT(!jni_exception);
  FIREBASE_ASSERT(adview_ref);

  jobject helper_ref = env->NewObject(
      banner_view_helper::GetClass(),
      banner_view_helper::GetMethodId(banner_view_helper::kConstructor),
      reinterpret_cast<jlong>(this), adview_ref);

  jni_exception = util::CheckAndClearJniExceptions(env);
  FIREBASE_ASSERT(!jni_exception);
  FIREBASE_ASSERT(helper_ref);

  ad_view_ = env->NewGlobalRef(adview_ref);
  env->DeleteLocalRef(adview_ref);

  helper_ = env->NewGlobalRef(helper_ref);
  env->DeleteLocalRef(helper_ref);
}

void DestroyOnDeleteCallback(const Future<void>& result, void* sem_data) {
  if (sem_data != nullptr) {
    Semaphore* semaphore = static_cast<Semaphore*>(sem_data);
    semaphore->Post();
  }
}

BannerViewInternalAndroid::~BannerViewInternalAndroid() {
  firebase::MutexLock lock(mutex_);

  Semaphore semaphore(0);
  InvokeNullary(kBannerViewFnDestroyOnDelete, banner_view_helper::kDestroy)
      .OnCompletion(DestroyOnDeleteCallback, &semaphore);
  semaphore.Wait();

  JNIEnv* env = ::firebase::admob::GetJNI();

  env->DeleteGlobalRef(ad_view_);
  ad_view_ = nullptr;

  env->DeleteGlobalRef(helper_);
  helper_ = nullptr;
}

// This function is run on the main thread and is called in the
// BannerViewInternalAndroid::Initialize() method.
void InitializeBannerViewOnMainThread(void* data) {
  InitializeOnMainThreadData* call_data =
      reinterpret_cast<InitializeOnMainThreadData*>(data);
  JNIEnv* env = GetJNI();
  FIREBASE_ASSERT(env);
  FIREBASE_ASSERT(call_data);
  FIREBASE_ASSERT(call_data->ad_view);
  FIREBASE_ASSERT(call_data->banner_view_helper);
  FIREBASE_ASSERT(call_data->callback_data);

  jstring ad_unit_id_str =
      static_cast<jstring>(::firebase::admob::GetJNI()->CallObjectMethod(
          call_data->ad_view, ad_view::GetMethodId(ad_view::kGetAdUnitId)));

  if (ad_unit_id_str != nullptr) {
    env->DeleteLocalRef(ad_unit_id_str);

    call_data->callback_data->future_data->future_impl.Complete(
        call_data->callback_data->future_handle, kAdMobErrorAlreadyInitialized,
        kAdAlreadyInitializedErrorMessage);
    delete call_data->callback_data;
    call_data->callback_data = nullptr;
    delete call_data;
    return;
  }

  ad_unit_id_str = env->NewStringUTF(call_data->ad_unit_id.c_str());
  env->CallVoidMethod(call_data->ad_view,
                      ad_view::GetMethodId(ad_view::kSetAdUnitId),
                      ad_unit_id_str);
  bool jni_exception = util::CheckAndClearJniExceptions(env);
  FIREBASE_ASSERT(!jni_exception);
  env->DeleteLocalRef(ad_unit_id_str);

  jobject ad_size =
      CreateJavaAdSize(env, call_data->ad_parent, call_data->ad_size);
  FIREBASE_ASSERT(ad_size);
  env->CallVoidMethod(call_data->ad_view,
                      ad_view::GetMethodId(ad_view::kSetAdSize), ad_size);
  jni_exception = util::CheckAndClearJniExceptions(env);
  FIREBASE_ASSERT(!jni_exception);
  env->DeleteLocalRef(ad_size);

  env->CallVoidMethod(
      call_data->banner_view_helper,
      banner_view_helper::GetMethodId(banner_view_helper::kInitialize),
      call_data->ad_parent);
  jni_exception = util::CheckAndClearJniExceptions(env);
  FIREBASE_ASSERT(!jni_exception);

  jobject ad_listener = nullptr;
  ad_listener =
      env->NewObject(banner_view_helper_ad_view_listener::GetClass(),
                     banner_view_helper_ad_view_listener::GetMethodId(
                         banner_view_helper_ad_view_listener::kConstructor),
                     call_data->banner_view_helper);
  jni_exception = util::CheckAndClearJniExceptions(env);
  FIREBASE_ASSERT(!jni_exception);

  env->CallVoidMethod(call_data->ad_view,
                      ad_view::GetMethodId(ad_view::kSetAdListener),
                      ad_listener);
  jni_exception = util::CheckAndClearJniExceptions(env);
  FIREBASE_ASSERT(!jni_exception);

  env->CallVoidMethod(call_data->ad_view,
                      ad_view::GetMethodId(ad_view::kSetOnPaidEventListener),
                      ad_listener);
  jni_exception = util::CheckAndClearJniExceptions(env);
  FIREBASE_ASSERT(!jni_exception);

  env->DeleteLocalRef(ad_listener);

  call_data->callback_data->future_data->future_impl.Complete(
      call_data->callback_data->future_handle, kAdMobErrorNone, "");

  delete call_data->callback_data;
  call_data->callback_data = nullptr;
  delete call_data;
}

Future<void> BannerViewInternalAndroid::Initialize(AdParent parent,
                                                   const char* ad_unit_id,
                                                   const AdSize& size) {
  firebase::MutexLock lock(mutex_);

  if (initialized_) {
    const SafeFutureHandle<void> future_handle =
        future_data_.future_impl.SafeAlloc<void>(kBannerViewFnInitialize);
    CompleteFuture(kAdMobErrorAlreadyInitialized,
                   kAdAlreadyInitializedErrorMessage, future_handle,
                   &future_data_);
    return MakeFuture(&future_data_.future_impl, future_handle);
  }

  initialized_ = true;

  FutureCallbackData<void>* callback_data =
      CreateVoidFutureCallbackData(kBannerViewFnSetPosition, &future_data_);

  JNIEnv* env = ::firebase::admob::GetJNI();
  FIREBASE_ASSERT(env);

  jobject activity = ::firebase::admob::GetActivity();
  InitializeOnMainThreadData* call_data = new InitializeOnMainThreadData();
  call_data->ad_parent = env->NewGlobalRef(parent);
  call_data->ad_size = size;
  call_data->ad_unit_id = ad_unit_id;
  call_data->ad_view = env->NewGlobalRef(ad_view_);
  call_data->banner_view_helper = env->NewGlobalRef(helper_);
  call_data->callback_data = callback_data;
  util::RunOnMainThread(env, activity, InitializeBannerViewOnMainThread,
                        call_data);

  return MakeFuture(&future_data_.future_impl, callback_data->future_handle);
}

// This function is run on the main thread and is called in the
// BannerViewInternalAndroid::LoadAd() method.
void LoadAdOnMainThread(void* data) {
  LoadAdOnMainThreadData* call_data =
      reinterpret_cast<LoadAdOnMainThreadData*>(data);
  JNIEnv* env = GetJNI();
  FIREBASE_ASSERT(env);

  admob::AdMobError error = kAdMobErrorNone;
  jobject j_ad_request =
      GetJavaAdRequestFromCPPAdRequest(call_data->ad_request, &error);

  if (j_ad_request == nullptr) {
    if (error == kAdMobErrorNone) {
      error = kAdMobErrorInternalError;
    }
    call_data->callback_data->future_data->future_impl.CompleteWithResult(
        call_data->callback_data->future_handle, error,
<<<<<<< HEAD
        kAdCouldNotParseAdRequestErrorMessage, LoadAdResult());
=======
        kAdCouldNotParseAdRequestErrorMessage, AdResult());
>>>>>>> efda2247
    delete call_data->callback_data;
    call_data->callback_data = nullptr;
  } else {
    ::firebase::admob::GetJNI()->CallVoidMethod(
        call_data->banner_view_helper,
        banner_view_helper::GetMethodId(banner_view_helper::kLoadAd),
        reinterpret_cast<jlong>(call_data->callback_data), j_ad_request);
    env->DeleteLocalRef(j_ad_request);
  }
  delete call_data;
}
<<<<<<< HEAD

Future<LoadAdResult> BannerViewInternalAndroid::LoadAd(
    const AdRequest& request) {
  firebase::MutexLock lock(mutex_);

  JNIEnv* env = GetJNI();
  FIREBASE_ASSERT(env);
=======
>>>>>>> efda2247

Future<AdResult> BannerViewInternalAndroid::LoadAd(const AdRequest& request) {
  firebase::MutexLock lock(mutex_);

<<<<<<< HEAD
=======
  JNIEnv* env = GetJNI();
  FIREBASE_ASSERT(env);

  FutureCallbackData<AdResult>* callback_data =
      CreateAdResultFutureCallbackData(kBannerViewFnLoadAd, &future_data_);
  SafeFutureHandle<AdResult> future_handle = callback_data->future_handle;

>>>>>>> efda2247
  LoadAdOnMainThreadData* call_data = new LoadAdOnMainThreadData();
  call_data->ad_request = request;
  call_data->callback_data = callback_data;
  call_data->banner_view_helper = env->NewGlobalRef(helper_);

  jobject activity = ::firebase::admob::GetActivity();
  util::RunOnMainThread(env, activity, LoadAdOnMainThread, call_data);

  return MakeFuture(&future_data_.future_impl, future_handle);
}

BoundingBox BannerViewInternalAndroid::bounding_box() const {
  // This JNI integer array consists of the BoundingBox's width, height,
  // x-coordinate, and y-coordinate.
  JNIEnv* env = ::firebase::admob::GetJNI();
  jintArray jni_int_array = (jintArray)env->CallObjectMethod(
      helper_,
      banner_view_helper::GetMethodId(banner_view_helper::kGetBoundingBox));

  // The bounding box array must consist of 4 integers: width, height,
  // x-coordinate, and y-coordinate.
  int count = static_cast<int>(env->GetArrayLength(jni_int_array));
  assert(count == 4);
  (void)count;

  jint* bounding_box_elements =
      env->GetIntArrayElements(jni_int_array, nullptr);
  BoundingBox box;
  box.width = static_cast<int>(bounding_box_elements[0]);
  box.height = static_cast<int>(bounding_box_elements[1]);
  box.x = static_cast<int>(bounding_box_elements[2]);
  box.y = static_cast<int>(bounding_box_elements[3]);
  jint j_position = env->CallIntMethod(
      helper_,
      banner_view_helper::GetMethodId(banner_view_helper::kGetPosition));
  box.position = static_cast<AdView::Position>(j_position);
  env->ReleaseIntArrayElements(jni_int_array, bounding_box_elements, 0);
  env->DeleteLocalRef(jni_int_array);

  return box;
}

Future<void> BannerViewInternalAndroid::Hide() {
  firebase::MutexLock lock(mutex_);
  return InvokeNullary(kBannerViewFnHide, banner_view_helper::kHide);
}

Future<void> BannerViewInternalAndroid::Show() {
  firebase::MutexLock lock(mutex_);
  return InvokeNullary(kBannerViewFnShow, banner_view_helper::kShow);
}

Future<void> BannerViewInternalAndroid::Pause() {
  firebase::MutexLock lock(mutex_);
  return InvokeNullary(kBannerViewFnPause, banner_view_helper::kPause);
}

Future<void> BannerViewInternalAndroid::Resume() {
  firebase::MutexLock lock(mutex_);
  return InvokeNullary(kBannerViewFnResume, banner_view_helper::kResume);
}

Future<void> BannerViewInternalAndroid::Destroy() {
  firebase::MutexLock lock(mutex_);
  return InvokeNullary(kBannerViewFnDestroy, banner_view_helper::kDestroy);
}

Future<void> BannerViewInternalAndroid::SetPosition(int x, int y) {
  firebase::MutexLock lock(mutex_);

  FutureCallbackData<void>* callback_data =
      CreateVoidFutureCallbackData(kBannerViewFnSetPosition, &future_data_);
  SafeFutureHandle<void> future_handle = callback_data->future_handle;

  ::firebase::admob::GetJNI()->CallVoidMethod(
      helper_, banner_view_helper::GetMethodId(banner_view_helper::kMoveToXY),
      reinterpret_cast<jlong>(callback_data), x, y);

  return MakeFuture(&future_data_.future_impl, future_handle);
}

Future<void> BannerViewInternalAndroid::SetPosition(
    BannerView::Position position) {
  firebase::MutexLock lock(mutex_);

  FutureCallbackData<void>* callback_data =
      CreateVoidFutureCallbackData(kBannerViewFnSetPosition, &future_data_);
  SafeFutureHandle<void> future_handle = callback_data->future_handle;

  ::firebase::admob::GetJNI()->CallVoidMethod(
      helper_,
      banner_view_helper::GetMethodId(banner_view_helper::kMoveToPosition),
      reinterpret_cast<jlong>(callback_data), static_cast<int>(position));

  return MakeFuture(&future_data_.future_impl, future_handle);
}

// This function is run on the main thread and is called in the
// BannerViewInternalAndroid::InvokeNullary() method.
void InvokeNulleryOnMainThread(void* data) {
  JNIEnv* env = GetJNI();
  FIREBASE_ASSERT(env);

  NulleryInvocationOnMainThreadData* call_data =
      reinterpret_cast<NulleryInvocationOnMainThreadData*>(data);

  ::firebase::admob::GetJNI()->CallVoidMethod(
      call_data->banner_view_helper,
      banner_view_helper::GetMethodId(call_data->method),
      reinterpret_cast<jlong>(call_data->callback_data));
  call_data->callback_data = nullptr;
  delete call_data;
}

Future<void> BannerViewInternalAndroid::InvokeNullary(
    BannerViewFn fn, banner_view_helper::Method method) {
  JNIEnv* env = ::firebase::admob::GetJNI();
  jobject activity = ::firebase::admob::GetActivity();
  FIREBASE_ASSERT(env);
  FIREBASE_ASSERT(activity);

  FutureCallbackData<void>* callback_data =
      CreateVoidFutureCallbackData(fn, &future_data_);
  SafeFutureHandle<void> future_handle = callback_data->future_handle;

  NulleryInvocationOnMainThreadData* call_data =
      new NulleryInvocationOnMainThreadData();
  call_data->callback_data = callback_data;
  call_data->banner_view_helper = env->NewGlobalRef(helper_);
  call_data->method = method;

  util::RunOnMainThread(env, activity, InvokeNulleryOnMainThread, call_data);

  return MakeFuture(&future_data_.future_impl, future_handle);
}

}  // namespace internal
}  // namespace admob
}  // namespace firebase<|MERGE_RESOLUTION|>--- conflicted
+++ resolved
@@ -87,11 +87,7 @@
   }
 
   AdRequest ad_request;
-<<<<<<< HEAD
-  FutureCallbackData<LoadAdResult>* callback_data;
-=======
   FutureCallbackData<AdResult>* callback_data;
->>>>>>> efda2247
   jobject banner_view_helper;
 };
 
@@ -307,11 +303,7 @@
     }
     call_data->callback_data->future_data->future_impl.CompleteWithResult(
         call_data->callback_data->future_handle, error,
-<<<<<<< HEAD
-        kAdCouldNotParseAdRequestErrorMessage, LoadAdResult());
-=======
         kAdCouldNotParseAdRequestErrorMessage, AdResult());
->>>>>>> efda2247
     delete call_data->callback_data;
     call_data->callback_data = nullptr;
   } else {
@@ -323,22 +315,10 @@
   }
   delete call_data;
 }
-<<<<<<< HEAD
-
-Future<LoadAdResult> BannerViewInternalAndroid::LoadAd(
-    const AdRequest& request) {
-  firebase::MutexLock lock(mutex_);
-
-  JNIEnv* env = GetJNI();
-  FIREBASE_ASSERT(env);
-=======
->>>>>>> efda2247
 
 Future<AdResult> BannerViewInternalAndroid::LoadAd(const AdRequest& request) {
   firebase::MutexLock lock(mutex_);
 
-<<<<<<< HEAD
-=======
   JNIEnv* env = GetJNI();
   FIREBASE_ASSERT(env);
 
@@ -346,7 +326,6 @@
       CreateAdResultFutureCallbackData(kBannerViewFnLoadAd, &future_data_);
   SafeFutureHandle<AdResult> future_handle = callback_data->future_handle;
 
->>>>>>> efda2247
   LoadAdOnMainThreadData* call_data = new LoadAdOnMainThreadData();
   call_data->ad_request = request;
   call_data->callback_data = callback_data;
