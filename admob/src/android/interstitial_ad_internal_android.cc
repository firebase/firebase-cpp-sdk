--- conflicted
+++ resolved
@@ -100,18 +100,10 @@
   firebase::MutexLock lock(mutex_);
 
   if (!initialized_) {
-<<<<<<< HEAD
-    SafeFutureHandle<LoadAdResult> handle =
-        future_data_.future_impl.SafeAlloc<LoadAdResult>(
-            kInterstitialAdFnLoadAd, LoadAdResult());
-    CompleteFuture(kAdMobErrorUninitialized, kAdUninitializedErrorMessage,
-                   handle, &future_data_, LoadAdResult());
-=======
     SafeFutureHandle<AdResult> handle =
         CreateFuture<AdResult>(kInterstitialAdFnLoadAd, &future_data_);
     CompleteFuture(kAdMobErrorUninitialized, kAdUninitializedErrorMessage,
                    handle, &future_data_, AdResult());
->>>>>>> efda2247
     return MakeFuture(&future_data_.future_impl, handle);
   }
 
@@ -127,14 +119,8 @@
   }
   JNIEnv* env = GetJNI();
   FIREBASE_ASSERT(env);
-<<<<<<< HEAD
-  FutureCallbackData<LoadAdResult>* callback_data =
-      CreateLoadAdResultFutureCallbackData(kInterstitialAdFnLoadAd,
-                                           &future_data_);
-=======
   FutureCallbackData<AdResult>* callback_data =
       CreateAdResultFutureCallbackData(kInterstitialAdFnLoadAd, &future_data_);
->>>>>>> efda2247
 
   jstring j_ad_unit_str = env->NewStringUTF(ad_unit_id);
   ::firebase::admob::GetJNI()->CallVoidMethod(
