--- conflicted
+++ resolved
@@ -53,14 +53,9 @@
 // clang-format off
 #define AD_VIEW_METHODS(X)                                             \
   X(Constructor, "<init>", "(Landroid/content/Context;)V"),            \
-<<<<<<< HEAD
-  X(SetAdSize, "setAdSize", "(Lcom/google/android/gms/ads/AdSize;)V"), \
-  X(SetAdUnitId, "setAdUnitId", "(Ljava/lang/String;)V"),               \
-=======
   X(GetAdUnitId, "getAdUnitId", "()Ljava/lang/String;"),               \
   X(SetAdSize, "setAdSize", "(Lcom/google/android/gms/ads/AdSize;)V"), \
   X(SetAdUnitId, "setAdUnitId", "(Ljava/lang/String;)V"),              \
->>>>>>> e365f4f2
   X(SetAdListener, "setAdListener",                                    \
     "(Lcom/google/android/gms/ads/AdListener;)V")
 // clang-format on
