--- conflicted
+++ resolved
@@ -44,17 +44,7 @@
                          "com/google/android/gms/ads/AdRequest$Builder",
                          ADREQUESTBUILDER_METHODS);
 
-<<<<<<< HEAD
-METHOD_LOOKUP_DEFINITION(
-    request_config_builder,
-    PROGUARD_KEEP_CLASS
-    "com/google/android/gms/ads/RequestConfiguration$Builder",
-    REQUESTCONFIGURATIONBUILDER_METHODS);
-
 AdRequestConverter::AdRequestConverter(const AdRequest& request) {
-=======
-AdRequestConverter::AdRequestConverter(AdRequest request) {
->>>>>>> 85d87a40
   JNIEnv* env = ::firebase::admob::GetJNI();
   jobject builder = env->NewObject(
       ad_request_builder::GetClass(),
