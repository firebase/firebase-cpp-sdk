/*
 * Copyright 2016 Google LLC
 *
 * Licensed under the Apache License, Version 2.0 (the "License");
 * you may not use this file except in compliance with the License.
 * You may obtain a copy of the License at
 *
 *      http://www.apache.org/licenses/LICENSE-2.0
 *
 * Unless required by applicable law or agreed to in writing, software
 * distributed under the License is distributed on an "AS IS" BASIS,
 * WITHOUT WARRANTIES OR CONDITIONS OF ANY KIND, either express or implied.
 * See the License for the specific language governing permissions and
 * limitations under the License.
 */

#include "admob/src/android/admob_android.h"

#include <jni.h>
#include <stddef.h>

#include <cstdarg>
#include <cstddef>
#include <string>

#include "admob/admob_resources.h"
#include "admob/src/android/ad_request_converter.h"
#include "admob/src/android/ad_result_android.h"
#include "admob/src/android/adapter_response_info_android.h"
#include "admob/src/android/banner_view_internal_android.h"
#include "admob/src/android/interstitial_ad_internal_android.h"
#include "admob/src/android/response_info_android.h"
#include "admob/src/android/rewarded_ad_internal_android.h"
#include "admob/src/common/admob_common.h"
#include "admob/src/include/firebase/admob.h"
#include "admob/src/include/firebase/admob/types.h"
#include "app/src/assert.h"
#include "app/src/embedded_file.h"
#include "app/src/include/firebase/internal/common.h"
#include "app/src/include/google_play_services/availability.h"
#include "app/src/reference_counted_future_impl.h"
#include "app/src/util_android.h"

namespace firebase {
namespace admob {

METHOD_LOOKUP_DEFINITION(mobile_ads,
                         PROGUARD_KEEP_CLASS
                         "com/google/android/gms/ads/MobileAds",
                         MOBILEADS_METHODS);
METHOD_LOOKUP_DEFINITION(ad_size,
                         PROGUARD_KEEP_CLASS
                         "com/google/android/gms/ads/AdSize",
                         ADSIZE_METHODS);
METHOD_LOOKUP_DEFINITION(request_config,
                         PROGUARD_KEEP_CLASS
                         "com/google/android/gms/ads/RequestConfiguration",
                         REQUESTCONFIGURATION_METHODS);

METHOD_LOOKUP_DEFINITION(
    request_config_builder,
    PROGUARD_KEEP_CLASS
    "com/google/android/gms/ads/RequestConfiguration$Builder",
    REQUESTCONFIGURATIONBUILDER_METHODS);

static JavaVM* g_java_vm = nullptr;
static const ::firebase::App* g_app = nullptr;
static jobject g_activity;

bool g_initialized = false;

struct MobileAdsCallData {
  // Thread-safe call data.
  MobileAdsCallData() : vm(g_java_vm), activity_global(nullptr) {}
  ~MobileAdsCallData() {
    JNIEnv* env = firebase::util::GetThreadsafeJNIEnv(vm);
    env->DeleteGlobalRef(activity_global);
  }
  JavaVM* vm;
  jobject activity_global;
};

// This function is run on the main thread and is called in the
// InitializeGoogleMobileAds() function.
void CallInitializeGoogleMobileAds(void* data) {
  MobileAdsCallData* call_data = reinterpret_cast<MobileAdsCallData*>(data);
  JNIEnv* env = firebase::util::GetThreadsafeJNIEnv(call_data->vm);
  bool jni_env_exists = (env != nullptr);
  FIREBASE_ASSERT(jni_env_exists);

  jobject activity = call_data->activity_global;
  env->CallStaticVoidMethod(mobile_ads::GetClass(),
                            mobile_ads::GetMethodId(mobile_ads::kInitialize),
                            activity);
  // Check if there is a JNI exception since the MobileAds.initialize method can
  // throw an IllegalArgumentException if the pub passes null for the activity.
  bool jni_exception = util::CheckAndClearJniExceptions(env);
  FIREBASE_ASSERT(!jni_exception);

  delete call_data;
}

// Initializes the Google Mobile Ads SDK using the MobileAds.initialize()
// method. The AdMob app ID to retreived from the App's android manifest.
void InitializeGoogleMobileAds(JNIEnv* env) {
  MobileAdsCallData* call_data = new MobileAdsCallData();
  call_data->activity_global = env->NewGlobalRef(g_activity);
  util::RunOnMainThread(env, g_activity, CallInitializeGoogleMobileAds,
                        call_data);
}

InitResult Initialize(const ::firebase::App& app) {
  if (g_initialized) {
    LogWarning("AdMob is already initialized.");
    return kInitResultSuccess;
  }
  g_app = &app;
  return Initialize(g_app->GetJNIEnv(), g_app->activity());
}

InitResult Initialize(JNIEnv* env, jobject activity) {
  if (g_java_vm == nullptr) {
    env->GetJavaVM(&g_java_vm);
  }

  // AdMob requires Google Play services if the class
  // "com.google.android.gms.ads.internal.ClientApi" does not exist.
  if (!util::FindClass(env, "com/google/android/gms/ads/internal/ClientApi") &&
      google_play_services::CheckAvailability(env, activity) !=
          google_play_services::kAvailabilityAvailable) {
    return kInitResultFailedMissingDependency;
  }

  if (g_initialized) {
    LogWarning("AdMob is already initialized.");
    return kInitResultSuccess;
  }

  if (!util::Initialize(env, activity)) {
    return kInitResultFailedMissingDependency;
  }

  const std::vector<firebase::internal::EmbeddedFile> embedded_files =
      util::CacheEmbeddedFiles(env, activity,
                               firebase::internal::EmbeddedFile::ToVector(
                                   firebase_admob::admob_resources_filename,
                                   firebase_admob::admob_resources_data,
                                   firebase_admob::admob_resources_size));

  if (!(mobile_ads::CacheMethodIds(env, activity) &&
        ad_request_builder::CacheMethodIds(env, activity) &&
        adapter_response_info::CacheMethodIds(env, activity) &&
        ad_error::CacheMethodIds(env, activity) &&
        ad_size::CacheMethodIds(env, activity) &&
        ad_view::CacheMethodIds(env, activity) &&
        request_config::CacheMethodIds(env, activity) &&
        request_config_builder::CacheMethodIds(env, activity) &&
        response_info::CacheMethodIds(env, activity) &&
        banner_view_helper::CacheClassFromFiles(env, activity,
                                                &embedded_files) != nullptr &&
        banner_view_helper::CacheMethodIds(env, activity) &&
        banner_view_helper_ad_view_listener::CacheMethodIds(env, activity) &&
        interstitial_ad_helper::CacheClassFromFiles(
            env, activity, &embedded_files) != nullptr &&
        interstitial_ad_helper::CacheMethodIds(env, activity) &&
        rewarded_ad_helper::CacheClassFromFiles(env, activity,
                                                &embedded_files) != nullptr &&
        rewarded_ad_helper::CacheMethodIds(env, activity) &&
        load_ad_error::CacheMethodIds(env, activity) &&
        admob::RegisterNatives())) {
    ReleaseClasses(env);
    util::Terminate(env);
    return kInitResultFailedMissingDependency;
  }

  g_initialized = true;
  g_activity = env->NewGlobalRef(activity);

  InitializeGoogleMobileAds(env);
  RegisterTerminateOnDefaultAppDestroy();

  return kInitResultSuccess;
}

void SetRequestConfiguration(
    const RequestConfiguration& request_configuration) {
  JNIEnv* env = ::firebase::admob::GetJNI();
  jobject builder = env->NewObject(request_config_builder::GetClass(),
                                   request_config_builder::GetMethodId(
                                       request_config_builder::kConstructor));
  bool jni_exception = util::CheckAndClearJniExceptions(env);
  FIREBASE_ASSERT(!jni_exception);

  // Test DeviceIds
  if (request_configuration.test_device_ids.size() > 0) {
    jobject test_device_list =
        util::StdVectorToJavaList(env, request_configuration.test_device_ids);
    builder = util::ContinueBuilder(
        env, builder,
        env->CallObjectMethod(builder,
                              request_config_builder::GetMethodId(
                                  request_config_builder::kSetTestDeviceIds),
                              test_device_list));
    jni_exception = util::CheckAndClearJniExceptions(env);
    FIREBASE_ASSERT(!jni_exception);
    env->DeleteLocalRef(test_device_list);
  }

  jstring j_string_max_ad_rating = nullptr;
  switch (request_configuration.max_ad_content_rating) {
    case RequestConfiguration::kMaxAdContentRatingG:
      j_string_max_ad_rating = env->NewStringUTF("G");
      break;
    case RequestConfiguration::kMaxAdContentRatingPG:
      j_string_max_ad_rating = env->NewStringUTF("PG");
      break;
    case RequestConfiguration::kMaxAdContentRatingT:
      j_string_max_ad_rating = env->NewStringUTF("T");
      break;
    case RequestConfiguration::kMaxAdContentRatingMA:
      j_string_max_ad_rating = env->NewStringUTF("MA");
      break;
    case RequestConfiguration::kMaxAdContentRatingUnspecified:
    default:
      j_string_max_ad_rating = env->NewStringUTF("");
      break;
  }
  builder = util::ContinueBuilder(
      env, builder,
      env->CallObjectMethod(builder,
                            request_config_builder::GetMethodId(
                                request_config_builder::kSetMaxAdContentRating),
                            j_string_max_ad_rating));
  jni_exception = util::CheckAndClearJniExceptions(env);
  FIREBASE_ASSERT(!jni_exception);
  env->DeleteLocalRef(j_string_max_ad_rating);

  int child_directed_treatment_tag;
  switch (request_configuration.tag_for_child_directed_treatment) {
    case RequestConfiguration::kChildDirectedTreatmentFalse:
      child_directed_treatment_tag = 0;
      break;
    case RequestConfiguration::kChildDirectedTreatmentTrue:
      child_directed_treatment_tag = 1;
      break;
    default:
    case RequestConfiguration::kChildDirectedTreatmentUnspecified:
      child_directed_treatment_tag = -1;
      break;
  }
  builder = util::ContinueBuilder(
      env, builder,
      env->CallObjectMethod(
          builder,
          request_config_builder::GetMethodId(
              request_config_builder::kSetTagForChildDirectedTreatment),
          child_directed_treatment_tag));
  jni_exception = util::CheckAndClearJniExceptions(env);
  FIREBASE_ASSERT(!jni_exception);

  int under_age_of_consent_tag;
  switch (request_configuration.tag_for_under_age_of_consent) {
    case RequestConfiguration::kUnderAgeOfConsentFalse:
      under_age_of_consent_tag = 0;
      break;
    case RequestConfiguration::kUnderAgeOfConsentTrue:
      under_age_of_consent_tag = 1;
      break;
    default:
    case RequestConfiguration::kUnderAgeOfConsentUnspecified:
      under_age_of_consent_tag = -1;
      break;
  }
  builder = util::ContinueBuilder(
      env, builder,
      env->CallObjectMethod(
          builder,
          request_config_builder::GetMethodId(
              request_config_builder::kSetTagForUnderAgeOfConsent),
          under_age_of_consent_tag));
  jni_exception = util::CheckAndClearJniExceptions(env);
  FIREBASE_ASSERT(!jni_exception);

  // Build request configuration.
  jobject j_request_configuration = env->CallObjectMethod(
      builder,
      request_config_builder::GetMethodId(request_config_builder::kBuild));
  jni_exception = util::CheckAndClearJniExceptions(env);
  FIREBASE_ASSERT(!jni_exception);
  env->DeleteLocalRef(builder);

  // Set the request configuration.
  env->CallStaticVoidMethod(
      mobile_ads::GetClass(),
      mobile_ads::GetMethodId(mobile_ads::kSetRequestConfiguration),
      j_request_configuration);

  env->DeleteLocalRef(j_request_configuration);
}

RequestConfiguration GetRequestConfiguration() {
  JNIEnv* env = ::firebase::admob::GetJNI();
  RequestConfiguration request_configuration;
  jobject j_request_config = env->CallStaticObjectMethod(
      mobile_ads::GetClass(),
      mobile_ads::GetMethodId(mobile_ads::kGetRequestConfiguration));
  bool jni_exception = util::CheckAndClearJniExceptions(env);
  FIREBASE_ASSERT(!jni_exception);
  FIREBASE_ASSERT(j_request_config != nullptr);

  // Max Ad Content Rating.
  const jstring j_max_ad_content_rating =
      static_cast<jstring>(env->CallObjectMethod(
          j_request_config,
          request_config::GetMethodId(request_config::kGetMaxAdContentRating)));
  jni_exception = util::CheckAndClearJniExceptions(env);
  FIREBASE_ASSERT(!jni_exception);
  FIREBASE_ASSERT(j_max_ad_content_rating != nullptr);
  const std::string max_ad_content_rating =
      env->GetStringUTFChars(j_max_ad_content_rating, nullptr);
  FIREBASE_ASSERT(!jni_exception);
  if (max_ad_content_rating == "G") {
    request_configuration.max_ad_content_rating =
        RequestConfiguration::kMaxAdContentRatingG;
  } else if (max_ad_content_rating == "PG") {
    request_configuration.max_ad_content_rating =
        RequestConfiguration::kMaxAdContentRatingPG;
  } else if (max_ad_content_rating == "MA") {
    request_configuration.max_ad_content_rating =
        RequestConfiguration::kMaxAdContentRatingMA;
  } else if (max_ad_content_rating == "T") {
    request_configuration.max_ad_content_rating =
        RequestConfiguration::kMaxAdContentRatingT;
  } else if (max_ad_content_rating == "") {
    request_configuration.max_ad_content_rating =
        RequestConfiguration::kMaxAdContentRatingUnspecified;
  } else {
    FIREBASE_ASSERT_MESSAGE(false,
                            "RequestConfiguration unknown MaxAdContentRating");
  }
  env->DeleteLocalRef(j_max_ad_content_rating);

  // Tag For Child Directed Treatment
  const jint j_child_directed_treatment_tag = env->CallIntMethod(
      j_request_config, request_config::GetMethodId(
                            request_config::kGetTagForChildDirectedTreatment));
  jni_exception = util::CheckAndClearJniExceptions(env);
  FIREBASE_ASSERT(!jni_exception);
  switch (j_child_directed_treatment_tag) {
    case -1:
      request_configuration.tag_for_child_directed_treatment =
          RequestConfiguration::kChildDirectedTreatmentUnspecified;
      break;
    case 0:
      request_configuration.tag_for_child_directed_treatment =
          RequestConfiguration::kChildDirectedTreatmentFalse;
      break;
    case 1:
      request_configuration.tag_for_child_directed_treatment =
          RequestConfiguration::kChildDirectedTreatmentTrue;
      break;
    default:
      FIREBASE_ASSERT_MESSAGE(
          false, "RequestConfiguration unknown TagForChildDirectedTreatment");
  }

  // Tag For Under Age Of Consent
  const jint j_under_age_of_consent_tag = env->CallIntMethod(
      j_request_config,
      request_config::GetMethodId(request_config::kGetTagForUnderAgeOfConsent));
  jni_exception = util::CheckAndClearJniExceptions(env);
  FIREBASE_ASSERT(!jni_exception);
  switch (j_under_age_of_consent_tag) {
    case -1:
      request_configuration.tag_for_under_age_of_consent =
          RequestConfiguration::kUnderAgeOfConsentUnspecified;
      break;
    case 0:
      request_configuration.tag_for_under_age_of_consent =
          RequestConfiguration::kUnderAgeOfConsentFalse;
      break;
    case 1:
      request_configuration.tag_for_under_age_of_consent =
          RequestConfiguration::kUnderAgeOfConsentTrue;
      break;
    default:
      FIREBASE_ASSERT_MESSAGE(
          false, "RequestConfiguration unknown TagForUnderAgeOfConsent");
  }

  // Test Device Ids
  const jobject j_test_device_id_list = env->CallObjectMethod(
      j_request_config,
      request_config::GetMethodId(request_config::kGetTestDeviceIds));
  jni_exception = util::CheckAndClearJniExceptions(env);
  FIREBASE_ASSERT(!jni_exception);
  FIREBASE_ASSERT(j_test_device_id_list != nullptr);
  util::JavaListToStdStringVector(env, &request_configuration.test_device_ids,
                                  j_test_device_id_list);
  env->DeleteLocalRef(j_test_device_id_list);

  return request_configuration;
}

// Release classes registered by this module.
void ReleaseClasses(JNIEnv* env) {
  mobile_ads::ReleaseClass(env);
  ad_request_builder::ReleaseClass(env);
  adapter_response_info::ReleaseClass(env);
  ad_error::ReleaseClass(env);
  ad_size::ReleaseClass(env);
  ad_view::ReleaseClass(env);
  request_config::ReleaseClass(env);
  request_config_builder::ReleaseClass(env);
  response_info::ReleaseClass(env);
  banner_view_helper::ReleaseClass(env);
  banner_view_helper_ad_view_listener::ReleaseClass(env);
  interstitial_ad_helper::ReleaseClass(env);
  rewarded_ad_helper::ReleaseClass(env);
  load_ad_error::ReleaseClass(env);
}

bool IsInitialized() { return g_initialized; }

void Terminate() {
  if (!g_initialized) {
    LogWarning("AdMob already shut down");
    return;
  }
  UnregisterTerminateOnDefaultAppDestroy();
  DestroyCleanupNotifier();
  FIREBASE_ASSERT(g_activity);
  JNIEnv* env = GetJNI();
  g_initialized = false;
  g_app = nullptr;
  g_java_vm = nullptr;
  env->DeleteGlobalRef(g_activity);
  g_activity = nullptr;

  ReleaseClasses(env);
  util::Terminate(env);
}

const ::firebase::App* GetApp() {
  FIREBASE_ASSERT(g_app);
  return g_app;
}

JNIEnv* GetJNI() {
  if (g_app) {
    return g_app->GetJNIEnv();
  } else {
    FIREBASE_ASSERT(g_java_vm);
    return firebase::util::GetThreadsafeJNIEnv(g_java_vm);
  }
}

jobject GetActivity() { return (g_app) ? g_app->activity() : g_activity; }

static void CompleteAdFutureCallback(JNIEnv* env, jclass clazz, jlong data_ptr,
                                     jint error_code, jstring error_message) {
  if (data_ptr == 0) return;  // test call only

  const char* error_msg = env->GetStringUTFChars(error_message, nullptr);

  firebase::admob::FutureCallbackData<void>* callback_data =
      reinterpret_cast<firebase::admob::FutureCallbackData<void>*>(data_ptr);

  callback_data->future_data->future_impl.Complete(
      callback_data->future_handle, static_cast<int>(error_code), error_msg);

  env->ReleaseStringUTFChars(error_message, error_msg);

  // This method is responsible for disposing of the callback data struct.
  delete callback_data;
}

void CompleteLoadAdCallback(FutureCallbackData<AdResult>* callback_data,
                            jobject j_load_ad_error, AdMobError error_code,
                            const std::string& error_message) {
  FIREBASE_ASSERT(callback_data);

  std::string future_error_message;
  AdResultInternal ad_result_internal;

  ad_result_internal.j_ad_error = j_load_ad_error;
  ad_result_internal.is_load_ad_error = true;
  ad_result_internal.is_successful = true;  // assume until proven otherwise.
  ad_result_internal.is_wrapper_error = false;
  ad_result_internal.code = error_code;

  // Further result configuration is based on success/failure.
  if (j_load_ad_error != nullptr) {
    // The Android SDK returned an error.  Use the j_ad_error object
    // to populate a AdResult with the error specifics.
    ad_result_internal.is_successful = false;
  } else if (ad_result_internal.code != kAdMobErrorNone) {
    // C++ SDK Android AdMob Wrapper encountered an error.
    ad_result_internal.is_wrapper_error = true;
    ad_result_internal.is_successful = false;
    ad_result_internal.message = error_message;
    ad_result_internal.domain = "SDK";
    ad_result_internal.to_string =
        std::string("Internal error: ") + ad_result_internal.message;
    future_error_message = ad_result_internal.message;
  }

  // Invoke a friend of AdResult to have it invoke the AdResult
  // protected constructor with the AdResultInternal data.
  AdMobInternal::CompleteLoadAdFuture(callback_data, ad_result_internal.code,
                                      future_error_message, ad_result_internal);
}

void CompleteLoadAdAndroidErrorResult(JNIEnv* env, jlong data_ptr,
                                      jobject j_load_ad_error,
                                      AdMobError error_code,
                                      jstring j_error_message) {
  FIREBASE_ASSERT(env);
  FIREBASE_ASSERT(data_ptr);
  FIREBASE_ASSERT(j_error_message);

  FutureCallbackData<AdResult>* callback_data =
      reinterpret_cast<firebase::admob::FutureCallbackData<AdResult>*>(
          data_ptr);

  std::string error_message = util::JStringToString(env, j_error_message);

  CompleteLoadAdCallback(callback_data, j_load_ad_error, error_code,
                         error_message);
}

void CompleteLoadAdInternalResult(FutureCallbackData<AdResult>* callback_data,
                                  AdMobError error_code,
                                  const char* error_message) {
  FIREBASE_ASSERT(callback_data);
  FIREBASE_ASSERT(error_message);

  CompleteLoadAdCallback(callback_data, /*j_load_ad_error=*/nullptr, error_code,
                         error_message);
}

extern "C" JNIEXPORT void JNICALL
Java_com_google_firebase_admob_internal_cpp_BannerViewHelper_completeBannerViewLoadedAd(  // NOLINT
    JNIEnv* env, jclass clazz, jlong data_ptr) {
  FIREBASE_ASSERT(env);
  FIREBASE_ASSERT(data_ptr);

  FutureCallbackData<AdResult>* callback_data =
      reinterpret_cast<firebase::admob::FutureCallbackData<AdResult>*>(
          data_ptr);

  CompleteLoadAdInternalResult(callback_data, kAdMobErrorNone,
                               /*error_message=*/"");
}

extern "C" JNIEXPORT void JNICALL
Java_com_google_firebase_admob_internal_cpp_BannerViewHelper_completeBannerViewLoadAdError(  // NOLINT
    JNIEnv* env, jclass clazz, jlong data_ptr, jobject j_load_ad_error,
    jint j_error_code, jstring j_error_message) {
  FIREBASE_ASSERT(env);
  FIREBASE_ASSERT(data_ptr);
  FIREBASE_ASSERT(j_error_message);

  const AdMobError error_code =
      MapAndroidAdRequestErrorCodeToCPPErrorCode(j_error_code);

  CompleteLoadAdAndroidErrorResult(env, data_ptr, j_load_ad_error, error_code,
                                   j_error_message);
}

// Internal Errors use AdMobError codes.
extern "C" JNIEXPORT void JNICALL
Java_com_google_firebase_admob_internal_cpp_BannerViewHelper_completeBannerViewLoadAdInternalError(  // NOLINT
    JNIEnv* env, jclass clazz, jlong data_ptr, jint j_error_code,
    jstring j_error_message) {
  FIREBASE_ASSERT(env);
  FIREBASE_ASSERT(data_ptr);
  FIREBASE_ASSERT(j_error_message);

  const AdMobError error_code =
      static_cast<firebase::admob::AdMobError>(j_error_code);
  CompleteLoadAdAndroidErrorResult(env, data_ptr, /*j_load_ad_error=*/nullptr,
                                   error_code, j_error_message);
}

extern "C" JNIEXPORT void JNICALL
Java_com_google_firebase_admob_internal_cpp_BannerViewHelper_completeBannerViewFutureCallback(  // NOLINT
    JNIEnv* env, jclass clazz, jlong data_ptr, jint error_code,
    jstring error_message) {
  CompleteAdFutureCallback(env, clazz, data_ptr, error_code, error_message);
}

extern "C" JNIEXPORT void JNICALL
Java_com_google_firebase_admob_internal_cpp_BannerViewHelper_notifyBoundingBoxChanged(  // NOLINT
    JNIEnv* env, jclass clazz, jlong data_ptr) {
  firebase::admob::internal::BannerViewInternal* internal =
      reinterpret_cast<firebase::admob::internal::BannerViewInternal*>(
          data_ptr);
  internal->NotifyListenerOfBoundingBoxChange(internal->bounding_box());
}
<<<<<<< HEAD

extern "C" JNIEXPORT void JNICALL
Java_com_google_firebase_admob_internal_cpp_BannerViewHelper_notifyAdClicked(
=======

extern "C" JNIEXPORT void JNICALL
Java_com_google_firebase_admob_internal_cpp_BannerViewHelper_notifyAdClicked(
    JNIEnv* env, jclass clazz, jlong data_ptr) {
  firebase::admob::internal::BannerViewInternal* internal =
      reinterpret_cast<firebase::admob::internal::BannerViewInternal*>(
          data_ptr);
  internal->NotifyListenerAdClicked();
}

extern "C" JNIEXPORT void JNICALL
Java_com_google_firebase_admob_internal_cpp_BannerViewHelper_notifyAdClosed(
>>>>>>> efda2247
    JNIEnv* env, jclass clazz, jlong data_ptr) {
  firebase::admob::internal::BannerViewInternal* internal =
      reinterpret_cast<firebase::admob::internal::BannerViewInternal*>(
          data_ptr);
<<<<<<< HEAD
  internal->NotifyListenerAdClicked();
}

extern "C" JNIEXPORT void JNICALL
Java_com_google_firebase_admob_internal_cpp_BannerViewHelper_notifyAdClosed(
    JNIEnv* env, jclass clazz, jlong data_ptr) {
  firebase::admob::internal::BannerViewInternal* internal =
      reinterpret_cast<firebase::admob::internal::BannerViewInternal*>(
          data_ptr);
  internal->NotifyListenerAdClosed();
}

extern "C" JNIEXPORT void JNICALL
=======
  internal->NotifyListenerAdClosed();
}

extern "C" JNIEXPORT void JNICALL
>>>>>>> efda2247
Java_com_google_firebase_admob_internal_cpp_BannerViewHelper_notifyAdImpression(  // NOLINT
    JNIEnv* env, jclass clazz, jlong data_ptr) {
  firebase::admob::internal::BannerViewInternal* internal =
      reinterpret_cast<firebase::admob::internal::BannerViewInternal*>(
          data_ptr);
  internal->NotifyListenerAdImpression();
}

extern "C" JNIEXPORT void JNICALL
Java_com_google_firebase_admob_internal_cpp_BannerViewHelper_notifyAdOpened(
    JNIEnv* env, jclass clazz, jlong data_ptr) {
  firebase::admob::internal::BannerViewInternal* internal =
      reinterpret_cast<firebase::admob::internal::BannerViewInternal*>(
          data_ptr);
  internal->NotifyListenerAdOpened();
}

AdValue::PrecisionType ConvertAndroidPrecisionTypeToCPPPrecisionType(
    const jint j_precision_type) {
  // Values taken from:
  // https://firebase.google.com/docs/reference/android/com/google/android/gms/ads/AdValue.PrecisionType
  switch (j_precision_type) {
    default:
      LogWarning("Could not convert AdValue precisionType: %l",
                 j_precision_type);
    case 0:
      return AdValue::kdValuePrecisionUnknown;
    case 1:  // ESTIMATED
      return AdValue::kAdValuePrecisionEstimated;
    case 2:  // PUBLISHER_PROVIDED
      return AdValue::kAdValuePrecisionPublisherProvided;
    case 3:  // PRECISE
      return AdValue::kAdValuePrecisionPrecise;
  }
}

extern "C" JNIEXPORT void JNICALL
Java_com_google_firebase_admob_internal_cpp_BannerViewHelper_notifyPaidEvent(
    JNIEnv* env, jclass clazz, jlong data_ptr, jstring j_currency_code,
    jint j_precision_type, jlong j_value_micros) {
  FIREBASE_ASSERT(data_ptr);
  firebase::admob::internal::BannerViewInternal* internal =
      reinterpret_cast<firebase::admob::internal::BannerViewInternal*>(
          data_ptr);

  const char* currency_code = env->GetStringUTFChars(j_currency_code, nullptr);
  const AdValue::PrecisionType precision_type =
      ConvertAndroidPrecisionTypeToCPPPrecisionType(j_precision_type);
  AdValue ad_value(currency_code, precision_type, (int64_t)j_value_micros);
  internal->NotifyListenerOfPaidEvent(ad_value);
}

extern "C" JNIEXPORT void JNICALL
Java_com_google_firebase_admob_internal_cpp_InterstitialAdHelper_completeInterstitialAdFutureCallback(  // NOLINT
    JNIEnv* env, jclass clazz, jlong data_ptr, jint error_code,
    jstring error_message) {
  CompleteAdFutureCallback(env, clazz, data_ptr, error_code, error_message);
}

extern "C" JNIEXPORT void JNICALL
Java_com_google_firebase_admob_internal_cpp_InterstitialAdHelper_completeInterstitialLoadedAd(  // NOLINT
    JNIEnv* env, jclass clazz, jlong data_ptr) {
  FIREBASE_ASSERT(env);
  FIREBASE_ASSERT(data_ptr);

  FutureCallbackData<AdResult>* callback_data =
      reinterpret_cast<firebase::admob::FutureCallbackData<AdResult>*>(
          data_ptr);

  CompleteLoadAdInternalResult(callback_data, kAdMobErrorNone,
                               /*error_message=*/"");
}

extern "C" JNIEXPORT void JNICALL
Java_com_google_firebase_admob_internal_cpp_InterstitialAdHelper_completeInterstitialLoadAdError(  // NOLINT
    JNIEnv* env, jclass clazz, jlong data_ptr, jobject j_load_ad_error,
    jint j_error_code, jstring j_error_message) {
  FIREBASE_ASSERT(env);
  FIREBASE_ASSERT(data_ptr);
  FIREBASE_ASSERT(j_error_message);

  const AdMobError error_code =
      MapAndroidAdRequestErrorCodeToCPPErrorCode(j_error_code);

  CompleteLoadAdAndroidErrorResult(env, data_ptr, j_load_ad_error, error_code,
                                   j_error_message);
}

// Internal Errors use AdMobError codes.
extern "C" JNIEXPORT void JNICALL
Java_com_google_firebase_admob_internal_cpp_InterstitialAdHelper_completeInterstitialLoadAdInternalError(  // NOLINT
    JNIEnv* env, jclass clazz, jlong data_ptr, jint j_error_code,
    jstring j_error_message) {
  FIREBASE_ASSERT(env);
  FIREBASE_ASSERT(data_ptr);
  FIREBASE_ASSERT(j_error_message);

  const AdMobError error_code =
      static_cast<firebase::admob::AdMobError>(j_error_code);

  CompleteLoadAdAndroidErrorResult(env, data_ptr, /*j_load_ad_error=*/nullptr,
                                   error_code, j_error_message);
}

extern "C" JNIEXPORT void JNICALL
Java_com_google_firebase_admob_internal_cpp_InterstitialAdHelper_notifyAdClickedFullScreenContentEvent(  // NOLINT
    JNIEnv* env, jclass clazz, jlong data_ptr) {
  FIREBASE_ASSERT(env);
  FIREBASE_ASSERT(data_ptr);
  firebase::admob::internal::InterstitialAdInternal* internal =
      reinterpret_cast<firebase::admob::internal::InterstitialAdInternal*>(
          data_ptr);
  internal->NotifyListenerOfAdClickedFullScreenContent();
}
<<<<<<< HEAD

extern "C" JNIEXPORT void JNICALL
Java_com_google_firebase_admob_internal_cpp_InterstitialAdHelper_notifyAdDismissedFullScreenContentEvent(  // NOLINT
    JNIEnv* env, jclass clazz, jlong data_ptr) {
  FIREBASE_ASSERT(env);
  FIREBASE_ASSERT(data_ptr);
  firebase::admob::internal::InterstitialAdInternal* internal =
      reinterpret_cast<firebase::admob::internal::InterstitialAdInternal*>(
          data_ptr);
  internal->NotifyListenerOfAdDismissedFullScreenContent();
}

extern "C" JNIEXPORT void JNICALL
Java_com_google_firebase_admob_internal_cpp_InterstitialAdHelper_notifyAdFailedToShowFullScreenContentEvent(  // NOLINT
    JNIEnv* env, jclass clazz, jlong data_ptr, jobject j_ad_error) {
  FIREBASE_ASSERT(env);
  FIREBASE_ASSERT(data_ptr);
  FIREBASE_ASSERT(j_ad_error);
  firebase::admob::internal::InterstitialAdInternal* internal =
      reinterpret_cast<firebase::admob::internal::InterstitialAdInternal*>(
          data_ptr);
  AdResultInternal ad_result_internal;
  ad_result_internal.is_wrapper_error = false;
  ad_result_internal.is_successful = false;
  ad_result_internal.j_ad_error = j_ad_error;

  // Invoke AdMobInternal, a friend of AdResult, to have it access its
  // protected constructor with the AdError data.
  const AdResult& ad_result = AdMobInternal::CreateAdResult(ad_result_internal);
  internal->NotifyListenerOfAdFailedToShowFullScreenContent(ad_result);
}

extern "C" JNIEXPORT void JNICALL
Java_com_google_firebase_admob_internal_cpp_InterstitialAdHelper_notifyAdImpressionEvent(  // NOLINT
    JNIEnv* env, jclass clazz, jlong data_ptr) {
  FIREBASE_ASSERT(env);
  FIREBASE_ASSERT(data_ptr);
  firebase::admob::internal::InterstitialAdInternal* internal =
      reinterpret_cast<firebase::admob::internal::InterstitialAdInternal*>(
          data_ptr);
  internal->NotifyListenerOfAdImpression();
}

extern "C" JNIEXPORT void JNICALL
Java_com_google_firebase_admob_internal_cpp_InterstitialAdHelper_notifyAdShowedFullScreenContentEvent(  // NOLINT
    JNIEnv* env, jclass clazz, jlong data_ptr) {
  FIREBASE_ASSERT(env);
  FIREBASE_ASSERT(data_ptr);
  firebase::admob::internal::InterstitialAdInternal* internal =
      reinterpret_cast<firebase::admob::internal::InterstitialAdInternal*>(
          data_ptr);
  internal->NotifyListenerOfAdShowedFullScreenContent();
}

extern "C" JNIEXPORT void JNICALL
Java_com_google_firebase_admob_internal_cpp_InterstitialAdHelper_notifyPaidEvent(  // NOLINT
    JNIEnv* env, jclass clazz, jlong data_ptr, jstring j_currency_code,
    jint j_precision_type, jlong j_value_micros) {
  FIREBASE_ASSERT(data_ptr);
=======

extern "C" JNIEXPORT void JNICALL
Java_com_google_firebase_admob_internal_cpp_InterstitialAdHelper_notifyAdDismissedFullScreenContentEvent(  // NOLINT
    JNIEnv* env, jclass clazz, jlong data_ptr) {
  FIREBASE_ASSERT(env);
  FIREBASE_ASSERT(data_ptr);
  firebase::admob::internal::InterstitialAdInternal* internal =
      reinterpret_cast<firebase::admob::internal::InterstitialAdInternal*>(
          data_ptr);
  internal->NotifyListenerOfAdDismissedFullScreenContent();
}

extern "C" JNIEXPORT void JNICALL
Java_com_google_firebase_admob_internal_cpp_InterstitialAdHelper_notifyAdFailedToShowFullScreenContentEvent(  // NOLINT
    JNIEnv* env, jclass clazz, jlong data_ptr, jobject j_ad_error) {
  FIREBASE_ASSERT(env);
  FIREBASE_ASSERT(data_ptr);
  FIREBASE_ASSERT(j_ad_error);
>>>>>>> efda2247
  firebase::admob::internal::InterstitialAdInternal* internal =
      reinterpret_cast<firebase::admob::internal::InterstitialAdInternal*>(
          data_ptr);
  AdResultInternal ad_result_internal;
  ad_result_internal.is_wrapper_error = false;
  ad_result_internal.is_successful = false;
  ad_result_internal.is_load_ad_error = false;
  ad_result_internal.j_ad_error = j_ad_error;

  // Invoke AdMobInternal, a friend of AdResult, to have it access its
  // protected constructor with the AdError data.
  const AdResult& ad_result = AdMobInternal::CreateAdResult(ad_result_internal);
  internal->NotifyListenerOfAdFailedToShowFullScreenContent(ad_result);
}

<<<<<<< HEAD
  const char* currency_code = env->GetStringUTFChars(j_currency_code, nullptr);
  const AdValue::PrecisionType precision_type =
      ConvertAndroidPrecisionTypeToCPPPrecisionType(j_precision_type);
  AdValue ad_value(currency_code, precision_type, (int64_t)j_value_micros);
  internal->NotifyListenerOfPaidEvent(ad_value);
}

// Rewarded Ad
extern "C" JNIEXPORT void JNICALL
Java_com_google_firebase_admob_internal_cpp_RewardedAdHelper_completeRewardedAdFutureCallback(  // NOLINT
    JNIEnv* env, jclass clazz, jlong data_ptr, jint error_code,
    jstring error_message) {
  CompleteAdFutureCallback(env, clazz, data_ptr, error_code, error_message);
}

extern "C" JNIEXPORT void JNICALL
Java_com_google_firebase_admob_internal_cpp_RewardedAdHelper_completeRewardedLoadedAd(  // NOLINT
    JNIEnv* env, jclass clazz, jlong data_ptr) {
  FIREBASE_ASSERT(env);
  FIREBASE_ASSERT(data_ptr);

  FutureCallbackData<LoadAdResult>* callback_data =
      reinterpret_cast<firebase::admob::FutureCallbackData<LoadAdResult>*>(
          data_ptr);

  CompleteLoadAdInternalResult(callback_data, kAdMobErrorNone,
                               /*error_message=*/"");
}

extern "C" JNIEXPORT void JNICALL
Java_com_google_firebase_admob_internal_cpp_RewardedAdHelper_completeRewardedLoadAdError(  // NOLINT
    JNIEnv* env, jclass clazz, jlong data_ptr, jobject j_load_ad_error,
    jint j_error_code, jstring j_error_message) {
  FIREBASE_ASSERT(env);
  FIREBASE_ASSERT(data_ptr);
  FIREBASE_ASSERT(j_error_message);

  const AdMobError error_code =
      MapAndroidAdRequestErrorCodeToCPPErrorCode(j_error_code);

  CompleteLoadAdAndroidErrorResult(env, data_ptr, j_load_ad_error, error_code,
                                   j_error_message);
}

// Internal Errors use AdMobError codes.
extern "C" JNIEXPORT void JNICALL
Java_com_google_firebase_admob_internal_cpp_RewardedAdHelper_completeRewardedLoadAdInternalError(  // NOLINT
    JNIEnv* env, jclass clazz, jlong data_ptr, jint j_error_code,
    jstring j_error_message) {
  FIREBASE_ASSERT(env);
  FIREBASE_ASSERT(data_ptr);
  FIREBASE_ASSERT(j_error_message);

  const AdMobError error_code =
      static_cast<firebase::admob::AdMobError>(j_error_code);

  CompleteLoadAdAndroidErrorResult(env, data_ptr, /*j_load_ad_error=*/nullptr,
                                   error_code, j_error_message);
}

extern "C" JNIEXPORT void JNICALL
RewardedAd_UserEarnedReward(JNIEnv* env, jclass clazz, jlong data_ptr,
                            jstring reward_type, jint amount) {
  FIREBASE_ASSERT(env);
  FIREBASE_ASSERT(data_ptr);
  firebase::admob::internal::RewardedAdInternal* internal =
      reinterpret_cast<firebase::admob::internal::RewardedAdInternal*>(
          data_ptr);
  internal->NotifyListenerOfUserEarnedReward(
      util::JStringToString(env, reward_type), (int64_t)amount);
}

extern "C" JNIEXPORT void JNICALL
Java_com_google_firebase_admob_internal_cpp_RewardedAdHelper_notifyRewardedAdClickedFullScreenContentEvent(  // NOLINT
    JNIEnv* env, jclass clazz, jlong data_ptr) {
  FIREBASE_ASSERT(env);
  FIREBASE_ASSERT(data_ptr);
  firebase::admob::internal::RewardedAdInternal* internal =
      reinterpret_cast<firebase::admob::internal::RewardedAdInternal*>(
          data_ptr);
  internal->NotifyListenerOfAdClickedFullScreenContent();
}

extern "C" JNIEXPORT void JNICALL
Java_com_google_firebase_admob_internal_cpp_RewardedAdHelper_notifyRewardedAdDismissedFullScreenContentEvent(  // NOLINT
    JNIEnv* env, jclass clazz, jlong data_ptr) {
  FIREBASE_ASSERT(env);
  FIREBASE_ASSERT(data_ptr);
  firebase::admob::internal::RewardedAdInternal* internal =
      reinterpret_cast<firebase::admob::internal::RewardedAdInternal*>(
          data_ptr);
  internal->NotifyListenerOfAdDismissedFullScreenContent();
}

extern "C" JNIEXPORT void JNICALL
Java_com_google_firebase_admob_internal_cpp_RewardedAdHelper_notifyRewardedAdFailedToShowFullScreenContentEvent(  // NOLINT
    JNIEnv* env, jclass clazz, jlong data_ptr, jobject j_ad_error) {
  FIREBASE_ASSERT(env);
  FIREBASE_ASSERT(data_ptr);
  FIREBASE_ASSERT(j_ad_error);
  firebase::admob::internal::RewardedAdInternal* internal =
      reinterpret_cast<firebase::admob::internal::RewardedAdInternal*>(
          data_ptr);
  AdResultInternal ad_result_internal;
  ad_result_internal.is_wrapper_error = false;
  ad_result_internal.is_successful = false;
  ad_result_internal.j_ad_error = j_ad_error;

  // Invoke AdMobInternal, a friend of AdResult, to have it access its
  // protected constructor with the AdError data.
  const AdResult& ad_result = AdMobInternal::CreateAdResult(ad_result_internal);
  internal->NotifyListenerOfAdFailedToShowFullScreenContent(ad_result);
}

extern "C" JNIEXPORT void JNICALL
Java_com_google_firebase_admob_internal_cpp_RewardedAdHelper_notifyRewardedAdImpressionEvent(  // NOLINT
    JNIEnv* env, jclass clazz, jlong data_ptr) {
  FIREBASE_ASSERT(env);
  FIREBASE_ASSERT(data_ptr);
  firebase::admob::internal::RewardedAdInternal* internal =
      reinterpret_cast<firebase::admob::internal::RewardedAdInternal*>(
=======
extern "C" JNIEXPORT void JNICALL
Java_com_google_firebase_admob_internal_cpp_InterstitialAdHelper_notifyAdImpressionEvent(  // NOLINT
    JNIEnv* env, jclass clazz, jlong data_ptr) {
  FIREBASE_ASSERT(env);
  FIREBASE_ASSERT(data_ptr);
  firebase::admob::internal::InterstitialAdInternal* internal =
      reinterpret_cast<firebase::admob::internal::InterstitialAdInternal*>(
>>>>>>> efda2247
          data_ptr);
  internal->NotifyListenerOfAdImpression();
}

extern "C" JNIEXPORT void JNICALL
<<<<<<< HEAD
Java_com_google_firebase_admob_internal_cpp_RewardedAdHelper_notifyRewardedAdShowedFullScreenContentEvent(  // NOLINT
    JNIEnv* env, jclass clazz, jlong data_ptr) {
  FIREBASE_ASSERT(env);
  FIREBASE_ASSERT(data_ptr);
  firebase::admob::internal::RewardedAdInternal* internal =
      reinterpret_cast<firebase::admob::internal::RewardedAdInternal*>(
=======
Java_com_google_firebase_admob_internal_cpp_InterstitialAdHelper_notifyAdShowedFullScreenContentEvent(  // NOLINT
    JNIEnv* env, jclass clazz, jlong data_ptr) {
  FIREBASE_ASSERT(env);
  FIREBASE_ASSERT(data_ptr);
  firebase::admob::internal::InterstitialAdInternal* internal =
      reinterpret_cast<firebase::admob::internal::InterstitialAdInternal*>(
>>>>>>> efda2247
          data_ptr);
  internal->NotifyListenerOfAdShowedFullScreenContent();
}

extern "C" JNIEXPORT void JNICALL
<<<<<<< HEAD
Java_com_google_firebase_admob_internal_cpp_RewardedAdHelper_notifyRewardedAdPaidEvent(  // NOLINT
    JNIEnv* env, jclass clazz, jlong data_ptr, jstring j_currency_code,
    jint j_precision_type, jlong j_value_micros) {
  FIREBASE_ASSERT(data_ptr);
  firebase::admob::internal::RewardedAdInternal* internal =
      reinterpret_cast<firebase::admob::internal::RewardedAdInternal*>(
=======
Java_com_google_firebase_admob_internal_cpp_InterstitialAdHelper_notifyPaidEvent(  // NOLINT
    JNIEnv* env, jclass clazz, jlong data_ptr, jstring j_currency_code,
    jint j_precision_type, jlong j_value_micros) {
  FIREBASE_ASSERT(data_ptr);
  firebase::admob::internal::InterstitialAdInternal* internal =
      reinterpret_cast<firebase::admob::internal::InterstitialAdInternal*>(
>>>>>>> efda2247
          data_ptr);

  const char* currency_code = env->GetStringUTFChars(j_currency_code, nullptr);
  const AdValue::PrecisionType precision_type =
      ConvertAndroidPrecisionTypeToCPPPrecisionType(j_precision_type);
  AdValue ad_value(currency_code, precision_type, (int64_t)j_value_micros);
  internal->NotifyListenerOfPaidEvent(ad_value);
}

bool RegisterNatives() {
  static const JNINativeMethod kBannerMethods[] = {
      {"completeBannerViewFutureCallback", "(JILjava/lang/String;)V",
       reinterpret_cast<void*>(
           &Java_com_google_firebase_admob_internal_cpp_BannerViewHelper_completeBannerViewFutureCallback)},  // NOLINT
      {"completeBannerViewLoadedAd", "(J)V",
       reinterpret_cast<void*>(
           &Java_com_google_firebase_admob_internal_cpp_BannerViewHelper_completeBannerViewLoadedAd)},  // NOLINT
      {"completeBannerViewLoadAdError",
       "(JLcom/google/android/gms/ads/LoadAdError;ILjava/lang/String;)V",
       reinterpret_cast<void*>(
           &Java_com_google_firebase_admob_internal_cpp_BannerViewHelper_completeBannerViewLoadAdError)},  // NOLINT
      {"completeBannerViewLoadAdInternalError", "(JILjava/lang/String;)V",
       reinterpret_cast<void*>(
           &Java_com_google_firebase_admob_internal_cpp_BannerViewHelper_completeBannerViewLoadAdInternalError)},  // NOLINT
      {"notifyBoundingBoxChanged", "(J)V",
       reinterpret_cast<void*>(
           &Java_com_google_firebase_admob_internal_cpp_BannerViewHelper_notifyBoundingBoxChanged)},  // NOLINT
      {"notifyAdClicked", "(J)V",
       reinterpret_cast<void*>(
           &Java_com_google_firebase_admob_internal_cpp_BannerViewHelper_notifyAdClicked)},  // NOLINT
      {"notifyAdClosed", "(J)V",
       reinterpret_cast<void*>(
           &Java_com_google_firebase_admob_internal_cpp_BannerViewHelper_notifyAdClosed)},  // NOLINT
      {"notifyAdImpression", "(J)V",
       reinterpret_cast<void*>(
           &Java_com_google_firebase_admob_internal_cpp_BannerViewHelper_notifyAdImpression)},  // NOLINT
      {"notifyAdOpened", "(J)V",
       reinterpret_cast<void*>(
           &Java_com_google_firebase_admob_internal_cpp_BannerViewHelper_notifyAdOpened)},  // NOLINT
      {"notifyPaidEvent", "(JLjava/lang/String;IJ)V",
       reinterpret_cast<void*>(
           &Java_com_google_firebase_admob_internal_cpp_BannerViewHelper_notifyPaidEvent)},  // NOLINT
  };
  static const JNINativeMethod kInterstitialMethods[] = {
      {"completeInterstitialAdFutureCallback", "(JILjava/lang/String;)V",
       reinterpret_cast<void*>(
           &Java_com_google_firebase_admob_internal_cpp_InterstitialAdHelper_completeInterstitialAdFutureCallback)},  // NOLINT
      {"completeInterstitialLoadedAd", "(J)V",
       reinterpret_cast<void*>(
           &Java_com_google_firebase_admob_internal_cpp_InterstitialAdHelper_completeInterstitialLoadedAd)},  // NOLINT
      {"completeInterstitialLoadAdError",
       "(JLcom/google/android/gms/ads/LoadAdError;ILjava/lang/String;)V",
       reinterpret_cast<void*>(
           &Java_com_google_firebase_admob_internal_cpp_InterstitialAdHelper_completeInterstitialLoadAdError)},  // NOLINT
      {"completeInterstitialLoadAdInternalError", "(JILjava/lang/String;)V",
       reinterpret_cast<void*>(
           &Java_com_google_firebase_admob_internal_cpp_InterstitialAdHelper_completeInterstitialLoadAdInternalError)},  // NOLINT
      {"notifyAdClickedFullScreenContentEvent", "(J)V",
       reinterpret_cast<void*>(
           &Java_com_google_firebase_admob_internal_cpp_InterstitialAdHelper_notifyAdClickedFullScreenContentEvent)},  // NOLINT
      {"notifyAdDismissedFullScreenContentEvent", "(J)V",
       reinterpret_cast<void*>(
           &Java_com_google_firebase_admob_internal_cpp_InterstitialAdHelper_notifyAdDismissedFullScreenContentEvent)},  // NOLINT
      {"notifyAdFailedToShowFullScreenContentEvent",
       "(JLcom/google/android/gms/ads/AdError;)V",
       reinterpret_cast<void*>(
           &Java_com_google_firebase_admob_internal_cpp_InterstitialAdHelper_notifyAdFailedToShowFullScreenContentEvent)},  // NOLINT
      {"notifyAdImpressionEvent", "(J)V",
<<<<<<< HEAD
       reinterpret_cast<void*>(
           &Java_com_google_firebase_admob_internal_cpp_InterstitialAdHelper_notifyAdImpressionEvent)},  // NOLINT
      {"notifyAdShowedFullScreenContentEvent", "(J)V",
       reinterpret_cast<void*>(
           &Java_com_google_firebase_admob_internal_cpp_InterstitialAdHelper_notifyAdShowedFullScreenContentEvent)},  // NOLINT
      {"notifyPaidEvent", "(JLjava/lang/String;IJ)V",
       reinterpret_cast<void*>(
           &Java_com_google_firebase_admob_internal_cpp_InterstitialAdHelper_notifyPaidEvent)},  // NOLINT
  };

  static const JNINativeMethod kRewardedAdMethods[] = {
      {"completeRewardedAdFutureCallback", "(JILjava/lang/String;)V",
       reinterpret_cast<void*>(
           &Java_com_google_firebase_admob_internal_cpp_RewardedAdHelper_completeRewardedAdFutureCallback)},  // NOLINT
      {"completeRewardedLoadedAd", "(J)V",
       reinterpret_cast<void*>(
           &Java_com_google_firebase_admob_internal_cpp_RewardedAdHelper_completeRewardedLoadedAd)},  // NOLINT
      {"completeRewardedLoadAdError",
       "(JLcom/google/android/gms/ads/LoadAdError;ILjava/lang/String;)V",
       reinterpret_cast<void*>(
           &Java_com_google_firebase_admob_internal_cpp_RewardedAdHelper_completeRewardedLoadAdError)},  // NOLINT
      {"completeRewardedLoadAdInternalError", "(JILjava/lang/String;)V",
       reinterpret_cast<void*>(
           &Java_com_google_firebase_admob_internal_cpp_RewardedAdHelper_completeRewardedLoadAdInternalError)},  // NOLINT
      {"notifyUserEarnedRewardEvent", "(JLjava/lang/String;I)V",
       reinterpret_cast<void*>(&RewardedAd_UserEarnedReward)},
      {"notifyAdClickedFullScreenContentEvent", "(J)V",
       reinterpret_cast<void*>(
           &Java_com_google_firebase_admob_internal_cpp_RewardedAdHelper_notifyRewardedAdClickedFullScreenContentEvent)},  // NOLINT
      {"notifyAdDismissedFullScreenContentEvent", "(J)V",
       reinterpret_cast<void*>(
           &Java_com_google_firebase_admob_internal_cpp_RewardedAdHelper_notifyRewardedAdDismissedFullScreenContentEvent)},  // NOLINT
      {"notifyAdFailedToShowFullScreenContentEvent",
       "(JLcom/google/android/gms/ads/AdError;)V",
       reinterpret_cast<void*>(
           &Java_com_google_firebase_admob_internal_cpp_RewardedAdHelper_notifyRewardedAdFailedToShowFullScreenContentEvent)},  // NOLINT
      {"notifyAdImpressionEvent", "(J)V",
       reinterpret_cast<void*>(
           &Java_com_google_firebase_admob_internal_cpp_RewardedAdHelper_notifyRewardedAdImpressionEvent)},  // NOLINT
      {"notifyAdShowedFullScreenContentEvent", "(J)V",
       reinterpret_cast<void*>(
           &Java_com_google_firebase_admob_internal_cpp_RewardedAdHelper_notifyRewardedAdShowedFullScreenContentEvent)},  // NOLINT
      {"notifyPaidEvent", "(JLjava/lang/String;IJ)V",
       reinterpret_cast<void*>(
           &Java_com_google_firebase_admob_internal_cpp_RewardedAdHelper_notifyRewardedAdPaidEvent)},  // NOLINT
=======
       reinterpret_cast<void*>(
           &Java_com_google_firebase_admob_internal_cpp_InterstitialAdHelper_notifyAdImpressionEvent)},  // NOLINT
      {"notifyAdShowedFullScreenContentEvent", "(J)V",
       reinterpret_cast<void*>(
           &Java_com_google_firebase_admob_internal_cpp_InterstitialAdHelper_notifyAdShowedFullScreenContentEvent)},  // NOLINT
      {"notifyPaidEvent", "(JLjava/lang/String;IJ)V",
       reinterpret_cast<void*>(
           &Java_com_google_firebase_admob_internal_cpp_InterstitialAdHelper_notifyPaidEvent)},  // NOLINT
>>>>>>> efda2247
  };

  JNIEnv* env = GetJNI();
  return banner_view_helper::RegisterNatives(
             env, kBannerMethods, FIREBASE_ARRAYSIZE(kBannerMethods)) &&
         interstitial_ad_helper::RegisterNatives(
             env, kInterstitialMethods,
             FIREBASE_ARRAYSIZE(kInterstitialMethods)) &&
         rewarded_ad_helper::RegisterNatives(
             env, kRewardedAdMethods, FIREBASE_ARRAYSIZE(kRewardedAdMethods));
}

jobject CreateJavaAdSize(JNIEnv* env, jobject j_activity,
                         const AdSize& adsize) {
  FIREBASE_ASSERT(env);
  FIREBASE_ASSERT(j_activity);

  jobject j_ad_size = nullptr;
  switch (adsize.type()) {
    case AdSize::kTypeAnchoredAdaptive:
      switch (adsize.orientation()) {
        case AdSize::kOrientationLandscape:
          j_ad_size = env->CallStaticObjectMethod(
              ad_size::GetClass(),
              ad_size::GetMethodId(
                  ad_size::kGetCurrentOrientationAnchoredAdaptiveBannerAdSize),
              j_activity, adsize.width());
          break;
        case AdSize::kOrientationPortrait:
          j_ad_size = env->CallStaticObjectMethod(
              ad_size::GetClass(),
              ad_size::GetMethodId(
                  ad_size::kGetLandscapeAnchoredAdaptiveBannerAdSize),
              j_activity, adsize.width());
          break;
        case AdSize::kOrientationCurrent:
          j_ad_size = env->CallStaticObjectMethod(
              ad_size::GetClass(),
              ad_size::GetMethodId(
                  ad_size::kGetCurrentOrientationAnchoredAdaptiveBannerAdSize),
              j_activity, adsize.width());

        default:
          FIREBASE_ASSERT_MESSAGE(true, "Uknown AdSize Orientation");
      }
    case AdSize::kTypeStandard:
      j_ad_size = env->NewObject(ad_size::GetClass(),
                                 ad_size::GetMethodId(ad_size::kConstructor),
                                 adsize.width(), adsize.height());
      break;
    default:
      FIREBASE_ASSERT_MESSAGE(true, "Uknown AdSize Type");
  }
  bool jni_exception = util::CheckAndClearJniExceptions(env);
  FIREBASE_ASSERT(!jni_exception);
  FIREBASE_ASSERT(j_ad_size);
  return j_ad_size;
}

}  // namespace admob
}  // namespace firebase<|MERGE_RESOLUTION|>--- conflicted
+++ resolved
@@ -598,11 +598,6 @@
           data_ptr);
   internal->NotifyListenerOfBoundingBoxChange(internal->bounding_box());
 }
-<<<<<<< HEAD
-
-extern "C" JNIEXPORT void JNICALL
-Java_com_google_firebase_admob_internal_cpp_BannerViewHelper_notifyAdClicked(
-=======
 
 extern "C" JNIEXPORT void JNICALL
 Java_com_google_firebase_admob_internal_cpp_BannerViewHelper_notifyAdClicked(
@@ -615,31 +610,14 @@
 
 extern "C" JNIEXPORT void JNICALL
 Java_com_google_firebase_admob_internal_cpp_BannerViewHelper_notifyAdClosed(
->>>>>>> efda2247
     JNIEnv* env, jclass clazz, jlong data_ptr) {
   firebase::admob::internal::BannerViewInternal* internal =
       reinterpret_cast<firebase::admob::internal::BannerViewInternal*>(
           data_ptr);
-<<<<<<< HEAD
-  internal->NotifyListenerAdClicked();
-}
-
-extern "C" JNIEXPORT void JNICALL
-Java_com_google_firebase_admob_internal_cpp_BannerViewHelper_notifyAdClosed(
-    JNIEnv* env, jclass clazz, jlong data_ptr) {
-  firebase::admob::internal::BannerViewInternal* internal =
-      reinterpret_cast<firebase::admob::internal::BannerViewInternal*>(
-          data_ptr);
   internal->NotifyListenerAdClosed();
 }
 
 extern "C" JNIEXPORT void JNICALL
-=======
-  internal->NotifyListenerAdClosed();
-}
-
-extern "C" JNIEXPORT void JNICALL
->>>>>>> efda2247
 Java_com_google_firebase_admob_internal_cpp_BannerViewHelper_notifyAdImpression(  // NOLINT
     JNIEnv* env, jclass clazz, jlong data_ptr) {
   firebase::admob::internal::BannerViewInternal* internal =
@@ -754,7 +732,6 @@
           data_ptr);
   internal->NotifyListenerOfAdClickedFullScreenContent();
 }
-<<<<<<< HEAD
 
 extern "C" JNIEXPORT void JNICALL
 Java_com_google_firebase_admob_internal_cpp_InterstitialAdHelper_notifyAdDismissedFullScreenContentEvent(  // NOLINT
@@ -773,67 +750,6 @@
   FIREBASE_ASSERT(env);
   FIREBASE_ASSERT(data_ptr);
   FIREBASE_ASSERT(j_ad_error);
-  firebase::admob::internal::InterstitialAdInternal* internal =
-      reinterpret_cast<firebase::admob::internal::InterstitialAdInternal*>(
-          data_ptr);
-  AdResultInternal ad_result_internal;
-  ad_result_internal.is_wrapper_error = false;
-  ad_result_internal.is_successful = false;
-  ad_result_internal.j_ad_error = j_ad_error;
-
-  // Invoke AdMobInternal, a friend of AdResult, to have it access its
-  // protected constructor with the AdError data.
-  const AdResult& ad_result = AdMobInternal::CreateAdResult(ad_result_internal);
-  internal->NotifyListenerOfAdFailedToShowFullScreenContent(ad_result);
-}
-
-extern "C" JNIEXPORT void JNICALL
-Java_com_google_firebase_admob_internal_cpp_InterstitialAdHelper_notifyAdImpressionEvent(  // NOLINT
-    JNIEnv* env, jclass clazz, jlong data_ptr) {
-  FIREBASE_ASSERT(env);
-  FIREBASE_ASSERT(data_ptr);
-  firebase::admob::internal::InterstitialAdInternal* internal =
-      reinterpret_cast<firebase::admob::internal::InterstitialAdInternal*>(
-          data_ptr);
-  internal->NotifyListenerOfAdImpression();
-}
-
-extern "C" JNIEXPORT void JNICALL
-Java_com_google_firebase_admob_internal_cpp_InterstitialAdHelper_notifyAdShowedFullScreenContentEvent(  // NOLINT
-    JNIEnv* env, jclass clazz, jlong data_ptr) {
-  FIREBASE_ASSERT(env);
-  FIREBASE_ASSERT(data_ptr);
-  firebase::admob::internal::InterstitialAdInternal* internal =
-      reinterpret_cast<firebase::admob::internal::InterstitialAdInternal*>(
-          data_ptr);
-  internal->NotifyListenerOfAdShowedFullScreenContent();
-}
-
-extern "C" JNIEXPORT void JNICALL
-Java_com_google_firebase_admob_internal_cpp_InterstitialAdHelper_notifyPaidEvent(  // NOLINT
-    JNIEnv* env, jclass clazz, jlong data_ptr, jstring j_currency_code,
-    jint j_precision_type, jlong j_value_micros) {
-  FIREBASE_ASSERT(data_ptr);
-=======
-
-extern "C" JNIEXPORT void JNICALL
-Java_com_google_firebase_admob_internal_cpp_InterstitialAdHelper_notifyAdDismissedFullScreenContentEvent(  // NOLINT
-    JNIEnv* env, jclass clazz, jlong data_ptr) {
-  FIREBASE_ASSERT(env);
-  FIREBASE_ASSERT(data_ptr);
-  firebase::admob::internal::InterstitialAdInternal* internal =
-      reinterpret_cast<firebase::admob::internal::InterstitialAdInternal*>(
-          data_ptr);
-  internal->NotifyListenerOfAdDismissedFullScreenContent();
-}
-
-extern "C" JNIEXPORT void JNICALL
-Java_com_google_firebase_admob_internal_cpp_InterstitialAdHelper_notifyAdFailedToShowFullScreenContentEvent(  // NOLINT
-    JNIEnv* env, jclass clazz, jlong data_ptr, jobject j_ad_error) {
-  FIREBASE_ASSERT(env);
-  FIREBASE_ASSERT(data_ptr);
-  FIREBASE_ASSERT(j_ad_error);
->>>>>>> efda2247
   firebase::admob::internal::InterstitialAdInternal* internal =
       reinterpret_cast<firebase::admob::internal::InterstitialAdInternal*>(
           data_ptr);
@@ -849,7 +765,37 @@
   internal->NotifyListenerOfAdFailedToShowFullScreenContent(ad_result);
 }
 
-<<<<<<< HEAD
+extern "C" JNIEXPORT void JNICALL
+Java_com_google_firebase_admob_internal_cpp_InterstitialAdHelper_notifyAdImpressionEvent(  // NOLINT
+    JNIEnv* env, jclass clazz, jlong data_ptr) {
+  FIREBASE_ASSERT(env);
+  FIREBASE_ASSERT(data_ptr);
+  firebase::admob::internal::InterstitialAdInternal* internal =
+      reinterpret_cast<firebase::admob::internal::InterstitialAdInternal*>(
+          data_ptr);
+  internal->NotifyListenerOfAdImpression();
+}
+
+extern "C" JNIEXPORT void JNICALL
+Java_com_google_firebase_admob_internal_cpp_InterstitialAdHelper_notifyAdShowedFullScreenContentEvent(  // NOLINT
+    JNIEnv* env, jclass clazz, jlong data_ptr) {
+  FIREBASE_ASSERT(env);
+  FIREBASE_ASSERT(data_ptr);
+  firebase::admob::internal::InterstitialAdInternal* internal =
+      reinterpret_cast<firebase::admob::internal::InterstitialAdInternal*>(
+          data_ptr);
+  internal->NotifyListenerOfAdShowedFullScreenContent();
+}
+
+extern "C" JNIEXPORT void JNICALL
+Java_com_google_firebase_admob_internal_cpp_InterstitialAdHelper_notifyPaidEvent(  // NOLINT
+    JNIEnv* env, jclass clazz, jlong data_ptr, jstring j_currency_code,
+    jint j_precision_type, jlong j_value_micros) {
+  FIREBASE_ASSERT(data_ptr);
+  firebase::admob::internal::InterstitialAdInternal* internal =
+      reinterpret_cast<firebase::admob::internal::InterstitialAdInternal*>(
+          data_ptr);
+
   const char* currency_code = env->GetStringUTFChars(j_currency_code, nullptr);
   const AdValue::PrecisionType precision_type =
       ConvertAndroidPrecisionTypeToCPPPrecisionType(j_precision_type);
@@ -871,8 +817,8 @@
   FIREBASE_ASSERT(env);
   FIREBASE_ASSERT(data_ptr);
 
-  FutureCallbackData<LoadAdResult>* callback_data =
-      reinterpret_cast<firebase::admob::FutureCallbackData<LoadAdResult>*>(
+  FutureCallbackData<AdResult>* callback_data =
+      reinterpret_cast<firebase::admob::FutureCallbackData<AdResult>*>(
           data_ptr);
 
   CompleteLoadAdInternalResult(callback_data, kAdMobErrorNone,
@@ -971,55 +917,28 @@
   FIREBASE_ASSERT(data_ptr);
   firebase::admob::internal::RewardedAdInternal* internal =
       reinterpret_cast<firebase::admob::internal::RewardedAdInternal*>(
-=======
-extern "C" JNIEXPORT void JNICALL
-Java_com_google_firebase_admob_internal_cpp_InterstitialAdHelper_notifyAdImpressionEvent(  // NOLINT
-    JNIEnv* env, jclass clazz, jlong data_ptr) {
-  FIREBASE_ASSERT(env);
-  FIREBASE_ASSERT(data_ptr);
-  firebase::admob::internal::InterstitialAdInternal* internal =
-      reinterpret_cast<firebase::admob::internal::InterstitialAdInternal*>(
->>>>>>> efda2247
           data_ptr);
   internal->NotifyListenerOfAdImpression();
 }
 
 extern "C" JNIEXPORT void JNICALL
-<<<<<<< HEAD
 Java_com_google_firebase_admob_internal_cpp_RewardedAdHelper_notifyRewardedAdShowedFullScreenContentEvent(  // NOLINT
     JNIEnv* env, jclass clazz, jlong data_ptr) {
   FIREBASE_ASSERT(env);
   FIREBASE_ASSERT(data_ptr);
   firebase::admob::internal::RewardedAdInternal* internal =
       reinterpret_cast<firebase::admob::internal::RewardedAdInternal*>(
-=======
-Java_com_google_firebase_admob_internal_cpp_InterstitialAdHelper_notifyAdShowedFullScreenContentEvent(  // NOLINT
-    JNIEnv* env, jclass clazz, jlong data_ptr) {
-  FIREBASE_ASSERT(env);
-  FIREBASE_ASSERT(data_ptr);
-  firebase::admob::internal::InterstitialAdInternal* internal =
-      reinterpret_cast<firebase::admob::internal::InterstitialAdInternal*>(
->>>>>>> efda2247
           data_ptr);
   internal->NotifyListenerOfAdShowedFullScreenContent();
 }
 
 extern "C" JNIEXPORT void JNICALL
-<<<<<<< HEAD
 Java_com_google_firebase_admob_internal_cpp_RewardedAdHelper_notifyRewardedAdPaidEvent(  // NOLINT
     JNIEnv* env, jclass clazz, jlong data_ptr, jstring j_currency_code,
     jint j_precision_type, jlong j_value_micros) {
   FIREBASE_ASSERT(data_ptr);
   firebase::admob::internal::RewardedAdInternal* internal =
       reinterpret_cast<firebase::admob::internal::RewardedAdInternal*>(
-=======
-Java_com_google_firebase_admob_internal_cpp_InterstitialAdHelper_notifyPaidEvent(  // NOLINT
-    JNIEnv* env, jclass clazz, jlong data_ptr, jstring j_currency_code,
-    jint j_precision_type, jlong j_value_micros) {
-  FIREBASE_ASSERT(data_ptr);
-  firebase::admob::internal::InterstitialAdInternal* internal =
-      reinterpret_cast<firebase::admob::internal::InterstitialAdInternal*>(
->>>>>>> efda2247
           data_ptr);
 
   const char* currency_code = env->GetStringUTFChars(j_currency_code, nullptr);
@@ -1088,7 +1007,6 @@
        reinterpret_cast<void*>(
            &Java_com_google_firebase_admob_internal_cpp_InterstitialAdHelper_notifyAdFailedToShowFullScreenContentEvent)},  // NOLINT
       {"notifyAdImpressionEvent", "(J)V",
-<<<<<<< HEAD
        reinterpret_cast<void*>(
            &Java_com_google_firebase_admob_internal_cpp_InterstitialAdHelper_notifyAdImpressionEvent)},  // NOLINT
       {"notifyAdShowedFullScreenContentEvent", "(J)V",
@@ -1134,16 +1052,6 @@
       {"notifyPaidEvent", "(JLjava/lang/String;IJ)V",
        reinterpret_cast<void*>(
            &Java_com_google_firebase_admob_internal_cpp_RewardedAdHelper_notifyRewardedAdPaidEvent)},  // NOLINT
-=======
-       reinterpret_cast<void*>(
-           &Java_com_google_firebase_admob_internal_cpp_InterstitialAdHelper_notifyAdImpressionEvent)},  // NOLINT
-      {"notifyAdShowedFullScreenContentEvent", "(J)V",
-       reinterpret_cast<void*>(
-           &Java_com_google_firebase_admob_internal_cpp_InterstitialAdHelper_notifyAdShowedFullScreenContentEvent)},  // NOLINT
-      {"notifyPaidEvent", "(JLjava/lang/String;IJ)V",
-       reinterpret_cast<void*>(
-           &Java_com_google_firebase_admob_internal_cpp_InterstitialAdHelper_notifyPaidEvent)},  // NOLINT
->>>>>>> efda2247
   };
 
   JNIEnv* env = GetJNI();
