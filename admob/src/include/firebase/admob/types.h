/*
 * Copyright 2016 Google LLC
 *
 * Licensed under the Apache License, Version 2.0 (the "License");
 * you may not use this file except in compliance with the License.
 * You may obtain a copy of the License at
 *
 *      http://www.apache.org/licenses/LICENSE-2.0
 *
 * Unless required by applicable law or agreed to in writing, software
 * distributed under the License is distributed on an "AS IS" BASIS,
 * WITHOUT WARRANTIES OR CONDITIONS OF ANY KIND, either express or implied.
 * See the License for the specific language governing permissions and
 * limitations under the License.
 */

#ifndef FIREBASE_ADMOB_SRC_INCLUDE_FIREBASE_ADMOB_TYPES_H_
#define FIREBASE_ADMOB_SRC_INCLUDE_FIREBASE_ADMOB_TYPES_H_

#include <map>
#include <memory>
#include <string>
#include <unordered_set>
#include <vector>

#include "firebase/future.h"
#include "firebase/internal/platform.h"

#if FIREBASE_PLATFORM_ANDROID
#include <jni.h>
#elif FIREBASE_PLATFORM_IOS || FIREBASE_PLATFORM_TVOS
extern "C" {
#include <objc/objc.h>
}  // extern "C"
#endif  // FIREBASE_PLATFORM_ANDROID, FIREBASE_PLATFORM_IOS,
        // FIREBASE_PLATFORM_TVOS

namespace firebase {
namespace admob {

struct AdResultInternal;
struct AdapterResponseInfoInternal;
struct BoundingBox;
struct ResponseInfoInternal;

class AdViewBoundingBoxListener;
class AdMobInternal;
class AdViewInternal;
class BannerView;
class InterstitialAd;
class PaidEventListener;
<<<<<<< HEAD
=======
class ResponseInfo;
>>>>>>> efda2247

/// This is a platform specific datatype that is required to create an AdMob ad.
///
/// The following defines the datatype on each platform:
/// <ul>
///   <li>Android: A `jobject` which references an Android Activity.</li>
///   <li>iOS: An `id` which references an iOS UIView.</li>
/// </ul>
#if FIREBASE_PLATFORM_ANDROID
/// An Android Activity from Java.
typedef jobject AdParent;
#elif FIREBASE_PLATFORM_IOS || FIREBASE_PLATFORM_TVOS
/// A pointer to an iOS UIView.
typedef id AdParent;
#else
/// A void pointer for stub classes.
typedef void* AdParent;
#endif  // FIREBASE_PLATFORM_ANDROID, FIREBASE_PLATFORM_IOS,
        // FIREBASE_PLATFORM_TVOS

#ifdef INTERNAL_EXPERIMENTAL
// LINT.IfChange
#endif  // INTERNAL_EXPERIMENTAL
/// Error codes returned by Future::error().
enum AdMobError {
  /// Call completed successfully.
  kAdMobErrorNone,
  /// The ad has not been fully initialized.
  kAdMobErrorUninitialized,
  /// The ad is already initialized (repeat call).
  kAdMobErrorAlreadyInitialized,
  /// A call has failed because an ad is currently loading.
  kAdMobErrorLoadInProgress,
  /// A call to load an ad has failed due to an internal SDK error.
  kAdMobErrorInternalError,
  /// A call to load an ad has failed due to an invalid request.
  kAdMobErrorInvalidRequest,
  /// A call to load an ad has failed due to a network error.
  kAdMobErrorNetworkError,
  /// A call to load an ad has failed because no ad was available to serve.
  kAdMobErrorNoFill,
  /// An attempt has been made to show an ad on an Android Activity that has
  /// no window token (such as one that's not done initializing).
  kAdMobErrorNoWindowToken,
  /// An attempt to load an Ad Network extras class for an ad request has
  /// failed.
  kAdMobErrorAdNetworkClassLoadError,
  /// The ad server experienced a failure processing the request.
  kAdMobErrorServerError,
  /// The current device’s OS is below the minimum required version.
  kAdMobErrorOSVersionTooLow,
  /// The request was unable to be loaded before being timed out.
  kAdMobErrorTimeout,
  /// Will not send request because the interstitial object has already been
  /// used.
  kAdMobErrorInterstitialAlreadyUsed,
  /// The mediation response was invalid.
  kAdMobErrorMediationDataError,
  /// Error finding or creating a mediation ad network adapter.
  kAdMobErrorMediationAdapterError,
  /// Attempting to pass an invalid ad size to an adapter.
  kAdMobErrorMediationInvalidAdSize,
  /// Invalid argument error.
  kAdMobErrorInvalidArgument,
  /// Received invalid response.
  kAdMobErrorReceivedInvalidResponse,
  /// Will not send a request because the rewarded ad object has already been
  /// used.
  kAdMobErrorRewardedAdAlreadyUsed,
  /// A mediation ad network adapter received an ad request, but did not fill.
  /// The adapter’s error is included as an underlyingError.
  kAdMobErrorMediationNoFill,
  /// Will not send request because the ad object has already been used.
  kAdMobErrorAdAlreadyUsed,
  /// Will not send request because the application identifier is missing.
  kAdMobErrorApplicationIdentifierMissing,
  /// Android Ad String is invalid.
  kAdMobErrorInvalidAdString,
  /// Fallback error for any unidentified cases.
  kAdMobErrorUnknown,
};

#ifdef INTERNAL_EXPERIMENTAL
// LINT.ThenChange(//depot_firebase_cpp/admob/client/cpp/src_java/com/google/firebase/admob/internal/cpp/ConstantsHelper.java)
#endif  // INTERNAL_EXPERIMENTAL

/// A listener for receiving notifications during the lifecycle of a BannerAd.
class AdListener {
 public:
  virtual ~AdListener();

  /// Called when a click is recorded for an ad.
<<<<<<< HEAD
  virtual void OnAdClicked() {}

  /// Called when the user is about to return to the application after clicking
  /// on an ad.
  virtual void OnAdClosed() {}

  /// Called when an impression is recorded for an ad.
  virtual void OnAdImpression() {}

  /// Called when an ad opens an overlay that covers the screen.
  virtual void OnAdOpened() {}
=======
  virtual void OnAdClicked();

  /// Called when the user is about to return to the application after clicking
  /// on an ad.
  virtual void OnAdClosed();

  /// Called when an impression is recorded for an ad.
  virtual void OnAdImpression();

  /// Called when an ad opens an overlay that covers the screen.
  virtual void OnAdOpened();
>>>>>>> efda2247
};

/// Information about why an ad operation failed.
class AdResult {
 public:
  /// Default Constructor.
  AdResult();

  /// Copy Constructor.
  AdResult(const AdResult& ad_result);

  /// Destructor.
  virtual ~AdResult();

  /// Assignment operator.
  AdResult& operator=(const AdResult& obj);

  /// If the operation was successful then the other error reporting methods
  /// of this object will return defaults.
  bool is_successful() const;

  /// Retrieves an AdResult which represents the cause of this error.
  ///
  /// @return a pointer to an AdResult which represents the cause of this
  /// AdResult.  If there was no cause, or if this result was successful,
  /// then nullptr is returned.
  std::unique_ptr<AdResult> GetCause() const;

  /// Gets the error's code.
  AdMobError code() const;

  /// Gets the domain of the error.
  const std::string& domain() const;

  /// Gets the message describing the error.
  const std::string& message() const;

  /// Gets the ResponseInfo if an error occurred during a loadAd operation.
  /// The ResponseInfo will have empty fields if no error occurred, or if this
  /// AdResult does not represent an error stemming from a loadAd operation.
  const ResponseInfo& response_info() const;

  /// Returns a log friendly string version of this object.
  const std::string& ToString() const;

  /// A domain string which represents an undefined error domain.
  ///
  /// The Admob SDK returns this domain for domain() method invocations when
  /// converting error information from legacy mediation adapter callbacks.
  static const char* const kUndefinedDomain;

 protected:
<<<<<<< HEAD
  // Internal initialization of AdResult.  Should only be used to create
  // AdResults in futures, etc, which will later be supplied with the result
  // specifics in the internal callback handlers.
  AdResult();

=======
>>>>>>> efda2247
  /// Constructor used when building results in Ad event callbacks.
  explicit AdResult(const AdResultInternal& ad_result_internal);

 private:
  friend class AdapterResponseInfo;
  friend class AdMobInternal;
  friend class BannerView;
  friend class InterstitialAd;

  // Collection of response from adapters if this Result is due to a loadAd
  // operation.
  ResponseInfo* response_info_;

  // An internal, platform-specific implementation object that this class uses
  // to interact with the Google Mobile Ads SDKs for iOS and Android.
  AdResultInternal* internal_;
};

/// @brief Response information for an individual ad network contained within
/// a @ref ResponseInfo object.
class AdapterResponseInfo {
 public:
  /// Information about the Ad Error, if one occurred.
  ///
  /// @return the error that occurred while rendering the ad.  If no error
  /// occurred then the AdResults's successful method will return false.
  AdResult ad_result() const { return ad_result_; }

  /// Returns a string representation of a class name that identifies the ad
  /// network adapter.
  const std::string& adapter_class_name() const { return adapter_class_name_; }

  /// Amount of time the ad network spent loading an ad.
  ///
  /// @return number of milliseconds the network spent loading an ad. This value
  /// is 0 if the network did not make a load attempt.
  int64_t latency_in_millis() const { return latency_; }

  /// A log friendly string version of this object.
  const std::string& ToString() const { return to_string_; }

 private:
  friend class ResponseInfo;

  /// Constructs an Adapter Response Info Object.
  explicit AdapterResponseInfo(const AdapterResponseInfoInternal& internal);

  AdResult ad_result_;
  std::string adapter_class_name_;
  int64_t latency_;
  std::string to_string_;
};

/// The size of a banner ad.
class AdSize {
 public:
  ///  Denotes the orientation of the AdSize.
  enum Orientation {
    /// AdSize should reflect the current orientation of the device.
    kOrientationCurrent = 0,

    /// AdSize will be adaptively formatted in Landscape mode.
    kOrientationLandscape,

    /// AdSize will be adaptively formatted in Portrait mode.
    kOrientationPortrait
  };

  /// Denotes the type size object that the @ref AdSize represents.
  enum Type {
    /// The standard AdSize type of a set height and width.
    kTypeStandard = 0,

    /// An adaptive size anchored to a portion of the screen.
    kTypeAnchoredAdaptive,
  };

  /// Mobile Marketing Association (MMA) banner ad size (320x50
  /// density-independent pixels).
  static const AdSize kBanner;

  /// Interactive Advertising Bureau (IAB) full banner ad size
  /// (468x60 density-independent pixels).
  static const AdSize kFullBanner;

  /// Taller version of kGADAdSizeBanner. Typically 320x100.
  static const AdSize kLargeBanner;

  /// Interactive Advertising Bureau (IAB) leaderboard ad size
  /// (728x90 density-independent pixels).
  static const AdSize kLeaderBoard;

  /// Interactive Advertising Bureau (IAB) medium rectangle ad size
  /// (300x250 density-independent pixels).
  static const AdSize kMediumRectangle;

  /// Creates a new AdSize.
  ///
  /// @param[in] width The width of the ad in density-independent pixels.
  /// @param[in] height The height of the ad in density-independent pixels.
  AdSize(uint32_t width, uint32_t height);

  /// @brief Creates an AdSize with the given width and a Google-optimized
  /// height to create a banner ad in landscape mode.
  ///
  /// @param[in] width The width of the ad in density-independent pixels.
  ///
  /// @return an AdSize with the given width and a Google-optimized height
  /// to create a banner ad. The size returned will have an aspect ratio
  /// similar to BANNER, suitable for anchoring near the top or bottom of
  /// your app.
  static AdSize GetLandscapeAnchoredAdaptiveBannerAdSize(uint32_t width);

  /// @brief Creates an AdSize with the given width and a Google-optimized
  /// height to create a banner ad in portrait mode.
  ///
  /// @param[in] width The width of the ad in density-independent pixels.
  ///
  /// @return an AdSize with the given width and a Google-optimized height
  /// to create a banner ad. The size returned will have an aspect ratio
  /// similar to BANNER, suitable for anchoring near the top or bottom
  /// of your app.
  static AdSize GetPortraitAnchoredAdaptiveBannerAdSize(uint32_t width);

  /// @brief Creates an AdSize with the given width and a Google-optimized
  /// height to create a banner ad given the current orientation.
  ///
  /// @param[in] width The width of the ad in density-independent pixels.
  ///
  /// @return an AdSize with the given width and a Google-optimized height
  /// to create a banner ad. The size returned will have an aspect ratio
  /// similar to AdSize, suitable for anchoring near the top or bottom of
  /// your app.
  static AdSize GetCurrentOrientationAnchoredAdaptiveBannerAdSize(
      uint32_t width);

  /// Comparison operator.
  ///
  /// @return true if `rhs` refers to the same AdSize as `this`.
  bool operator==(const AdSize& rhs) const;

  /// Comparison operator.
  ///
  /// @returns true if `rhs` refers to a different AdSize as `this`.
  bool operator!=(const AdSize& rhs) const;

  /// The width of the region represented by this AdSize.  Value is in
  /// density-independent pixels.
  uint32_t width() const { return width_; }

  /// The height of the region represented by this AdSize. Value is in
  /// density-independent pixels.
  uint32_t height() const { return height_; }

  /// The AdSize orientation.
  Orientation orientation() const { return orientation_; }

  /// The AdSize type, either standard size or adaptive.
  Type type() const { return type_; }

 private:
  /// Returns an Anchor Adpative AdSize Object given a width and orientation.
  static AdSize GetAnchoredAdaptiveBannerAdSize(uint32_t width,
                                                Orientation orientation);

  /// Returns true if the AdSize parameter is equivalient to this AdSize object.
  bool is_equal(const AdSize& ad_size) const;

  /// Denotes the orientation for anchored adaptive AdSize objects.
  Orientation orientation_;

  /// Advertisement width in platform-indepenent pixels.
  uint32_t width_;

  /// Advertisement width in platform-indepenent pixels.
  uint32_t height_;

  /// The type of AdSize (standard or adaptive)
  Type type_;
};

/// Contains targeting information used to fetch an ad.
class AdRequest {
 public:
  /// Creates an @ref AdRequest with no custom configuration.
  AdRequest();

  /// Creates an @ref AdRequest with the optional content URL.
  ///
  /// When requesting an ad, apps may pass the URL of the content they are
  /// serving. This enables keyword targeting to match the ad with the content.
  ///
  /// The URL is ignored if null or the number of characters exceeds 512.
  ///
  /// @param[in] content_url the url of the content being viewed.
  explicit AdRequest(const char* content_url);

  ~AdRequest();

  /// The content URL targeting information.
  ///
  /// @return the content URL for the @ref AdRequest. The string will be empty
  /// if no content URL has been configured.
  const std::string& content_url() const { return content_url_; }

  /// A Map of ad network adapters to their collection of extra parameters, as
  /// configured via @ref add_extra.
  const std::map<std::string, std::map<std::string, std::string> >& extras()
      const {
    return extras_;
  }

  /// Keywords which will help Admob to provide targeted ads, as added by
  /// @ref add_keyword.
  const std::unordered_set<std::string>& keywords() const { return keywords_; }

  /// Add a network extra for the associated ad_network.
  ///
  /// Appends an extra to the corresponding list of extras for the ad_network.
  /// Each ad network can have multiple extra strings.
  ///
  /// @param[in] ad_network the ad network for which to add the extra.
  /// @param[in] extra_key a key which will be passed to the corresponding ad
  /// network adapter.
  /// @param[in] extra_value the value associated with extra_key.
  void add_extra(const char* ad_network, const char* extra_key,
                 const char* extra_value);

  /// Adds a keyword for targeting purposes.
  ///
  /// Multiple keywords may be added via repeated invocations of this method.
  ///
  /// @param[in] keyword a string that Admob will use to aid in targeting ads.
  void add_keyword(const char* keyword);

  /// When requesting an ad, apps may pass the URL of the content they are
  /// serving. This enables keyword targeting to match the ad with the content.
  ///
  /// The URL is ignored if null or the number of characters exceeds 512.
  ///
  /// @param[in] content_url the url of the content being viewed.
  void set_content_url(const char* content_url);

 private:
  std::string content_url_;
  std::map<std::string, std::map<std::string, std::string> > extras_;
  std::unordered_set<std::string> keywords_;
};

<<<<<<< HEAD
/// Describes a reward credited to a user for interacting with a RewardedAd.
class AdReward {
 public:
  /// Creates an @ref AdReward.
  AdReward(const std::string& type, int64_t amount)
      : type_(type), amount_(amount) {}

  /// Returns the reward amount.
  int64_t amount() const { return amount_; }

  /// Returns the type of the reward.
  const std::string& type() const { return type_; }

 private:
  const int64_t amount_;
  const std::string type_;
};

=======
>>>>>>> efda2247
/// The monetary value earned from an ad.
class AdValue {
 public:
  /// Allowed constants for @ref precision_type().
  enum PrecisionType {
    /// An ad value with unknown precision.
    kdValuePrecisionUnknown = 0,
    /// An ad value estimated from aggregated data.
    kAdValuePrecisionEstimated,
    /// A publisher-provided ad value, such as manual CPMs in a mediation group.
    kAdValuePrecisionPublisherProvided = 2,
    /// The precise value paid for this ad.
    kAdValuePrecisionPrecise = 3
  };

  /// Constructor
  AdValue(const char* currency_code, PrecisionType precision_type,
          int64_t value_micros)
      : currency_code_(currency_code),
        precision_type_(precision_type),
        value_micros_(value_micros) {}

  /// The value's ISO 4217 currency code.
  const std::string& currency_code() const { return currency_code_; }

  /// The precision of the reported ad value.
  PrecisionType precision_type() const { return precision_type_; }

  /// The ad's value in micro-units, where 1,000,000 micro-units equal one
  /// unit of the currency.
  int64_t value_micros() const { return value_micros_; }

 private:
  const std::string currency_code_;
  const PrecisionType precision_type_;
  const int64_t value_micros_;
};

/// @brief Base of all Admob Banner Views.
class AdView {
 public:
  /// The possible screen positions for a @ref AdView, configured via
  /// @ref SetPosition.
  enum Position {
    /// The position isn't one of the predefined screen locations.
    kPositionUndefined = -1,
    /// Top of the screen, horizontally centered.
    kPositionTop = 0,
    /// Bottom of the screen, horizontally centered.
    kPositionBottom,
    /// Top-left corner of the screen.
    kPositionTopLeft,
    /// Top-right corner of the screen.
    kPositionTopRight,
    /// Bottom-left corner of the screen.
    kPositionBottomLeft,
    /// Bottom-right corner of the screen.
    kPositionBottomRight,
  };

  virtual ~AdView();

  /// Retrieves the @ref AdView's current onscreen size and location.
  ///
  /// @return The current size and location. Values are in pixels, and location
  ///         coordinates originate from the top-left corner of the screen.
  virtual BoundingBox bounding_box() const = 0;

  /// Sets an AdListener for this ad view.
  ///
  /// param[in] listener A listener object which will be invoked when lifecycle
  /// events occur on this AdView.
  virtual void SetAdListener(AdListener* listener) = 0;

  /// Sets a listener to be invoked when the Ad's bounding box
  /// changes size or location.
  ///
  /// param[in] listener A listener object which will be invoked when the ad
  /// changes size, shape, or position.
  virtual void SetBoundingBoxListener(AdViewBoundingBoxListener* listener) = 0;

  /// Sets a listener to be invoked when this ad is estimated to have earned
  /// money.
  ///
  /// param[in] A listener object to be invoked when a paid event occurs on the
  /// ad.
  virtual void SetPaidEventListener(PaidEventListener* listener) = 0;

  /// Moves the @ref AdView so that its top-left corner is located at
  /// (x, y). Coordinates are in pixels from the top-left corner of the screen.
  ///
  /// When built for Android, the library will not display an ad on top of or
  /// beneath an Activity's status bar. If a call to MoveTo would result in an
  /// overlap, the @ref AdView is placed just below the status bar, so no
  /// overlap occurs.
  /// @param[in] x The desired horizontal coordinate.
  /// @param[in] y The desired vertical coordinate.
  ///
  /// @return a @ref Future which will be completed when this move operation
  /// completes.
  virtual Future<void> SetPosition(int x, int y) = 0;

  /// Moves the @ref AdView so that it's located at the given predefined
  /// position.
  ///
  /// @param[in] position The predefined position to which to move the
  ///   @ref AdView.
  ///
  /// @return a @ref Future which will be completed when this move operation
  /// completes.
  virtual Future<void> SetPosition(Position position) = 0;

  /// Returns a @ref Future containing the status of the last call to either
  /// version of @ref SetPosition.
  virtual Future<void> SetPositionLastResult() const = 0;

  /// Hides the AdView.
  virtual Future<void> Hide() = 0;

  /// Returns a @ref Future containing the status of the last call to
  /// @ref Hide.
  virtual Future<void> HideLastResult() const = 0;

  /// Shows the @ref AdView.
  virtual Future<void> Show() = 0;

  /// Returns a @ref Future containing the status of the last call to
  /// @ref Show.
  virtual Future<void> ShowLastResult() const = 0;

  /// Pauses the @ref AdView. Should be called whenever the C++ engine
  /// pauses or the application loses focus.
  virtual Future<void> Pause() = 0;

  /// Returns a @ref Future containing the status of the last call to
  /// @ref Pause.
  virtual Future<void> PauseLastResult() const = 0;

  /// Resumes the @ref AdView after pausing.
  virtual Future<void> Resume() = 0;

  /// Returns a @ref Future containing the status of the last call to
  /// @ref Resume.
  virtual Future<void> ResumeLastResult() const = 0;

  /// Cleans up and deallocates any resources used by the @ref BannerView.
  virtual Future<void> Destroy() = 0;

  /// Returns a @ref Future containing the status of the last call to
  /// @ref Destroy.
  virtual Future<void> DestroyLastResult() const = 0;

 protected:
  /// Pointer to a listener for AdListener events.
  AdListener* ad_listener_;

  /// Pointer to a listener for BoundingBox events.
  AdViewBoundingBoxListener* ad_view_bounding_box_listener_;

  /// Pointer to a listener for Paid events.
  PaidEventListener* paid_event_listener_;
};

/// A listener class that developers can extend and pass to a @ref AdView
/// object's @ref AdView::SetBoundingBoxListener method to be notified of
/// changes to the size of the Ad's bounding box.
class AdViewBoundingBoxListener {
 public:
  virtual ~AdViewBoundingBoxListener();

  /// This method is called when the @ref AdView object's bounding box
  /// changes.
  ///
  /// @param[in] ad_view The view whose bounding box changed.
  /// @param[in] box The new bounding box.
  virtual void OnBoundingBoxChanged(AdView* ad_view, BoundingBox box) = 0;
};

/// @brief The screen location and dimensions of an ad view once it has been
/// initialized.
struct BoundingBox {
  /// Default constructor which initializes all member variables to 0.
  BoundingBox()
      : height(0), width(0), x(0), y(0), position(AdView::kPositionUndefined) {}

  /// Height of the ad in pixels.
  int height;
  /// Width of the ad in pixels.
  int width;
  /// Horizontal position of the ad in pixels from the left.
  int x;
  /// Vertical position of the ad in pixels from the top.
  int y;

  /// The position of the AdView if one has been set as the target position, or
  /// kPositionUndefined otherwise.
  AdView::Position position;
};

/// @brief Listener to be invoked when ads show and dismiss full screen content,
/// such as a fullscreen ad experience or an in-app browser.
class FullScreenContentListener {
 public:
  virtual ~FullScreenContentListener();

  /// Called when the user clicked the ad.
<<<<<<< HEAD
  virtual void OnAdClicked() {}

  /// Called when the ad dismissed full screen content.
  virtual void OnAdDismissedFullScreenContent() {}
=======
  virtual void OnAdClicked();

  /// Called when the ad dismissed full screen content.
  virtual void OnAdDismissedFullScreenContent();
>>>>>>> efda2247

  /// Called when the ad failed to show full screen content.
  ///
  /// param[in] ad_result An object containing detailed information
  /// about the error.
<<<<<<< HEAD
  virtual void OnAdFailedToShowFullScreenContent(const AdResult& ad_result) {}

  /// Called when an impression is recorded for an ad.
  virtual void OnAdImpression() {}

  /// Called when the ad showed the full screen content.
  virtual void OnAdShowedFullScreenContent() {}
=======
  virtual void OnAdFailedToShowFullScreenContent(const AdResult& ad_result);

  /// Called when an impression is recorded for an ad.
  virtual void OnAdImpression();

  /// Called when the ad showed the full screen content.
  virtual void OnAdShowedFullScreenContent();
>>>>>>> efda2247
};

/// Listener to be invoked when ads have been estimated to earn money.
class PaidEventListener {
 public:
  virtual ~PaidEventListener();

  /// Called when an ad is estimated to have earned money.
<<<<<<< HEAD
  virtual void OnPaidEvent(const AdValue& value) {}
=======
  virtual void OnPaidEvent(const AdValue& value) = 0;
>>>>>>> efda2247
};

/// Information about an ad response.
class ResponseInfo {
 public:
  /// Constructor creates an uninitialized ResponseInfo.
  ResponseInfo();

  /// Gets the AdaptorReponseInfo objects for the ad response.
  ///
  /// @return a vector of AdapterResponseInfo objects containing metadata for
  ///   each adapter included in the ad response.
  const std::vector<AdapterResponseInfo>& adapter_responses() const {
    return adapter_responses_;
  }

  /// A class name that identifies the ad network that returned the ad.
  /// Returns an empty string if the ad failed to load.
  const std::string& mediation_adapter_class_name() const {
    return mediation_adapter_class_name_;
  }

  /// Gets the response ID string for the loaded ad.  Returns an empty
  /// string if the ad fails to load.
  const std::string& response_id() const { return response_id_; }

  /// Gets a log friendly string version of this object.
  const std::string& ToString() const { return to_string_; }

 private:
  friend class AdResult;

  explicit ResponseInfo(const ResponseInfoInternal& internal);

  std::vector<AdapterResponseInfo> adapter_responses_;
  std::string mediation_adapter_class_name_;
  std::string response_id_;
  std::string to_string_;
};

<<<<<<< HEAD
/// @brief Information about why an ad load operation failed.
class LoadAdResult : public AdResult {
 public:
  /// Default constructor.
  LoadAdResult();

  /// Copy Constructor.
  LoadAdResult(const LoadAdResult& load_ad_result);

  /// Gets the ResponseInfo if an error occurred, with a collection of
  /// information from each adapter.
  const ResponseInfo& response_info() const { return response_info_; }

 private:
  friend class AdMobInternal;
  friend class BannerView;

  explicit LoadAdResult(const AdResultInternal& ad_result_internal);

  ResponseInfo response_info_;
};

=======
>>>>>>> efda2247
/// @brief Global configuration that will be used for every @ref AdRequest.
/// Set the configuration via @ref SetRequestConfiguration.
struct RequestConfiguration {
  /// A maximum ad content rating, which may be configured via
  /// @ref max_ad_content_rating.
  enum MaxAdContentRating {
    /// No content rating has been specified.
    kMaxAdContentRatingUnspecified = -1,

    /// Content suitable for general audiences, including families.
    kMaxAdContentRatingG,

    /// Content suitable only for mature audiences.
    kMaxAdContentRatingMA,

    /// Content suitable for most audiences with parental guidance.
    kMaxAdContentRatingPG,

    /// Content suitable for teen and older audiences.
    kMaxAdContentRatingT
  };

  /// Specify whether you would like your app to be treated as child-directed
  /// for purposes of the Children’s Online Privacy Protection Act (COPPA).
  /// Values defined here may be configured via
  /// @ref tag_for_child_directed_treatment.
  enum TagForChildDirectedTreatment {
    /// Indicates that the publisher has not specified whether the ad request
    /// should receive treatment for users in the European Economic Area (EEA)
    /// under the age of consent.
    kChildDirectedTreatmentUnspecified = -1,

    /// Indicates the publisher specified that the ad request should not receive
    /// treatment for users in the European Economic Area (EEA) under the age of
    /// consent.
    kChildDirectedTreatmentFalse,

    /// Indicates the publisher specified that the ad request should receive
    /// treatment for users in the European Economic Area (EEA) under the age of
    /// consent.
    kChildDirectedTreatmentTrue
  };

  /// Configuration values to mark your app to receive treatment for users in
  /// the European Economic Area (EEA) under the age of consent. Values defined
  /// here should be configured via @ref tag_for_under_age_of_consent.
  enum TagForUnderAgeOfConsent {
    /// Indicates that the publisher has not specified whether the ad request
    /// should receive treatment for users in the European Economic Area (EEA)
    /// under the age of consent.
    kUnderAgeOfConsentUnspecified = -1,

    /// Indicates the publisher specified that the ad request should not receive
    /// treatment for users in the European Economic Area (EEA) under the age of
    /// consent.
    kUnderAgeOfConsentFalse,

    /// Indicates the publisher specified that the ad request should receive
    /// treatment for users in the European Economic Area (EEA) under the age of
    /// consent.
    kUnderAgeOfConsentTrue
  };

  /// Sets a maximum ad content rating. AdMob ads returned for your app will
  /// have a content rating at or below that level.
  MaxAdContentRating max_ad_content_rating;

  /// @brief Allows you to specify whether you would like your app
  /// to be treated as child-directed for purposes of the Children’s Online
  /// Privacy Protection Act (COPPA) -
  /// http://business.ftc.gov/privacy-and-security/childrens-privacy.
  ///
  /// If you set this value to kChildDirectedTreatmentTrue, you will indicate
  /// that your app should be treated as child-directed for purposes of the
  /// Children’s Online Privacy Protection Act (COPPA).
  ///
  /// If you set this value to kChildDirectedTreatmentFalse, you will indicate
  /// that your app should not be treated as child-directed for purposes of the
  /// Children’s Online Privacy Protection Act (COPPA).
  ///
  /// If you do not set this value, or set this value to
  /// kChildDirectedTreatmentUnspecified, ad requests will include no indication
  /// of how you would like your app treated with respect to COPPA.
  ///
  /// By setting this value, you certify that this notification is accurate and
  /// you are authorized to act on behalf of the owner of the app. You
  /// understand that abuse of this setting may result in termination of your
  /// Google account.
  ///
  /// @note: it may take some time for this designation to be fully implemented
  /// in applicable Google services.
  ///
  TagForChildDirectedTreatment tag_for_child_directed_treatment;

  /// This value allows you to mark your app to receive treatment for users in
  /// the European Economic Area (EEA) under the age of consent. This feature is
  /// designed to help facilitate compliance with the General Data Protection
  /// Regulation (GDPR). Note that you may have other legal obligations under
  /// GDPR. Please review the European Union's guidance and consult with your
  /// own legal counsel. Please remember that Google's tools are designed to
  /// facilitate compliance and do not relieve any particular publisher of its
  /// obligations under the law.
  ///
  /// When using this feature, a Tag For Users under the Age of Consent in
  /// Europe (TFUA) parameter will be included in all ad requests. This
  /// parameter disables personalized advertising, including remarketing, for
  /// that specific ad request. It also disables requests to third-party ad
  /// vendors, such as ad measurement pixels and third-party ad servers.
  ///
  /// If you set this value to RequestConfiguration.kUnderAgeOfConsentTrue, you
  /// will indicate that you want your app to be handled in a manner suitable
  /// for users under the age of consent.
  ///
  /// If you set this value to RequestConfiguration.kUnderAgeOfConsentFalse,
  /// you will indicate that you don't want your app to be handled in a manner
  /// suitable for users under the age of consent.
  ///
  /// If you do not set this value, or set this value to
  /// kUnderAgeOfConsentUnspecified, your app will include no indication of how
  /// you would like your app to be handled in a manner suitable for users under
  /// the age of consent.
  TagForUnderAgeOfConsent tag_for_under_age_of_consent;

  /// Sets a list of test device IDs corresponding to test devices which will
  /// always request test ads.
  std::vector<std::string> test_device_ids;
};

/// Listener to be invoked when the user earned a reward.
class UserEarnedRewardListener {
 public:
  virtual ~UserEarnedRewardListener();
  /// Called when the user earned a reward. The app is responsible for
  /// crediting the user with the reward.
  ///
  /// param[in] reward the @ref AdReward that should be granted to the user.
  virtual void OnUserEarnedReward(const AdReward& reward) {}
};

}  // namespace admob
}  // namespace firebase

#endif  // FIREBASE_ADMOB_SRC_INCLUDE_FIREBASE_ADMOB_TYPES_H_<|MERGE_RESOLUTION|>--- conflicted
+++ resolved
@@ -49,10 +49,7 @@
 class BannerView;
 class InterstitialAd;
 class PaidEventListener;
-<<<<<<< HEAD
-=======
 class ResponseInfo;
->>>>>>> efda2247
 
 /// This is a platform specific datatype that is required to create an AdMob ad.
 ///
@@ -145,7 +142,6 @@
   virtual ~AdListener();
 
   /// Called when a click is recorded for an ad.
-<<<<<<< HEAD
   virtual void OnAdClicked() {}
 
   /// Called when the user is about to return to the application after clicking
@@ -157,19 +153,6 @@
 
   /// Called when an ad opens an overlay that covers the screen.
   virtual void OnAdOpened() {}
-=======
-  virtual void OnAdClicked();
-
-  /// Called when the user is about to return to the application after clicking
-  /// on an ad.
-  virtual void OnAdClosed();
-
-  /// Called when an impression is recorded for an ad.
-  virtual void OnAdImpression();
-
-  /// Called when an ad opens an overlay that covers the screen.
-  virtual void OnAdOpened();
->>>>>>> efda2247
 };
 
 /// Information about why an ad operation failed.
@@ -222,14 +205,6 @@
   static const char* const kUndefinedDomain;
 
  protected:
-<<<<<<< HEAD
-  // Internal initialization of AdResult.  Should only be used to create
-  // AdResults in futures, etc, which will later be supplied with the result
-  // specifics in the internal callback handlers.
-  AdResult();
-
-=======
->>>>>>> efda2247
   /// Constructor used when building results in Ad event callbacks.
   explicit AdResult(const AdResultInternal& ad_result_internal);
 
@@ -479,7 +454,6 @@
   std::unordered_set<std::string> keywords_;
 };
 
-<<<<<<< HEAD
 /// Describes a reward credited to a user for interacting with a RewardedAd.
 class AdReward {
  public:
@@ -498,8 +472,6 @@
   const std::string type_;
 };
 
-=======
->>>>>>> efda2247
 /// The monetary value earned from an ad.
 class AdValue {
  public:
@@ -706,23 +678,15 @@
   virtual ~FullScreenContentListener();
 
   /// Called when the user clicked the ad.
-<<<<<<< HEAD
   virtual void OnAdClicked() {}
 
   /// Called when the ad dismissed full screen content.
   virtual void OnAdDismissedFullScreenContent() {}
-=======
-  virtual void OnAdClicked();
-
-  /// Called when the ad dismissed full screen content.
-  virtual void OnAdDismissedFullScreenContent();
->>>>>>> efda2247
 
   /// Called when the ad failed to show full screen content.
   ///
   /// param[in] ad_result An object containing detailed information
   /// about the error.
-<<<<<<< HEAD
   virtual void OnAdFailedToShowFullScreenContent(const AdResult& ad_result) {}
 
   /// Called when an impression is recorded for an ad.
@@ -730,15 +694,6 @@
 
   /// Called when the ad showed the full screen content.
   virtual void OnAdShowedFullScreenContent() {}
-=======
-  virtual void OnAdFailedToShowFullScreenContent(const AdResult& ad_result);
-
-  /// Called when an impression is recorded for an ad.
-  virtual void OnAdImpression();
-
-  /// Called when the ad showed the full screen content.
-  virtual void OnAdShowedFullScreenContent();
->>>>>>> efda2247
 };
 
 /// Listener to be invoked when ads have been estimated to earn money.
@@ -747,11 +702,7 @@
   virtual ~PaidEventListener();
 
   /// Called when an ad is estimated to have earned money.
-<<<<<<< HEAD
   virtual void OnPaidEvent(const AdValue& value) {}
-=======
-  virtual void OnPaidEvent(const AdValue& value) = 0;
->>>>>>> efda2247
 };
 
 /// Information about an ad response.
@@ -792,31 +743,6 @@
   std::string to_string_;
 };
 
-<<<<<<< HEAD
-/// @brief Information about why an ad load operation failed.
-class LoadAdResult : public AdResult {
- public:
-  /// Default constructor.
-  LoadAdResult();
-
-  /// Copy Constructor.
-  LoadAdResult(const LoadAdResult& load_ad_result);
-
-  /// Gets the ResponseInfo if an error occurred, with a collection of
-  /// information from each adapter.
-  const ResponseInfo& response_info() const { return response_info_; }
-
- private:
-  friend class AdMobInternal;
-  friend class BannerView;
-
-  explicit LoadAdResult(const AdResultInternal& ad_result_internal);
-
-  ResponseInfo response_info_;
-};
-
-=======
->>>>>>> efda2247
 /// @brief Global configuration that will be used for every @ref AdRequest.
 /// Set the configuration via @ref SetRequestConfiguration.
 struct RequestConfiguration {
