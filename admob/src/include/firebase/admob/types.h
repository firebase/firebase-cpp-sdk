/*
 * Copyright 2016 Google LLC
 *
 * Licensed under the Apache License, Version 2.0 (the "License");
 * you may not use this file except in compliance with the License.
 * You may obtain a copy of the License at
 *
 *      http://www.apache.org/licenses/LICENSE-2.0
 *
 * Unless required by applicable law or agreed to in writing, software
 * distributed under the License is distributed on an "AS IS" BASIS,
 * WITHOUT WARRANTIES OR CONDITIONS OF ANY KIND, either express or implied.
 * See the License for the specific language governing permissions and
 * limitations under the License.
 */

#ifndef FIREBASE_ADMOB_SRC_INCLUDE_FIREBASE_ADMOB_TYPES_H_
#define FIREBASE_ADMOB_SRC_INCLUDE_FIREBASE_ADMOB_TYPES_H_

#include <map>
#include <memory>
#include <string>
#include <unordered_set>
#include <vector>

#include "firebase/future.h"
#include "firebase/internal/platform.h"

#if FIREBASE_PLATFORM_ANDROID
#include <jni.h>
#elif FIREBASE_PLATFORM_IOS || FIREBASE_PLATFORM_TVOS
extern "C" {
#include <objc/objc.h>
}  // extern "C"
#endif  // FIREBASE_PLATFORM_ANDROID, FIREBASE_PLATFORM_IOS,
        // FIREBASE_PLATFORM_TVOS

namespace firebase {
namespace admob {

struct AdResultInternal;
struct AdapterResponseInfoInternal;
<<<<<<< HEAD
struct BoundingBox;
struct ResponseInfoInternal;

class AdViewBoundingBoxListener;
class AdMobInternal;
class AdViewInternal;
class BannerView;
class InterstitialAd;
class PaidEventListener;
=======
struct ResponseInfoInternal;

class AdmobInternal;
class BannerView;
class InterstitialAd;
>>>>>>> 44e75a00

/// This is a platform specific datatype that is required to create an AdMob ad.
///
/// The following defines the datatype on each platform:
/// <ul>
///   <li>Android: A `jobject` which references an Android Activity.</li>
///   <li>iOS: An `id` which references an iOS UIView.</li>
/// </ul>
#if FIREBASE_PLATFORM_ANDROID
/// An Android Activity from Java.
typedef jobject AdParent;
#elif FIREBASE_PLATFORM_IOS || FIREBASE_PLATFORM_TVOS
/// A pointer to an iOS UIView.
typedef id AdParent;
#else
/// A void pointer for stub classes.
typedef void* AdParent;
#endif  // FIREBASE_PLATFORM_ANDROID, FIREBASE_PLATFORM_IOS,
        // FIREBASE_PLATFORM_TVOS

#ifdef INTERNAL_EXPERIMENTAL
// LINT.IfChange
#endif  // INTERNAL_EXPERIMENTAL
/// Error codes returned by Future::error().
enum AdMobError {
  /// Call completed successfully.
  kAdMobErrorNone,
  /// The ad has not been fully initialized.
  kAdMobErrorUninitialized,
  /// The ad is already initialized (repeat call).
  kAdMobErrorAlreadyInitialized,
  /// A call has failed because an ad is currently loading.
  kAdMobErrorLoadInProgress,
  /// A call to load an ad has failed due to an internal SDK error.
  kAdMobErrorInternalError,
  /// A call to load an ad has failed due to an invalid request.
  kAdMobErrorInvalidRequest,
  /// A call to load an ad has failed due to a network error.
  kAdMobErrorNetworkError,
  /// A call to load an ad has failed because no ad was available to serve.
  kAdMobErrorNoFill,
  /// An attempt has been made to show an ad on an Android Activity that has
  /// no window token (such as one that's not done initializing).
  kAdMobErrorNoWindowToken,
  /// An attempt to load an Ad Network extras class for an ad request has
  /// failed.
  kAdMobErrorAdNetworkClassLoadError,
  /// The ad server experienced a failure processing the request.
  kAdMobErrorServerError,
  /// The current device’s OS is below the minimum required version.
  kAdMobErrorOSVersionTooLow,
  /// The request was unable to be loaded before being timed out.
  kAdMobErrorTimeout,
  /// Will not send request because the interstitial object has already been
  /// used.
  kAdMobErrorInterstitialAlreadyUsed,
  /// The mediation response was invalid.
  kAdMobErrorMediationDataError,
  /// Error finding or creating a mediation ad network adapter.
  kAdMobErrorMediationAdapterError,
  /// Attempting to pass an invalid ad size to an adapter.
  kAdMobErrorMediationInvalidAdSize,
  /// Invalid argument error.
  kAdMobErrorInvalidArgument,
  /// Received invalid response.
  kAdMobErrorReceivedInvalidResponse,
  /// Will not send a request because the rewarded ad object has already been
  /// used.
  kAdMobErrorRewardedAdAlreadyUsed,
  /// A mediation ad network adapter received an ad request, but did not fill.
  /// The adapter’s error is included as an underlyingError.
  kAdMobErrorMediationNoFill,
  /// Will not send request because the ad object has already been used.
  kAdMobErrorAdAlreadyUsed,
  /// Will not send request because the application identifier is missing.
  kAdMobErrorApplicationIdentifierMissing,
  /// Android Ad String is invalid.
  kAdMobErrorInvalidAdString,
  /// Fallback error for any unidentified cases.
  kAdMobErrorUnknown,
};

#ifdef INTERNAL_EXPERIMENTAL
// LINT.ThenChange(//depot_firebase_cpp/admob/client/cpp/src_java/com/google/firebase/admob/internal/cpp/ConstantsHelper.java)
#endif  // INTERNAL_EXPERIMENTAL

<<<<<<< HEAD
/// A listener for receiving notifications during the lifecycle of a BannerAd.
class AdListener {
 public:
  virtual ~AdListener();

  /// Called when a click is recorded for an ad.
  virtual void OnAdClicked();

  /// Called when the user is about to return to the application after clicking
  /// on an ad.
  virtual void OnAdClosed();

  /// Called when an impression is recorded for an ad.
  virtual void OnAdImpression();

  /// Called when an ad opens an overlay that covers the screen.
  virtual void OnAdOpened();
};

=======
>>>>>>> 44e75a00
/// Information about why an ad operation failed.
class AdResult {
 public:
  /// Copy Constructor.
  AdResult(const AdResult& ad_result);

  /// Destructor.
  virtual ~AdResult();

  /// Assignment operator.
  AdResult& operator=(const AdResult& obj);

  /// If the operation was successful then the other error reporting methods
  /// of this object will return defaults.
  bool is_successful() const;

  /// Retrieves an AdResult which represents the cause of this error.
  ///
  /// @return a pointer to an AdResult which represents the cause of this
  /// AdResult.  If there was no cause, or if this result was successful,
  /// then nullptr is returned.
  std::unique_ptr<AdResult> GetCause() const;

  /// Gets the error's code.
  AdMobError code() const;

  /// Gets the domain of the error.
  const std::string& domain() const;

  /// Gets the message describing the error.
  const std::string& message() const;

  /// Returns a log friendly string version of this object.
  const std::string& ToString() const;

  /// A domain string which represents an undefined error domain.
  ///
  /// The Admob SDK returns this domain for domain() method invocations when
  /// converting error information from legacy mediation adapter callbacks.
  static const char* const kUndefinedDomain;

 protected:
  // Internal initialization of AdResult.  Should only be used to create
  // AdResults in futures, etc, which will later be supplied with the result
  // specifics in the internal callback handlers.
  AdResult();

<<<<<<< HEAD
  /// Constructor used when building results in Ad event callbacks.
=======
  /// Constructor used when building results in Load Ad callbacks.
>>>>>>> 44e75a00
  explicit AdResult(const AdResultInternal& ad_result_internal);

  /// Sets the internally cached string. Used by the LoadAdError subclass.
  void set_to_string(std::string to_string);

 private:
  friend class AdapterResponseInfo;
  friend class AdMobInternal;

  // An internal, platform-specific implementation object that this class uses
  // to interact with the Google Mobile Ads SDKs for iOS and Android.
  AdResultInternal* internal_;
};

/// @brief Response information for an individual ad network contained within
/// a @ref ResponseInfo object.
class AdapterResponseInfo {
 public:
  /// Information about the Ad Error, if one occurred.
  ///
  /// @return the error that occurred while rendering the ad.  If no error
  /// occurred then the AdResults's successful method will return false.
  AdResult ad_result() const { return ad_result_; }

  /// Returns a string representation of a class name that identifies the ad
  /// network adapter.
  const std::string& adapter_class_name() const { return adapter_class_name_; }

  /// Amount of time the ad network spent loading an ad.
  ///
  /// @return number of milliseconds the network spent loading an ad. This value
  /// is 0 if the network did not make a load attempt.
  int64_t latency_in_millis() const { return latency_; }

  /// A log friendly string version of this object.
  const std::string& ToString() const { return to_string_; }

 private:
  friend class ResponseInfo;

  /// Constructs an Adapter Response Info Object.
  explicit AdapterResponseInfo(const AdapterResponseInfoInternal& internal);

  AdResult ad_result_;
  std::string adapter_class_name_;
  int64_t latency_;
  std::string to_string_;
};

/// The size of a banner ad.
class AdSize {
 public:
  ///  Denotes the orientation of the AdSize.
  enum Orientation {
    /// AdSize should reflect the current orientation of the device.
    kOrientationCurrent = 0,

    /// AdSize will be adaptively formatted in Landscape mode.
    kOrientationLandscape,

    /// AdSize will be adaptively formatted in Portrait mode.
    kOrientationPortrait
  };

  /// Denotes the type size object that the @ref AdSize represents.
  enum Type {
    /// The standard AdSize type of a set height and width.
    kTypeStandard = 0,

    /// An adaptive size anchored to a portion of the screen.
    kTypeAnchoredAdaptive,
  };

  /// Mobile Marketing Association (MMA) banner ad size (320x50
  /// density-independent pixels).
  static const AdSize kBanner;

  /// Interactive Advertising Bureau (IAB) full banner ad size
  /// (468x60 density-independent pixels).
  static const AdSize kFullBanner;

  /// Taller version of kGADAdSizeBanner. Typically 320x100.
  static const AdSize kLargeBanner;

  /// Interactive Advertising Bureau (IAB) leaderboard ad size
  /// (728x90 density-independent pixels).
  static const AdSize kLeaderBoard;

  /// Interactive Advertising Bureau (IAB) medium rectangle ad size
  /// (300x250 density-independent pixels).
  static const AdSize kMediumRectangle;

  /// Creates a new AdSize.
  ///
  /// @param[in] width The width of the ad in density-independent pixels.
  /// @param[in] height The height of the ad in density-independent pixels.
  AdSize(uint32_t width, uint32_t height);

  /// @brief Creates an AdSize with the given width and a Google-optimized
  /// height to create a banner ad in landscape mode.
  ///
  /// @param[in] width The width of the ad in density-independent pixels.
  ///
  /// @return an AdSize with the given width and a Google-optimized height
  /// to create a banner ad. The size returned will have an aspect ratio
  /// similar to BANNER, suitable for anchoring near the top or bottom of
  /// your app.
  static AdSize GetLandscapeAnchoredAdaptiveBannerAdSize(uint32_t width);

  /// @brief Creates an AdSize with the given width and a Google-optimized
  /// height to create a banner ad in portrait mode.
  ///
  /// @param[in] width The width of the ad in density-independent pixels.
  ///
  /// @return an AdSize with the given width and a Google-optimized height
  /// to create a banner ad. The size returned will have an aspect ratio
  /// similar to BANNER, suitable for anchoring near the top or bottom
  /// of your app.
  static AdSize GetPortraitAnchoredAdaptiveBannerAdSize(uint32_t width);

  /// @brief Creates an AdSize with the given width and a Google-optimized
  /// height to create a banner ad given the current orientation.
  ///
  /// @param[in] width The width of the ad in density-independent pixels.
  ///
  /// @return an AdSize with the given width and a Google-optimized height
  /// to create a banner ad. The size returned will have an aspect ratio
  /// similar to AdSize, suitable for anchoring near the top or bottom of
  /// your app.
  static AdSize GetCurrentOrientationAnchoredAdaptiveBannerAdSize(
      uint32_t width);

  /// Comparison operator.
  ///
  /// @return true if `rhs` refers to the same AdSize as `this`.
  bool operator==(const AdSize& rhs) const;

  /// Comparison operator.
  ///
  /// @returns true if `rhs` refers to a different AdSize as `this`.
  bool operator!=(const AdSize& rhs) const;

  /// The width of the region represented by this AdSize.  Value is in
  /// density-independent pixels.
  uint32_t width() const { return width_; }

  /// The height of the region represented by this AdSize. Value is in
  /// density-independent pixels.
  uint32_t height() const { return height_; }

  /// The AdSize orientation.
  Orientation orientation() const { return orientation_; }

  /// The AdSize type, either standard size or adaptive.
  Type type() const { return type_; }

 private:
  /// Returns an Anchor Adpative AdSize Object given a width and orientation.
  static AdSize GetAnchoredAdaptiveBannerAdSize(uint32_t width,
                                                Orientation orientation);

  /// Returns true if the AdSize parameter is equivalient to this AdSize object.
  bool is_equal(const AdSize& ad_size) const;

  /// Denotes the orientation for anchored adaptive AdSize objects.
  Orientation orientation_;

  /// Advertisement width in platform-indepenent pixels.
  uint32_t width_;

  /// Advertisement width in platform-indepenent pixels.
  uint32_t height_;

  /// The type of AdSize (standard or adaptive)
  Type type_;
};

/// @brief Generic Key-Value container used for the "extras" values in an
/// @ref firebase::admob::AdRequest.
struct KeyValuePair {
  /// The name for an "extra."
  const char* key;
  /// The value for an "extra."
  const char* value;
};

/// Contains targeting information used to fetch an ad.
class AdRequest {
 public:
  /// Creates an @ref AdRequest with no custom configuration.
  AdRequest();

  /// Creates an @ref AdRequest with the optional content URL.
  ///
  /// When requesting an ad, apps may pass the URL of the content they are
  /// serving. This enables keyword targeting to match the ad with the content.
  ///
  /// The URL is ignored if null or the number of characters exceeds 512.
  ///
  /// @param[in] content_url the url of the content being viewed.
  explicit AdRequest(const char* content_url);

  ~AdRequest();

  /// The content URL targeting information.
  ///
  /// @return the content URL for the @ref AdRequest. The string will be empty
  /// if no content URL has been configured.
  const std::string& content_url() const { return content_url_; }

  /// A Map of ad network adapters to their collection of extra parameters, as
  /// configured via @ref add_extra.
  const std::map<std::string, std::map<std::string, std::string> >& extras()
      const {
    return extras_;
  }

  /// Keywords which will help Admob to provide targeted ads, as added by
  /// @ref add_keyword.
  const std::unordered_set<std::string>& keywords() const { return keywords_; }

  /// Add a network extra for the associated ad_network.
  ///
  /// Appends an extra to the corresponding list of extras for the ad_network.
  /// Each ad network can have multiple extra strings.
  ///
  /// @param[in] ad_network the ad network for which to add the extra.
  /// @param[in] extra_key a key which will be passed to the corresponding ad
  /// network adapter.
  /// @param[in] extra_value the value associated with extra_key.
  void add_extra(const char* ad_network, const char* extra_key,
                 const char* extra_value);

  /// Adds a keyword for targeting purposes.
  ///
  /// Multiple keywords may be added via repeated invocations of this method.
  ///
  /// @param[in] keyword a string that Admob will use to aid in targeting ads.
  void add_keyword(const char* keyword);

  /// When requesting an ad, apps may pass the URL of the content they are
  /// serving. This enables keyword targeting to match the ad with the content.
  ///
  /// The URL is ignored if null or the number of characters exceeds 512.
  ///
  /// @param[in] content_url the url of the content being viewed.
  void set_content_url(const char* content_url);

 private:
  std::string content_url_;
  std::map<std::string, std::map<std::string, std::string> > extras_;
  std::unordered_set<std::string> keywords_;
};

/// The monetary value earned from an ad.
class AdValue {
 public:
  /// Allowed constants for @ref precision_type().
  enum PrecisionType {
    /// An ad value with unknown precision.
    kdValuePrecisionUnknown = 0,
    /// An ad value estimated from aggregated data.
    kAdValuePrecisionEstimated,
    /// A publisher-provided ad value, such as manual CPMs in a mediation group.
    kAdValuePrecisionPublisherProvided = 2,
    /// The precise value paid for this ad.
    kAdValuePrecisionPrecise = 3
  };

  /// Constructor
  AdValue(const char* currency_code, PrecisionType precision_type,
          int64_t value_micros)
      : currency_code_(currency_code),
        precision_type_(precision_type),
        value_micros_(value_micros) {}

  /// The value's ISO 4217 currency code.
  const std::string& currency_code() const { return currency_code_; }

  /// The precision of the reported ad value.
  PrecisionType precision_type() const { return precision_type_; }

  /// The ad's value in micro-units, where 1,000,000 micro-units equal one
  /// unit of the currency.
  int64_t value_micros() const { return value_micros_; }

 private:
  const std::string currency_code_;
  const PrecisionType precision_type_;
  const int64_t value_micros_;
};

/// @brief Base of all Admob Banner Views.
class AdView {
 public:
  /// The possible screen positions for a @ref AdView, configured via
  /// @ref SetPosition.
  enum Position {
    /// The position isn't one of the predefined screen locations.
    kPositionUndefined = -1,
    /// Top of the screen, horizontally centered.
    kPositionTop = 0,
    /// Bottom of the screen, horizontally centered.
    kPositionBottom,
    /// Top-left corner of the screen.
    kPositionTopLeft,
    /// Top-right corner of the screen.
    kPositionTopRight,
    /// Bottom-left corner of the screen.
    kPositionBottomLeft,
    /// Bottom-right corner of the screen.
    kPositionBottomRight,
  };

  virtual ~AdView();

  /// Retrieves the @ref AdView's current onscreen size and location.
  ///
  /// @return The current size and location. Values are in pixels, and location
  ///         coordinates originate from the top-left corner of the screen.
  virtual BoundingBox bounding_box() const = 0;

  /// Sets an AdListener for this ad view.
  ///
  /// param[in] listener A listener object which will be invoked when lifecycle
  /// events occur on this AdView.
  virtual void SetAdListener(AdListener* listener) = 0;

  /// Sets a listener to be invoked when the Ad's bounding box
  /// changes size or location.
  ///
  /// param[in] listener A listener object which will be invoked when the ad
  /// changes size, shape, or position.
  virtual void SetBoundingBoxListener(AdViewBoundingBoxListener* listener) = 0;

  /// Sets a listener to be invoked when this ad is estimated to have earned
  /// money.
  ///
  /// param[in] A listener object to be invoked when a paid event occurs on the
  /// ad.
  virtual void SetPaidEventListener(PaidEventListener* listener) = 0;

  /// Moves the @ref AdView so that its top-left corner is located at
  /// (x, y). Coordinates are in pixels from the top-left corner of the screen.
  ///
  /// When built for Android, the library will not display an ad on top of or
  /// beneath an Activity's status bar. If a call to MoveTo would result in an
  /// overlap, the @ref AdView is placed just below the status bar, so no
  /// overlap occurs.
  /// @param[in] x The desired horizontal coordinate.
  /// @param[in] y The desired vertical coordinate.
  ///
  /// @return a @ref Future which will be completed when this move operation
  /// completes.
  virtual Future<void> SetPosition(int x, int y) = 0;

  /// Moves the @ref AdView so that it's located at the given predefined
  /// position.
  ///
  /// @param[in] position The predefined position to which to move the
  ///   @ref AdView.
  ///
  /// @return a @ref Future which will be completed when this move operation
  /// completes.
  virtual Future<void> SetPosition(Position position) = 0;

  /// Returns a @ref Future containing the status of the last call to either
  /// version of @ref SetPosition.
  virtual Future<void> SetPositionLastResult() const = 0;

  /// Hides the AdView.
  virtual Future<void> Hide() = 0;

  /// Returns a @ref Future containing the status of the last call to
  /// @ref Hide.
  virtual Future<void> HideLastResult() const = 0;

  /// Shows the @ref AdView.
  virtual Future<void> Show() = 0;

  /// Returns a @ref Future containing the status of the last call to
  /// @ref Show.
  virtual Future<void> ShowLastResult() const = 0;

  /// Pauses the @ref AdView. Should be called whenever the C++ engine
  /// pauses or the application loses focus.
  virtual Future<void> Pause() = 0;

  /// Returns a @ref Future containing the status of the last call to
  /// @ref Pause.
  virtual Future<void> PauseLastResult() const = 0;

  /// Resumes the @ref AdView after pausing.
  virtual Future<void> Resume() = 0;

  /// Returns a @ref Future containing the status of the last call to
  /// @ref Resume.
  virtual Future<void> ResumeLastResult() const = 0;

  /// Cleans up and deallocates any resources used by the @ref BannerView.
  virtual Future<void> Destroy() = 0;

  /// Returns a @ref Future containing the status of the last call to
  /// @ref Destroy.
  virtual Future<void> DestroyLastResult() const = 0;

 protected:
  /// Pointer to a listener for AdListener events.
  AdListener* ad_listener_;

  /// Pointer to a listener for BoundingBox events.
  AdViewBoundingBoxListener* ad_view_bounding_box_listener_;

  /// Pointer to a listener for Paid events.
  PaidEventListener* paid_event_listener_;
};

/// A listener class that developers can extend and pass to a @ref AdView
/// object's @ref AdView::SetBoundingBoxListener method to be notified of
/// changes to the size of the Ad's bounding box.
class AdViewBoundingBoxListener {
 public:
  virtual ~AdViewBoundingBoxListener();

  /// This method is called when the @ref AdView object's bounding box
  /// changes.
  ///
  /// @param[in] ad_view The view whose bounding box changed.
  /// @param[in] box The new bounding box.
  virtual void OnBoundingBoxChanged(AdView* ad_view, BoundingBox box) = 0;
};

/// @brief The screen location and dimensions of an ad view once it has been
/// initialized.
struct BoundingBox {
  /// Default constructor which initializes all member variables to 0.
  BoundingBox()
      : height(0), width(0), x(0), y(0), position(AdView::kPositionUndefined) {}

  /// Height of the ad in pixels.
  int height;
  /// Width of the ad in pixels.
  int width;
  /// Horizontal position of the ad in pixels from the left.
  int x;
  /// Vertical position of the ad in pixels from the top.
  int y;

  /// The position of the AdView if one has been set as the target position, or
  /// kPositionUndefined otherwise.
  AdView::Position position;
};

/// Information about an ad response.
class ResponseInfo {
 public:
  /// Constructor creates an uninitialized ResponseInfo.
  ResponseInfo();

  /// Gets the AdaptorReponseInfo objects for the ad response.
  ///
  /// @return a vector of AdapterResponseInfo objects containing metadata for
  ///   each adapter included in the ad response.
  const std::vector<AdapterResponseInfo>& adapter_responses() const {
    return adapter_responses_;
  }

  /// A class name that identifies the ad network that returned the ad.
  /// Returns an empty string if the ad failed to load.
  const std::string& mediation_adapter_class_name() const {
    return mediation_adapter_class_name_;
  }

  /// Gets the response ID string for the loaded ad.  Returns an empty
  /// string if the ad fails to load.
  const std::string& response_id() const { return response_id_; }

  /// Gets a log friendly string version of this object.
  const std::string& ToString() const { return to_string_; }

 private:
  friend class LoadAdResult;

  explicit ResponseInfo(const ResponseInfoInternal& internal);

  std::vector<AdapterResponseInfo> adapter_responses_;
  std::string mediation_adapter_class_name_;
  std::string response_id_;
  std::string to_string_;
};

/// @brief Information about why an ad load operation failed.
class LoadAdResult : public AdResult {
 public:
  /// Default constructor.
  LoadAdResult();

  /// Copy Constructor.
  LoadAdResult(const LoadAdResult& load_ad_result);

  /// Gets the ResponseInfo if an error occurred, with a collection of
  /// information from each adapter.
  const ResponseInfo& response_info() const { return response_info_; }

 private:
  friend class AdMobInternal;
  friend class BannerView;

  explicit LoadAdResult(const AdResultInternal& ad_result_internal);

  ResponseInfo response_info_;
};

/// @brief Listener to be invoked when ads show and dismiss full screen content,
/// such as a fullscreen ad experience or an in-app browser.
class FullScreenContentListener {
 public:
  virtual ~FullScreenContentListener();

  /// Called when the user clicked the ad.
  virtual void OnAdClicked();

  /// Called when the ad dismissed full screen content.
  virtual void OnAdDismissedFullScreenContent();

  /// Called when the ad failed to show full screen content.
  ///
  /// param[in] ad_result An object containing detailed information
  /// about the error.
  virtual void OnAdFailedToShowFullScreenContent(const AdResult& ad_result);

  /// Called when an impression is recorded for an ad.
  virtual void OnAdImpression();

  /// Called when the ad showed the full screen content.
  virtual void OnAdShowedFullScreenContent();
};

/// Listener to be invoked when ads have been estimated to earn money.
class PaidEventListener {
 public:
  virtual ~PaidEventListener();

  /// Called when an ad is estimated to have earned money.
  virtual void OnPaidEvent(const AdValue& value) = 0;
};

/// Information about an ad response.
class ResponseInfo {
 public:
  /// Constructor creates an uninitialized ResponseInfo.
  ResponseInfo();

  /// Gets the AdaptorReponseInfo objects for the ad response.
  ///
  /// @return a vector of AdapterResponseInfo objects containing metadata for
  ///   each adapter included in the ad response.
  const std::vector<AdapterResponseInfo>& adapter_responses() const {
    return adapter_responses_;
  }

  /// A class name that identifies the ad network that returned the ad.
  /// Returns an empty string if the ad failed to load.
  const std::string& mediation_adapter_class_name() const {
    return mediation_adapter_class_name_;
  }

  /// Gets the response ID string for the loaded ad.  Returns an empty
  /// string if the ad fails to load.
  const std::string& response_id() const { return response_id_; }

  /// Gets a log friendly string version of this object.
  const std::string& ToString() const { return to_string_; }

 private:
  friend class LoadAdResult;

  explicit ResponseInfo(const ResponseInfoInternal& internal);

  std::vector<AdapterResponseInfo> adapter_responses_;
  std::string mediation_adapter_class_name_;
  std::string response_id_;
  std::string to_string_;
};

/// @brief Information about why an ad load operation failed.
class LoadAdResult : public AdResult {
 public:
  /// Default constructor.
  LoadAdResult();

  /// Copy Constructor.
  LoadAdResult(const LoadAdResult& load_ad_result);

  /// Gets the ResponseInfo if an error occurred, with a collection of
  /// information from each adapter.
  const ResponseInfo& response_info() const { return response_info_; }

 private:
  friend class AdmobInternal;
  friend class BannerView;

  explicit LoadAdResult(const AdResultInternal& ad_result_internal);

  ResponseInfo response_info_;
};

/// @brief Global configuration that will be used for every @ref AdRequest.
/// Set the configuration via @ref SetRequestConfiguration.
struct RequestConfiguration {
  /// A maximum ad content rating, which may be configured via
  /// @ref max_ad_content_rating.
  enum MaxAdContentRating {
    /// No content rating has been specified.
    kMaxAdContentRatingUnspecified = -1,

    /// Content suitable for general audiences, including families.
    kMaxAdContentRatingG,

    /// Content suitable only for mature audiences.
    kMaxAdContentRatingMA,

    /// Content suitable for most audiences with parental guidance.
    kMaxAdContentRatingPG,

    /// Content suitable for teen and older audiences.
    kMaxAdContentRatingT
  };

  /// Specify whether you would like your app to be treated as child-directed
  /// for purposes of the Children’s Online Privacy Protection Act (COPPA).
  /// Values defined here may be configured via
  /// @ref tag_for_child_directed_treatment.
  enum TagForChildDirectedTreatment {
    /// Indicates that the publisher has not specified whether the ad request
    /// should receive treatment for users in the European Economic Area (EEA)
    /// under the age of consent.
    kChildDirectedTreatmentUnspecified = -1,

    /// Indicates the publisher specified that the ad request should not receive
    /// treatment for users in the European Economic Area (EEA) under the age of
    /// consent.
    kChildDirectedTreatmentFalse,

    /// Indicates the publisher specified that the ad request should receive
    /// treatment for users in the European Economic Area (EEA) under the age of
    /// consent.
    kChildDirectedTreatmentTrue
  };

  /// Configuration values to mark your app to receive treatment for users in
  /// the European Economic Area (EEA) under the age of consent. Values defined
  /// here should be configured via @ref tag_for_under_age_of_consent.
  enum TagForUnderAgeOfConsent {
    /// Indicates that the publisher has not specified whether the ad request
    /// should receive treatment for users in the European Economic Area (EEA)
    /// under the age of consent.
    kUnderAgeOfConsentUnspecified = -1,

    /// Indicates the publisher specified that the ad request should not receive
    /// treatment for users in the European Economic Area (EEA) under the age of
    /// consent.
    kUnderAgeOfConsentFalse,

    /// Indicates the publisher specified that the ad request should receive
    /// treatment for users in the European Economic Area (EEA) under the age of
    /// consent.
    kUnderAgeOfConsentTrue
  };

  /// Sets a maximum ad content rating. AdMob ads returned for your app will
  /// have a content rating at or below that level.
  MaxAdContentRating max_ad_content_rating;

  /// @brief Allows you to specify whether you would like your app
  /// to be treated as child-directed for purposes of the Children’s Online
  /// Privacy Protection Act (COPPA) -
  /// http://business.ftc.gov/privacy-and-security/childrens-privacy.
  ///
  /// If you set this value to kChildDirectedTreatmentTrue, you will indicate
  /// that your app should be treated as child-directed for purposes of the
  /// Children’s Online Privacy Protection Act (COPPA).
  ///
  /// If you set this value to kChildDirectedTreatmentFalse, you will indicate
  /// that your app should not be treated as child-directed for purposes of the
  /// Children’s Online Privacy Protection Act (COPPA).
  ///
  /// If you do not set this value, or set this value to
  /// kChildDirectedTreatmentUnspecified, ad requests will include no indication
  /// of how you would like your app treated with respect to COPPA.
  ///
  /// By setting this value, you certify that this notification is accurate and
  /// you are authorized to act on behalf of the owner of the app. You
  /// understand that abuse of this setting may result in termination of your
  /// Google account.
  ///
  /// @note: it may take some time for this designation to be fully implemented
  /// in applicable Google services.
  ///
  TagForChildDirectedTreatment tag_for_child_directed_treatment;

  /// This value allows you to mark your app to receive treatment for users in
  /// the European Economic Area (EEA) under the age of consent. This feature is
  /// designed to help facilitate compliance with the General Data Protection
  /// Regulation (GDPR). Note that you may have other legal obligations under
  /// GDPR. Please review the European Union's guidance and consult with your
  /// own legal counsel. Please remember that Google's tools are designed to
  /// facilitate compliance and do not relieve any particular publisher of its
  /// obligations under the law.
  ///
  /// When using this feature, a Tag For Users under the Age of Consent in
  /// Europe (TFUA) parameter will be included in all ad requests. This
  /// parameter disables personalized advertising, including remarketing, for
  /// that specific ad request. It also disables requests to third-party ad
  /// vendors, such as ad measurement pixels and third-party ad servers.
  ///
  /// If you set this value to RequestConfiguration.kUnderAgeOfConsentTrue, you
  /// will indicate that you want your app to be handled in a manner suitable
  /// for users under the age of consent.
  ///
  /// If you set this value to RequestConfiguration.kUnderAgeOfConsentFalse,
  /// you will indicate that you don't want your app to be handled in a manner
  /// suitable for users under the age of consent.
  ///
  /// If you do not set this value, or set this value to
  /// kUnderAgeOfConsentUnspecified, your app will include no indication of how
  /// you would like your app to be handled in a manner suitable for users under
  /// the age of consent.
  TagForUnderAgeOfConsent tag_for_under_age_of_consent;

  /// Sets a list of test device IDs corresponding to test devices which will
  /// always request test ads.
  std::vector<std::string> test_device_ids;
};

}  // namespace admob
}  // namespace firebase

#endif  // FIREBASE_ADMOB_SRC_INCLUDE_FIREBASE_ADMOB_TYPES_H_<|MERGE_RESOLUTION|>--- conflicted
+++ resolved
@@ -40,7 +40,6 @@
 
 struct AdResultInternal;
 struct AdapterResponseInfoInternal;
-<<<<<<< HEAD
 struct BoundingBox;
 struct ResponseInfoInternal;
 
@@ -50,13 +49,6 @@
 class BannerView;
 class InterstitialAd;
 class PaidEventListener;
-=======
-struct ResponseInfoInternal;
-
-class AdmobInternal;
-class BannerView;
-class InterstitialAd;
->>>>>>> 44e75a00
 
 /// This is a platform specific datatype that is required to create an AdMob ad.
 ///
@@ -143,7 +135,6 @@
 // LINT.ThenChange(//depot_firebase_cpp/admob/client/cpp/src_java/com/google/firebase/admob/internal/cpp/ConstantsHelper.java)
 #endif  // INTERNAL_EXPERIMENTAL
 
-<<<<<<< HEAD
 /// A listener for receiving notifications during the lifecycle of a BannerAd.
 class AdListener {
  public:
@@ -163,8 +154,6 @@
   virtual void OnAdOpened();
 };
 
-=======
->>>>>>> 44e75a00
 /// Information about why an ad operation failed.
 class AdResult {
  public:
@@ -212,11 +201,7 @@
   // specifics in the internal callback handlers.
   AdResult();
 
-<<<<<<< HEAD
   /// Constructor used when building results in Ad event callbacks.
-=======
-  /// Constructor used when building results in Load Ad callbacks.
->>>>>>> 44e75a00
   explicit AdResult(const AdResultInternal& ad_result_internal);
 
   /// Sets the internally cached string. Used by the LoadAdError subclass.
@@ -670,6 +655,40 @@
   AdView::Position position;
 };
 
+/// @brief Listener to be invoked when ads show and dismiss full screen content,
+/// such as a fullscreen ad experience or an in-app browser.
+class FullScreenContentListener {
+ public:
+  virtual ~FullScreenContentListener();
+
+  /// Called when the user clicked the ad.
+  virtual void OnAdClicked();
+
+  /// Called when the ad dismissed full screen content.
+  virtual void OnAdDismissedFullScreenContent();
+
+  /// Called when the ad failed to show full screen content.
+  ///
+  /// param[in] ad_result An object containing detailed information
+  /// about the error.
+  virtual void OnAdFailedToShowFullScreenContent(const AdResult& ad_result);
+
+  /// Called when an impression is recorded for an ad.
+  virtual void OnAdImpression();
+
+  /// Called when the ad showed the full screen content.
+  virtual void OnAdShowedFullScreenContent();
+};
+
+/// Listener to be invoked when ads have been estimated to earn money.
+class PaidEventListener {
+ public:
+  virtual ~PaidEventListener();
+
+  /// Called when an ad is estimated to have earned money.
+  virtual void OnPaidEvent(const AdValue& value) = 0;
+};
+
 /// Information about an ad response.
 class ResponseInfo {
  public:
@@ -723,100 +742,6 @@
 
  private:
   friend class AdMobInternal;
-  friend class BannerView;
-
-  explicit LoadAdResult(const AdResultInternal& ad_result_internal);
-
-  ResponseInfo response_info_;
-};
-
-/// @brief Listener to be invoked when ads show and dismiss full screen content,
-/// such as a fullscreen ad experience or an in-app browser.
-class FullScreenContentListener {
- public:
-  virtual ~FullScreenContentListener();
-
-  /// Called when the user clicked the ad.
-  virtual void OnAdClicked();
-
-  /// Called when the ad dismissed full screen content.
-  virtual void OnAdDismissedFullScreenContent();
-
-  /// Called when the ad failed to show full screen content.
-  ///
-  /// param[in] ad_result An object containing detailed information
-  /// about the error.
-  virtual void OnAdFailedToShowFullScreenContent(const AdResult& ad_result);
-
-  /// Called when an impression is recorded for an ad.
-  virtual void OnAdImpression();
-
-  /// Called when the ad showed the full screen content.
-  virtual void OnAdShowedFullScreenContent();
-};
-
-/// Listener to be invoked when ads have been estimated to earn money.
-class PaidEventListener {
- public:
-  virtual ~PaidEventListener();
-
-  /// Called when an ad is estimated to have earned money.
-  virtual void OnPaidEvent(const AdValue& value) = 0;
-};
-
-/// Information about an ad response.
-class ResponseInfo {
- public:
-  /// Constructor creates an uninitialized ResponseInfo.
-  ResponseInfo();
-
-  /// Gets the AdaptorReponseInfo objects for the ad response.
-  ///
-  /// @return a vector of AdapterResponseInfo objects containing metadata for
-  ///   each adapter included in the ad response.
-  const std::vector<AdapterResponseInfo>& adapter_responses() const {
-    return adapter_responses_;
-  }
-
-  /// A class name that identifies the ad network that returned the ad.
-  /// Returns an empty string if the ad failed to load.
-  const std::string& mediation_adapter_class_name() const {
-    return mediation_adapter_class_name_;
-  }
-
-  /// Gets the response ID string for the loaded ad.  Returns an empty
-  /// string if the ad fails to load.
-  const std::string& response_id() const { return response_id_; }
-
-  /// Gets a log friendly string version of this object.
-  const std::string& ToString() const { return to_string_; }
-
- private:
-  friend class LoadAdResult;
-
-  explicit ResponseInfo(const ResponseInfoInternal& internal);
-
-  std::vector<AdapterResponseInfo> adapter_responses_;
-  std::string mediation_adapter_class_name_;
-  std::string response_id_;
-  std::string to_string_;
-};
-
-/// @brief Information about why an ad load operation failed.
-class LoadAdResult : public AdResult {
- public:
-  /// Default constructor.
-  LoadAdResult();
-
-  /// Copy Constructor.
-  LoadAdResult(const LoadAdResult& load_ad_result);
-
-  /// Gets the ResponseInfo if an error occurred, with a collection of
-  /// information from each adapter.
-  const ResponseInfo& response_info() const { return response_info_; }
-
- private:
-  friend class AdmobInternal;
   friend class BannerView;
 
   explicit LoadAdResult(const AdResultInternal& ad_result_internal);
