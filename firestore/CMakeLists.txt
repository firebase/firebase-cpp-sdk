--- conflicted
+++ resolved
@@ -164,12 +164,8 @@
     src/jni/throwable.h
     src/jni/traits.h)
 
-<<<<<<< HEAD
-set(ios_and_desktop_SRCS
-=======
 # Sources that apply to all non-Android platforms.
 set(main_SRCS
->>>>>>> a7e77482
     src/ios/collection_reference_ios.cc
     src/ios/collection_reference_ios.h
     src/ios/converter_ios.h
@@ -253,20 +249,10 @@
       "${firebase_metadata_provider_ios_SRCS}")
 
 else()
-<<<<<<< HEAD
-  if (IOS)
-    set(firestore_platform_SRCS "${ios_and_desktop_SRCS}" "${ios_only_SRCS}")
-  else()
-    # The iOS implementation is actually portable to desktop environments as
-    # well.
-    set(firestore_platform_SRCS "${ios_and_desktop_SRCS}" "${desktop_only_SRCS}")
-  endif()
-=======
   set(firestore_platform_SRCS
       "${main_SRCS}"
       "${credentials_provider_desktop_SRCS}"
       "${firebase_metadata_provider_desktop_SRCS}")
->>>>>>> a7e77482
 endif()
 
 add_library(firebase_firestore STATIC
