# Copyright 2020 Google LLC
#
# Licensed under the Apache License, Version 2.0 (the "License");
# you may not use this file except in compliance with the License.
# You may obtain a copy of the License at
#
#      http://www.apache.org/licenses/LICENSE-2.0
#
# Unless required by applicable law or agreed to in writing, software
# distributed under the License is distributed on an "AS IS" BASIS,
# WITHOUT WARRANTIES OR CONDITIONS OF ANY KIND, either express or implied.
# See the License for the specific language governing permissions and
# limitations under the License.

# Cmake file for a single C++ integration test build.

cmake_minimum_required(VERSION 2.8)

find_program(FIREBASE_PYTHON_EXECUTABLE
  NAMES python3 python
  DOC "The Python interpreter to use, such as one from a venv"
  REQUIRED
)

# User settings for Firebase integration tests.
# Path to Firebase SDK.
# Try to read the path to the Firebase C++ SDK from an environment variable.
if (NOT "$ENV{FIREBASE_CPP_SDK_DIR}" STREQUAL "")
  set(DEFAULT_FIREBASE_CPP_SDK_DIR "$ENV{FIREBASE_CPP_SDK_DIR}")
else()
  if(EXISTS "${CMAKE_CURRENT_LIST_DIR}/../../cpp_sdk_version.json")
    set(DEFAULT_FIREBASE_CPP_SDK_DIR "${CMAKE_CURRENT_LIST_DIR}/../..")
  else()
    set(DEFAULT_FIREBASE_CPP_SDK_DIR "firebase_cpp_sdk")
  endif()
endif()
if ("${FIREBASE_CPP_SDK_DIR}" STREQUAL "")
  set(FIREBASE_CPP_SDK_DIR ${DEFAULT_FIREBASE_CPP_SDK_DIR})
endif()
if(NOT EXISTS ${FIREBASE_CPP_SDK_DIR})
  message(FATAL_ERROR "The Firebase C++ SDK directory does not exist: ${FIREBASE_CPP_SDK_DIR}. See the readme.md for more information")
endif()

# Copy all prerequisite files for integration tests to run.
if(NOT ANDROID)
  if (EXISTS ${CMAKE_CURRENT_LIST_DIR}/../../setup_integration_tests.py)
    # If this is running from inside the SDK directory, run the setup script.
    execute_process(
            COMMAND
            ${FIREBASE_PYTHON_EXECUTABLE}
            "${CMAKE_CURRENT_LIST_DIR}/../../setup_integration_tests.py"
            "${CMAKE_CURRENT_LIST_DIR}"
            RESULT_VARIABLE
            FIREBASE_PYTHON_EXECUTABLE_RESULT
    )
    if(NOT FIREBASE_PYTHON_EXECUTABLE_RESULT EQUAL 0)
      message(FATAL_ERROR "Failed to run setup_integration_tests.py")
    endif()
  endif()
endif()

# Windows runtime mode, either MD or MT depending on whether you are using
# /MD or /MT. For more information see:
# https://msdn.microsoft.com/en-us/library/2kzt1wy3.aspx
set(MSVC_RUNTIME_MODE MD)

project(firebase_testapp)

# Integration test source files.
set(FIREBASE_APP_FRAMEWORK_SRCS
  src/app_framework.cc
  src/app_framework.h
)

set(FIREBASE_TEST_FRAMEWORK_SRCS
  src/firebase_test_framework.h
  src/firebase_test_framework.cc
)

set(FIREBASE_INTEGRATION_TEST_SRCS
  src/integration_test.cc
)

# The include directory for the testapp.
include_directories(src)

<<<<<<< HEAD
# Integration test stays in sync with SDK
set (CMAKE_CXX_STANDARD 14)
=======
# Firebase C++ SDK requires C++14.
set (CMAKE_CXX_STANDARD 14)
set (CMAKE_CXX_STANDARD_REQUIRED YES)  # Don't fall back to an earlier version.
>>>>>>> 78154da7

# Download and unpack googletest (and googlemock) at configure time
set(GOOGLETEST_ROOT ${CMAKE_CURRENT_LIST_DIR}/external/googletest)
# Note: Once googletest is downloaded once, it won't be updated or
# downloaded again unless you delete the "external/googletest"
# directory.
if (NOT EXISTS ${GOOGLETEST_ROOT}/src/googletest/src/gtest-all.cc)
  configure_file(googletest.cmake
    ${CMAKE_CURRENT_LIST_DIR}/external/googletest/CMakeLists.txt COPYONLY)
  execute_process(COMMAND ${CMAKE_COMMAND} .
    RESULT_VARIABLE result
    WORKING_DIRECTORY ${CMAKE_CURRENT_LIST_DIR}/external/googletest )
  if(result)
    message(FATAL_ERROR "CMake step for googletest failed: ${result}")
  endif()
  execute_process(COMMAND ${CMAKE_COMMAND} --build .
    RESULT_VARIABLE result
    WORKING_DIRECTORY ${CMAKE_CURRENT_LIST_DIR}/external/googletest )
  if(result)
    message(FATAL_ERROR "Build step for googletest failed: ${result}")
  endif()
endif()

if(ANDROID)
  # Build an Android application.

  # Source files used for the Android build.
  set(FIREBASE_APP_FRAMEWORK_ANDROID_SRCS
    src/android/android_app_framework.cc
  )

  # Source files used for the Android build.
  set(FIREBASE_TEST_FRAMEWORK_ANDROID_SRCS
    src/android/android_firebase_test_framework.cc
  )

  # Build native_app_glue as a static lib
  add_library(native_app_glue STATIC
    ${ANDROID_NDK}/sources/android/native_app_glue/android_native_app_glue.c)

  # Export ANativeActivity_onCreate(),
  # Refer to: https://github.com/android-ndk/ndk/issues/381.
  set(CMAKE_SHARED_LINKER_FLAGS
      "${CMAKE_SHARED_LINKER_FLAGS} -u ANativeActivity_onCreate")

  add_library(gtest STATIC
    ${GOOGLETEST_ROOT}/src/googletest/src/gtest-all.cc)
  target_include_directories(gtest
    PRIVATE ${GOOGLETEST_ROOT}/src/googletest
    PUBLIC ${GOOGLETEST_ROOT}/src/googletest/include)
  add_library(gmock STATIC
    ${GOOGLETEST_ROOT}/src/googlemock/src/gmock-all.cc)
  target_include_directories(gmock
    PRIVATE ${GOOGLETEST_ROOT}/src/googletest
    PRIVATE ${GOOGLETEST_ROOT}/src/googlemock
    PUBLIC ${GOOGLETEST_ROOT}/src/googletest/include
    PUBLIC ${GOOGLETEST_ROOT}/src/googlemock/include)

  # Define the target as a shared library, as that is what gradle expects.
  set(integration_test_target_name "android_integration_test_main")
  add_library(${integration_test_target_name} SHARED
    ${FIREBASE_APP_FRAMEWORK_SRCS}
    ${FIREBASE_APP_FRAMEWORK_ANDROID_SRCS}
    ${FIREBASE_INTEGRATION_TEST_SRCS}
    ${FIREBASE_TEST_FRAMEWORK_SRCS}
    ${FIREBASE_TEST_FRAMEWORK_ANDROID_SRCS}
  )

  target_include_directories(${integration_test_target_name} PRIVATE
    ${ANDROID_NDK}/sources/android/native_app_glue)

  set(ADDITIONAL_LIBS log android atomic native_app_glue)
else()
  # Build a desktop application.
  add_definitions(-D_GLIBCXX_USE_CXX11_ABI=0)

  # Prevent overriding the parent project's compiler/linker
  # settings on Windows
  set(gtest_force_shared_crt ON CACHE BOOL "" FORCE)

  # Add googletest directly to our build. This defines
  # the gtest and gtest_main targets.
  add_subdirectory(${CMAKE_CURRENT_LIST_DIR}/external/googletest/src
                   ${CMAKE_CURRENT_LIST_DIR}/external/googletest/build
                   EXCLUDE_FROM_ALL)

  # The gtest/gtest_main targets carry header search path
  # dependencies automatically when using CMake 2.8.11 or
  # later. Otherwise we have to add them here ourselves.
  if (CMAKE_VERSION VERSION_LESS 2.8.11)
    include_directories("${gtest_SOURCE_DIR}/include")
    include_directories("${gmock_SOURCE_DIR}/include")
  endif()

  # Windows runtime mode, either MD or MT depending on whether you are using
  # /MD or /MT. For more information see:
  # https://msdn.microsoft.com/en-us/library/2kzt1wy3.aspx
  set(MSVC_RUNTIME_MODE MD)

  # Platform abstraction layer for the desktop integration test.
  set(FIREBASE_APP_FRAMEWORK_DESKTOP_SRCS
    src/desktop/desktop_app_framework.cc
  )

  set(integration_test_target_name "integration_test")
  add_executable(${integration_test_target_name}
    ${FIREBASE_APP_FRAMEWORK_SRCS}
    ${FIREBASE_APP_FRAMEWORK_DESKTOP_SRCS}
    ${FIREBASE_TEST_FRAMEWORK_SRCS}
    ${FIREBASE_INTEGRATION_TEST_SRCS}
  )

  if(APPLE)
    set(ADDITIONAL_LIBS
      gssapi_krb5
      pthread
      "-framework CoreFoundation"
      "-framework Foundation"
      "-framework GSS"
      "-framework Security"
      "-framework SystemConfiguration"
    )
  elseif(MSVC)
    set(ADDITIONAL_LIBS advapi32 ws2_32 crypt32 dbghelp bcrypt)
  else()
    set(ADDITIONAL_LIBS pthread)
  endif()

  # If a config file is present, copy it into the binary location so that it's
  # possible to create the default Firebase app.
  set(FOUND_JSON_FILE FALSE)
  foreach(config "google-services-desktop.json" "google-services.json")
    if (EXISTS "${CMAKE_CURRENT_LIST_DIR}/${config}")
      add_custom_command(
        TARGET ${integration_test_target_name} POST_BUILD
        COMMAND ${CMAKE_COMMAND} -E copy
          "${CMAKE_CURRENT_LIST_DIR}/${config}" $<TARGET_FILE_DIR:${integration_test_target_name}>)
      set(FOUND_JSON_FILE TRUE)
      break()
    endif()
  endforeach()
  if(NOT FOUND_JSON_FILE)
    message(WARNING "Failed to find either google-services-desktop.json or google-services.json. See the readme.md for more information.")
  endif()
endif()

# Add the Firebase libraries to the target using the function from the SDK.
add_subdirectory(${FIREBASE_CPP_SDK_DIR} bin/ EXCLUDE_FROM_ALL)
# Note that firebase_app needs to be last in the list.
set(firebase_libs firebase_firestore firebase_auth firebase_app)
set(gtest_libs gtest gmock)
target_link_libraries(${integration_test_target_name} ${firebase_libs}
  ${gtest_libs} ${ADDITIONAL_LIBS})<|MERGE_RESOLUTION|>--- conflicted
+++ resolved
@@ -84,14 +84,9 @@
 # The include directory for the testapp.
 include_directories(src)
 
-<<<<<<< HEAD
-# Integration test stays in sync with SDK
-set (CMAKE_CXX_STANDARD 14)
-=======
 # Firebase C++ SDK requires C++14.
 set (CMAKE_CXX_STANDARD 14)
 set (CMAKE_CXX_STANDARD_REQUIRED YES)  # Don't fall back to an earlier version.
->>>>>>> 78154da7
 
 # Download and unpack googletest (and googlemock) at configure time
 set(GOOGLETEST_ROOT ${CMAKE_CURRENT_LIST_DIR}/external/googletest)
