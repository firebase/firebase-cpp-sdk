/*
 * Copyright 2021 Google LLC
 *
 * Licensed under the Apache License, Version 2.0 (the "License");
 * you may not use this file except in compliance with the License.
 * You may obtain a copy of the License at
 *
 *      http://www.apache.org/licenses/LICENSE-2.0
 *
 * Unless required by applicable law or agreed to in writing, software
 * distributed under the License is distributed on an "AS IS" BASIS,
 * WITHOUT WARRANTIES OR CONDITIONS OF ANY KIND, either express or implied.
 * See the License for the specific language governing permissions and
 * limitations under the License.
 */

#ifndef FIREBASE_FIRESTORE_INTEGRATION_TEST_INTERNAL_SRC_ANDROID_FIRESTORE_INTEGRATION_TEST_ANDROID_H_
#define FIREBASE_FIRESTORE_INTEGRATION_TEST_INTERNAL_SRC_ANDROID_FIRESTORE_INTEGRATION_TEST_ANDROID_H_

#include <iosfwd>
#include <string>

#include "firestore/src/jni/env.h"
#include "firestore/src/jni/loader.h"
#include "firestore/src/jni/object.h"
#include "firestore/src/jni/ownership.h"
#include "firestore/src/jni/task.h"
#include "firestore/src/jni/throwable.h"
#include "firestore_integration_test.h"
#include "gmock/gmock.h"

namespace firebase {
namespace firestore {

/** Converts a Java object to a descriptive string, suitable for debugging. */
std::string ToDebugString(const jni::Object& object);

namespace jni {

// These `PrintTo()` functions are called by the test framework when generating
// messages about Java objects. They must exist in the `jni` namespace in order
// to be found by the framework.
void PrintTo(const Object& object, std::ostream* os);

template <typename T>
void PrintTo(const Local<T>& object, std::ostream* os) {
  PrintTo(static_cast<const Object&>(object), os);
}

template <typename T>
void PrintTo(const Global<T>& object, std::ostream* os) {
  PrintTo(static_cast<const Object&>(object), os);
}

}  // namespace jni

/**
 * A gmock matcher that compares two Java objects for equality using the Java
 * .equals() method.
 *
 * Example:
 *
 * jni::Env env;
 * jni::Local<jni::String> object1 = env.NewStringUtf("string");
 * jni::Local<jni::String> object2 = env.NewStringUtf("string");
 * EXPECT_THAT(object1, JavaEq(object2));
 */
MATCHER_P(JavaEq,
          object,
          std::string("compares ") + (negation ? "unequal" : "equal") +
              " using .equals() to a " + ToDebugString(object)) {
  jni::Env env;
  jni::ExceptionClearGuard block(env);
  return jni::Object::Equals(env, object, arg);
}

/**
 * A gmock matcher that compares two Java objects for equality using the ==
 * operator; that is, that they both refer to the _same_ Java object.
 *
 * Example:
 *
 * jni::Env env;
 * jni::Local<jni::String> object1 = env.NewStringUtf("string");
 * jni::Local<jni::String> object2 = object1;
 * EXPECT_THAT(object1, RefersToSameJavaObjectAs(object2));
 */
MATCHER_P(RefersToSameJavaObjectAs,
          object,
          std::string("is ") + (negation ? "not " : "") +
              " referring to the same object as " + ToDebugString(object)) {
  jni::Env env;
  jni::ExceptionClearGuard block(env);
  return env.IsSameObject(arg, object);
}

/** Adds Android-specific functionality to `FirestoreIntegrationTest`. */
class FirestoreAndroidIntegrationTest : public FirestoreIntegrationTest {
 public:
  FirestoreAndroidIntegrationTest();

 protected:
  void SetUp() override;
  void TearDown() noexcept(false) override;

  jni::Loader& loader() { return loader_; }

  /** Creates and returns a new Java `Exception` with a default message. */
  static jni::Local<jni::Throwable> CreateException();
  /** Creates and returns a new Java `Exception` with the given message. */
  static jni::Local<jni::Throwable> CreateException(const std::string& message);

  /** Throws a Java `Exception` object with a default message. */
  jni::Local<jni::Throwable> ThrowException();
  /** Throws a Java `Exception` object with the given message. */
  jni::Local<jni::Throwable> ThrowException(const std::string& message);

  // Bring definitions of `Await()` from the superclass into this class so that
  // the definition below *overloads* instead of *hides* them.
  using FirestoreIntegrationTest::Await;

  /** Blocks until the given `Task` has completed or times out. */
  static void Await(const jni::Task& task);

  /** Returns an Env object for the calling thread, creating it if necessary. */
<<<<<<< HEAD
  static jni::Env& env() {
    thread_local jni::Env env;
    return env;
  }
=======
  static jni::Env& env();
>>>>>>> 99b39b0c

 private:
  void FailTestIfPendingException();

  jni::Loader loader_;
  jni::Global<jni::Throwable> last_thrown_exception_;
};

}  // namespace firestore
}  // namespace firebase

#endif  // FIREBASE_FIRESTORE_INTEGRATION_TEST_INTERNAL_SRC_ANDROID_FIRESTORE_INTEGRATION_TEST_ANDROID_H_<|MERGE_RESOLUTION|>--- conflicted
+++ resolved
@@ -123,14 +123,7 @@
   static void Await(const jni::Task& task);
 
   /** Returns an Env object for the calling thread, creating it if necessary. */
-<<<<<<< HEAD
-  static jni::Env& env() {
-    thread_local jni::Env env;
-    return env;
-  }
-=======
   static jni::Env& env();
->>>>>>> 99b39b0c
 
  private:
   void FailTestIfPendingException();
