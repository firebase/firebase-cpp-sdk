--- conflicted
+++ resolved
@@ -72,11 +72,8 @@
 }
 
 void FirestoreAndroidIntegrationTest::FailTestIfPendingException() {
-<<<<<<< HEAD
   // Fail the test if there is a pending Java exception. Clear the pending
   // exception as well so that it doesn't bleed into the next test.
-=======
->>>>>>> 99b39b0c
   Local<Throwable> pending_exception = env().ClearExceptionOccurred();
   if (!pending_exception) {
     return;
@@ -87,12 +84,8 @@
     return;
   }
 
-<<<<<<< HEAD
   // Fail the test since the test completed with an unexpected pending
   // exception.
-=======
-  // Fail the test since the test completed with a pending exception.
->>>>>>> 99b39b0c
   std::string pending_exception_as_string = pending_exception.ToString(env());
   env().ExceptionClear();
   FAIL() << "Test completed with a pending Java exception: "
