--- conflicted
+++ resolved
@@ -176,7 +176,6 @@
   bool print_debug_info_ = false;
 };
 
-<<<<<<< HEAD
 // A stopwatch that can calculate the runtime of some operation.
 //
 // The motivating use case for this class is to include the elapsed time of
@@ -208,7 +207,6 @@
 
 std::ostream& operator<<(std::ostream&, const Stopwatch&);
 
-=======
 // A RAII wrapper that enables Firestore debug logging and then disables it
 // upon destruction.
 //
@@ -230,7 +228,6 @@
   }
 };
 
->>>>>>> 59ddbceb
 // Base class for Firestore integration tests.
 // Note it keeps a cache of created Firestore instances, and is thread-unsafe.
 class FirestoreIntegrationTest : public testing::Test {
