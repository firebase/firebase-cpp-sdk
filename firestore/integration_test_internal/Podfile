--- conflicted
+++ resolved
@@ -4,24 +4,14 @@
 
 target 'integration_test' do
   platform :ios, '10.0'
-<<<<<<< HEAD
-  pod 'Firebase/Firestore', '9.0.0'
-  pod 'Firebase/Auth', '9.0.0'
-=======
   pod 'Firebase/Firestore', '9.1.0'
   pod 'Firebase/Auth', '9.1.0'
->>>>>>> 7e50de87
 end
 
 target 'integration_test_tvos' do
   platform :tvos, '12.0'
-<<<<<<< HEAD
-  pod 'Firebase/Firestore', '9.0.0'
-  pod 'Firebase/Auth', '9.0.0'
-=======
   pod 'Firebase/Firestore', '9.1.0'
   pod 'Firebase/Auth', '9.1.0'
->>>>>>> 7e50de87
 end
 
 post_install do |installer|
