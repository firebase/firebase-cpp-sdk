#ifndef FIREBASE_FIRESTORE_CLIENT_CPP_SRC_ANDROID_PROMISE_ANDROID_H_
#define FIREBASE_FIRESTORE_CLIENT_CPP_SRC_ANDROID_PROMISE_ANDROID_H_

#include <jni.h>

#include "app/memory/unique_ptr.h"
#include "app/src/reference_counted_future_impl.h"
#include "app/src/util_android.h"
#include "firestore/src/android/converter_android.h"
#include "firestore/src/android/document_snapshot_android.h"
#include "firestore/src/android/exception_android.h"
#include "firestore/src/android/firestore_android.h"
#include "firestore/src/android/query_snapshot_android.h"
#include "firestore/src/jni/env.h"
#include "firestore/src/jni/object.h"

namespace firebase {
namespace firestore {

// This class simplifies the implementation of Future APIs for Android wrappers.
// PublicType is the public type, say Foo, and InternalType is FooInternal.
// FnEnumType is an enum class that defines a set of APIs returning a Future.
//
// For example, to implement:
//
//     Future<DocumentReference> CollectionReferenceInternal::Add()
//
// PublicType is DocumentReference, InternalType is DocumentReferenceInternal,
// and FnEnumType is CollectionReferenceFn.
template <typename PublicType, typename InternalType, typename FnEnumType>
class Promise {
 public:
  // One can add a completion to execute right after the Future is resolved.
  // The Games's Future library does not support chaining-up of completions yet.
  // So we add the interface here to allow executing code after Future is
  // resolved.
  template <typename PublicT>
  class Completion {
   public:
    virtual ~Completion() = default;
    virtual void CompleteWith(Error error_code, const char* error_message,
                              PublicT* result) = 0;
  };

  Promise(ReferenceCountedFutureImpl* impl, FirestoreInternal* firestore,
          Completion<PublicType>* completion = nullptr)
      : completer_(MakeUnique<Completer<PublicType, InternalType>>(
            impl, firestore, completion)),
        impl_(impl) {}

  ~Promise() {}
<<<<<<< HEAD

  Promise(const Promise&) = delete;
  Promise& operator=(const Promise&) = delete;

  Promise(Promise&& other) = default;
  Promise& operator=(Promise&& other) = default;

  void RegisterForTask(FnEnumType op, const jni::Object& task) {
    return RegisterForTask(op, task.get());
  }
=======
>>>>>>> b1ba676c

  Promise(const Promise&) = delete;
  Promise& operator=(const Promise&) = delete;

  Promise(Promise&& other) = default;
  Promise& operator=(Promise&& other) = default;

  void RegisterForTask(FnEnumType op, const jni::Object& task) {
    return RegisterForTask(op, task.get());
  }

  void RegisterForTask(jni::Env& env, FnEnumType op, const jni::Object& task) {
    handle_ = completer_->Alloc(static_cast<int>(op));

    // Ownership of the completer will pass to to RegisterCallbackOnTask
    auto* completer = completer_.release();

    util::RegisterCallbackOnTask(env.get(), task.get(), ResultCallback,
                                 completer, kApiIdentifier);
  }

  void RegisterForTask(jni::Env& env, FnEnumType op, const jni::Object& task) {
    handle_ = completer_->Alloc(static_cast<int>(op));

    // Ownership of the completer will pass to to RegisterCallbackOnTask
    auto* completer = completer_.release();

    util::RegisterCallbackOnTask(env.get(), task.get(), ResultCallback,
                                 completer, kApiIdentifier);
  }

  Future<PublicType> GetFuture() { return MakeFuture(impl_, handle_); }

 private:
  template <typename PublicT>
  class CompleterBase {
   public:
    CompleterBase(ReferenceCountedFutureImpl* impl,
                  FirestoreInternal* firestore, Completion<PublicT>* completion)
        : impl_{impl}, firestore_{firestore}, completion_(completion) {}

    virtual ~CompleterBase() = default;

    FirestoreInternal* firestore() { return firestore_; }

    SafeFutureHandle<PublicT> Alloc(int fn_index) {
      handle_ = impl_->SafeAlloc<PublicT>(fn_index);
      return handle_;
    }

    virtual void CompleteWithResult(jobject raw_result,
                                    util::FutureResult result_code,
                                    const char* status_message) {
      // result can be either the resolved object or exception, depending on
      // result_code.
      jni::Env env;
      jni::Object result(raw_result);

      if (result_code == util::kFutureResultSuccess) {
        // When succeeded, result is the resolved object of the Future.
        SucceedWithResult(env, result);
        return;
      }

      Error error_code = Error::kErrorUnknown;
      switch (result_code) {
        case util::kFutureResultFailure:
          // When failed, result is the exception raised.
          error_code = ExceptionInternal::GetErrorCode(env, result);
          break;
        case util::kFutureResultCancelled:
          error_code = Error::kErrorCancelled;
          break;
        default:
          FIREBASE_ASSERT_MESSAGE(false, "unknown FutureResult %d",
                                  result_code);
          break;
      }
      this->impl_->Complete(this->handle_, error_code, status_message);
      if (this->completion_ != nullptr) {
        this->completion_->CompleteWith(error_code, status_message, nullptr);
      }
      delete this;
    }

    virtual void SucceedWithResult(jni::Env& env,
                                   const jni::Object& result) = 0;

   protected:
    SafeFutureHandle<PublicT> handle_;
    ReferenceCountedFutureImpl* impl_;    // not owning
    FirestoreInternal* firestore_;        // not owning
    Completion<PublicType>* completion_;  // not owning
  };

  // Partial specialization of a nested class is allowed. So adding the no-op
  // Dummy parameter just to suppress the error:
  //     explicit specialization of 'Completer' in class scope
  template <typename PublicT, typename InternalT, typename Dummy = void>
  class Completer : public CompleterBase<PublicT> {
   public:
    using CompleterBase<PublicT>::CompleterBase;

    void SucceedWithResult(jni::Env& env, const jni::Object& result) override {
<<<<<<< HEAD
      PublicT future_result = FirestoreInternal::Wrap<InternalT>(
          new InternalT(this->firestore_, result.get()));
=======
      auto future_result = MakePublic<PublicT>(env, this->firestore_, result);
>>>>>>> b1ba676c

      this->impl_->CompleteWithResult(this->handle_, Error::kErrorOk,
                                      /*error_msg=*/"", future_result);
      if (this->completion_ != nullptr) {
        this->completion_->CompleteWith(Error::kErrorOk, /*error_message*/ "",
                                        &future_result);
      }
      delete this;
    }
  };

  template <typename Dummy>
  class Completer<void, void, Dummy> : public CompleterBase<void> {
   public:
    using CompleterBase<void>::CompleterBase;

    void SucceedWithResult(jni::Env& env, const jni::Object& result) override {
      this->impl_->Complete(this->handle_, Error::kErrorOk, /*error_msg=*/"");
      if (this->completion_ != nullptr) {
        this->completion_->CompleteWith(Error::kErrorOk, /*error_message*/ "",
                                        nullptr);
      }
      delete this;
    }
  };

  static void ResultCallback(JNIEnv* env, jobject result,
                             util::FutureResult result_code,
                             const char* status_message, void* callback_data) {
    if (callback_data != nullptr) {
      auto* data =
          static_cast<Completer<PublicType, InternalType>*>(callback_data);
      data->CompleteWithResult(result, result_code, status_message);
    }
  }

  UniquePtr<Completer<PublicType, InternalType>> completer_;

  // Keep these values separate from the Completer in case completion happens
  // before the future is constructed.
  ReferenceCountedFutureImpl* impl_;
  SafeFutureHandle<PublicType> handle_;
};

}  // namespace firestore
}  // namespace firebase

#endif  // FIREBASE_FIRESTORE_CLIENT_CPP_SRC_ANDROID_PROMISE_ANDROID_H_<|MERGE_RESOLUTION|>--- conflicted
+++ resolved
@@ -49,7 +49,6 @@
         impl_(impl) {}
 
   ~Promise() {}
-<<<<<<< HEAD
 
   Promise(const Promise&) = delete;
   Promise& operator=(const Promise&) = delete;
@@ -59,28 +58,6 @@
 
   void RegisterForTask(FnEnumType op, const jni::Object& task) {
     return RegisterForTask(op, task.get());
-  }
-=======
->>>>>>> b1ba676c
-
-  Promise(const Promise&) = delete;
-  Promise& operator=(const Promise&) = delete;
-
-  Promise(Promise&& other) = default;
-  Promise& operator=(Promise&& other) = default;
-
-  void RegisterForTask(FnEnumType op, const jni::Object& task) {
-    return RegisterForTask(op, task.get());
-  }
-
-  void RegisterForTask(jni::Env& env, FnEnumType op, const jni::Object& task) {
-    handle_ = completer_->Alloc(static_cast<int>(op));
-
-    // Ownership of the completer will pass to to RegisterCallbackOnTask
-    auto* completer = completer_.release();
-
-    util::RegisterCallbackOnTask(env.get(), task.get(), ResultCallback,
-                                 completer, kApiIdentifier);
   }
 
   void RegisterForTask(jni::Env& env, FnEnumType op, const jni::Object& task) {
@@ -166,12 +143,7 @@
     using CompleterBase<PublicT>::CompleterBase;
 
     void SucceedWithResult(jni::Env& env, const jni::Object& result) override {
-<<<<<<< HEAD
-      PublicT future_result = FirestoreInternal::Wrap<InternalT>(
-          new InternalT(this->firestore_, result.get()));
-=======
       auto future_result = MakePublic<PublicT>(env, this->firestore_, result);
->>>>>>> b1ba676c
 
       this->impl_->CompleteWithResult(this->handle_, Error::kErrorOk,
                                       /*error_msg=*/"", future_result);
