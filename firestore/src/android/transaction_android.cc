#include "firestore/src/android/transaction_android.h"

<<<<<<< HEAD
=======
#include <stdexcept>
>>>>>>> 59db450a
#include <utility>

#include "app/meta/move.h"
#include "app/src/include/firebase/internal/common.h"
#include "firestore/src/android/document_reference_android.h"
#include "firestore/src/android/exception_android.h"
#include "firestore/src/android/field_path_android.h"
#include "firestore/src/android/field_value_android.h"
#include "firestore/src/android/set_options_android.h"
#include "firestore/src/android/util_android.h"
<<<<<<< HEAD
#include "firestore/src/jni/env.h"
#include "firestore/src/jni/hash_map.h"
#include "firestore/src/jni/loader.h"
=======
#include "firestore/src/common/macros.h"
#include "firestore/src/jni/env.h"
#include "firestore/src/jni/hash_map.h"
#include "firestore/src/jni/loader.h"
#include "Firestore/core/src/util/firestore_exceptions.h"
>>>>>>> 59db450a

namespace firebase {
namespace firestore {
namespace {

using jni::Constructor;
using jni::Env;
using jni::HashMap;
using jni::Local;
using jni::Method;
using jni::Object;
using jni::Throwable;

constexpr char kTransactionClassName[] =
    PROGUARD_KEEP_CLASS "com/google/firebase/firestore/Transaction";
Method<Object> kSet(
    "set",
    "(Lcom/google/firebase/firestore/DocumentReference;Ljava/lang/Object;"
    "Lcom/google/firebase/firestore/SetOptions;)"
    "Lcom/google/firebase/firestore/Transaction;");
Method<Object> kUpdate(
    "update",
    "(Lcom/google/firebase/firestore/DocumentReference;Ljava/util/Map;)"
    "Lcom/google/firebase/firestore/Transaction;");
Method<Object> kUpdateVarargs(
    "update",
    "(Lcom/google/firebase/firestore/DocumentReference;"
    "Lcom/google/firebase/firestore/FieldPath;Ljava/lang/Object;"
    "[Ljava/lang/Object;)Lcom/google/firebase/firestore/Transaction;");
Method<Object> kDelete("delete",
                       "(Lcom/google/firebase/firestore/DocumentReference;)"
                       "Lcom/google/firebase/firestore/Transaction;");
Method<Object> kGet("get",
                    "(Lcom/google/firebase/firestore/DocumentReference;)"
                    "Lcom/google/firebase/firestore/DocumentSnapshot;");

constexpr char kTransactionFunctionClassName[] = PROGUARD_KEEP_CLASS
    "com/google/firebase/firestore/internal/cpp/TransactionFunction";

Constructor<Object> kNewTransactionFunction("(JJ)V");

}  // namespace

void TransactionInternal::Initialize(jni::Loader& loader) {
  loader.LoadClass(kTransactionClassName, kSet, kUpdate, kUpdateVarargs,
                   kDelete, kGet);

  static const JNINativeMethod kTransactionFunctionNatives[] = {
      {"nativeApply",
       "(JJLcom/google/firebase/firestore/Transaction;)Ljava/lang/Exception;",
       reinterpret_cast<void*>(
           &TransactionInternal::TransactionFunctionNativeApply)}};
  loader.LoadClass(kTransactionFunctionClassName, kNewTransactionFunction);
  loader.RegisterNatives(kTransactionFunctionNatives,
                         FIREBASE_ARRAYSIZE(kTransactionFunctionNatives));
}

void TransactionInternal::Set(const DocumentReference& document,
                              const MapFieldValue& data,
                              const SetOptions& options) {
  Env env = GetEnv();
  Local<HashMap> java_data = MakeJavaMap(env, data);
  Local<Object> java_options = SetOptionsInternal::Create(env, options);
  env.Call(obj_, kSet, document.internal_->ToJava(), java_data, java_options);
}

void TransactionInternal::Update(const DocumentReference& document,
                                 const MapFieldValue& data) {
  Env env = GetEnv();
  Local<HashMap> java_data = MakeJavaMap(env, data);
  env.Call(obj_, kUpdate, document.internal_->ToJava(), java_data);
}

void TransactionInternal::Update(const DocumentReference& document,
                                 const MapFieldPathValue& data) {
  if (data.empty()) {
    Update(document, MapFieldValue{});
    return;
  }

  Env env = GetEnv();
  UpdateFieldPathArgs args = MakeUpdateFieldPathArgs(env, data);
  env.Call(obj_, kUpdateVarargs, document.internal_->ToJava(), args.first_field,
           args.first_value, args.varargs);
}

void TransactionInternal::Delete(const DocumentReference& document) {
  Env env = GetEnv();
  env.Call(obj_, kDelete, document.internal_->ToJava());
}

DocumentSnapshot TransactionInternal::Get(const DocumentReference& document,
                                          Error* error_code,
                                          std::string* error_message) {
  Env env = GetEnv();

  Local<Object> snapshot = env.Call(obj_, kGet, document.internal_->ToJava());
  Local<Throwable> exception = env.ClearExceptionOccurred();

  if (exception) {
    if (error_code != nullptr) {
      *error_code = ExceptionInternal::GetErrorCode(env, exception);
    }
    if (error_message != nullptr) {
      *error_message = ExceptionInternal::ToString(env, exception);
    }

    if (!ExceptionInternal::IsFirestoreException(env, exception)) {
<<<<<<< HEAD
      // We would only preserve exception if it is not
      // FirebaseFirestoreException. The user should decide whether to raise the
      // error or let the transaction succeed.
=======
      // Only preserve the exception if it is not `FirebaseFirestoreException`.
      // For Firestore exceptions, the user decides whether to raise the error
      // or let the transaction succeed through the error code/message the
      // `TransactionFunction` returns.
>>>>>>> 59db450a
      PreserveException(env, Move(exception));
    }
    return DocumentSnapshot{};

  } else {
    if (error_code != nullptr) {
      *error_code = Error::kErrorOk;
    }
    if (error_message != nullptr) {
      *error_message = "";
    }
  }

  return firestore_->NewDocumentSnapshot(env, snapshot);
}

Env TransactionInternal::GetEnv() {
<<<<<<< HEAD
  Env env;
  env.SetUnhandledExceptionHandler(ExceptionHandler, this);
  return env;
=======
#if FIRESTORE_HAVE_EXCEPTIONS
  // If exceptions are enabled, report Java exceptions by translating them to
  // their C++ equivalents in the usual way. These will throw out to the
  // user-supplied TransactionFunction and ultimately out to
  // `TransactionFunctionNativeApply`, below.
  return FirestoreInternal::GetEnv();

#else
  Env env;
  env.SetUnhandledExceptionHandler(ExceptionHandler, this);
  return env;
#endif
>>>>>>> 59db450a
}

void TransactionInternal::ExceptionHandler(Env& env,
                                           Local<Throwable>&& exception,
                                           void* context) {
  auto* transaction = static_cast<TransactionInternal*>(context);
  env.ExceptionClear();
  transaction->PreserveException(env, Move(exception));
}

void TransactionInternal::PreserveException(jni::Env& env,
                                            Local<Throwable>&& exception) {
  // Only preserve the first real exception.
  if (*first_exception_ || !exception) {
    return;
  }

  if (ExceptionInternal::IsAnyExceptionThrownByFirestore(env, exception)) {
    exception = ExceptionInternal::Wrap(env, Move(exception));
  }
  *first_exception_ = Move(exception);
}

Local<Throwable> TransactionInternal::ClearExceptionOccurred() {
  if (!*first_exception_) return {};
  return Move(*first_exception_);
}

Local<Object> TransactionInternal::Create(Env& env,
                                          FirestoreInternal* firestore,
                                          TransactionFunction* function) {
  return env.New(kNewTransactionFunction, reinterpret_cast<jlong>(firestore),
                 reinterpret_cast<jlong>(function));
}

jobject TransactionInternal::TransactionFunctionNativeApply(
    JNIEnv* raw_env, jclass clazz, jlong firestore_ptr,
    jlong transaction_function_ptr, jobject java_transaction) {
  if (firestore_ptr == 0 || transaction_function_ptr == 0) {
    return nullptr;
  }

  FirestoreInternal* firestore =
      reinterpret_cast<FirestoreInternal*>(firestore_ptr);
  TransactionFunction* transaction_function =
      reinterpret_cast<TransactionFunction*>(transaction_function_ptr);

  Transaction transaction(
      new TransactionInternal(firestore, Object(java_transaction)));

  std::string message;
<<<<<<< HEAD
  Error code = transaction_function->Apply(transaction, message);
=======
  Error code;

#if FIRESTORE_HAVE_EXCEPTIONS
  try {
#endif

    code = transaction_function->Apply(transaction, message);

#if FIRESTORE_HAVE_EXCEPTIONS
  } catch (const FirestoreException& e) {
    message = e.what();
    code = e.code();
  } catch (const std::invalid_argument& e) {
    message = e.what();
    code = Error::kErrorInvalidArgument;
  } catch (const std::logic_error& e) {
    message = e.what();
    code = Error::kErrorFailedPrecondition;
  } catch (const std::exception& e) {
    message = std::string("Unknown exception: ") + e.what();
    code = Error::kErrorUnknown;
  } catch (...) {
    message = "Unknown exception";
    code = Error::kErrorUnknown;
  }
#endif  // FIRESTORE_HAVE_EXCEPTIONS
>>>>>>> 59db450a

  // Verify that `internal_` is not null before using it. It could be set to
  // `nullptr` if the `FirestoreInternal` is destroyed during the invocation of
  // transaction_function->Apply() (b/171804663).
  if (transaction.internal_) {
    Local<Throwable> first_exception =
        transaction.internal_->ClearExceptionOccurred();
    if (first_exception) {
      return first_exception.release();
    }
  }

  Env env(raw_env);
  return ExceptionInternal::Create(env, code, message).release();
}

}  // namespace firestore
}  // namespace firebase<|MERGE_RESOLUTION|>--- conflicted
+++ resolved
@@ -1,9 +1,6 @@
 #include "firestore/src/android/transaction_android.h"
 
-<<<<<<< HEAD
-=======
 #include <stdexcept>
->>>>>>> 59db450a
 #include <utility>
 
 #include "app/meta/move.h"
@@ -14,17 +11,11 @@
 #include "firestore/src/android/field_value_android.h"
 #include "firestore/src/android/set_options_android.h"
 #include "firestore/src/android/util_android.h"
-<<<<<<< HEAD
-#include "firestore/src/jni/env.h"
-#include "firestore/src/jni/hash_map.h"
-#include "firestore/src/jni/loader.h"
-=======
 #include "firestore/src/common/macros.h"
 #include "firestore/src/jni/env.h"
 #include "firestore/src/jni/hash_map.h"
 #include "firestore/src/jni/loader.h"
 #include "Firestore/core/src/util/firestore_exceptions.h"
->>>>>>> 59db450a
 
 namespace firebase {
 namespace firestore {
@@ -133,16 +124,10 @@
     }
 
     if (!ExceptionInternal::IsFirestoreException(env, exception)) {
-<<<<<<< HEAD
-      // We would only preserve exception if it is not
-      // FirebaseFirestoreException. The user should decide whether to raise the
-      // error or let the transaction succeed.
-=======
       // Only preserve the exception if it is not `FirebaseFirestoreException`.
       // For Firestore exceptions, the user decides whether to raise the error
       // or let the transaction succeed through the error code/message the
       // `TransactionFunction` returns.
->>>>>>> 59db450a
       PreserveException(env, Move(exception));
     }
     return DocumentSnapshot{};
@@ -160,11 +145,6 @@
 }
 
 Env TransactionInternal::GetEnv() {
-<<<<<<< HEAD
-  Env env;
-  env.SetUnhandledExceptionHandler(ExceptionHandler, this);
-  return env;
-=======
 #if FIRESTORE_HAVE_EXCEPTIONS
   // If exceptions are enabled, report Java exceptions by translating them to
   // their C++ equivalents in the usual way. These will throw out to the
@@ -177,7 +157,6 @@
   env.SetUnhandledExceptionHandler(ExceptionHandler, this);
   return env;
 #endif
->>>>>>> 59db450a
 }
 
 void TransactionInternal::ExceptionHandler(Env& env,
@@ -229,9 +208,6 @@
       new TransactionInternal(firestore, Object(java_transaction)));
 
   std::string message;
-<<<<<<< HEAD
-  Error code = transaction_function->Apply(transaction, message);
-=======
   Error code;
 
 #if FIRESTORE_HAVE_EXCEPTIONS
@@ -258,7 +234,6 @@
     code = Error::kErrorUnknown;
   }
 #endif  // FIRESTORE_HAVE_EXCEPTIONS
->>>>>>> 59db450a
 
   // Verify that `internal_` is not null before using it. It could be set to
   // `nullptr` if the `FirestoreInternal` is destroyed during the invocation of
