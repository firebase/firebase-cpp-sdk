#include "firestore/src/android/transaction_android.h"

#include <utility>

#include "app/meta/move.h"
#include "app/src/include/firebase/internal/common.h"
#include "firestore/src/android/document_reference_android.h"
#include "firestore/src/android/exception_android.h"
#include "firestore/src/android/field_path_android.h"
#include "firestore/src/android/field_value_android.h"
#include "firestore/src/android/set_options_android.h"
<<<<<<< HEAD
=======
#include "firestore/src/android/util_android.h"
>>>>>>> b1ba676c
#include "firestore/src/jni/env.h"
#include "firestore/src/jni/hash_map.h"
#include "firestore/src/jni/loader.h"

namespace firebase {
namespace firestore {
namespace {

using jni::Constructor;
using jni::Env;
using jni::HashMap;
using jni::Local;
using jni::Method;
using jni::Object;
using jni::Throwable;

constexpr char kTransactionClassName[] =
    PROGUARD_KEEP_CLASS "com/google/firebase/firestore/Transaction";
Method<Object> kSet(
    "set",
    "(Lcom/google/firebase/firestore/DocumentReference;Ljava/lang/Object;"
    "Lcom/google/firebase/firestore/SetOptions;)"
    "Lcom/google/firebase/firestore/Transaction;");
Method<Object> kUpdate(
    "update",
    "(Lcom/google/firebase/firestore/DocumentReference;Ljava/util/Map;)"
    "Lcom/google/firebase/firestore/Transaction;");
Method<Object> kUpdateVarargs(
    "update",
    "(Lcom/google/firebase/firestore/DocumentReference;"
    "Lcom/google/firebase/firestore/FieldPath;Ljava/lang/Object;"
    "[Ljava/lang/Object;)Lcom/google/firebase/firestore/Transaction;");
Method<Object> kDelete("delete",
                       "(Lcom/google/firebase/firestore/DocumentReference;)"
                       "Lcom/google/firebase/firestore/Transaction;");
Method<Object> kGet("get",
                    "(Lcom/google/firebase/firestore/DocumentReference;)"
                    "Lcom/google/firebase/firestore/DocumentSnapshot;");

constexpr char kTransactionFunctionClassName[] = PROGUARD_KEEP_CLASS
    "com/google/firebase/firestore/internal/cpp/TransactionFunction";

Constructor<Object> kNewTransactionFunction("(JJ)V");

}  // namespace

void TransactionInternal::Initialize(jni::Loader& loader) {
  loader.LoadClass(kTransactionClassName, kSet, kUpdate, kUpdateVarargs,
                   kDelete, kGet);

  static const JNINativeMethod kTransactionFunctionNatives[] = {
      {"nativeApply",
       "(JJLcom/google/firebase/firestore/Transaction;)Ljava/lang/Exception;",
       reinterpret_cast<void*>(
           &TransactionInternal::TransactionFunctionNativeApply)}};
  loader.LoadClass(kTransactionFunctionClassName, kNewTransactionFunction);
  loader.RegisterNatives(kTransactionFunctionNatives,
                         FIREBASE_ARRAYSIZE(kTransactionFunctionNatives));
}

void TransactionInternal::Set(const DocumentReference& document,
                              const MapFieldValue& data,
                              const SetOptions& options) {
  Env env = GetEnv();
  Local<HashMap> java_data = MakeJavaMap(env, data);
  Local<Object> java_options = SetOptionsInternal::Create(env, options);
  env.Call(obj_, kSet, document.internal_->ToJava(), java_data, java_options);
}

void TransactionInternal::Update(const DocumentReference& document,
                                 const MapFieldValue& data) {
  Env env = GetEnv();
  Local<HashMap> java_data = MakeJavaMap(env, data);
  env.Call(obj_, kUpdate, document.internal_->ToJava(), java_data);
}

void TransactionInternal::Update(const DocumentReference& document,
                                 const MapFieldPathValue& data) {
  if (data.empty()) {
    Update(document, MapFieldValue{});
    return;
  }

  Env env = GetEnv();
  UpdateFieldPathArgs args = MakeUpdateFieldPathArgs(env, data);
  env.Call(obj_, kUpdateVarargs, document.internal_->ToJava(), args.first_field,
           args.first_value, args.varargs);
}

void TransactionInternal::Delete(const DocumentReference& document) {
  Env env = GetEnv();
  env.Call(obj_, kDelete, document.internal_->ToJava());
}

DocumentSnapshot TransactionInternal::Get(const DocumentReference& document,
                                          Error* error_code,
                                          std::string* error_message) {
  Env env = GetEnv();

  Local<Object> snapshot = env.Call(obj_, kGet, document.internal_->ToJava());
  Local<Throwable> exception = env.ClearExceptionOccurred();

  if (exception) {
    if (error_code != nullptr) {
      *error_code = ExceptionInternal::GetErrorCode(env, exception);
    }
    if (error_message != nullptr) {
      *error_message = ExceptionInternal::ToString(env, exception);
    }

    if (!ExceptionInternal::IsFirestoreException(env, exception)) {
      // We would only preserve exception if it is not
      // FirebaseFirestoreException. The user should decide whether to raise the
      // error or let the transaction succeed.
      PreserveException(env, Move(exception));
    }
    return DocumentSnapshot{};

  } else {
    if (error_code != nullptr) {
      *error_code = Error::kErrorOk;
    }
    if (error_message != nullptr) {
      *error_message = "";
    }
  }

  return firestore_->NewDocumentSnapshot(env, snapshot);
}

Env TransactionInternal::GetEnv() {
  Env env;
  env.SetUnhandledExceptionHandler(ExceptionHandler, this);
  return env;
}

void TransactionInternal::ExceptionHandler(Env& env,
                                           Local<Throwable>&& exception,
                                           void* context) {
  auto* transaction = static_cast<TransactionInternal*>(context);
  env.ExceptionClear();
  transaction->PreserveException(env, Move(exception));
}

void TransactionInternal::PreserveException(jni::Env& env,
                                            Local<Throwable>&& exception) {
  // Only preserve the first real exception.
  if (*first_exception_ || !exception) {
    return;
  }

  if (ExceptionInternal::IsAnyExceptionThrownByFirestore(env, exception)) {
    exception = ExceptionInternal::Wrap(env, Move(exception));
  }
  *first_exception_ = Move(exception);
}

Local<Throwable> TransactionInternal::ClearExceptionOccurred() {
  if (!*first_exception_) return {};
  return Move(*first_exception_);
}

Local<Object> TransactionInternal::Create(Env& env,
                                          FirestoreInternal* firestore,
                                          TransactionFunction* function) {
  return env.New(kNewTransactionFunction, reinterpret_cast<jlong>(firestore),
                 reinterpret_cast<jlong>(function));
}

jobject TransactionInternal::TransactionFunctionNativeApply(
    JNIEnv* raw_env, jclass clazz, jlong firestore_ptr,
    jlong transaction_function_ptr, jobject java_transaction) {
  if (firestore_ptr == 0 || transaction_function_ptr == 0) {
    return nullptr;
  }

  FirestoreInternal* firestore =
      reinterpret_cast<FirestoreInternal*>(firestore_ptr);
  TransactionFunction* transaction_function =
      reinterpret_cast<TransactionFunction*>(transaction_function_ptr);
<<<<<<< HEAD

  Transaction transaction(new TransactionInternal(firestore, java_transaction));

  std::string message;
  Error code = transaction_function->Apply(transaction, message);

  Local<Throwable> first_exception =
      transaction.internal_->ClearExceptionOccurred();

  if (first_exception) {
    return first_exception.release();
  } else {
    Env env(raw_env);
    return ExceptionInternal::Create(env, code, message).release();
  }
=======

  Transaction transaction(
      new TransactionInternal(firestore, Object(java_transaction)));

  std::string message;
  Error code = transaction_function->Apply(transaction, message);

  // Verify that `internal_` is not null before using it. It could be set to
  // `nullptr` if the `FirestoreInternal` is destroyed during the invocation of
  // transaction_function->Apply() (b/171804663).
  if (transaction.internal_) {
    Local<Throwable> first_exception =
        transaction.internal_->ClearExceptionOccurred();
    if (first_exception) {
      return first_exception.release();
    }
  }

  Env env(raw_env);
  return ExceptionInternal::Create(env, code, message).release();
>>>>>>> b1ba676c
}

}  // namespace firestore
}  // namespace firebase<|MERGE_RESOLUTION|>--- conflicted
+++ resolved
@@ -9,10 +9,7 @@
 #include "firestore/src/android/field_path_android.h"
 #include "firestore/src/android/field_value_android.h"
 #include "firestore/src/android/set_options_android.h"
-<<<<<<< HEAD
-=======
 #include "firestore/src/android/util_android.h"
->>>>>>> b1ba676c
 #include "firestore/src/jni/env.h"
 #include "firestore/src/jni/hash_map.h"
 #include "firestore/src/jni/loader.h"
@@ -193,23 +190,6 @@
       reinterpret_cast<FirestoreInternal*>(firestore_ptr);
   TransactionFunction* transaction_function =
       reinterpret_cast<TransactionFunction*>(transaction_function_ptr);
-<<<<<<< HEAD
-
-  Transaction transaction(new TransactionInternal(firestore, java_transaction));
-
-  std::string message;
-  Error code = transaction_function->Apply(transaction, message);
-
-  Local<Throwable> first_exception =
-      transaction.internal_->ClearExceptionOccurred();
-
-  if (first_exception) {
-    return first_exception.release();
-  } else {
-    Env env(raw_env);
-    return ExceptionInternal::Create(env, code, message).release();
-  }
-=======
 
   Transaction transaction(
       new TransactionInternal(firestore, Object(java_transaction)));
@@ -230,7 +210,6 @@
 
   Env env(raw_env);
   return ExceptionInternal::Create(env, code, message).release();
->>>>>>> b1ba676c
 }
 
 }  // namespace firestore
