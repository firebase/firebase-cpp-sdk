--- conflicted
+++ resolved
@@ -134,15 +134,12 @@
   return size() == 1 && segments_[0] == FieldPathPortable::kDocumentKeyPath;
 }
 
-<<<<<<< HEAD
-=======
 FieldPathPortable FieldPathPortable::FromSegments(
     std::vector<std::string> segments) {
   ValidateSegments(segments);
   return FieldPathPortable(Move(segments));
 }
 
->>>>>>> 59db450a
 FieldPathPortable FieldPathPortable::FromDotSeparatedString(
     const std::string& path) {
   if (path.find_first_of("~*/[]") != std::string::npos) {
