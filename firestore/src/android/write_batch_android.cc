--- conflicted
+++ resolved
@@ -4,10 +4,7 @@
 #include "firestore/src/android/field_path_android.h"
 #include "firestore/src/android/field_value_android.h"
 #include "firestore/src/android/set_options_android.h"
-<<<<<<< HEAD
-=======
 #include "firestore/src/android/util_android.h"
->>>>>>> b1ba676c
 #include "firestore/src/jni/env.h"
 #include "firestore/src/jni/hash_map.h"
 #include "firestore/src/jni/loader.h"
@@ -56,11 +53,7 @@
   Local<HashMap> java_data = MakeJavaMap(env, data);
   Local<Object> java_options = SetOptionsInternal::Create(env, options);
 
-<<<<<<< HEAD
-  env.Call(obj_, kSet, ToJni(document), java_data, java_options);
-=======
   env.Call(obj_, kSet, ToJava(document), java_data, java_options);
->>>>>>> b1ba676c
 }
 
 void WriteBatchInternal::Update(const DocumentReference& document,
@@ -68,11 +61,7 @@
   Env env = GetEnv();
   Local<HashMap> java_data = MakeJavaMap(env, data);
 
-<<<<<<< HEAD
-  env.Call(obj_, kUpdate, ToJni(document), java_data);
-=======
   env.Call(obj_, kUpdate, ToJava(document), java_data);
->>>>>>> b1ba676c
 }
 
 void WriteBatchInternal::Update(const DocumentReference& document,
@@ -85,21 +74,13 @@
   Env env = GetEnv();
   UpdateFieldPathArgs args = MakeUpdateFieldPathArgs(env, data);
 
-<<<<<<< HEAD
-  env.Call(obj_, kUpdateVarargs, ToJni(document), args.first_field,
-=======
   env.Call(obj_, kUpdateVarargs, ToJava(document), args.first_field,
->>>>>>> b1ba676c
            args.first_value, args.varargs);
 }
 
 void WriteBatchInternal::Delete(const DocumentReference& document) {
   Env env = GetEnv();
-<<<<<<< HEAD
-  env.Call(obj_, kDelete, ToJni(document));
-=======
   env.Call(obj_, kDelete, ToJava(document));
->>>>>>> b1ba676c
 }
 
 Future<void> WriteBatchInternal::Commit() {
@@ -108,11 +89,7 @@
   return promises_.NewFuture<void>(env, AsyncFn::kCommit, task);
 }
 
-<<<<<<< HEAD
-jni::Object WriteBatchInternal::ToJni(const DocumentReference& reference) {
-=======
 jni::Object WriteBatchInternal::ToJava(const DocumentReference& reference) {
->>>>>>> b1ba676c
   return reference.internal_ ? reference.internal_->ToJava() : jni::Object();
 }
 
