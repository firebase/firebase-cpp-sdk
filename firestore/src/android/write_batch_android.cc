#include "firestore/src/android/write_batch_android.h"

#include "firestore/src/android/document_reference_android.h"
#include "firestore/src/android/field_path_android.h"
#include "firestore/src/android/field_value_android.h"
#include "firestore/src/android/set_options_android.h"
#include "firestore/src/jni/env.h"
#include "firestore/src/jni/hash_map.h"
#include "firestore/src/jni/loader.h"

namespace firebase {
namespace firestore {
namespace {

using jni::Env;
using jni::HashMap;
using jni::Local;
using jni::Method;
using jni::Object;

constexpr char kClassName[] =
    PROGUARD_KEEP_CLASS "com/google/firebase/firestore/WriteBatch";
Method<Object> kSet(
    "set",
    "(Lcom/google/firebase/firestore/DocumentReference;Ljava/lang/Object;"
    "Lcom/google/firebase/firestore/SetOptions;)"
    "Lcom/google/firebase/firestore/WriteBatch;");
Method<Object> kUpdate(
    "update",
    "(Lcom/google/firebase/firestore/DocumentReference;Ljava/util/Map;)"
    "Lcom/google/firebase/firestore/WriteBatch;");
Method<Object> kUpdateVarargs(
    "update",
    "(Lcom/google/firebase/firestore/DocumentReference;"
    "Lcom/google/firebase/firestore/FieldPath;Ljava/lang/Object;"
    "[Ljava/lang/Object;)Lcom/google/firebase/firestore/WriteBatch;");
Method<Object> kDelete("delete",
                       "(Lcom/google/firebase/firestore/DocumentReference;)"
                       "Lcom/google/firebase/firestore/WriteBatch;");
Method<Object> kCommit("commit", "()Lcom/google/android/gms/tasks/Task;");

}  // namespace

void WriteBatchInternal::Initialize(jni::Loader& loader) {
  loader.LoadClass(kClassName, kSet, kUpdate, kUpdateVarargs, kDelete, kCommit);
}

void WriteBatchInternal::Set(const DocumentReference& document,
                             const MapFieldValue& data,
                             const SetOptions& options) {
  Env env = GetEnv();
  Local<HashMap> java_data = MakeJavaMap(env, data);
  Local<Object> java_options = SetOptionsInternal::Create(env, options);

  env.Call(obj_, kSet, ToJni(document), java_data, java_options);
}

void WriteBatchInternal::Update(const DocumentReference& document,
                                const MapFieldValue& data) {
  Env env = GetEnv();
  Local<HashMap> java_data = MakeJavaMap(env, data);

  env.Call(obj_, kUpdate, ToJni(document), java_data);
}

void WriteBatchInternal::Update(const DocumentReference& document,
                                const MapFieldPathValue& data) {
  if (data.empty()) {
    Update(document, MapFieldValue{});
    return;
  }

  Env env = GetEnv();
  UpdateFieldPathArgs args = MakeUpdateFieldPathArgs(env, data);

  env.Call(obj_, kUpdateVarargs, ToJni(document), args.first_field,
           args.first_value, args.varargs);
}

void WriteBatchInternal::Delete(const DocumentReference& document) {
  Env env = GetEnv();
  env.Call(obj_, kDelete, ToJni(document));
}

Future<void> WriteBatchInternal::Commit() {
<<<<<<< HEAD
  JNIEnv* env = firestore_->app()->GetJNIEnv();
  jobject task = env->CallObjectMethod(
      obj_, write_batch::GetMethodId(write_batch::kCommit));
  CheckAndClearJniExceptions(env);

  auto promise = promises_.MakePromise<void>();
  promise.RegisterForTask(WriteBatchFn::kCommit, task);
  env->DeleteLocalRef(task);
  CheckAndClearJniExceptions(env);
  return promise.GetFuture();
}

/* static */
bool WriteBatchInternal::Initialize(App* app) {
  JNIEnv* env = app->GetJNIEnv();
  jobject activity = app->activity();
  bool result = write_batch::CacheMethodIds(env, activity);
  util::CheckAndClearJniExceptions(env);
  return result;
=======
  Env env = GetEnv();
  Local<Object> task = env.Call(obj_, kCommit);
  return promises_.NewFuture<void>(env, AsyncFn::kCommit, task);
>>>>>>> f0a9d5b6
}

jni::Object WriteBatchInternal::ToJni(const DocumentReference& reference) {
  return reference.internal_ ? reference.internal_->ToJava() : jni::Object();
}

}  // namespace firestore
}  // namespace firebase<|MERGE_RESOLUTION|>--- conflicted
+++ resolved
@@ -83,31 +83,9 @@
 }
 
 Future<void> WriteBatchInternal::Commit() {
-<<<<<<< HEAD
-  JNIEnv* env = firestore_->app()->GetJNIEnv();
-  jobject task = env->CallObjectMethod(
-      obj_, write_batch::GetMethodId(write_batch::kCommit));
-  CheckAndClearJniExceptions(env);
-
-  auto promise = promises_.MakePromise<void>();
-  promise.RegisterForTask(WriteBatchFn::kCommit, task);
-  env->DeleteLocalRef(task);
-  CheckAndClearJniExceptions(env);
-  return promise.GetFuture();
-}
-
-/* static */
-bool WriteBatchInternal::Initialize(App* app) {
-  JNIEnv* env = app->GetJNIEnv();
-  jobject activity = app->activity();
-  bool result = write_batch::CacheMethodIds(env, activity);
-  util::CheckAndClearJniExceptions(env);
-  return result;
-=======
   Env env = GetEnv();
   Local<Object> task = env.Call(obj_, kCommit);
   return promises_.NewFuture<void>(env, AsyncFn::kCommit, task);
->>>>>>> f0a9d5b6
 }
 
 jni::Object WriteBatchInternal::ToJni(const DocumentReference& reference) {
