#ifndef FIREBASE_FIRESTORE_CLIENT_CPP_SRC_ANDROID_COLLECTION_REFERENCE_ANDROID_H_
#define FIREBASE_FIRESTORE_CLIENT_CPP_SRC_ANDROID_COLLECTION_REFERENCE_ANDROID_H_

#include <jni.h>

#include "firestore/src/android/firestore_android.h"
#include "firestore/src/android/query_android.h"
<<<<<<< HEAD
=======
#include "firestore/src/jni/jni_fwd.h"
>>>>>>> f0a9d5b6

namespace firebase {
namespace firestore {

<<<<<<< HEAD
// To make things simple, CollectionReferenceInternal uses the Future management
// from its base class, QueryInternal. Each API of CollectionReference that
// returns a Future needs to define an enum value to QueryFn. For example, a
// Future-returning method Foo() relies on the enum value QueryFn::kFoo. The
// enum values are used to identify and manage Future in the Firestore Future
// manager.
using CollectionReferenceFn = QueryFn;

=======
>>>>>>> f0a9d5b6
// This is the Android implementation of CollectionReference.
class CollectionReferenceInternal : public QueryInternal {
 public:
  using ApiType = CollectionReference;
  using QueryInternal::QueryInternal;

  // To make things simple, CollectionReferenceInternal uses the Future
  // management from its base class, QueryInternal. Each API of
  // CollectionReference that returns a Future needs to define an enum value in
  // QueryFn. For example, a Future-returning method Foo() relies on the enum
  // value AsyncFn::kFoo. The enum values are used to identify and manage Future
  // in the Firestore Future manager.
  using AsyncFn = QueryInternal::AsyncFn;

  static void Initialize(jni::Loader& loader);

  const std::string& id() const;
  const std::string& path() const;
  DocumentReference Parent() const;
  DocumentReference Document() const;
  DocumentReference Document(const std::string& document_path) const;
  Future<DocumentReference> Add(const MapFieldValue& data);

 private:
  friend class FirestoreInternal;

  // Below are cached call results.
  mutable std::string cached_id_;
  mutable std::string cached_path_;
};

}  // namespace firestore
}  // namespace firebase
#endif  // FIREBASE_FIRESTORE_CLIENT_CPP_SRC_ANDROID_COLLECTION_REFERENCE_ANDROID_H_<|MERGE_RESOLUTION|>--- conflicted
+++ resolved
@@ -5,25 +5,11 @@
 
 #include "firestore/src/android/firestore_android.h"
 #include "firestore/src/android/query_android.h"
-<<<<<<< HEAD
-=======
 #include "firestore/src/jni/jni_fwd.h"
->>>>>>> f0a9d5b6
 
 namespace firebase {
 namespace firestore {
 
-<<<<<<< HEAD
-// To make things simple, CollectionReferenceInternal uses the Future management
-// from its base class, QueryInternal. Each API of CollectionReference that
-// returns a Future needs to define an enum value to QueryFn. For example, a
-// Future-returning method Foo() relies on the enum value QueryFn::kFoo. The
-// enum values are used to identify and manage Future in the Firestore Future
-// manager.
-using CollectionReferenceFn = QueryFn;
-
-=======
->>>>>>> f0a9d5b6
 // This is the Android implementation of CollectionReference.
 class CollectionReferenceInternal : public QueryInternal {
  public:
