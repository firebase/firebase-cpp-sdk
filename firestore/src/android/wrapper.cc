--- conflicted
+++ resolved
@@ -8,26 +8,13 @@
 #include "firestore/src/android/firestore_android.h"
 #include "firestore/src/include/firebase/firestore.h"
 #include "firestore/src/jni/env.h"
-<<<<<<< HEAD
-#include "firestore/src/jni/hash_map.h"
-=======
->>>>>>> b1ba676c
 
 namespace firebase {
 namespace firestore {
 namespace {
 
-<<<<<<< HEAD
-using jni::Array;
-using jni::Env;
-using jni::HashMap;
-using jni::Local;
-using jni::Object;
-using jni::String;
-=======
 using jni::Env;
 using jni::Object;
->>>>>>> b1ba676c
 
 }  // namespace
 
@@ -51,48 +38,12 @@
   }
 }
 
-<<<<<<< HEAD
-Local<HashMap> Wrapper::MakeJavaMap(Env& env, const MapFieldValue& data) const {
-  Local<HashMap> result = HashMap::Create(env);
-  for (const auto& kv : data) {
-    Local<String> key = env.NewStringUtf(kv.first);
-    const Object& value = kv.second.internal_->ToJava();
-    result.Put(env, key, value);
-  }
-  return result;
-}
-
-Wrapper::UpdateFieldPathArgs Wrapper::MakeUpdateFieldPathArgs(
-    Env& env, const MapFieldPathValue& data) const {
-  auto iter = data.begin();
-  auto end = data.end();
-  FIREBASE_DEV_ASSERT_MESSAGE(iter != end, "data must be non-empty");
-
-  Local<Object> first_field = FieldPathConverter::Create(env, iter->first);
-  const Object& first_value = iter->second.internal_->ToJava();
-  ++iter;
-
-  const auto size = std::distance(iter, data.end()) * 2;
-  Local<Array<Object>> varargs = env.NewArray(size, Object::GetClass());
-
-  int index = 0;
-  for (; iter != end; ++iter) {
-    Local<Object> field = FieldPathConverter::Create(env, iter->first);
-    const Object& value = iter->second.internal_->ToJava();
-
-    varargs.Set(env, index++, field);
-    varargs.Set(env, index++, value);
-  }
-
-  return UpdateFieldPathArgs{Move(first_field), first_value, Move(varargs)};
-=======
 Wrapper::~Wrapper() = default;
 
 jni::Env Wrapper::GetEnv() const { return firestore_->GetEnv(); }
 
 Object Wrapper::ToJava(const FieldValue& value) {
   return FieldValueInternal::ToJava(value);
->>>>>>> b1ba676c
 }
 
 }  // namespace firestore
