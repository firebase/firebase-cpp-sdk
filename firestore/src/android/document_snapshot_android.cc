--- conflicted
+++ resolved
@@ -85,13 +85,7 @@
   Env env = GetEnv();
   Local<Object> java_stb = ServerTimestampBehaviorInternal::Create(env, stb);
   Local<Object> java_data = env.Call(obj_, kGetData, java_stb);
-<<<<<<< HEAD
-
-  FieldValueInternal value(firestore_, java_data.get());
-  return value.map_value();
-=======
   return FieldValueInternal(java_data).map_value();
->>>>>>> b1ba676c
 }
 
 FieldValue DocumentSnapshotInternal::Get(const FieldPath& field,
@@ -105,18 +99,10 @@
   if (!contains_field) {
     return FieldValue();
   }
-<<<<<<< HEAD
-
-  Local<Object> java_stb = ServerTimestampBehaviorInternal::Create(env, stb);
-  Local<Object> field_value = env.Call(obj_, kGet, java_field, java_stb);
-
-  return FieldValue(new FieldValueInternal(firestore_, field_value.get()));
-=======
 
   Local<Object> java_stb = ServerTimestampBehaviorInternal::Create(env, stb);
   Local<Object> field_value = env.Call(obj_, kGet, java_field, java_stb);
   return FieldValueInternal::Create(env, field_value);
->>>>>>> b1ba676c
 }
 
 }  // namespace firestore
