#ifndef FIREBASE_FIRESTORE_CLIENT_CPP_SRC_ANDROID_UTIL_ANDROID_H_
#define FIREBASE_FIRESTORE_CLIENT_CPP_SRC_ANDROID_UTIL_ANDROID_H_

<<<<<<< HEAD
#include <jni.h>

#include <string>

#include "app/src/util_android.h"
#include "firestore/src/jni/jni_fwd.h"
=======
#include <vector>
>>>>>>> b1ba676c

#include "firestore/src/android/converter_android.h"
#include "firestore/src/common/type_mapping.h"
#include "firestore/src/include/firebase/firestore/field_value.h"
#include "firestore/src/jni/array.h"
#include "firestore/src/jni/env.h"
#include "firestore/src/jni/jni_fwd.h"
#include "firestore/src/jni/list.h"
#include "firestore/src/jni/object.h"

namespace firebase {
namespace firestore {

/**
 * Converts a java list of java type e.g. java.util.List<JavaType> to a C++
 * vector of equivalent type e.g. std::vector<PublicT>.
 */
template <typename PublicT, typename InternalT = InternalType<PublicT>>
std::vector<PublicT> MakePublicVector(jni::Env& env,
                                      FirestoreInternal* firestore,
                                      const jni::List& from) {
  size_t size = from.Size(env);
  std::vector<PublicT> result;
  result.reserve(size);

  for (int i = 0; i < size; ++i) {
    jni::Local<jni::Object> element = from.Get(env, i);

    // Avoid creating a partially valid public object on failure.
    //
    // TODO(b/163140650): Use `return {}`
    // Clang 5 with STLPort gives a "chosen constructor is explicit in
    // copy-initialization" error because the default constructor is explicit.
    if (!env.ok()) return std::vector<PublicT>();

<<<<<<< HEAD
 private:
  std::string message_;
};

inline bool CheckAndClearJniExceptions(JNIEnv* env) {
  jthrowable java_exception = env->ExceptionOccurred();
  if (java_exception == nullptr) {
    return false;
=======
    // Use push_back because emplace_back requires a public constructor.
    result.push_back(MakePublic<PublicT>(env, firestore, element));
>>>>>>> b1ba676c
  }
  return result;
}

// Converts a MapFieldValue to a Java Map object that maps String to Object.
jni::Local<jni::HashMap> MakeJavaMap(jni::Env& env, const MapFieldValue& data);

/**
 * The result of parsing a `MapFieldPathValue` object into its equivalent
 * arguments, prepared for calling a Firestore Java `update` method. `update`
 * takes its first two arguments separate from a varargs array.
 *
 * An `UpdateFieldPathArgs` object is only valid as long as the
 * `MapFieldPathValue` object from which it is created is valid because these
 * are not new references. This is reflected in the fact that `first_value`
 * is not an owning reference to its `jni::Object`.
 */
struct UpdateFieldPathArgs {
  jni::Local<jni::Object> first_field;
  jni::Object first_value;
  jni::Local<jni::Array<jni::Object>> varargs;
};

/**
 * Creates the variadic parameters for a call to Java `update` from a C++
 * `MapFieldPathValue`. The result separates the first field and value because
 * Android Java API requires passing the first pair separately. The caller is
 * is responsible for verifying that `data` has at least one element.
 */
UpdateFieldPathArgs MakeUpdateFieldPathArgs(jni::Env& env,
                                            const MapFieldPathValue& data);

void GlobalUnhandledExceptionHandler(jni::Env& env,
                                     jni::Local<jni::Throwable>&& exception,
                                     void* context);

}  // namespace firestore
}  // namespace firebase

#endif  // FIREBASE_FIRESTORE_CLIENT_CPP_SRC_ANDROID_UTIL_ANDROID_H_<|MERGE_RESOLUTION|>--- conflicted
+++ resolved
@@ -1,16 +1,7 @@
 #ifndef FIREBASE_FIRESTORE_CLIENT_CPP_SRC_ANDROID_UTIL_ANDROID_H_
 #define FIREBASE_FIRESTORE_CLIENT_CPP_SRC_ANDROID_UTIL_ANDROID_H_
 
-<<<<<<< HEAD
-#include <jni.h>
-
-#include <string>
-
-#include "app/src/util_android.h"
-#include "firestore/src/jni/jni_fwd.h"
-=======
 #include <vector>
->>>>>>> b1ba676c
 
 #include "firestore/src/android/converter_android.h"
 #include "firestore/src/common/type_mapping.h"
@@ -46,19 +37,8 @@
     // copy-initialization" error because the default constructor is explicit.
     if (!env.ok()) return std::vector<PublicT>();
 
-<<<<<<< HEAD
- private:
-  std::string message_;
-};
-
-inline bool CheckAndClearJniExceptions(JNIEnv* env) {
-  jthrowable java_exception = env->ExceptionOccurred();
-  if (java_exception == nullptr) {
-    return false;
-=======
     // Use push_back because emplace_back requires a public constructor.
     result.push_back(MakePublic<PublicT>(env, firestore, element));
->>>>>>> b1ba676c
   }
   return result;
 }
@@ -91,10 +71,6 @@
 UpdateFieldPathArgs MakeUpdateFieldPathArgs(jni::Env& env,
                                             const MapFieldPathValue& data);
 
-void GlobalUnhandledExceptionHandler(jni::Env& env,
-                                     jni::Local<jni::Throwable>&& exception,
-                                     void* context);
-
 }  // namespace firestore
 }  // namespace firebase
 
