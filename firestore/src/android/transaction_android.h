#ifndef FIREBASE_FIRESTORE_CLIENT_CPP_SRC_ANDROID_TRANSACTION_ANDROID_H_
#define FIREBASE_FIRESTORE_CLIENT_CPP_SRC_ANDROID_TRANSACTION_ANDROID_H_

#include <string>

#include "app/memory/shared_ptr.h"
#include "app/meta/move.h"
#include "app/src/embedded_file.h"
#include "firestore/src/android/wrapper.h"
#include "firestore/src/include/firebase/firestore/document_reference.h"
#include "firestore/src/include/firebase/firestore/field_value.h"
#include "firestore/src/include/firebase/firestore/map_field_value.h"
#include "firestore/src/include/firebase/firestore/transaction.h"
#include "firestore/src/jni/jni_fwd.h"
#include "firestore/src/jni/ownership.h"
#include "firestore/src/jni/throwable.h"

namespace firebase {
namespace firestore {

class TransactionInternal : public Wrapper {
 public:
  static void Initialize(jni::Loader& loader);

<<<<<<< HEAD
  static void Initialize(jni::Loader& loader);

  TransactionInternal(FirestoreInternal* firestore, jobject obj)
=======
  TransactionInternal(FirestoreInternal* firestore, const jni::Object& obj)
>>>>>>> b1ba676c
      : Wrapper(firestore, obj),
        first_exception_(MakeShared<jni::Local<jni::Throwable>>()) {}

  TransactionInternal(const TransactionInternal& rhs)
      : Wrapper(rhs), first_exception_(rhs.first_exception_) {}

  TransactionInternal(TransactionInternal&& rhs)
      : Wrapper(firebase::Move(rhs)),
        first_exception_(Move(rhs.first_exception_)) {}

  void Set(const DocumentReference& document, const MapFieldValue& data,
           const SetOptions& options);

  void Update(const DocumentReference& document, const MapFieldValue& data);

  void Update(const DocumentReference& document, const MapFieldPathValue& data);

  void Delete(const DocumentReference& document);

  DocumentSnapshot Get(const DocumentReference& document, Error* error_code,
                       std::string* error_message);

  static jni::Local<jni::Object> Create(jni::Env& env,
                                        FirestoreInternal* firestore,
                                        TransactionFunction* function);

  static jobject TransactionFunctionNativeApply(JNIEnv* env, jclass clazz,
                                                jlong firestore_ptr,
                                                jlong transaction_function_ptr,
                                                jobject transaction);

 private:
  jni::Env GetEnv();
<<<<<<< HEAD

  static void ExceptionHandler(jni::Env& env,
                               jni::Local<jni::Throwable>&& exception,
                               void* context);

=======

  static void ExceptionHandler(jni::Env& env,
                               jni::Local<jni::Throwable>&& exception,
                               void* context);

>>>>>>> b1ba676c
  // If this is the first exception, then store it. Otherwise, preserve the
  // current exception. Passing nullptr has no effect.
  void PreserveException(jni::Env& env, jni::Local<jni::Throwable>&& exception);

  // Returns and clears the global reference of the first exception, if any.
  jni::Local<jni::Throwable> ClearExceptionOccurred();

  // The first exception that occurred. Because exceptions must be cleared
  // before calling other JNI methods, we cannot rely on the Java exception
  // mechanism to properly handle native calls via JNI. The first exception is
  // shared by a transaction and its copies. User is allowed to make copy and
  // call transaction operation on the copy.
  SharedPtr<jni::Local<jni::Throwable>> first_exception_;
};

}  // namespace firestore
}  // namespace firebase

#endif  // FIREBASE_FIRESTORE_CLIENT_CPP_SRC_ANDROID_TRANSACTION_ANDROID_H_<|MERGE_RESOLUTION|>--- conflicted
+++ resolved
@@ -22,13 +22,7 @@
  public:
   static void Initialize(jni::Loader& loader);
 
-<<<<<<< HEAD
-  static void Initialize(jni::Loader& loader);
-
-  TransactionInternal(FirestoreInternal* firestore, jobject obj)
-=======
   TransactionInternal(FirestoreInternal* firestore, const jni::Object& obj)
->>>>>>> b1ba676c
       : Wrapper(firestore, obj),
         first_exception_(MakeShared<jni::Local<jni::Throwable>>()) {}
 
@@ -62,19 +56,11 @@
 
  private:
   jni::Env GetEnv();
-<<<<<<< HEAD
 
   static void ExceptionHandler(jni::Env& env,
                                jni::Local<jni::Throwable>&& exception,
                                void* context);
 
-=======
-
-  static void ExceptionHandler(jni::Env& env,
-                               jni::Local<jni::Throwable>&& exception,
-                               void* context);
-
->>>>>>> b1ba676c
   // If this is the first exception, then store it. Otherwise, preserve the
   // current exception. Passing nullptr has no effect.
   void PreserveException(jni::Env& env, jni::Local<jni::Throwable>&& exception);
