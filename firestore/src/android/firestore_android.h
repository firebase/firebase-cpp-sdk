#ifndef FIREBASE_FIRESTORE_CLIENT_CPP_SRC_ANDROID_FIRESTORE_ANDROID_H_
#define FIREBASE_FIRESTORE_CLIENT_CPP_SRC_ANDROID_FIRESTORE_ANDROID_H_

#include <cstdint>
#include <unordered_set>

#if defined(FIREBASE_USE_STD_FUNCTION)
#include <functional>
#endif

#include "app/src/cleanup_notifier.h"
#include "app/src/future_manager.h"
#include "app/src/include/firebase/app.h"
#include "firestore/src/common/type_mapping.h"
#include "firestore/src/include/firebase/firestore/collection_reference.h"
#include "firestore/src/include/firebase/firestore/document_reference.h"
#include "firestore/src/include/firebase/firestore/settings.h"
#include "firestore/src/jni/env.h"
#include "firestore/src/jni/jni_fwd.h"
#include "firestore/src/jni/object.h"
#include "firestore/src/jni/ownership.h"

namespace firebase {
namespace firestore {

class Firestore;
class ListenerRegistrationInternal;
class Transaction;
class TransactionFunction;
class WriteBatch;

template <typename PublicType, typename InternalType, typename FnEnumType>
class Promise;

// Used for registering global callbacks. See
// firebase::util::RegisterCallbackOnTask for context.
extern const char kApiIdentifier[];

// This is the Android implementation of Firestore. Cannot inherit WrapperFuture
// as a valid FirestoreInternal is required to construct a WrapperFuture. So we
// will implement the Future APIs on the fly.
class FirestoreInternal {
 public:
  // Each API of Firestore that returns a Future needs to define an enum
  // value here. For example, a Future-returning method Foo() relies on the enum
  // value kFoo. The enum values are used to identify and manage Future in the
  // Firestore Future manager.
  enum class AsyncFn {
    kEnableNetwork = 0,
    kDisableNetwork,
    kRunTransaction,
    kTerminate,
    kWaitForPendingWrites,
    kClearPersistence,
    kCount,  // Must be the last enum value.
  };

  // Each API of Firestore that returns a Future needs to define an enum
  // value here. For example, a Future-returning method Foo() relies on the enum
  // value kFoo. The enum values are used to identify and manage Future in the
  // Firestore Future manager.
  enum class AsyncFn {
    kEnableNetwork = 0,
    kDisableNetwork,
    kRunTransaction,
    kTerminate,
    kWaitForPendingWrites,
    kClearPersistence,
    kCount,  // Must be the last enum value.
  };

  // Note: call `set_firestore_public` immediately after construction.
  explicit FirestoreInternal(App* app);
  ~FirestoreInternal();

  App* app() const { return app_; }

  // Whether this object was successfully initialized by the constructor.
  bool initialized() const { return app_ != nullptr; }

  // Manages all Future objects returned from Firestore API.
  FutureManager& future_manager() { return future_manager_; }

  // When this is deleted, it will clean up all DatabaseReferences,
  // DataSnapshots, and other such objects.
  CleanupNotifier& cleanup() { return cleanup_; }

  // Returns a CollectionReference that refers to the specific path.
  CollectionReference Collection(const char* collection_path) const;

  // Returns a DocumentReference that refers to the specific path.
  DocumentReference Document(const char* document_path) const;

  // Returns a Collection Group Query that refers to the specified collection.
  Query CollectionGroup(const char* collection_id) const;

  // Returns the settings used by this Firestore object.
  Settings settings() const;

  // Sets any custom settings used to configure this Firestore object.
  void set_settings(Settings settings);

  WriteBatch batch() const;

  // Runs transaction atomically.
  Future<void> RunTransaction(TransactionFunction* update,
                              bool is_lambda = false);
#if defined(FIREBASE_USE_STD_FUNCTION) || defined(DOXYGEN)
  Future<void> RunTransaction(
      std::function<Error(Transaction&, std::string&)> update);
#endif  // defined(FIREBASE_USE_STD_FUNCTION) || defined(DOXYGEN)

  // Disables network and gets anything from cache instead of server.
  Future<void> DisableNetwork();

  // Re-enables network after a prior call to DisableNetwork().
  Future<void> EnableNetwork();

  Future<void> Terminate();

  Future<void> WaitForPendingWrites();

  Future<void> ClearPersistence();

  ListenerRegistration AddSnapshotsInSyncListener(
      EventListener<void>* listener, bool passing_listener_ownership = false);

#if defined(FIREBASE_USE_STD_FUNCTION)
  ListenerRegistration AddSnapshotsInSyncListener(
      std::function<void()> callback);
#endif  // defined(FIREBASE_USE_STD_FUNCTION)

  // Manages the ListenerRegistrationInternal objects.
  void RegisterListenerRegistration(ListenerRegistrationInternal* registration);
  void UnregisterListenerRegistration(
      ListenerRegistrationInternal* registration);
  void ClearListeners();

  static jni::Env GetEnv();
<<<<<<< HEAD

  CollectionReference NewCollectionReference(
      jni::Env& env, const jni::Object& reference) const;
  DocumentReference NewDocumentReference(jni::Env& env,
                                         const jni::Object& reference) const;
  DocumentSnapshot NewDocumentSnapshot(jni::Env& env,
                                       const jni::Object& snapshot) const;
  Query NewQuery(jni::Env& env, const jni::Object& query) const;
  QuerySnapshot NewQuerySnapshot(jni::Env& env,
                                 const jni::Object& snapshot) const;

  // The constructor explicit Foo(FooInternal*) is protected in public API.
  // But we want it to be public-usable in internal implementation code
  // mainly for those general utility functions. So we provide this helper
  // to allow any internal code to use that constructor. Here we assume
  // FirestoreInternal is a friend class of InternalType::ApiType.
  template <typename InternalType>
  static typename InternalType::ApiType Wrap(InternalType* internal) {
    return typename InternalType::ApiType{internal};
  }
=======
>>>>>>> b1ba676c

  CollectionReference NewCollectionReference(
      jni::Env& env, const jni::Object& reference) const;
  DocumentReference NewDocumentReference(jni::Env& env,
                                         const jni::Object& reference) const;
  DocumentSnapshot NewDocumentSnapshot(jni::Env& env,
                                       const jni::Object& snapshot) const;
  Query NewQuery(jni::Env& env, const jni::Object& query) const;
  QuerySnapshot NewQuerySnapshot(jni::Env& env,
                                 const jni::Object& snapshot) const;

  void set_firestore_public(Firestore* firestore_public) {
    firestore_public_ = firestore_public;
  }

  Firestore* firestore_public() { return firestore_public_; }
  const Firestore* firestore_public() const { return firestore_public_; }

<<<<<<< HEAD
=======
  /**
   * Finds the FirestoreInternal instance for the given Java Firestore instance.
   */
  static FirestoreInternal* RecoverFirestore(jni::Env& env,
                                             const jni::Object& java_firestore);

>>>>>>> b1ba676c
  const jni::Global<jni::Object>& user_callback_executor() const {
    return user_callback_executor_;
  }

  static void SetClientLanguage(const std::string& language_token);

 private:
  // Gets the reference-counted Future implementation of this instance, which
  // can be used to create a Future.
  ReferenceCountedFutureImpl* ref_future() {
    return future_manager_.GetFutureApi(this);
  }

  FirestoreInternal* mutable_this() const {
    return const_cast<FirestoreInternal*>(this);
  }

  template <typename PublicT = void, typename InternalT = InternalType<PublicT>>
  Future<PublicT> NewFuture(jni::Env& env, AsyncFn op,
                            const jni::Object& task) const {
    if (!env.ok()) return {};

    FirestoreInternal* self = mutable_this();
    Promise<PublicT, InternalT, AsyncFn> promise(self->ref_future(), self);
    promise.RegisterForTask(env, op, task);
    return promise.GetFuture();
  }

  void ShutdownUserCallbackExecutor(jni::Env& env);

  static bool Initialize(App* app);
  static void ReleaseClasses(App* app);
  static void Terminate(App* app);

  static Mutex init_mutex_;
  static int initialize_count_;
  static jni::Loader* loader_;

  jni::Global<jni::Object> user_callback_executor_;

  App* app_ = nullptr;
  Firestore* firestore_public_ = nullptr;
  // Java Firestore global ref.
  jni::Global<jni::Object> obj_;

  Mutex listener_registration_mutex_;  // For registering listener-registrations
#if defined(_STLPORT_VERSION)
  struct ListenerRegistrationInternalPointerHash {
    std::size_t operator()(const ListenerRegistrationInternal* value) const {
      uintptr_t address = reinterpret_cast<uintptr_t>(value);
      // Simply returning address is a bad hash. Due to alignment, the right 3
      // bits could all be 0. There could be better hash for pointers. We use
      // this for the STLPort for now.
      return address + (address >> 3);
    }
  };
  std::tr1::unordered_set<ListenerRegistrationInternal*,
                          ListenerRegistrationInternalPointerHash>
      listener_registrations_;
#else   //  defined(_STLPORT_VERSION)
  std::unordered_set<ListenerRegistrationInternal*> listener_registrations_;
#endif  //  defined(_STLPORT_VERSION)

  FutureManager future_manager_;

  CleanupNotifier cleanup_;
};

}  // namespace firestore
}  // namespace firebase
#endif  // FIREBASE_FIRESTORE_CLIENT_CPP_SRC_ANDROID_FIRESTORE_ANDROID_H_<|MERGE_RESOLUTION|>--- conflicted
+++ resolved
@@ -55,20 +55,6 @@
     kCount,  // Must be the last enum value.
   };
 
-  // Each API of Firestore that returns a Future needs to define an enum
-  // value here. For example, a Future-returning method Foo() relies on the enum
-  // value kFoo. The enum values are used to identify and manage Future in the
-  // Firestore Future manager.
-  enum class AsyncFn {
-    kEnableNetwork = 0,
-    kDisableNetwork,
-    kRunTransaction,
-    kTerminate,
-    kWaitForPendingWrites,
-    kClearPersistence,
-    kCount,  // Must be the last enum value.
-  };
-
   // Note: call `set_firestore_public` immediately after construction.
   explicit FirestoreInternal(App* app);
   ~FirestoreInternal();
@@ -137,7 +123,6 @@
   void ClearListeners();
 
   static jni::Env GetEnv();
-<<<<<<< HEAD
 
   CollectionReference NewCollectionReference(
       jni::Env& env, const jni::Object& reference) const;
@@ -149,28 +134,6 @@
   QuerySnapshot NewQuerySnapshot(jni::Env& env,
                                  const jni::Object& snapshot) const;
 
-  // The constructor explicit Foo(FooInternal*) is protected in public API.
-  // But we want it to be public-usable in internal implementation code
-  // mainly for those general utility functions. So we provide this helper
-  // to allow any internal code to use that constructor. Here we assume
-  // FirestoreInternal is a friend class of InternalType::ApiType.
-  template <typename InternalType>
-  static typename InternalType::ApiType Wrap(InternalType* internal) {
-    return typename InternalType::ApiType{internal};
-  }
-=======
->>>>>>> b1ba676c
-
-  CollectionReference NewCollectionReference(
-      jni::Env& env, const jni::Object& reference) const;
-  DocumentReference NewDocumentReference(jni::Env& env,
-                                         const jni::Object& reference) const;
-  DocumentSnapshot NewDocumentSnapshot(jni::Env& env,
-                                       const jni::Object& snapshot) const;
-  Query NewQuery(jni::Env& env, const jni::Object& query) const;
-  QuerySnapshot NewQuerySnapshot(jni::Env& env,
-                                 const jni::Object& snapshot) const;
-
   void set_firestore_public(Firestore* firestore_public) {
     firestore_public_ = firestore_public;
   }
@@ -178,15 +141,12 @@
   Firestore* firestore_public() { return firestore_public_; }
   const Firestore* firestore_public() const { return firestore_public_; }
 
-<<<<<<< HEAD
-=======
   /**
    * Finds the FirestoreInternal instance for the given Java Firestore instance.
    */
   static FirestoreInternal* RecoverFirestore(jni::Env& env,
                                              const jni::Object& java_firestore);
 
->>>>>>> b1ba676c
   const jni::Global<jni::Object>& user_callback_executor() const {
     return user_callback_executor_;
   }
