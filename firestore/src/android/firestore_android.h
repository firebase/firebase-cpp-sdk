#ifndef FIREBASE_FIRESTORE_CLIENT_CPP_SRC_ANDROID_FIRESTORE_ANDROID_H_
#define FIREBASE_FIRESTORE_CLIENT_CPP_SRC_ANDROID_FIRESTORE_ANDROID_H_

#include <jni.h>

#include <cstdint>
#include <unordered_set>

#if defined(FIREBASE_USE_STD_FUNCTION)
#include <functional>
#endif

#include "app/src/cleanup_notifier.h"
#include "app/src/future_manager.h"
#include "app/src/include/firebase/app.h"
#include "firestore/src/common/type_mapping.h"
#include "firestore/src/include/firebase/firestore/collection_reference.h"
#include "firestore/src/include/firebase/firestore/document_reference.h"
#include "firestore/src/include/firebase/firestore/settings.h"
#include "firestore/src/jni/env.h"
#include "firestore/src/jni/jni_fwd.h"
#include "firestore/src/jni/object.h"
#include "firestore/src/jni/ownership.h"

namespace firebase {
namespace firestore {

class Firestore;
class ListenerRegistrationInternal;
class Transaction;
class TransactionFunction;
class WriteBatch;

template <typename PublicType, typename InternalType, typename FnEnumType>
class Promise;

// Used for registering global callbacks. See
// firebase::util::RegisterCallbackOnTask for context.
extern const char kApiIdentifier[];

<<<<<<< HEAD
// Each API of Firestore that returns a Future needs to define an enum
// value here. For example, a Future-returning method Foo() relies on the enum
// value kFoo. The enum values are used to identify and manage Future in the
// Firestore Future manager.
enum class FirestoreFn {
  kEnableNetwork = 0,
  kDisableNetwork,
  kRunTransaction,
  kTerminate,
  kWaitForPendingWrites,
  kClearPersistence,
  kCount,  // Must be the last enum value.
};

=======
>>>>>>> f0a9d5b6
// This is the Android implementation of Firestore. Cannot inherit WrapperFuture
// as a valid FirestoreInternal is required to construct a WrapperFuture. So we
// will implement the Future APIs on the fly.
class FirestoreInternal {
 public:
  using ApiType = Firestore;

  // Each API of Firestore that returns a Future needs to define an enum
  // value here. For example, a Future-returning method Foo() relies on the enum
  // value kFoo. The enum values are used to identify and manage Future in the
  // Firestore Future manager.
  enum class AsyncFn {
    kEnableNetwork = 0,
    kDisableNetwork,
    kRunTransaction,
    kTerminate,
    kWaitForPendingWrites,
    kClearPersistence,
    kCount,  // Must be the last enum value.
  };

  // Note: call `set_firestore_public` immediately after construction.
  explicit FirestoreInternal(App* app);
  ~FirestoreInternal();

  App* app() const { return app_; }

  // Whether this object was successfully initialized by the constructor.
  bool initialized() const { return app_ != nullptr; }

  // Manages all Future objects returned from Firestore API.
  FutureManager& future_manager() { return future_manager_; }

  // When this is deleted, it will clean up all DatabaseReferences,
  // DataSnapshots, and other such objects.
  CleanupNotifier& cleanup() { return cleanup_; }

  // Returns a CollectionReference that refers to the specific path.
  CollectionReference Collection(const char* collection_path) const;

  // Returns a DocumentReference that refers to the specific path.
  DocumentReference Document(const char* document_path) const;

  // Returns a Collection Group Query that refers to the specified collection.
  Query CollectionGroup(const char* collection_id) const;

  // Returns the settings used by this Firestore object.
  Settings settings() const;

  // Sets any custom settings used to configure this Firestore object.
  void set_settings(Settings settings);

  WriteBatch batch() const;

  // Runs transaction atomically.
  Future<void> RunTransaction(TransactionFunction* update,
                              bool is_lambda = false);
#if defined(FIREBASE_USE_STD_FUNCTION) || defined(DOXYGEN)
  Future<void> RunTransaction(
      std::function<Error(Transaction&, std::string&)> update);
#endif  // defined(FIREBASE_USE_STD_FUNCTION) || defined(DOXYGEN)

  // Disables network and gets anything from cache instead of server.
  Future<void> DisableNetwork();

  // Re-enables network after a prior call to DisableNetwork().
  Future<void> EnableNetwork();

  Future<void> Terminate();

  Future<void> WaitForPendingWrites();

  Future<void> ClearPersistence();

  ListenerRegistration AddSnapshotsInSyncListener(
      EventListener<void>* listener, bool passing_listener_ownership = false);

#if defined(FIREBASE_USE_STD_FUNCTION)
  ListenerRegistration AddSnapshotsInSyncListener(
      std::function<void()> callback);
#endif  // defined(FIREBASE_USE_STD_FUNCTION)

  // Manages the ListenerRegistrationInternal objects.
  void RegisterListenerRegistration(ListenerRegistrationInternal* registration);
  void UnregisterListenerRegistration(
      ListenerRegistrationInternal* registration);

  static jni::Env GetEnv();

  CollectionReference NewCollectionReference(
      jni::Env& env, const jni::Object& reference) const;
  DocumentReference NewDocumentReference(jni::Env& env,
                                         const jni::Object& reference) const;
  DocumentSnapshot NewDocumentSnapshot(jni::Env& env,
                                       const jni::Object& snapshot) const;
  Query NewQuery(jni::Env& env, const jni::Object& query) const;
  QuerySnapshot NewQuerySnapshot(jni::Env& env,
                                 const jni::Object& snapshot) const;

  // The constructor explicit Foo(FooInternal*) is protected in public API.
  // But we want it to be public-usable in internal implementation code
  // mainly for those general utility functions. So we provide this helper
  // to allow any internal code to use that constructor. Here we assume
  // FirestoreInternal is a friend class of InternalType::ApiType.
  template <typename InternalType>
  static typename InternalType::ApiType Wrap(InternalType* internal) {
    return typename InternalType::ApiType{internal};
  }

  // The reverse of Wrap(), access internal_, defined mainly for test purpose.
  template <typename InternalType>
  static InternalType* Internal(typename InternalType::ApiType& value) {
    // Cast is required for the case when the InternalType has hierachy e.g.
    // CollectionReferenceInternal vs QueryInternal (check their implementation
    // for more details).
    return static_cast<InternalType*>(value.internal_);
  }

  void set_firestore_public(Firestore* firestore_public) {
    firestore_public_ = firestore_public;
  }

  Firestore* firestore_public() { return firestore_public_; }
  const Firestore* firestore_public() const { return firestore_public_; }

<<<<<<< HEAD
  jobject user_callback_executor() const { return user_callback_executor_; }
=======
  const jni::Global<jni::Object>& user_callback_executor() const {
    return user_callback_executor_;
  }

  static void SetClientLanguage(const std::string& language_token);
>>>>>>> f0a9d5b6

 private:
  // Gets the reference-counted Future implementation of this instance, which
  // can be used to create a Future.
  ReferenceCountedFutureImpl* ref_future() {
    return future_manager_.GetFutureApi(this);
  }

<<<<<<< HEAD
  void ShutdownUserCallbackExecutor();
=======
  FirestoreInternal* mutable_this() const {
    return const_cast<FirestoreInternal*>(this);
  }

  template <typename PublicT = void, typename InternalT = InternalType<PublicT>>
  Future<PublicT> NewFuture(jni::Env& env, AsyncFn op,
                            const jni::Object& task) const {
    if (!env.ok()) return {};

    FirestoreInternal* self = mutable_this();
    Promise<PublicT, InternalT, AsyncFn> promise(self->ref_future(), self);
    promise.RegisterForTask(env, op, task);
    return promise.GetFuture();
  }
>>>>>>> f0a9d5b6

  void ShutdownUserCallbackExecutor(jni::Env& env);

  static bool Initialize(App* app);
  static void ReleaseClasses(App* app);
  static void Terminate(App* app);

  static Mutex init_mutex_;
  static int initialize_count_;
  static jni::Loader* loader_;

  jni::Global<jni::Object> user_callback_executor_;

  jobject user_callback_executor_;

  App* app_ = nullptr;
  Firestore* firestore_public_ = nullptr;
  // Java Firestore global ref.
  jni::Global<jni::Object> obj_;

  Mutex listener_registration_mutex_;  // For registering listener-registrations
#if defined(_STLPORT_VERSION)
  struct ListenerRegistrationInternalPointerHash {
    std::size_t operator()(const ListenerRegistrationInternal* value) const {
      uintptr_t address = reinterpret_cast<uintptr_t>(value);
      // Simply returning address is a bad hash. Due to alignment, the right 3
      // bits could all be 0. There could be better hash for pointers. We use
      // this for the STLPort for now.
      return address + (address >> 3);
    }
  };
  std::tr1::unordered_set<ListenerRegistrationInternal*,
                          ListenerRegistrationInternalPointerHash>
      listener_registrations_;
#else   //  defined(_STLPORT_VERSION)
  std::unordered_set<ListenerRegistrationInternal*> listener_registrations_;
#endif  //  defined(_STLPORT_VERSION)

  FutureManager future_manager_;

  CleanupNotifier cleanup_;
};

}  // namespace firestore
}  // namespace firebase
#endif  // FIREBASE_FIRESTORE_CLIENT_CPP_SRC_ANDROID_FIRESTORE_ANDROID_H_<|MERGE_RESOLUTION|>--- conflicted
+++ resolved
@@ -38,23 +38,6 @@
 // firebase::util::RegisterCallbackOnTask for context.
 extern const char kApiIdentifier[];
 
-<<<<<<< HEAD
-// Each API of Firestore that returns a Future needs to define an enum
-// value here. For example, a Future-returning method Foo() relies on the enum
-// value kFoo. The enum values are used to identify and manage Future in the
-// Firestore Future manager.
-enum class FirestoreFn {
-  kEnableNetwork = 0,
-  kDisableNetwork,
-  kRunTransaction,
-  kTerminate,
-  kWaitForPendingWrites,
-  kClearPersistence,
-  kCount,  // Must be the last enum value.
-};
-
-=======
->>>>>>> f0a9d5b6
 // This is the Android implementation of Firestore. Cannot inherit WrapperFuture
 // as a valid FirestoreInternal is required to construct a WrapperFuture. So we
 // will implement the Future APIs on the fly.
@@ -180,15 +163,11 @@
   Firestore* firestore_public() { return firestore_public_; }
   const Firestore* firestore_public() const { return firestore_public_; }
 
-<<<<<<< HEAD
-  jobject user_callback_executor() const { return user_callback_executor_; }
-=======
   const jni::Global<jni::Object>& user_callback_executor() const {
     return user_callback_executor_;
   }
 
   static void SetClientLanguage(const std::string& language_token);
->>>>>>> f0a9d5b6
 
  private:
   // Gets the reference-counted Future implementation of this instance, which
@@ -197,9 +176,6 @@
     return future_manager_.GetFutureApi(this);
   }
 
-<<<<<<< HEAD
-  void ShutdownUserCallbackExecutor();
-=======
   FirestoreInternal* mutable_this() const {
     return const_cast<FirestoreInternal*>(this);
   }
@@ -214,7 +190,6 @@
     promise.RegisterForTask(env, op, task);
     return promise.GetFuture();
   }
->>>>>>> f0a9d5b6
 
   void ShutdownUserCallbackExecutor(jni::Env& env);
 
@@ -227,8 +202,6 @@
   static jni::Loader* loader_;
 
   jni::Global<jni::Object> user_callback_executor_;
-
-  jobject user_callback_executor_;
 
   App* app_ = nullptr;
   Firestore* firestore_public_ = nullptr;
