#include "firestore/src/android/query_snapshot_android.h"

#include <jni.h>

#include "app/src/assert.h"
#include "firestore/src/android/document_change_android.h"
#include "firestore/src/android/document_snapshot_android.h"
#include "firestore/src/android/metadata_changes_android.h"
#include "firestore/src/android/query_android.h"
#include "firestore/src/android/snapshot_metadata_android.h"
#include "firestore/src/jni/env.h"
#include "firestore/src/jni/loader.h"

namespace firebase {
namespace firestore {
namespace {

using jni::Env;
using jni::List;
using jni::Local;
using jni::Method;
using jni::Object;

constexpr char kClassName[] =
    PROGUARD_KEEP_CLASS "com/google/firebase/firestore/QuerySnapshot";
Method<Object> kGetQuery("getQuery", "()Lcom/google/firebase/firestore/Query;");
Method<SnapshotMetadataInternal> kGetMetadata(
    "getMetadata", "()Lcom/google/firebase/firestore/SnapshotMetadata;");
Method<List> kGetDocumentChanges(
    "getDocumentChanges",
    "(Lcom/google/firebase/firestore/MetadataChanges;)Ljava/util/List;");
Method<List> kGetDocuments("getDocuments", "()Ljava/util/List;");
Method<size_t> kSize("size", "()I");

}  // namespace

void QuerySnapshotInternal::Initialize(jni::Loader& loader) {
  loader.LoadClass(kClassName, kGetQuery, kGetMetadata, kGetDocumentChanges,
                   kGetDocuments, kSize);
}

Query QuerySnapshotInternal::query() const {
  Env env = GetEnv();
  Local<Object> query = env.Call(obj_, kGetQuery);
  return firestore_->NewQuery(env, query);
}

SnapshotMetadata QuerySnapshotInternal::metadata() const {
  Env env = GetEnv();
  return env.Call(obj_, kGetMetadata).ToPublic(env);
}

std::vector<DocumentChange> QuerySnapshotInternal::DocumentChanges(
    MetadataChanges metadata_changes) const {
  Env env = GetEnv();
  auto java_metadata = MetadataChangesInternal::Create(env, metadata_changes);

<<<<<<< HEAD
  std::vector<DocumentChange> result;
  JavaListToStdVector<DocumentChange>(firestore_, change_list, &result);
  return result;
}

std::vector<DocumentSnapshot> QuerySnapshotInternal::documents() const {
  JNIEnv* env = firestore_->app()->GetJNIEnv();
  jobject document_list = env->CallObjectMethod(
      obj_, query_snapshot::GetMethodId(query_snapshot::kDocuments));
  CheckAndClearJniExceptions(env);

  std::vector<DocumentSnapshot> result;
  JavaListToStdVector<DocumentSnapshot>(firestore_, document_list, &result);
  env->DeleteLocalRef(document_list);
  return result;
=======
  Local<List> change_list = env.Call(obj_, kGetDocumentChanges, java_metadata);
  return MakeVector<DocumentChange>(env, change_list);
}

std::vector<DocumentSnapshot> QuerySnapshotInternal::documents() const {
  Env env = GetEnv();
  Local<List> document_list = env.Call(obj_, kGetDocuments);
  return MakeVector<DocumentSnapshot>(env, document_list);
>>>>>>> f0a9d5b6
}

std::size_t QuerySnapshotInternal::size() const {
  Env env = GetEnv();
  return env.Call(obj_, kSize);
}

}  // namespace firestore
}  // namespace firebase<|MERGE_RESOLUTION|>--- conflicted
+++ resolved
@@ -55,23 +55,6 @@
   Env env = GetEnv();
   auto java_metadata = MetadataChangesInternal::Create(env, metadata_changes);
 
-<<<<<<< HEAD
-  std::vector<DocumentChange> result;
-  JavaListToStdVector<DocumentChange>(firestore_, change_list, &result);
-  return result;
-}
-
-std::vector<DocumentSnapshot> QuerySnapshotInternal::documents() const {
-  JNIEnv* env = firestore_->app()->GetJNIEnv();
-  jobject document_list = env->CallObjectMethod(
-      obj_, query_snapshot::GetMethodId(query_snapshot::kDocuments));
-  CheckAndClearJniExceptions(env);
-
-  std::vector<DocumentSnapshot> result;
-  JavaListToStdVector<DocumentSnapshot>(firestore_, document_list, &result);
-  env->DeleteLocalRef(document_list);
-  return result;
-=======
   Local<List> change_list = env.Call(obj_, kGetDocumentChanges, java_metadata);
   return MakeVector<DocumentChange>(env, change_list);
 }
@@ -80,7 +63,6 @@
   Env env = GetEnv();
   Local<List> document_list = env.Call(obj_, kGetDocuments);
   return MakeVector<DocumentSnapshot>(env, document_list);
->>>>>>> f0a9d5b6
 }
 
 std::size_t QuerySnapshotInternal::size() const {
