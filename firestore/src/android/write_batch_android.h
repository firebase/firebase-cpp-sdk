#ifndef FIREBASE_FIRESTORE_CLIENT_CPP_SRC_ANDROID_WRITE_BATCH_ANDROID_H_
#define FIREBASE_FIRESTORE_CLIENT_CPP_SRC_ANDROID_WRITE_BATCH_ANDROID_H_

#include "firestore/src/android/promise_factory_android.h"
#include "firestore/src/android/wrapper.h"
#include "firestore/src/include/firebase/firestore/document_reference.h"
#include "firestore/src/include/firebase/firestore/map_field_value.h"
#include "firestore/src/include/firebase/firestore/write_batch.h"

namespace firebase {
namespace firestore {

class WriteBatchInternal : public Wrapper {
 public:
<<<<<<< HEAD
  using ApiType = WriteBatch;

=======
>>>>>>> b1ba676c
  // Each API of WriteBatch that returns a Future needs to define an enum value
  // here. For example, a Future-returning method Foo() relies on the enum value
  // kFoo. The enum values are used to identify and manage Future in the
  // Firestore Future manager.
  enum class AsyncFn {
    kCommit = 0,
    kCount,  // Must be the last enum value.
  };

  static void Initialize(jni::Loader& loader);

<<<<<<< HEAD
  WriteBatchInternal(FirestoreInternal* firestore, jobject object)
=======
  WriteBatchInternal(FirestoreInternal* firestore, const jni::Object& object)
>>>>>>> b1ba676c
      : Wrapper(firestore, object), promises_(firestore) {}

  void Set(const DocumentReference& document, const MapFieldValue& data,
           const SetOptions& options);

  void Update(const DocumentReference& document, const MapFieldValue& data);

  void Update(const DocumentReference& document, const MapFieldPathValue& data);

  void Delete(const DocumentReference& document);

  Future<void> Commit();

 private:
  /**
   * Converts a public DocumentReference to a non-owning proxy for its backing
   * Java object. The Java object is owned by the DocumentReference.
   *
   * Note: this method is not visible to `Env`, so this must still be invoked
   * manually for arguments passed to `Env` methods.
   */
  // TODO(mcg): Move this out of WriteBatchInternal
  // This needs to be here now because of existing friend relationships.
<<<<<<< HEAD
  static jni::Object ToJni(const DocumentReference& reference);
=======
  static jni::Object ToJava(const DocumentReference& reference);
>>>>>>> b1ba676c

  PromiseFactory<AsyncFn> promises_;
};

}  // namespace firestore
}  // namespace firebase

#endif  // FIREBASE_FIRESTORE_CLIENT_CPP_SRC_ANDROID_WRITE_BATCH_ANDROID_H_<|MERGE_RESOLUTION|>--- conflicted
+++ resolved
@@ -12,11 +12,6 @@
 
 class WriteBatchInternal : public Wrapper {
  public:
-<<<<<<< HEAD
-  using ApiType = WriteBatch;
-
-=======
->>>>>>> b1ba676c
   // Each API of WriteBatch that returns a Future needs to define an enum value
   // here. For example, a Future-returning method Foo() relies on the enum value
   // kFoo. The enum values are used to identify and manage Future in the
@@ -28,11 +23,7 @@
 
   static void Initialize(jni::Loader& loader);
 
-<<<<<<< HEAD
-  WriteBatchInternal(FirestoreInternal* firestore, jobject object)
-=======
   WriteBatchInternal(FirestoreInternal* firestore, const jni::Object& object)
->>>>>>> b1ba676c
       : Wrapper(firestore, object), promises_(firestore) {}
 
   void Set(const DocumentReference& document, const MapFieldValue& data,
@@ -56,11 +47,7 @@
    */
   // TODO(mcg): Move this out of WriteBatchInternal
   // This needs to be here now because of existing friend relationships.
-<<<<<<< HEAD
-  static jni::Object ToJni(const DocumentReference& reference);
-=======
   static jni::Object ToJava(const DocumentReference& reference);
->>>>>>> b1ba676c
 
   PromiseFactory<AsyncFn> promises_;
 };
