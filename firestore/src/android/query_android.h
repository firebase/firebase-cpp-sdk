#ifndef FIREBASE_FIRESTORE_CLIENT_CPP_SRC_ANDROID_QUERY_ANDROID_H_
#define FIREBASE_FIRESTORE_CLIENT_CPP_SRC_ANDROID_QUERY_ANDROID_H_

#include <jni.h>

#include <cstdint>

#include "app/src/reference_counted_future_impl.h"
<<<<<<< HEAD
#include "app/src/util_android.h"
=======
>>>>>>> f0a9d5b6
#include "firestore/src/android/promise_factory_android.h"
#include "firestore/src/android/wrapper.h"
#include "firestore/src/include/firebase/firestore/field_path.h"
#include "firestore/src/include/firebase/firestore/query.h"

namespace firebase {
namespace firestore {

class Firestore;

<<<<<<< HEAD
// Each API of Query that returns a Future needs to define an enum value here.
// For example, a Future-returning method Foo() relies on the enum value kFoo.
// The enum values are used to identify and manage Future in the Firestore
// Future manager.
enum class QueryFn {
  // Enum values for the baseclass Query.
  kGet = 0,
=======
class QueryInternal : public Wrapper {
 public:
  using ApiType = Query;
>>>>>>> f0a9d5b6

  // Each API of Query that returns a Future needs to define an enum value here.
  // For example, a Future-returning method Foo() relies on the enum value kFoo.
  // The enum values are used to identify and manage Future in the Firestore
  // Future manager.
  enum class AsyncFn {
    // Enum values for the baseclass Query.
    kGet = 0,

    // Enum values below are for the subclass CollectionReference.
    kAdd,

<<<<<<< HEAD
// clang-format off
#define QUERY_METHODS(X)                                            \
  X(EqualTo, "whereEqualTo",                                        \
    "(Lcom/google/firebase/firestore/FieldPath;Ljava/lang/Object;)" \
    "Lcom/google/firebase/firestore/Query;"),                       \
  X(LessThan, "whereLessThan",                                      \
    "(Lcom/google/firebase/firestore/FieldPath;Ljava/lang/Object;)" \
    "Lcom/google/firebase/firestore/Query;"),                       \
  X(LessThanOrEqualTo, "whereLessThanOrEqualTo",                    \
    "(Lcom/google/firebase/firestore/FieldPath;Ljava/lang/Object;)" \
    "Lcom/google/firebase/firestore/Query;"),                       \
  X(GreaterThan, "whereGreaterThan",                                \
    "(Lcom/google/firebase/firestore/FieldPath;Ljava/lang/Object;)" \
    "Lcom/google/firebase/firestore/Query;"),                       \
  X(GreaterThanOrEqualTo, "whereGreaterThanOrEqualTo",              \
    "(Lcom/google/firebase/firestore/FieldPath;Ljava/lang/Object;)" \
    "Lcom/google/firebase/firestore/Query;"),                       \
  X(ArrayContains, "whereArrayContains",                            \
    "(Lcom/google/firebase/firestore/FieldPath;Ljava/lang/Object;)" \
    "Lcom/google/firebase/firestore/Query;"),                       \
  X(ArrayContainsAny, "whereArrayContainsAny",                      \
    "(Lcom/google/firebase/firestore/FieldPath;Ljava/util/List;)"   \
    "Lcom/google/firebase/firestore/Query;"),                       \
  X(In, "whereIn",                                                  \
    "(Lcom/google/firebase/firestore/FieldPath;Ljava/util/List;)"   \
    "Lcom/google/firebase/firestore/Query;"),                       \
  X(OrderBy, "orderBy",                                             \
    "(Lcom/google/firebase/firestore/FieldPath;"                    \
    "Lcom/google/firebase/firestore/Query$Direction;)"              \
    "Lcom/google/firebase/firestore/Query;"),                       \
  X(Limit, "limit", "(J)Lcom/google/firebase/firestore/Query;"),    \
  X(LimitToLast, "limitToLast",                                     \
      "(J)Lcom/google/firebase/firestore/Query;"),                  \
  X(StartAtSnapshot, "startAt",                                     \
    "(Lcom/google/firebase/firestore/DocumentSnapshot;)"            \
    "Lcom/google/firebase/firestore/Query;"),                       \
  X(StartAt, "startAt",                                             \
    "([Ljava/lang/Object;)Lcom/google/firebase/firestore/Query;"),  \
  X(StartAfterSnapshot, "startAfter",                               \
    "(Lcom/google/firebase/firestore/DocumentSnapshot;)"            \
    "Lcom/google/firebase/firestore/Query;"),                       \
  X(StartAfter, "startAfter",                                       \
    "([Ljava/lang/Object;)Lcom/google/firebase/firestore/Query;"),  \
  X(EndBeforeSnapshot, "endBefore",                                 \
    "(Lcom/google/firebase/firestore/DocumentSnapshot;)"            \
    "Lcom/google/firebase/firestore/Query;"),                       \
  X(EndBefore, "endBefore",                                         \
    "([Ljava/lang/Object;)Lcom/google/firebase/firestore/Query;"),  \
  X(EndAtSnapshot, "endAt",                                         \
    "(Lcom/google/firebase/firestore/DocumentSnapshot;)"            \
    "Lcom/google/firebase/firestore/Query;"),                       \
  X(EndAt, "endAt",                                                 \
    "([Ljava/lang/Object;)Lcom/google/firebase/firestore/Query;"),  \
  X(Get, "get",                                                     \
    "(Lcom/google/firebase/firestore/Source;)"                      \
    "Lcom/google/android/gms/tasks/Task;"),                         \
  X(AddSnapshotListener, "addSnapshotListener",                     \
    "(Ljava/util/concurrent/Executor;"                              \
    "Lcom/google/firebase/firestore/MetadataChanges;"               \
    "Lcom/google/firebase/firestore/EventListener;)"                \
    "Lcom/google/firebase/firestore/ListenerRegistration;")
// clang-format on

METHOD_LOOKUP_DECLARATION(query, QUERY_METHODS)

class QueryInternal : public Wrapper {
 public:
  using ApiType = Query;
=======
    // Must be the last enum value.
    kCount,
  };

  static void Initialize(jni::Loader& loader);
>>>>>>> f0a9d5b6

  QueryInternal(FirestoreInternal* firestore, jobject object)
      : Wrapper(firestore, object), promises_(firestore) {}

  /** Gets the Firestore instance associated with this query. */
  Firestore* firestore();

  /**
   * @brief Creates and returns a new Query with the additional filter that
   * documents must contain the specified field and the value should be equal to
   * the specified value.
   *
   * @param[in] field The path of the field to compare
   * @param[in] value The value for comparison
   *
   * @return The created Query.
   */
  Query WhereEqualTo(const FieldPath& field, const FieldValue& value);

  /**
   * @brief Creates and returns a new Query with the additional filter that
   * documents must contain the specified field and the value should be less
   * than the specified value.
   *
   * @param[in] field The path of the field to compare
   * @param[in] value The value for comparison
   *
   * @return The created Query.
   */
  Query WhereLessThan(const FieldPath& field, const FieldValue& value);

  /**
   * @brief Creates and returns a new Query with the additional filter that
   * documents must contain the specified field and the value should be less
   * than or equal to the specified value.
   *
   * @param[in] field The path of the field to compare
   * @param[in] value The value for comparison
   *
   * @return The created Query.
   */
  Query WhereLessThanOrEqualTo(const FieldPath& field, const FieldValue& value);

  /**
   * @brief Creates and returns a new Query with the additional filter that
   * documents must contain the specified field and the value should be greater
   * than the specified value.
   *
   * @param[in] field The path of the field to compare
   * @param[in] value The value for comparison
   *
   * @return The created Query.
   */
  Query WhereGreaterThan(const FieldPath& field, const FieldValue& value);

  /**
   * @brief Creates and returns a new Query with the additional filter that
   * documents must contain the specified field and the value should be greater
   * than or equal to the specified value.
   *
   * @param[in] field The path of the field to compare
   * @param[in] value The value for comparison
   *
   * @return The created Query.
   */
  Query WhereGreaterThanOrEqualTo(const FieldPath& field,
                                  const FieldValue& value);

  /**
   * @brief Creates and returns a new Query with the additional filter that
   * documents must contain the specified field, the value must be an array, and
   * that the array must contain the provided value.
   *
   * A Query can have only one `WhereArrayContains()` filter.
   *
   * @param[in] field The path of the field containing an array to search
   * @param[in] value The value that must be contained in the array
   *
   * @return The created Query.
   */
  Query WhereArrayContains(const FieldPath& field, const FieldValue& value);

  /**
   * @brief Creates and returns a new Query with the additional filter that
   * documents must contain the specified field, the value must be an array, and
   * that the array must contain at least one value from the provided list.
   *
   * A Query can have only one `WhereArrayContainsAny()` filter and it cannot be
   * combined with `WhereArrayContains()` or `WhereIn()`.
   *
   * @param[in] field The path of the field containing an array to search.
   * @param[in] values The list that contains the values to match.
   *
   * @return The created Query.
   */
  Query WhereArrayContainsAny(const FieldPath& field,
                              const std::vector<FieldValue>& values);

  /**
   * @brief Creates and returns a new Query with the additional filter that
   * documents must contain the specified field and the value must equal one of
   * the values from the provided list.
   *
   * A Query can have only one `WhereIn()` filter and it cannot be
   * combined with `WhereArrayContainsAny()`.
   *
   * @param[in] field The path of the field containing an array to search.
   * @param[in] values The list that contains the values to match.
   *
   * @return The created Query.
   */
  Query WhereIn(const FieldPath& field, const std::vector<FieldValue>& values);

  /**
   * @brief Creates and returns a new Query that's additionally sorted by the
   * specified field.
   *
   * @param[in] field The field to sort by.
   * @param[in] direction The direction to sort.
   *
   * @return The created Query.
   */
  Query OrderBy(const FieldPath& field, Query::Direction direction);

  /**
   * @brief Creates and returns a new Query that only returns the first matching
   * documents up to the specified number.
   *
   * @param[in] limit A non-negative integer to specify the maximum number of
   * items to return.
   *
   * @return The created Query.
   */
  virtual Query Limit(int32_t limit);

  /**
   * @brief Creates and returns a new Query that only returns the last matching
   * documents up to the specified number.
   *
   * @param[in] limit A non-negative integer to specify the maximum number of
   * items to return.
   *
   * @return The created Query.
   */
  virtual Query LimitToLast(int32_t limit);

  /**
   * @brief Creates and returns a new Query that starts at the provided document
   * (inclusive). The starting position is relative to the order of the query.
   * The document must contain all of the fields provided in the OrderBy of this
   * query.
   *
   * @param[in] snapshot The snapshot of the document to start at.
   *
   * @return The created Query.
   */
  Query StartAt(const DocumentSnapshot& snapshot);

  /**
   * @brief Creates and returns a new Query that starts at the provided fields
   * relative to the order of the query. The order of the field values must
   * match the order of the order by clauses of the query.
   *
   * @param[in] values The field values to start this query at, in order of the
   * query's order by.
   *
   * @return The created Query.
   */
  Query StartAt(const std::vector<FieldValue>& values);

  /**
   * @brief Creates and returns a new Query that starts after the provided
   * document (inclusive). The starting position is relative to the order of the
   * query. The document must contain all of the fields provided in the OrderBy
   * of this query.
   *
   * @param[in] snapshot The snapshot of the document to start after.
   *
   * @return The created Query.
   */
  Query StartAfter(const DocumentSnapshot& snapshot);

  /**
   * @brief Creates and returns a new Query that starts after the provided
   * fields relative to the order of the query. The order of the field values
   * must match the order of the order by clauses of the query.
   *
   * @param[in] values The field values to start this query after, in order of
   * the query's order by.
   *
   * @return The created Query.
   */
  Query StartAfter(const std::vector<FieldValue>& values);

  /**
   * @brief Creates and returns a new Query that ends before the provided
   * document (inclusive). The end position is relative to the order of the
   * query. The document must contain all of the fields provided in the OrderBy
   * of this query.
   *
   * @param[in] snapshot The snapshot of the document to end before.
   *
   * @return The created Query.
   */
  Query EndBefore(const DocumentSnapshot& snapshot);

  /**
   * @brief Creates and returns a new Query that ends before the provided fields
   * relative to the order of the query. The order of the field values must
   * match the order of the order by clauses of the query.
   *
   * @param[in] values The field values to end this query before, in order of
   * the query's order by.
   *
   * @return The created Query.
   */
  Query EndBefore(const std::vector<FieldValue>& values);

  /**
   * @brief Creates and returns a new Query that ends at the provided document
   * (inclusive). The end position is relative to the order of the query. The
   * document must contain all of the fields provided in the OrderBy of this
   * query.
   *
   * @param[in] snapshot The snapshot of the document to end at.
   *
   * @return The created Query.
   */
  Query EndAt(const DocumentSnapshot& snapshot);

  /**
   * @brief Creates and returns a new Query that ends at the provided fields
   * relative to the order of the query. The order of the field values must
   * match the order of the order by clauses of the query.
   *
   * @param[in] values The field values to end this query at, in order of the
   * query's order by.
   *
   * @return The created Query.
   */
  Query EndAt(const std::vector<FieldValue>& values);

  /**
   * @brief Executes the query and returns the results as a QuerySnapshot.
   *
   * By default, Get() attempts to provide up-to-date data when possible by
   * waiting for data from the server, but it may return cached data or fail if
   * you are offline and the server cannot be reached. This behavior can be
   * altered via the {@link Source} parameter.
   *
   * @param[in] source A value to configure the get behavior.
   *
   * @return A Future that will be resolved with the results of the Query.
   */
  virtual Future<QuerySnapshot> Get(Source source);

#if defined(FIREBASE_USE_STD_FUNCTION)
  /**
   * @brief Starts listening to the QuerySnapshot events referenced by this
   * query.
   *
   * @param[in] metadata_changes Indicates whether metadata-only changes (i.e.
   * only QuerySnapshot.getMetadata() changed) should trigger snapshot events.
   * @param[in] When this function is called, snapshot value is valid if and
   * only if error is Error::kOk.
   *
   * @return A registration object that can be used to remove the listener.
   *
   * @note This method is not available when using the STLPort C++ runtime
   * library.
   */
  ListenerRegistration AddSnapshotListener(
      MetadataChanges metadata_changes,
      std::function<void(const QuerySnapshot&, Error, const std::string&)>
          callback);

#endif  // defined(FIREBASE_USE_STD_FUNCTION)

  /**
   * @brief Starts listening to the QuerySnapshot events referenced by this
   * query.
   *
   * @param[in] metadata_changes Indicates whether metadata-only changes (i.e.
   * only QuerySnapshot.getMetadata() changed) should trigger snapshot events.
   * @param[in] listener The event listener that will be called with the
   * snapshots, which must remain in memory until you remove the listener from
   * this Query. (Ownership is not transferred; you are responsible for making
   * sure that listener is valid as long as this Query is valid and the listener
   * is registered.)
   *
   * @return A registration object that can be used to remove the listener.
   */
  ListenerRegistration AddSnapshotListener(
      MetadataChanges metadata_changes, EventListener<QuerySnapshot>* listener,
      bool passing_listener_ownership = false);

 protected:
<<<<<<< HEAD
  PromiseFactory<QueryFn> promises_;
=======
  PromiseFactory<AsyncFn> promises_;
>>>>>>> f0a9d5b6

 private:
  friend class FirestoreInternal;

  // A generalized function for all WhereFoo calls.
  Query Where(const FieldPath& field, const jni::Method<jni::Object>& method,
              const FieldValue& value);
  Query Where(const FieldPath& field, const jni::Method<jni::Object>& method,
              const std::vector<FieldValue>& values);

  // A generalized function for all {Start|End}{Before|After|At} calls.
  Query WithBound(const jni::Method<jni::Object>& method,
                  const DocumentSnapshot& snapshot);
  Query WithBound(const jni::Method<jni::Object>& method,
                  const std::vector<FieldValue>& values);

  // A helper function to convert std::vector<FieldValue> to Java FieldValue[].
  jni::Local<jni::Array<jni::Object>> ConvertFieldValues(
      jni::Env& env, const std::vector<FieldValue>& field_values);
};

bool operator==(const QueryInternal& lhs, const QueryInternal& rhs);
inline bool operator!=(const QueryInternal& lhs, const QueryInternal& rhs) {
  return !(lhs == rhs);
}

}  // namespace firestore
}  // namespace firebase

#endif  // FIREBASE_FIRESTORE_CLIENT_CPP_SRC_ANDROID_QUERY_ANDROID_H_<|MERGE_RESOLUTION|>--- conflicted
+++ resolved
@@ -6,10 +6,6 @@
 #include <cstdint>
 
 #include "app/src/reference_counted_future_impl.h"
-<<<<<<< HEAD
-#include "app/src/util_android.h"
-=======
->>>>>>> f0a9d5b6
 #include "firestore/src/android/promise_factory_android.h"
 #include "firestore/src/android/wrapper.h"
 #include "firestore/src/include/firebase/firestore/field_path.h"
@@ -20,19 +16,9 @@
 
 class Firestore;
 
-<<<<<<< HEAD
-// Each API of Query that returns a Future needs to define an enum value here.
-// For example, a Future-returning method Foo() relies on the enum value kFoo.
-// The enum values are used to identify and manage Future in the Firestore
-// Future manager.
-enum class QueryFn {
-  // Enum values for the baseclass Query.
-  kGet = 0,
-=======
 class QueryInternal : public Wrapper {
  public:
   using ApiType = Query;
->>>>>>> f0a9d5b6
 
   // Each API of Query that returns a Future needs to define an enum value here.
   // For example, a Future-returning method Foo() relies on the enum value kFoo.
@@ -45,82 +31,11 @@
     // Enum values below are for the subclass CollectionReference.
     kAdd,
 
-<<<<<<< HEAD
-// clang-format off
-#define QUERY_METHODS(X)                                            \
-  X(EqualTo, "whereEqualTo",                                        \
-    "(Lcom/google/firebase/firestore/FieldPath;Ljava/lang/Object;)" \
-    "Lcom/google/firebase/firestore/Query;"),                       \
-  X(LessThan, "whereLessThan",                                      \
-    "(Lcom/google/firebase/firestore/FieldPath;Ljava/lang/Object;)" \
-    "Lcom/google/firebase/firestore/Query;"),                       \
-  X(LessThanOrEqualTo, "whereLessThanOrEqualTo",                    \
-    "(Lcom/google/firebase/firestore/FieldPath;Ljava/lang/Object;)" \
-    "Lcom/google/firebase/firestore/Query;"),                       \
-  X(GreaterThan, "whereGreaterThan",                                \
-    "(Lcom/google/firebase/firestore/FieldPath;Ljava/lang/Object;)" \
-    "Lcom/google/firebase/firestore/Query;"),                       \
-  X(GreaterThanOrEqualTo, "whereGreaterThanOrEqualTo",              \
-    "(Lcom/google/firebase/firestore/FieldPath;Ljava/lang/Object;)" \
-    "Lcom/google/firebase/firestore/Query;"),                       \
-  X(ArrayContains, "whereArrayContains",                            \
-    "(Lcom/google/firebase/firestore/FieldPath;Ljava/lang/Object;)" \
-    "Lcom/google/firebase/firestore/Query;"),                       \
-  X(ArrayContainsAny, "whereArrayContainsAny",                      \
-    "(Lcom/google/firebase/firestore/FieldPath;Ljava/util/List;)"   \
-    "Lcom/google/firebase/firestore/Query;"),                       \
-  X(In, "whereIn",                                                  \
-    "(Lcom/google/firebase/firestore/FieldPath;Ljava/util/List;)"   \
-    "Lcom/google/firebase/firestore/Query;"),                       \
-  X(OrderBy, "orderBy",                                             \
-    "(Lcom/google/firebase/firestore/FieldPath;"                    \
-    "Lcom/google/firebase/firestore/Query$Direction;)"              \
-    "Lcom/google/firebase/firestore/Query;"),                       \
-  X(Limit, "limit", "(J)Lcom/google/firebase/firestore/Query;"),    \
-  X(LimitToLast, "limitToLast",                                     \
-      "(J)Lcom/google/firebase/firestore/Query;"),                  \
-  X(StartAtSnapshot, "startAt",                                     \
-    "(Lcom/google/firebase/firestore/DocumentSnapshot;)"            \
-    "Lcom/google/firebase/firestore/Query;"),                       \
-  X(StartAt, "startAt",                                             \
-    "([Ljava/lang/Object;)Lcom/google/firebase/firestore/Query;"),  \
-  X(StartAfterSnapshot, "startAfter",                               \
-    "(Lcom/google/firebase/firestore/DocumentSnapshot;)"            \
-    "Lcom/google/firebase/firestore/Query;"),                       \
-  X(StartAfter, "startAfter",                                       \
-    "([Ljava/lang/Object;)Lcom/google/firebase/firestore/Query;"),  \
-  X(EndBeforeSnapshot, "endBefore",                                 \
-    "(Lcom/google/firebase/firestore/DocumentSnapshot;)"            \
-    "Lcom/google/firebase/firestore/Query;"),                       \
-  X(EndBefore, "endBefore",                                         \
-    "([Ljava/lang/Object;)Lcom/google/firebase/firestore/Query;"),  \
-  X(EndAtSnapshot, "endAt",                                         \
-    "(Lcom/google/firebase/firestore/DocumentSnapshot;)"            \
-    "Lcom/google/firebase/firestore/Query;"),                       \
-  X(EndAt, "endAt",                                                 \
-    "([Ljava/lang/Object;)Lcom/google/firebase/firestore/Query;"),  \
-  X(Get, "get",                                                     \
-    "(Lcom/google/firebase/firestore/Source;)"                      \
-    "Lcom/google/android/gms/tasks/Task;"),                         \
-  X(AddSnapshotListener, "addSnapshotListener",                     \
-    "(Ljava/util/concurrent/Executor;"                              \
-    "Lcom/google/firebase/firestore/MetadataChanges;"               \
-    "Lcom/google/firebase/firestore/EventListener;)"                \
-    "Lcom/google/firebase/firestore/ListenerRegistration;")
-// clang-format on
-
-METHOD_LOOKUP_DECLARATION(query, QUERY_METHODS)
-
-class QueryInternal : public Wrapper {
- public:
-  using ApiType = Query;
-=======
     // Must be the last enum value.
     kCount,
   };
 
   static void Initialize(jni::Loader& loader);
->>>>>>> f0a9d5b6
 
   QueryInternal(FirestoreInternal* firestore, jobject object)
       : Wrapper(firestore, object), promises_(firestore) {}
@@ -418,11 +333,7 @@
       bool passing_listener_ownership = false);
 
  protected:
-<<<<<<< HEAD
-  PromiseFactory<QueryFn> promises_;
-=======
   PromiseFactory<AsyncFn> promises_;
->>>>>>> f0a9d5b6
 
  private:
   friend class FirestoreInternal;
