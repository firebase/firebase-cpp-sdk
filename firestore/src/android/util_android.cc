/*
 * Copyright 2020 Google LLC
 *
 * Licensed under the Apache License, Version 2.0 (the "License");
 * you may not use this file except in compliance with the License.
 * You may obtain a copy of the License at
 *
 *      http://www.apache.org/licenses/LICENSE-2.0
 *
 * Unless required by applicable law or agreed to in writing, software
 * distributed under the License is distributed on an "AS IS" BASIS,
 * WITHOUT WARRANTIES OR CONDITIONS OF ANY KIND, either express or implied.
 * See the License for the specific language governing permissions and
 * limitations under the License.
 */

#include "firestore/src/android/util_android.h"

#include <utility>

#include "app/src/assert.h"
#include "firestore/src/android/field_path_android.h"
#include "firestore/src/android/field_value_android.h"
#include "firestore/src/jni/env.h"
#include "firestore/src/jni/hash_map.h"

namespace firebase {
namespace firestore {

using jni::Array;
using jni::Env;
using jni::HashMap;
using jni::Local;
using jni::Object;
using jni::String;

Local<HashMap> MakeJavaMap(Env& env, const MapFieldValue& data) {
  Local<HashMap> result = HashMap::Create(env);
  for (const auto& kv : data) {
    Local<String> key = env.NewStringUtf(kv.first);
    Local<Object> value = FieldValueInternal::ToJava(kv.second);
    result.Put(env, key, value);
  }
  return result;
}

UpdateFieldPathArgs MakeUpdateFieldPathArgs(Env& env,
                                            const MapFieldPathValue& data) {
  auto iter = data.begin();
  auto end = data.end();
  FIREBASE_DEV_ASSERT_MESSAGE(iter != end, "data must be non-empty");

  Local<Object> first_field = FieldPathConverter::Create(env, iter->first);
  Local<Object> first_value = FieldValueInternal::ToJava(iter->second);
  ++iter;

  const auto size = std::distance(iter, end) * 2;
  Local<Array<Object>> varargs = env.NewArray(size, Object::GetClass());

  int index = 0;
  for (; iter != end; ++iter) {
    Local<Object> field = FieldPathConverter::Create(env, iter->first);
    Local<Object> value = FieldValueInternal::ToJava(iter->second);

    varargs.Set(env, index++, field);
    varargs.Set(env, index++, value);
  }

<<<<<<< HEAD
  return UpdateFieldPathArgs{std::move(first_field), first_value,
                             std::move(varargs)};
=======
  return UpdateFieldPathArgs{Move(first_field), Move(first_value),
                             Move(varargs)};
>>>>>>> f2f99bbe
}

}  // namespace firestore
}  // namespace firebase<|MERGE_RESOLUTION|>--- conflicted
+++ resolved
@@ -66,13 +66,8 @@
     varargs.Set(env, index++, value);
   }
 
-<<<<<<< HEAD
-  return UpdateFieldPathArgs{std::move(first_field), first_value,
+  return UpdateFieldPathArgs{std::move(first_field), std::move(first_value),
                              std::move(varargs)};
-=======
-  return UpdateFieldPathArgs{Move(first_field), Move(first_value),
-                             Move(varargs)};
->>>>>>> f2f99bbe
 }
 
 }  // namespace firestore
