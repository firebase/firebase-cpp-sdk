--- conflicted
+++ resolved
@@ -20,41 +20,6 @@
 
 namespace firebase {
 namespace firestore {
-<<<<<<< HEAD
-
-// clang-format off
-#define DOCUMENT_REFERENCE_METHODS(X)                                 \
-  X(GetId, "getId", "()Ljava/lang/String;"),                          \
-  X(GetPath, "getPath", "()Ljava/lang/String;"),                      \
-  X(GetParent, "getParent",                                           \
-    "()Lcom/google/firebase/firestore/CollectionReference;"),         \
-  X(Collection, "collection", "(Ljava/lang/String;)"                  \
-    "Lcom/google/firebase/firestore/CollectionReference;"),           \
-  X(Get, "get",                                                       \
-    "(Lcom/google/firebase/firestore/Source;)"                        \
-    "Lcom/google/android/gms/tasks/Task;"),                           \
-  X(Set, "set",                                                       \
-   "(Ljava/lang/Object;Lcom/google/firebase/firestore/SetOptions;)"   \
-   "Lcom/google/android/gms/tasks/Task;"),                            \
-  X(Update, "update",                                                 \
-   "(Ljava/util/Map;)Lcom/google/android/gms/tasks/Task;"),           \
-  X(UpdateVarargs, "update",                                          \
-   "(Lcom/google/firebase/firestore/FieldPath;Ljava/lang/Object;"     \
-   "[Ljava/lang/Object;)Lcom/google/android/gms/tasks/Task;"),        \
-  X(Delete, "delete", "()Lcom/google/android/gms/tasks/Task;"),       \
-  X(AddSnapshotListener, "addSnapshotListener",                       \
-    "(Ljava/util/concurrent/Executor;"                                \
-    "Lcom/google/firebase/firestore/MetadataChanges;"                 \
-    "Lcom/google/firebase/firestore/EventListener;)"                  \
-    "Lcom/google/firebase/firestore/ListenerRegistration;")
-// clang-format on
-
-METHOD_LOOKUP_DECLARATION(document_reference, DOCUMENT_REFERENCE_METHODS)
-METHOD_LOOKUP_DEFINITION(document_reference,
-                         PROGUARD_KEEP_CLASS
-                         "com/google/firebase/firestore/DocumentReference",
-                         DOCUMENT_REFERENCE_METHODS)
-=======
 namespace {
 
 using jni::Class;
@@ -104,7 +69,6 @@
   loader.LoadAll(kGetId, kGetPath, kGetParent, kCollection, kGet, kSet, kUpdate,
                  kUpdateVarargs, kDelete, kAddSnapshotListener);
 }
->>>>>>> f0a9d5b6
 
 Firestore* DocumentReferenceInternal::firestore() {
   FIREBASE_ASSERT(firestore_->firestore_public() != nullptr);
@@ -142,71 +106,26 @@
 }
 
 Future<DocumentSnapshot> DocumentReferenceInternal::Get(Source source) {
-<<<<<<< HEAD
-  JNIEnv* env = firestore_->app()->GetJNIEnv();
-  jobject task = env->CallObjectMethod(
-      obj_, document_reference::GetMethodId(document_reference::kGet),
-      SourceInternal::ToJavaObject(env, source));
-  CheckAndClearJniExceptions(env);
-
-  auto promise = promises_.MakePromise<DocumentSnapshot>();
-  promise.RegisterForTask(DocumentReferenceFn::kGet, task);
-  env->DeleteLocalRef(task);
-  CheckAndClearJniExceptions(env);
-  return promise.GetFuture();
-=======
   Env env = GetEnv();
   Local<Object> java_source = SourceInternal::Create(env, source);
   Local<Object> task = env.Call(obj_, kGet, java_source);
   return promises_.NewFuture<DocumentSnapshot>(env, AsyncFn::kGet, task);
->>>>>>> f0a9d5b6
 }
 
 Future<void> DocumentReferenceInternal::Set(const MapFieldValue& data,
                                             const SetOptions& options) {
   Env env = GetEnv();
   FieldValueInternal map_value(data);
-<<<<<<< HEAD
-  JNIEnv* env = firestore_->app()->GetJNIEnv();
-  jobject java_options = SetOptionsInternal::ToJavaObject(env, options);
-  CheckAndClearJniExceptions(env);
-  jobject task = env->CallObjectMethod(
-      obj_, document_reference::GetMethodId(document_reference::kSet),
-      map_value.java_object(), java_options);
-  env->DeleteLocalRef(java_options);
-  CheckAndClearJniExceptions(env);
-
-  auto promise = promises_.MakePromise<void>();
-  promise.RegisterForTask(DocumentReferenceFn::kSet, task);
-  env->DeleteLocalRef(task);
-  CheckAndClearJniExceptions(env);
-  return promise.GetFuture();
-=======
   Local<Object> java_options = SetOptionsInternal::Create(env, options);
   Local<Object> task = env.Call(obj_, kSet, map_value, java_options);
   return promises_.NewFuture<void>(env, AsyncFn::kSet, task);
->>>>>>> f0a9d5b6
 }
 
 Future<void> DocumentReferenceInternal::Update(const MapFieldValue& data) {
   Env env = GetEnv();
   FieldValueInternal map_value(data);
-<<<<<<< HEAD
-  JNIEnv* env = firestore_->app()->GetJNIEnv();
-  jobject task = env->CallObjectMethod(
-      obj_, document_reference::GetMethodId(document_reference::kUpdate),
-      map_value.java_object());
-  CheckAndClearJniExceptions(env);
-
-  auto promise = promises_.MakePromise<void>();
-  promise.RegisterForTask(DocumentReferenceFn::kUpdate, task);
-  env->DeleteLocalRef(task);
-  CheckAndClearJniExceptions(env);
-  return promise.GetFuture();
-=======
   Local<Object> task = env.Call(obj_, kUpdate, map_value);
   return promises_.NewFuture<void>(env, AsyncFn::kUpdate, task);
->>>>>>> f0a9d5b6
 }
 
 Future<void> DocumentReferenceInternal::Update(const MapFieldPathValue& data) {
@@ -219,37 +138,6 @@
   Local<Object> task = env.Call(obj_, kUpdateVarargs, args.first_field,
                                 args.first_value, args.varargs);
 
-<<<<<<< HEAD
-  // Make the varargs
-  jobjectArray more_fields_and_values =
-      MapFieldPathValueToJavaArray(firestore_, iter, data.end());
-
-  jobject task = env->CallObjectMethod(
-      obj_, document_reference::GetMethodId(document_reference::kUpdateVarargs),
-      first_field, first_value, more_fields_and_values);
-  env->DeleteLocalRef(first_field);
-  env->DeleteLocalRef(more_fields_and_values);
-  CheckAndClearJniExceptions(env);
-
-  auto promise = promises_.MakePromise<void>();
-  promise.RegisterForTask(DocumentReferenceFn::kUpdate, task);
-  env->DeleteLocalRef(task);
-  CheckAndClearJniExceptions(env);
-  return promise.GetFuture();
-}
-
-Future<void> DocumentReferenceInternal::Delete() {
-  JNIEnv* env = firestore_->app()->GetJNIEnv();
-  jobject task = env->CallObjectMethod(
-      obj_, document_reference::GetMethodId(document_reference::kDelete));
-  CheckAndClearJniExceptions(env);
-
-  auto promise = promises_.MakePromise<void>();
-  promise.RegisterForTask(DocumentReferenceFn::kDelete, task);
-  env->DeleteLocalRef(task);
-  CheckAndClearJniExceptions(env);
-  return promise.GetFuture();
-=======
   return promises_.NewFuture<void>(env, AsyncFn::kUpdate, task);
 }
 
@@ -257,7 +145,6 @@
   Env env = GetEnv();
   Local<Object> task = env.Call(obj_, kDelete);
   return promises_.NewFuture<void>(env, AsyncFn::kDelete, task);
->>>>>>> f0a9d5b6
 }
 
 #if defined(FIREBASE_USE_STD_FUNCTION)
@@ -287,31 +174,9 @@
       env.Call(obj_, kAddSnapshotListener, firestore_->user_callback_executor(),
                java_metadata, java_listener);
 
-<<<<<<< HEAD
-  // Register listener.
-  jobject java_registration = env->CallObjectMethod(
-      obj_,
-      document_reference::GetMethodId(document_reference::kAddSnapshotListener),
-      firestore_->user_callback_executor(), java_metadata, java_listener);
-  env->DeleteLocalRef(java_listener);
-  CheckAndClearJniExceptions(env);
-
-  // Wrapping
-  ListenerRegistrationInternal* registration = new ListenerRegistrationInternal{
-      firestore_, listener, passing_listener_ownership, java_registration};
-  env->DeleteLocalRef(java_registration);
-
-  return ListenerRegistration{registration};
-}
-
-/* static */
-jclass DocumentReferenceInternal::GetClass() {
-  return document_reference::GetClass();
-=======
   if (!env.ok() || !java_registration) return {};
   return ListenerRegistration(new ListenerRegistrationInternal(
       firestore_, listener, passing_listener_ownership, java_registration));
->>>>>>> f0a9d5b6
 }
 
 Class DocumentReferenceInternal::GetClass() { return Class(clazz); }
