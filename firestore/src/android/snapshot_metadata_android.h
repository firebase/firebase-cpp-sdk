--- conflicted
+++ resolved
@@ -15,11 +15,6 @@
  public:
   using jni::Object::Object;
 
-<<<<<<< HEAD
-  using jni::Object::Object;
-
-=======
->>>>>>> b1ba676c
   static void Initialize(jni::Loader& loader);
 
   // Convert a Java SnapshotMetadata into a C++ SnapshotMetadata and release the
