#include "firestore/src/android/query_android.h"

#include "app/meta/move.h"
#include "app/src/assert.h"
#include "firestore/src/android/direction_android.h"
#include "firestore/src/android/document_snapshot_android.h"
#include "firestore/src/android/event_listener_android.h"
#include "firestore/src/android/field_path_android.h"
#include "firestore/src/android/field_value_android.h"
#include "firestore/src/android/firestore_android.h"
#include "firestore/src/android/lambda_event_listener.h"
#include "firestore/src/android/listener_registration_android.h"
#include "firestore/src/android/metadata_changes_android.h"
#include "firestore/src/android/promise_android.h"
#include "firestore/src/android/source_android.h"
#include "firestore/src/include/firebase/firestore.h"
#include "firestore/src/jni/array.h"
#include "firestore/src/jni/array_list.h"
#include "firestore/src/jni/env.h"
#include "firestore/src/jni/loader.h"
<<<<<<< HEAD
=======
#include "firestore/src/jni/task.h"
>>>>>>> a7e77482

namespace firebase {
namespace firestore {
namespace {

using jni::Array;
using jni::ArrayList;
using jni::Env;
using jni::Local;
using jni::Method;
using jni::Object;
<<<<<<< HEAD
=======
using jni::Task;
>>>>>>> a7e77482

constexpr char kClassName[] =
    PROGUARD_KEEP_CLASS "com/google/firebase/firestore/Query";
Method<Object> kEqualTo(
    "whereEqualTo",
    "(Lcom/google/firebase/firestore/FieldPath;Ljava/lang/Object;)"
    "Lcom/google/firebase/firestore/Query;");
Method<Object> kNotEqualTo(
    "whereNotEqualTo",
    "(Lcom/google/firebase/firestore/FieldPath;Ljava/lang/Object;)"
    "Lcom/google/firebase/firestore/Query;");
Method<Object> kLessThan(
    "whereLessThan",
    "(Lcom/google/firebase/firestore/FieldPath;Ljava/lang/Object;)"
    "Lcom/google/firebase/firestore/Query;");
Method<Object> kLessThanOrEqualTo(
    "whereLessThanOrEqualTo",
    "(Lcom/google/firebase/firestore/FieldPath;Ljava/lang/Object;)"
    "Lcom/google/firebase/firestore/Query;");
Method<Object> kGreaterThan(
    "whereGreaterThan",
    "(Lcom/google/firebase/firestore/FieldPath;Ljava/lang/Object;)"
    "Lcom/google/firebase/firestore/Query;");
Method<Object> kGreaterThanOrEqualTo(
    "whereGreaterThanOrEqualTo",
    "(Lcom/google/firebase/firestore/FieldPath;Ljava/lang/Object;)"
    "Lcom/google/firebase/firestore/Query;");
Method<Object> kArrayContains(
    "whereArrayContains",
    "(Lcom/google/firebase/firestore/FieldPath;Ljava/lang/Object;)"
    "Lcom/google/firebase/firestore/Query;");
Method<Object> kArrayContainsAny(
    "whereArrayContainsAny",
    "(Lcom/google/firebase/firestore/FieldPath;Ljava/util/List;)"
    "Lcom/google/firebase/firestore/Query;");
Method<Object> kIn("whereIn",
                   "(Lcom/google/firebase/firestore/FieldPath;Ljava/util/List;)"
                   "Lcom/google/firebase/firestore/Query;");
Method<Object> kNotIn(
    "whereNotIn",
    "(Lcom/google/firebase/firestore/FieldPath;Ljava/util/List;)"
    "Lcom/google/firebase/firestore/Query;");
Method<Object> kOrderBy("orderBy",
                        "(Lcom/google/firebase/firestore/FieldPath;"
                        "Lcom/google/firebase/firestore/Query$Direction;)"
                        "Lcom/google/firebase/firestore/Query;");
Method<Object> kLimit("limit", "(J)Lcom/google/firebase/firestore/Query;");
Method<Object> kLimitToLast("limitToLast",
                            "(J)Lcom/google/firebase/firestore/Query;");
Method<Object> kStartAtSnapshot(
    "startAt",
    "(Lcom/google/firebase/firestore/DocumentSnapshot;)"
    "Lcom/google/firebase/firestore/Query;");
Method<Object> kStartAt(
    "startAt", "([Ljava/lang/Object;)Lcom/google/firebase/firestore/Query;");
Method<Object> kStartAfterSnapshot(
    "startAfter",
    "(Lcom/google/firebase/firestore/DocumentSnapshot;)"
    "Lcom/google/firebase/firestore/Query;");
Method<Object> kStartAfter(
    "startAfter", "([Ljava/lang/Object;)Lcom/google/firebase/firestore/Query;");
Method<Object> kEndBeforeSnapshot(
    "endBefore",
    "(Lcom/google/firebase/firestore/DocumentSnapshot;)"
    "Lcom/google/firebase/firestore/Query;");
Method<Object> kEndBefore(
    "endBefore", "([Ljava/lang/Object;)Lcom/google/firebase/firestore/Query;");
Method<Object> kEndAtSnapshot(
    "endAt",
    "(Lcom/google/firebase/firestore/DocumentSnapshot;)"
    "Lcom/google/firebase/firestore/Query;");
Method<Object> kEndAt(
    "endAt", "([Ljava/lang/Object;)Lcom/google/firebase/firestore/Query;");
<<<<<<< HEAD
Method<Object> kGet("get",
                    "(Lcom/google/firebase/firestore/Source;)"
                    "Lcom/google/android/gms/tasks/Task;");
=======
Method<Task> kGet("get",
                  "(Lcom/google/firebase/firestore/Source;)"
                  "Lcom/google/android/gms/tasks/Task;");
>>>>>>> a7e77482
Method<Object> kAddSnapshotListener(
    "addSnapshotListener",
    "(Ljava/util/concurrent/Executor;"
    "Lcom/google/firebase/firestore/MetadataChanges;"
    "Lcom/google/firebase/firestore/EventListener;)"
    "Lcom/google/firebase/firestore/ListenerRegistration;");

}  // namespace

void QueryInternal::Initialize(jni::Loader& loader) {
  loader.LoadClass(
      kClassName, kEqualTo, kNotEqualTo, kLessThan, kLessThanOrEqualTo,
      kGreaterThan, kGreaterThanOrEqualTo, kArrayContains, kArrayContainsAny,
      kIn, kNotIn, kOrderBy, kLimit, kLimitToLast, kStartAtSnapshot, kStartAt,
      kStartAfterSnapshot, kStartAfter, kEndBeforeSnapshot, kEndBefore,
      kEndAtSnapshot, kEndAt, kGet, kAddSnapshotListener);
}

Firestore* QueryInternal::firestore() {
  FIREBASE_ASSERT(firestore_->firestore_public() != nullptr);
  return firestore_->firestore_public();
}

Query QueryInternal::WhereEqualTo(const FieldPath& field,
                                  const FieldValue& value) const {
  return Where(field, kEqualTo, value);
}

Query QueryInternal::WhereNotEqualTo(const FieldPath& field,
                                     const FieldValue& value) const {
  return Where(field, kNotEqualTo, value);
}

Query QueryInternal::WhereLessThan(const FieldPath& field,
                                   const FieldValue& value) const {
  return Where(field, kLessThan, value);
}

Query QueryInternal::WhereLessThanOrEqualTo(const FieldPath& field,
                                            const FieldValue& value) const {
  return Where(field, kLessThanOrEqualTo, value);
}

Query QueryInternal::WhereGreaterThan(const FieldPath& field,
                                      const FieldValue& value) const {
  return Where(field, kGreaterThan, value);
}

Query QueryInternal::WhereGreaterThanOrEqualTo(const FieldPath& field,
                                               const FieldValue& value) const {
  return Where(field, kGreaterThanOrEqualTo, value);
}

Query QueryInternal::WhereArrayContains(const FieldPath& field,
                                        const FieldValue& value) const {
  return Where(field, kArrayContains, value);
}

Query QueryInternal::WhereArrayContainsAny(
    const FieldPath& field, const std::vector<FieldValue>& values) const {
  return Where(field, kArrayContainsAny, values);
}

Query QueryInternal::WhereIn(const FieldPath& field,
                             const std::vector<FieldValue>& values) const {
  return Where(field, kIn, values);
}

Query QueryInternal::WhereNotIn(const FieldPath& field,
                                const std::vector<FieldValue>& values) const {
  return Where(field, kNotIn, values);
}

Query QueryInternal::OrderBy(const FieldPath& field,
                             Query::Direction direction) const {
  Env env = GetEnv();
  Local<Object> java_field = FieldPathConverter::Create(env, field);
  Local<Object> java_direction = DirectionInternal::Create(env, direction);
  Local<Object> query =
      env.Call(obj_, kOrderBy, java_field.get(), java_direction.get());
  return firestore_->NewQuery(env, query);
}

Query QueryInternal::Limit(int32_t limit) const {
  Env env = GetEnv();

  // Although the backend only supports int32, the Android client SDK uses long
  // as parameter type.
  auto java_limit = static_cast<jlong>(limit);
  Local<Object> query = env.Call(obj_, kLimit, java_limit);
  return firestore_->NewQuery(env, query);
}

Query QueryInternal::LimitToLast(int32_t limit) const {
  Env env = GetEnv();

  // Although the backend only supports int32, the Android client SDK uses long
  // as parameter type.
  auto java_limit = static_cast<jlong>(limit);
  Local<Object> query = env.Call(obj_, kLimitToLast, java_limit);
  return firestore_->NewQuery(env, query);
}

Query QueryInternal::StartAt(const DocumentSnapshot& snapshot) const {
  return WithBound(kStartAtSnapshot, snapshot);
}

Query QueryInternal::StartAt(const std::vector<FieldValue>& values) const {
  return WithBound(kStartAt, values);
}

Query QueryInternal::StartAfter(const DocumentSnapshot& snapshot) const {
  return WithBound(kStartAfterSnapshot, snapshot);
}

Query QueryInternal::StartAfter(const std::vector<FieldValue>& values) const {
  return WithBound(kStartAfter, values);
}

Query QueryInternal::EndBefore(const DocumentSnapshot& snapshot) const {
  return WithBound(kEndBeforeSnapshot, snapshot);
}

Query QueryInternal::EndBefore(const std::vector<FieldValue>& values) const {
  return WithBound(kEndBefore, values);
}

Query QueryInternal::EndAt(const DocumentSnapshot& snapshot) const {
  return WithBound(kEndAtSnapshot, snapshot);
}

Query QueryInternal::EndAt(const std::vector<FieldValue>& values) const {
  return WithBound(kEndAt, values);
}

Future<QuerySnapshot> QueryInternal::Get(Source source) {
  Env env = GetEnv();
  Local<Object> java_source = SourceInternal::Create(env, source);
<<<<<<< HEAD
  Local<Object> task = env.Call(obj_, kGet, java_source);
=======
  Local<Task> task = env.Call(obj_, kGet, java_source);
>>>>>>> a7e77482
  return promises_.NewFuture<QuerySnapshot>(env, AsyncFn::kGet, task);
}

Query QueryInternal::Where(const FieldPath& field, const Method<Object>& method,
                           const FieldValue& value) const {
  Env env = GetEnv();
  Local<Object> java_field = FieldPathConverter::Create(env, field);
  Local<Object> query = env.Call(obj_, method, java_field, ToJava(value));
  return firestore_->NewQuery(env, query);
}

Query QueryInternal::Where(const FieldPath& field, const Method<Object>& method,
                           const std::vector<FieldValue>& values) const {
  Env env = GetEnv();

  size_t size = values.size();
  Local<ArrayList> java_values = ArrayList::Create(env, size);
  for (size_t i = 0; i < size; ++i) {
    java_values.Add(env, ToJava(values[i]));
  }

  Local<Object> java_field = FieldPathConverter::Create(env, field);
  Local<Object> query = env.Call(obj_, method, java_field, java_values);
  return firestore_->NewQuery(env, query);
}

Query QueryInternal::WithBound(const Method<Object>& method,
                               const DocumentSnapshot& snapshot) const {
  Env env = GetEnv();
  Local<Object> query = env.Call(obj_, method, snapshot.internal_->ToJava());
  return firestore_->NewQuery(env, query);
}

Query QueryInternal::WithBound(const Method<Object>& method,
                               const std::vector<FieldValue>& values) const {
  Env env = GetEnv();
  Local<Array<Object>> java_values = ConvertFieldValues(env, values);
  Local<Object> query = env.Call(obj_, method, java_values);
  return firestore_->NewQuery(env, query);
}

#if defined(FIREBASE_USE_STD_FUNCTION) || defined(DOXYGEN)
ListenerRegistration QueryInternal::AddSnapshotListener(
    MetadataChanges metadata_changes,
    std::function<void(const QuerySnapshot&, Error, const std::string&)>
        callback) {
  auto* listener =
      new LambdaEventListener<QuerySnapshot>(firebase::Move(callback));
  return AddSnapshotListener(metadata_changes, listener,
                             /*passing_listener_ownership=*/true);
}
#endif  // defined(FIREBASE_USE_STD_FUNCTION) || defined(DOXYGEN)

ListenerRegistration QueryInternal::AddSnapshotListener(
    MetadataChanges metadata_changes, EventListener<QuerySnapshot>* listener,
    bool passing_listener_ownership) {
  Env env = GetEnv();

  Local<Object> java_listener =
      EventListenerInternal::Create(env, firestore_, listener);
  Local<Object> java_metadata =
      MetadataChangesInternal::Create(env, metadata_changes);

  Local<Object> java_registration =
      env.Call(obj_, kAddSnapshotListener, firestore_->user_callback_executor(),
               java_metadata, java_listener);

  if (!env.ok()) return {};
  return ListenerRegistration(new ListenerRegistrationInternal(
      firestore_, listener, passing_listener_ownership, java_registration));
}

Local<Array<Object>> QueryInternal::ConvertFieldValues(
    Env& env, const std::vector<FieldValue>& field_values) const {
  size_t size = field_values.size();
  Local<Array<Object>> result = env.NewArray(size, Object::GetClass());
  for (size_t i = 0; i < size; ++i) {
    result.Set(env, i, ToJava(field_values[i]));
  }
  return result;
}

bool operator==(const QueryInternal& lhs, const QueryInternal& rhs) {
  Env env = FirestoreInternal::GetEnv();
  return Object::Equals(env, lhs.ToJava(), rhs.ToJava());
}

}  // namespace firestore
}  // namespace firebase<|MERGE_RESOLUTION|>--- conflicted
+++ resolved
@@ -18,10 +18,7 @@
 #include "firestore/src/jni/array_list.h"
 #include "firestore/src/jni/env.h"
 #include "firestore/src/jni/loader.h"
-<<<<<<< HEAD
-=======
 #include "firestore/src/jni/task.h"
->>>>>>> a7e77482
 
 namespace firebase {
 namespace firestore {
@@ -33,10 +30,7 @@
 using jni::Local;
 using jni::Method;
 using jni::Object;
-<<<<<<< HEAD
-=======
 using jni::Task;
->>>>>>> a7e77482
 
 constexpr char kClassName[] =
     PROGUARD_KEEP_CLASS "com/google/firebase/firestore/Query";
@@ -110,15 +104,9 @@
     "Lcom/google/firebase/firestore/Query;");
 Method<Object> kEndAt(
     "endAt", "([Ljava/lang/Object;)Lcom/google/firebase/firestore/Query;");
-<<<<<<< HEAD
-Method<Object> kGet("get",
-                    "(Lcom/google/firebase/firestore/Source;)"
-                    "Lcom/google/android/gms/tasks/Task;");
-=======
 Method<Task> kGet("get",
                   "(Lcom/google/firebase/firestore/Source;)"
                   "Lcom/google/android/gms/tasks/Task;");
->>>>>>> a7e77482
 Method<Object> kAddSnapshotListener(
     "addSnapshotListener",
     "(Ljava/util/concurrent/Executor;"
@@ -257,11 +245,7 @@
 Future<QuerySnapshot> QueryInternal::Get(Source source) {
   Env env = GetEnv();
   Local<Object> java_source = SourceInternal::Create(env, source);
-<<<<<<< HEAD
-  Local<Object> task = env.Call(obj_, kGet, java_source);
-=======
   Local<Task> task = env.Call(obj_, kGet, java_source);
->>>>>>> a7e77482
   return promises_.NewFuture<QuerySnapshot>(env, AsyncFn::kGet, task);
 }
 
