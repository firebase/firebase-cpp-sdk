#ifndef FIREBASE_FIRESTORE_CLIENT_CPP_SRC_ANDROID_WRAPPER_H_
#define FIREBASE_FIRESTORE_CLIENT_CPP_SRC_ANDROID_WRAPPER_H_

<<<<<<< HEAD
#include <jni.h>

#include <vector>

#include "app/src/util_android.h"
#include "firestore/src/android/firestore_android.h"
#include "firestore/src/android/util_android.h"
#include "firestore/src/common/type_mapping.h"
#include "firestore/src/include/firebase/firestore/field_path.h"
#include "firestore/src/include/firebase/firestore/field_value.h"
#include "firestore/src/include/firebase/firestore/map_field_value.h"
#include "firestore/src/jni/array.h"
#include "firestore/src/jni/jni_fwd.h"
#include "firestore/src/jni/list.h"
=======
#include "firestore/src/jni/jni_fwd.h"
>>>>>>> b1ba676c
#include "firestore/src/jni/object.h"
#include "firestore/src/jni/ownership.h"

namespace firebase {
namespace firestore {

class FieldValue;
class FirestoreInternal;

// This is the generalized wrapper base class which contains a FirestoreInternal
// client instance as well as a jobject, around which this is a wrapper.
class Wrapper {
 public:
  Wrapper(FirestoreInternal* firestore, const jni::Object& obj);

  Wrapper(const Wrapper& wrapper) = default;
  Wrapper(Wrapper&& wrapper) noexcept = default;

  virtual ~Wrapper();

  // So far, there is no use of assignment. So we do not bother to define our
  // own and delete the default one, which does not copy jobject properly.
  Wrapper& operator=(const Wrapper& wrapper) = delete;
  Wrapper& operator=(Wrapper&& wrapper) = delete;

  FirestoreInternal* firestore_internal() { return firestore_; }
<<<<<<< HEAD
  jobject java_object() const { return obj_; }
  jni::Object ToJava() const { return jni::Object(obj_); }
=======
  const jni::Object& ToJava() const { return obj_; }

  static jni::Object ToJava(const FieldValue& value);
>>>>>>> b1ba676c

 protected:
  // Default constructor. Subclass is expected to set the obj_ a meaningful
  // value.
  Wrapper();

  // Similar to a copy constructor, but can handle the case where `rhs` is null.
  explicit Wrapper(Wrapper* rhs);

<<<<<<< HEAD
  jni::Env GetEnv() const { return firestore_->GetEnv(); }

  // Converts a java list of java type e.g. java.util.List<FirestoreJavaType> to
  // a C++ vector of equivalent type e.g. std::vector<FirestoreType>.
  template <typename PublicT, typename InternalT = InternalType<PublicT>>
  std::vector<PublicT> MakeVector(jni::Env& env, const jni::List& from) const {
    size_t size = from.Size(env);
    std::vector<PublicT> result;
    result.reserve(size);

    for (int i = 0; i < size; ++i) {
      jni::Local<jni::Object> element = from.Get(env, i);

      // Avoid creating a partially valid public object on failure.
      // TODO(b/163140650): Use `return {}`
      // Clang 5 with STLPort gives a "chosen constructor is explicit in
      // copy-initialization" error because the default constructor is explicit.
      if (!env.ok()) return std::vector<PublicT>();

      // Use push_back because emplace_back requires a public constructor.
      result.push_back(PublicT{new InternalT{firestore_, element.get()}});
    }
    return result;
  }

  // Converts a MapFieldValue to a Java Map object that maps String to Object.
  jni::Local<jni::HashMap> MakeJavaMap(jni::Env& env,
                                       const MapFieldValue& data) const;

  /**
   * The result of parsing a `MapFieldPathValue` object into its equivalent
   * arguments, prepared for calling a Firestore Java `update` method. `update`
   * takes its first two arguments separate from a varargs array.
   *
   * An `UpdateFieldPathArgs` object is only valid as long as the
   * `MapFieldPathValue` object from which it is created is valid because these
   * are not new references. This is reflected in the fact that `first_value`
   * is not an owning reference to its `jni::Object`.
   */
  struct UpdateFieldPathArgs {
    jni::Local<jni::Object> first_field;
    jni::Object first_value;
    jni::Local<jni::Array<jni::Object>> varargs;
  };

  // Creates the variadic parameters for a call to Java `update` from a C++
  // MapFieldPathValue. The result separates the first field and value because
  // Android Java API requires passing the first pair separately. The caller
  // is responsible for verifying that `data` has at least one element.
  UpdateFieldPathArgs MakeUpdateFieldPathArgs(
      jni::Env& env, const MapFieldPathValue& data) const;
=======
  jni::Env GetEnv() const;
>>>>>>> b1ba676c

  FirestoreInternal* firestore_ = nullptr;  // not owning
  jni::Global<jni::Object> obj_;

 private:
  friend class FirestoreInternal;
};

}  // namespace firestore
}  // namespace firebase
#endif  // FIREBASE_FIRESTORE_CLIENT_CPP_SRC_ANDROID_WRAPPER_H_<|MERGE_RESOLUTION|>--- conflicted
+++ resolved
@@ -1,24 +1,7 @@
 #ifndef FIREBASE_FIRESTORE_CLIENT_CPP_SRC_ANDROID_WRAPPER_H_
 #define FIREBASE_FIRESTORE_CLIENT_CPP_SRC_ANDROID_WRAPPER_H_
 
-<<<<<<< HEAD
-#include <jni.h>
-
-#include <vector>
-
-#include "app/src/util_android.h"
-#include "firestore/src/android/firestore_android.h"
-#include "firestore/src/android/util_android.h"
-#include "firestore/src/common/type_mapping.h"
-#include "firestore/src/include/firebase/firestore/field_path.h"
-#include "firestore/src/include/firebase/firestore/field_value.h"
-#include "firestore/src/include/firebase/firestore/map_field_value.h"
-#include "firestore/src/jni/array.h"
 #include "firestore/src/jni/jni_fwd.h"
-#include "firestore/src/jni/list.h"
-=======
-#include "firestore/src/jni/jni_fwd.h"
->>>>>>> b1ba676c
 #include "firestore/src/jni/object.h"
 #include "firestore/src/jni/ownership.h"
 
@@ -45,14 +28,9 @@
   Wrapper& operator=(Wrapper&& wrapper) = delete;
 
   FirestoreInternal* firestore_internal() { return firestore_; }
-<<<<<<< HEAD
-  jobject java_object() const { return obj_; }
-  jni::Object ToJava() const { return jni::Object(obj_); }
-=======
   const jni::Object& ToJava() const { return obj_; }
 
   static jni::Object ToJava(const FieldValue& value);
->>>>>>> b1ba676c
 
  protected:
   // Default constructor. Subclass is expected to set the obj_ a meaningful
@@ -62,61 +40,7 @@
   // Similar to a copy constructor, but can handle the case where `rhs` is null.
   explicit Wrapper(Wrapper* rhs);
 
-<<<<<<< HEAD
-  jni::Env GetEnv() const { return firestore_->GetEnv(); }
-
-  // Converts a java list of java type e.g. java.util.List<FirestoreJavaType> to
-  // a C++ vector of equivalent type e.g. std::vector<FirestoreType>.
-  template <typename PublicT, typename InternalT = InternalType<PublicT>>
-  std::vector<PublicT> MakeVector(jni::Env& env, const jni::List& from) const {
-    size_t size = from.Size(env);
-    std::vector<PublicT> result;
-    result.reserve(size);
-
-    for (int i = 0; i < size; ++i) {
-      jni::Local<jni::Object> element = from.Get(env, i);
-
-      // Avoid creating a partially valid public object on failure.
-      // TODO(b/163140650): Use `return {}`
-      // Clang 5 with STLPort gives a "chosen constructor is explicit in
-      // copy-initialization" error because the default constructor is explicit.
-      if (!env.ok()) return std::vector<PublicT>();
-
-      // Use push_back because emplace_back requires a public constructor.
-      result.push_back(PublicT{new InternalT{firestore_, element.get()}});
-    }
-    return result;
-  }
-
-  // Converts a MapFieldValue to a Java Map object that maps String to Object.
-  jni::Local<jni::HashMap> MakeJavaMap(jni::Env& env,
-                                       const MapFieldValue& data) const;
-
-  /**
-   * The result of parsing a `MapFieldPathValue` object into its equivalent
-   * arguments, prepared for calling a Firestore Java `update` method. `update`
-   * takes its first two arguments separate from a varargs array.
-   *
-   * An `UpdateFieldPathArgs` object is only valid as long as the
-   * `MapFieldPathValue` object from which it is created is valid because these
-   * are not new references. This is reflected in the fact that `first_value`
-   * is not an owning reference to its `jni::Object`.
-   */
-  struct UpdateFieldPathArgs {
-    jni::Local<jni::Object> first_field;
-    jni::Object first_value;
-    jni::Local<jni::Array<jni::Object>> varargs;
-  };
-
-  // Creates the variadic parameters for a call to Java `update` from a C++
-  // MapFieldPathValue. The result separates the first field and value because
-  // Android Java API requires passing the first pair separately. The caller
-  // is responsible for verifying that `data` has at least one element.
-  UpdateFieldPathArgs MakeUpdateFieldPathArgs(
-      jni::Env& env, const MapFieldPathValue& data) const;
-=======
   jni::Env GetEnv() const;
->>>>>>> b1ba676c
 
   FirestoreInternal* firestore_ = nullptr;  // not owning
   jni::Global<jni::Object> obj_;
