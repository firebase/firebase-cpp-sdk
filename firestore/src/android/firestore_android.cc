--- conflicted
+++ resolved
@@ -39,9 +39,6 @@
 #include "firestore/src/android/wrapper.h"
 #include "firestore/src/android/write_batch_android.h"
 #include "firestore/src/include/firebase/firestore.h"
-<<<<<<< HEAD
-#include "firestore/src/jni/jni.h"
-=======
 #include "firestore/src/jni/array_list.h"
 #include "firestore/src/jni/boolean.h"
 #include "firestore/src/jni/collection.h"
@@ -56,7 +53,6 @@
 #include "firestore/src/jni/long.h"
 #include "firestore/src/jni/map.h"
 #include "firestore/src/jni/set.h"
->>>>>>> f0a9d5b6
 
 namespace firebase {
 namespace firestore {
@@ -136,68 +132,9 @@
                    kExecutorShutdown);
 }
 
-<<<<<<< HEAD
-// clang-format off
-#define FIREBASE_FIRESTORE_METHODS(X)                                   \
-  X(Collection, "collection",                                           \
-    "(Ljava/lang/String;)"                                              \
-    "Lcom/google/firebase/firestore/CollectionReference;"),             \
-  X(Document, "document",                                               \
-    "(Ljava/lang/String;)"                                              \
-    "Lcom/google/firebase/firestore/DocumentReference;"),               \
-  X(CollectionGroup, "collectionGroup",                                 \
-    "(Ljava/lang/String;)"                                              \
-    "Lcom/google/firebase/firestore/Query;"),                           \
-  X(GetSettings, "getFirestoreSettings",                                \
-    "()Lcom/google/firebase/firestore/FirebaseFirestoreSettings;"),     \
-  X(GetInstance, "getInstance",                                         \
-    "(Lcom/google/firebase/FirebaseApp;)"                               \
-    "Lcom/google/firebase/firestore/FirebaseFirestore;",                \
-    util::kMethodTypeStatic),                                           \
-  X(SetLoggingEnabled, "setLoggingEnabled",                             \
-    "(Z)V", util::kMethodTypeStatic),                                   \
-  X(SetSettings, "setFirestoreSettings",                                \
-    "(Lcom/google/firebase/firestore/FirebaseFirestoreSettings;)V"),    \
-  X(Batch, "batch",                                                     \
-    "()Lcom/google/firebase/firestore/WriteBatch;"),                    \
-  X(RunTransaction, "runTransaction",                                   \
-    "(Lcom/google/firebase/firestore/Transaction$Function;)"            \
-    "Lcom/google/android/gms/tasks/Task;"),                             \
-  X(EnableNetwork, "enableNetwork",                                     \
-    "()Lcom/google/android/gms/tasks/Task;"),                           \
-  X(DisableNetwork, "disableNetwork",                                   \
-    "()Lcom/google/android/gms/tasks/Task;"),                           \
-  X(Terminate, "terminate",                                             \
-    "()Lcom/google/android/gms/tasks/Task;"),                           \
-  X(WaitForPendingWrites, "waitForPendingWrites",                       \
-    "()Lcom/google/android/gms/tasks/Task;"),                           \
-  X(ClearPersistence, "clearPersistence",                               \
-    "()Lcom/google/android/gms/tasks/Task;"),                           \
-  X(AddSnapshotsInSyncListener, "addSnapshotsInSyncListener",           \
-    "(Ljava/util/concurrent/Executor;Ljava/lang/Runnable;)"             \
-    "Lcom/google/firebase/firestore/ListenerRegistration;")
-
-// clang-format on
-
-METHOD_LOOKUP_DECLARATION(firebase_firestore, FIREBASE_FIRESTORE_METHODS)
-METHOD_LOOKUP_DEFINITION(firebase_firestore,
-                         PROGUARD_KEEP_CLASS
-                         "com/google/firebase/firestore/FirebaseFirestore",
-                         FIREBASE_FIRESTORE_METHODS)
-=======
 }  // namespace
 
 const char kApiIdentifier[] = "Firestore";
->>>>>>> f0a9d5b6
-
-#define SILENT_REJECTION_EXECUTOR_METHODS(X) X(Constructor, "<init>", "()V")
-METHOD_LOOKUP_DECLARATION(silent_rejection_executor,
-                          SILENT_REJECTION_EXECUTOR_METHODS)
-METHOD_LOOKUP_DEFINITION(silent_rejection_executor,
-                         PROGUARD_KEEP_CLASS
-                         "com/google/firebase/firestore/internal/cpp/"
-                         "SilentRejectionSingleThreadExecutor",
-                         SILENT_REJECTION_EXECUTOR_METHODS)
 
 Mutex FirestoreInternal::init_mutex_;  // NOLINT
 int FirestoreInternal::initialize_count_ = 0;
@@ -220,26 +157,12 @@
   // default, we may safely remove the calls below.
   set_settings(settings());
 
-<<<<<<< HEAD
-  jobject user_callback_executor_obj =
-      env->NewObject(silent_rejection_executor::GetClass(),
-                     silent_rejection_executor::GetMethodId(
-                         silent_rejection_executor::kConstructor));
-
-  CheckAndClearJniExceptions(env);
-  FIREBASE_ASSERT(user_callback_executor_obj != nullptr);
-  user_callback_executor_ = env->NewGlobalRef(user_callback_executor_obj);
-  env->DeleteLocalRef(user_callback_executor_obj);
-
-  future_manager_.AllocFutureApi(this, static_cast<int>(FirestoreFn::kCount));
-=======
   Local<Object> java_user_callback_executor = env.New(kNewUserCallbackExecutor);
 
   FIREBASE_ASSERT(java_user_callback_executor.get() != nullptr);
   user_callback_executor_ = java_user_callback_executor;
 
   future_manager_.AllocFutureApi(this, static_cast<int>(AsyncFn::kCount));
->>>>>>> f0a9d5b6
 }
 
 /* static */
@@ -248,37 +171,6 @@
   if (initialize_count_ == 0) {
     jni::Initialize(app->java_vm());
 
-<<<<<<< HEAD
-    JNIEnv* env = app->GetJNIEnv();
-    jobject activity = app->activity();
-    if (!(firebase_firestore::CacheMethodIds(env, activity) &&
-          // Call Initialize on each Firestore internal class.
-          BlobInternal::Initialize(app) &&
-          CollectionReferenceInternal::Initialize(app) &&
-          DirectionInternal::Initialize(app) &&
-          DocumentChangeInternal::Initialize(app) &&
-          DocumentChangeTypeInternal::Initialize(app) &&
-          DocumentReferenceInternal::Initialize(app) &&
-          DocumentSnapshotInternal::Initialize(app) &&
-          FieldPathConverter::Initialize(app) &&
-          FieldValueInternal::Initialize(app) &&
-          FirebaseFirestoreExceptionInternal::Initialize(app) &&
-          FirebaseFirestoreSettingsInternal::Initialize(app) &&
-          GeoPointInternal::Initialize(app) &&
-          ListenerRegistrationInternal::Initialize(app) &&
-          MetadataChangesInternal::Initialize(app) &&
-          QueryInternal::Initialize(app) &&
-          QuerySnapshotInternal::Initialize(app) &&
-          ServerTimestampBehaviorInternal::Initialize(app) &&
-          SetOptionsInternal::Initialize(app) &&
-          SnapshotMetadataInternal::Initialize(app) &&
-          SourceInternal::Initialize(app) &&
-          TimestampInternal::Initialize(app) &&
-          TransactionInternal::Initialize(app) && Wrapper::Initialize(app) &&
-          WriteBatchInternal::Initialize(app) &&
-          // Initialize those embedded Firestore internal classes.
-          InitializeEmbeddedClasses(app))) {
-=======
     Loader loader(app);
     loader.AddEmbeddedFile(::firebase_firestore::firestore_resources_filename,
                            ::firebase_firestore::firestore_resources_data,
@@ -330,7 +222,6 @@
     TransactionInternal::Initialize(loader);
     WriteBatchInternal::Initialize(loader);
     if (!loader.ok()) {
->>>>>>> f0a9d5b6
       ReleaseClasses(app);
       return false;
     }
@@ -343,38 +234,9 @@
 }
 
 /* static */
-<<<<<<< HEAD
-bool FirestoreInternal::InitializeEmbeddedClasses(App* app) {
-  JNIEnv* env = app->GetJNIEnv();
-  jobject activity = app->activity();
-  // Terminate() handles tearing this down.
-  // Load embedded classes.
-  const std::vector<internal::EmbeddedFile> embedded_files =
-      util::CacheEmbeddedFiles(
-          env, activity,
-          internal::EmbeddedFile::ToVector(
-              ::firebase_firestore::firestore_resources_filename,
-              ::firebase_firestore::firestore_resources_data,
-              ::firebase_firestore::firestore_resources_size));
-  return EventListenerInternal::InitializeEmbeddedClasses(app,
-                                                          &embedded_files) &&
-         TransactionInternal::InitializeEmbeddedClasses(app, &embedded_files) &&
-         silent_rejection_executor::CacheClassFromFiles(env, activity,
-                                                        &embedded_files) &&
-         silent_rejection_executor::CacheMethodIds(env, activity);
-}
-
-/* static */
-void FirestoreInternal::ReleaseClasses(App* app) {
-  JNIEnv* env = app->GetJNIEnv();
-  firebase_firestore::ReleaseClass(env);
-  silent_rejection_executor::ReleaseClass(env);
-  util::CheckAndClearJniExceptions(env);
-=======
 void FirestoreInternal::ReleaseClasses(App* app) {
   delete loader_;
   loader_ = nullptr;
->>>>>>> f0a9d5b6
 
   // Call Terminate on each Firestore internal class.
   FieldValueInternal::Terminate(app);
@@ -390,16 +252,8 @@
   }
 }
 
-<<<<<<< HEAD
-void FirestoreInternal::ShutdownUserCallbackExecutor() {
-  JNIEnv* env = app_->GetJNIEnv();
-  auto shutdown_method = env->GetMethodID(
-      env->GetObjectClass(user_callback_executor_), "shutdown", "()V");
-  env->CallVoidMethod(user_callback_executor_, shutdown_method);
-=======
 void FirestoreInternal::ShutdownUserCallbackExecutor(Env& env) {
   env.Call(user_callback_executor_, kExecutorShutdown);
->>>>>>> f0a9d5b6
 }
 
 FirestoreInternal::~FirestoreInternal() {
@@ -422,16 +276,6 @@
 
   future_manager_.ReleaseFutureApi(this);
 
-<<<<<<< HEAD
-  ShutdownUserCallbackExecutor();
-
-  JNIEnv* env = app_->GetJNIEnv();
-  env->DeleteGlobalRef(user_callback_executor_);
-  user_callback_executor_ = nullptr;
-  env->DeleteGlobalRef(obj_);
-  obj_ = nullptr;
-=======
->>>>>>> f0a9d5b6
   Terminate(app_);
   app_ = nullptr;
 }
@@ -510,76 +354,6 @@
 #endif  // defined(FIREBASE_USE_STD_FUNCTION) || defined(DOXYGEN)
 
 Future<void> FirestoreInternal::DisableNetwork() {
-<<<<<<< HEAD
-  JNIEnv* env = app_->GetJNIEnv();
-  jobject task = env->CallObjectMethod(
-      obj_,
-      firebase_firestore::GetMethodId(firebase_firestore::kDisableNetwork));
-  CheckAndClearJniExceptions(env);
-
-  Promise<void, void, FirestoreFn> promise{ref_future(), this};
-  promise.RegisterForTask(FirestoreFn::kDisableNetwork, task);
-  env->DeleteLocalRef(task);
-  CheckAndClearJniExceptions(env);
-  return promise.GetFuture();
-}
-
-Future<void> FirestoreInternal::EnableNetwork() {
-  JNIEnv* env = app_->GetJNIEnv();
-  jobject task = env->CallObjectMethod(
-      obj_,
-      firebase_firestore::GetMethodId(firebase_firestore::kEnableNetwork));
-  CheckAndClearJniExceptions(env);
-
-  Promise<void, void, FirestoreFn> promise{ref_future(), this};
-  promise.RegisterForTask(FirestoreFn::kEnableNetwork, task);
-  env->DeleteLocalRef(task);
-  CheckAndClearJniExceptions(env);
-  return promise.GetFuture();
-}
-
-Future<void> FirestoreInternal::Terminate() {
-  JNIEnv* env = app_->GetJNIEnv();
-
-  jobject task = env->CallObjectMethod(
-      obj_, firebase_firestore::GetMethodId(firebase_firestore::kTerminate));
-  CheckAndClearJniExceptions(env);
-
-  Promise<void, void, FirestoreFn> promise{ref_future(), this};
-  promise.RegisterForTask(FirestoreFn::kTerminate, task);
-  env->DeleteLocalRef(task);
-  CheckAndClearJniExceptions(env);
-
-  return promise.GetFuture();
-}
-
-Future<void> FirestoreInternal::WaitForPendingWrites() {
-  JNIEnv* env = app_->GetJNIEnv();
-  jobject task = env->CallObjectMethod(
-      obj_, firebase_firestore::GetMethodId(
-                firebase_firestore::kWaitForPendingWrites));
-  CheckAndClearJniExceptions(env);
-
-  Promise<void, void, FirestoreFn> promise{ref_future(), this};
-  promise.RegisterForTask(FirestoreFn::kWaitForPendingWrites, task);
-  env->DeleteLocalRef(task);
-  CheckAndClearJniExceptions(env);
-  return promise.GetFuture();
-}
-
-Future<void> FirestoreInternal::ClearPersistence() {
-  JNIEnv* env = app_->GetJNIEnv();
-  jobject task = env->CallObjectMethod(
-      obj_,
-      firebase_firestore::GetMethodId(firebase_firestore::kClearPersistence));
-  CheckAndClearJniExceptions(env);
-
-  Promise<void, void, FirestoreFn> promise{ref_future(), this};
-  promise.RegisterForTask(FirestoreFn::kClearPersistence, task);
-  env->DeleteLocalRef(task);
-  CheckAndClearJniExceptions(env);
-  return promise.GetFuture();
-=======
   Env env = GetEnv();
   Local<Object> task = env.Call(obj_, kDisableNetwork);
   return NewFuture(env, AsyncFn::kDisableNetwork, task);
@@ -607,7 +381,6 @@
   Env env = GetEnv();
   Local<Object> task = env.Call(obj_, kClearPersistence);
   return NewFuture(env, AsyncFn::kClearPersistence, task);
->>>>>>> f0a9d5b6
 }
 
 ListenerRegistration FirestoreInternal::AddSnapshotsInSyncListener(
@@ -615,20 +388,9 @@
   Env env = GetEnv();
   Local<Object> java_runnable = EventListenerInternal::Create(env, listener);
 
-<<<<<<< HEAD
-  // Register listener.
-  jobject java_registration = env->CallObjectMethod(
-      obj_,
-      firebase_firestore::GetMethodId(
-          firebase_firestore::kAddSnapshotsInSyncListener),
-      user_callback_executor(), java_runnable);
-  env->DeleteLocalRef(java_runnable);
-  CheckAndClearJniExceptions(env);
-=======
   Local<Object> java_registration =
       env.Call(obj_, kAddSnapshotsInSyncListener, user_callback_executor(),
                java_runnable);
->>>>>>> f0a9d5b6
 
   if (!env.ok() || !java_registration) return {};
   return ListenerRegistration(new ListenerRegistrationInternal(
