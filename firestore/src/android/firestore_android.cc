--- conflicted
+++ resolved
@@ -61,10 +61,7 @@
 using jni::Env;
 using jni::Loader;
 using jni::Local;
-<<<<<<< HEAD
-=======
 using jni::Long;
->>>>>>> b1ba676c
 using jni::Method;
 using jni::Object;
 using jni::StaticMethod;
@@ -134,9 +131,6 @@
   loader.LoadClass(kUserCallbackExecutorClassName, kNewUserCallbackExecutor,
                    kExecutorShutdown);
 }
-<<<<<<< HEAD
-
-=======
 
 /**
  * A map of Java Firestore instance to C++ Firestore instance.
@@ -187,7 +181,6 @@
 // Governed by init_mutex_below as well.
 JavaFirestoreMap* java_firestores_ = nullptr;
 
->>>>>>> b1ba676c
 }  // namespace
 
 const char kApiIdentifier[] = "Firestore";
@@ -206,11 +199,8 @@
   Local<Object> java_firestore = env.Call(kGetInstance, platform_app);
   FIREBASE_ASSERT(java_firestore.get() != nullptr);
   obj_ = java_firestore;
-<<<<<<< HEAD
-=======
 
   java_firestores_->Put(env, java_firestore, this);
->>>>>>> b1ba676c
 
   // Mainly for enabling TimestampsInSnapshotsEnabled. The rest comes from the
   // default in native SDK. The C++ implementation relies on that for reading
@@ -232,26 +222,15 @@
   if (initialize_count_ == 0) {
     jni::Initialize(app->java_vm());
 
-<<<<<<< HEAD
-=======
     FIREBASE_DEV_ASSERT(java_firestores_ == nullptr);
     java_firestores_ = new JavaFirestoreMap();
 
->>>>>>> b1ba676c
     Loader loader(app);
     loader.AddEmbeddedFile(::firebase_firestore::firestore_resources_filename,
                            ::firebase_firestore::firestore_resources_data,
                            ::firebase_firestore::firestore_resources_size);
     loader.CacheEmbeddedFiles();
 
-<<<<<<< HEAD
-    if (!FieldValueInternal::Initialize(app)) {
-      ReleaseClasses(app);
-      return false;
-    }
-
-=======
->>>>>>> b1ba676c
     jni::Object::Initialize(loader);
 
     jni::ArrayList::Initialize(loader);
@@ -278,10 +257,7 @@
     EventListenerInternal::Initialize(loader);
     ExceptionInternal::Initialize(loader);
     FieldPathConverter::Initialize(loader);
-<<<<<<< HEAD
-=======
     FieldValueInternal::Initialize(loader);
->>>>>>> b1ba676c
     GeoPointInternal::Initialize(loader);
     ListenerRegistrationInternal::Initialize(loader);
     MetadataChangesInternal::Initialize(loader);
@@ -311,12 +287,6 @@
 void FirestoreInternal::ReleaseClasses(App* app) {
   delete loader_;
   loader_ = nullptr;
-<<<<<<< HEAD
-
-  // Call Terminate on each Firestore internal class.
-  FieldValueInternal::Terminate(app);
-=======
->>>>>>> b1ba676c
 }
 
 /* static */
@@ -344,16 +314,10 @@
   Env env = GetEnv();
   ShutdownUserCallbackExecutor(env);
 
-  Env env = GetEnv();
-  ShutdownUserCallbackExecutor(env);
-
   future_manager_.ReleaseFutureApi(this);
 
-<<<<<<< HEAD
-=======
   java_firestores_->Remove(env, obj_);
 
->>>>>>> b1ba676c
   Terminate(app_);
   app_ = nullptr;
 }
@@ -399,11 +363,7 @@
   Local<Object> result = env.Call(obj_, kBatch);
 
   if (!env.ok()) return {};
-<<<<<<< HEAD
-  return WriteBatch(new WriteBatchInternal(mutable_this(), result.get()));
-=======
   return WriteBatch(new WriteBatchInternal(mutable_this(), result));
->>>>>>> b1ba676c
 }
 
 Future<void> FirestoreInternal::RunTransaction(TransactionFunction* update,
@@ -469,19 +429,11 @@
     EventListener<void>* listener, bool passing_listener_ownership) {
   Env env = GetEnv();
   Local<Object> java_runnable = EventListenerInternal::Create(env, listener);
-<<<<<<< HEAD
 
   Local<Object> java_registration =
       env.Call(obj_, kAddSnapshotsInSyncListener, user_callback_executor(),
                java_runnable);
 
-=======
-
-  Local<Object> java_registration =
-      env.Call(obj_, kAddSnapshotsInSyncListener, user_callback_executor(),
-               java_runnable);
-
->>>>>>> b1ba676c
   if (!env.ok() || !java_registration) return {};
   return ListenerRegistration(new ListenerRegistrationInternal(
       this, listener, passing_listener_ownership, java_registration));
@@ -514,8 +466,6 @@
   }
 }
 
-<<<<<<< HEAD
-=======
 void FirestoreInternal::ClearListeners() {
   MutexLock lock(listener_registration_mutex_);
 
@@ -525,7 +475,6 @@
   listener_registrations_.clear();
 }
 
->>>>>>> b1ba676c
 jni::Env FirestoreInternal::GetEnv() {
   jni::Env env;
   env.SetUnhandledExceptionHandler(GlobalUnhandledExceptionHandler, nullptr);
@@ -534,59 +483,27 @@
 
 CollectionReference FirestoreInternal::NewCollectionReference(
     jni::Env& env, const jni::Object& reference) const {
-<<<<<<< HEAD
-  if (!env.ok() || !reference) return {};
-
-  return CollectionReference(
-      new CollectionReferenceInternal(mutable_this(), reference.get()));
-=======
   return MakePublic<CollectionReference>(env, mutable_this(), reference);
->>>>>>> b1ba676c
 }
 
 DocumentReference FirestoreInternal::NewDocumentReference(
     jni::Env& env, const jni::Object& reference) const {
-<<<<<<< HEAD
-  if (!env.ok() || !reference) return {};
-
-  return DocumentReference(
-      new DocumentReferenceInternal(mutable_this(), reference.get()));
-=======
   return MakePublic<DocumentReference>(env, mutable_this(), reference);
->>>>>>> b1ba676c
 }
 
 DocumentSnapshot FirestoreInternal::NewDocumentSnapshot(
     jni::Env& env, const jni::Object& snapshot) const {
-<<<<<<< HEAD
-  if (!env.ok() || !snapshot) return {};
-
-  return DocumentSnapshot(
-      new DocumentSnapshotInternal(mutable_this(), snapshot.get()));
-=======
   return MakePublic<DocumentSnapshot>(env, mutable_this(), snapshot);
->>>>>>> b1ba676c
 }
 
 Query FirestoreInternal::NewQuery(jni::Env& env,
                                   const jni::Object& query) const {
-<<<<<<< HEAD
-  if (!env.ok() || !query) return {};
-  return Query(new QueryInternal(mutable_this(), query.get()));
-=======
   return MakePublic<Query>(env, mutable_this(), query);
->>>>>>> b1ba676c
 }
 
 QuerySnapshot FirestoreInternal::NewQuerySnapshot(
     jni::Env& env, const jni::Object& snapshot) const {
-<<<<<<< HEAD
-  if (!env.ok() || !snapshot) return {};
-  return QuerySnapshot(
-      new QuerySnapshotInternal(mutable_this(), snapshot.get()));
-=======
   return MakePublic<QuerySnapshot>(env, mutable_this(), snapshot);
->>>>>>> b1ba676c
 }
 
 /* static */
@@ -599,14 +516,11 @@
   env.Call(kSetLoggingEnabled, logging_enabled);
 }
 
-<<<<<<< HEAD
-=======
 FirestoreInternal* FirestoreInternal::RecoverFirestore(
     Env& env, const Object& java_firestore) {
   return java_firestores_->Get(env, java_firestore);
 }
 
->>>>>>> b1ba676c
 void FirestoreInternal::SetClientLanguage(const std::string& language_token) {
   Env env = FirestoreInternal::GetEnv();
   Local<String> java_language_token = env.NewStringUtf(language_token);
