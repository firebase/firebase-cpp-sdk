// Copyright 2016 Google Inc. All Rights Reserved.

#include "firestore/src/android/firestore_android.h"

#include "app/meta/move.h"
#include "app/src/assert.h"
#include "app/src/embedded_file.h"
#include "app/src/include/firebase/future.h"
#include "app/src/reference_counted_future_impl.h"
#include "firestore/firestore_resources.h"
#include "firestore/src/android/blob_android.h"
#include "firestore/src/android/collection_reference_android.h"
#include "firestore/src/android/converter_android.h"
#include "firestore/src/android/direction_android.h"
#include "firestore/src/android/document_change_android.h"
#include "firestore/src/android/document_change_type_android.h"
#include "firestore/src/android/document_reference_android.h"
#include "firestore/src/android/document_snapshot_android.h"
#include "firestore/src/android/event_listener_android.h"
#include "firestore/src/android/exception_android.h"
#include "firestore/src/android/field_path_android.h"
#include "firestore/src/android/field_value_android.h"
#include "firestore/src/android/geo_point_android.h"
#include "firestore/src/android/jni_runnable_android.h"
#include "firestore/src/android/lambda_event_listener.h"
#include "firestore/src/android/lambda_transaction_function.h"
#include "firestore/src/android/listener_registration_android.h"
#include "firestore/src/android/metadata_changes_android.h"
#include "firestore/src/android/promise_android.h"
#include "firestore/src/android/query_android.h"
#include "firestore/src/android/query_snapshot_android.h"
#include "firestore/src/android/server_timestamp_behavior_android.h"
#include "firestore/src/android/set_options_android.h"
#include "firestore/src/android/settings_android.h"
#include "firestore/src/android/snapshot_metadata_android.h"
#include "firestore/src/android/source_android.h"
#include "firestore/src/android/timestamp_android.h"
#include "firestore/src/android/transaction_android.h"
#include "firestore/src/android/wrapper.h"
#include "firestore/src/android/write_batch_android.h"
#include "firestore/src/include/firebase/firestore.h"
#include "firestore/src/jni/array_list.h"
#include "firestore/src/jni/boolean.h"
#include "firestore/src/jni/collection.h"
#include "firestore/src/jni/double.h"
#include "firestore/src/jni/env.h"
#include "firestore/src/jni/hash_map.h"
#include "firestore/src/jni/integer.h"
#include "firestore/src/jni/iterator.h"
#include "firestore/src/jni/jni.h"
#include "firestore/src/jni/list.h"
#include "firestore/src/jni/loader.h"
#include "firestore/src/jni/long.h"
#include "firestore/src/jni/map.h"
#include "firestore/src/jni/set.h"
#include "firestore/src/jni/task.h"

namespace firebase {
namespace firestore {
namespace {

using jni::Constructor;
using jni::Env;
<<<<<<< HEAD
=======
using jni::Global;
using jni::HashMap;
>>>>>>> 59db450a
using jni::Loader;
using jni::Local;
using jni::Long;
using jni::Method;
using jni::Object;
using jni::StaticMethod;
using jni::String;
using jni::Task;

constexpr char kFirestoreClassName[] =
    PROGUARD_KEEP_CLASS "com/google/firebase/firestore/FirebaseFirestore";

Method<Object> kCollection(
    "collection",
    "(Ljava/lang/String;)"
    "Lcom/google/firebase/firestore/CollectionReference;");
Method<Object> kDocument("document",
                         "(Ljava/lang/String;)"
                         "Lcom/google/firebase/firestore/DocumentReference;");
Method<Object> kCollectionGroup("collectionGroup",
                                "(Ljava/lang/String;)"
                                "Lcom/google/firebase/firestore/Query;");
Method<SettingsInternal> kGetSettings(
    "getFirestoreSettings",
    "()Lcom/google/firebase/firestore/FirebaseFirestoreSettings;");
StaticMethod<Object> kGetInstance(
    "getInstance",
    "(Lcom/google/firebase/FirebaseApp;)"
    "Lcom/google/firebase/firestore/FirebaseFirestore;");
StaticMethod<void> kSetLoggingEnabled("setLoggingEnabled", "(Z)V");
StaticMethod<void> kSetClientLanguage("setClientLanguage",
                                      "(Ljava/lang/String;)V");
Method<void> kSetSettings(
    "setFirestoreSettings",
    "(Lcom/google/firebase/firestore/FirebaseFirestoreSettings;)V");
Method<Object> kBatch("batch", "()Lcom/google/firebase/firestore/WriteBatch;");
Method<Task> kRunTransaction(
    "runTransaction",
    "(Lcom/google/firebase/firestore/Transaction$Function;)"
    "Lcom/google/android/gms/tasks/Task;");
Method<Task> kEnableNetwork("enableNetwork",
                            "()Lcom/google/android/gms/tasks/Task;");
Method<Task> kDisableNetwork("disableNetwork",
                             "()Lcom/google/android/gms/tasks/Task;");
Method<Task> kTerminate("terminate", "()Lcom/google/android/gms/tasks/Task;");
Method<Task> kWaitForPendingWrites("waitForPendingWrites",
                                   "()Lcom/google/android/gms/tasks/Task;");
Method<Task> kClearPersistence("clearPersistence",
                               "()Lcom/google/android/gms/tasks/Task;");
Method<Object> kAddSnapshotsInSyncListener(
    "addSnapshotsInSyncListener",
    "(Ljava/util/concurrent/Executor;Ljava/lang/Runnable;)"
    "Lcom/google/firebase/firestore/ListenerRegistration;");

void InitializeFirestore(Loader& loader) {
  loader.LoadClass(kFirestoreClassName, kCollection, kDocument,
                   kCollectionGroup, kGetSettings, kGetInstance,
                   kSetLoggingEnabled, kSetClientLanguage, kSetSettings, kBatch,
                   kRunTransaction, kEnableNetwork, kDisableNetwork, kTerminate,
                   kWaitForPendingWrites, kClearPersistence,
                   kAddSnapshotsInSyncListener);
}

constexpr char kUserCallbackExecutorClassName[] = PROGUARD_KEEP_CLASS
    "com/google/firebase/firestore/internal/cpp/"
    "SilentRejectionSingleThreadExecutor";
Constructor<Object> kNewUserCallbackExecutor("()V");
Method<void> kExecutorShutdown("shutdown", "()V");

void InitializeUserCallbackExecutor(Loader& loader) {
  loader.LoadClass(kUserCallbackExecutorClassName, kNewUserCallbackExecutor,
                   kExecutorShutdown);
}

/**
 * A map of Java Firestore instance to C++ Firestore instance.
 */
class JavaFirestoreMap {
 public:
  FirestoreInternal* Get(Env& env, const Object& java_firestore) {
    MutexLock lock(mutex_);
    auto& map = GetMapLocked(env);
    Local<Long> boxed_ptr = map.Get(env, java_firestore).CastTo<Long>();
    if (!boxed_ptr) {
      return nullptr;
    }
    return reinterpret_cast<FirestoreInternal*>(boxed_ptr.LongValue(env));
  }

  void Put(Env& env, const Object& java_firestore,
           FirestoreInternal* internal) {
    static_assert(sizeof(uintptr_t) <= sizeof(int64_t),
                  "pointers must fit in Java long");

    MutexLock lock(mutex_);
    auto& map = GetMapLocked(env);
    auto boxed_ptr = Long::Create(env, reinterpret_cast<int64_t>(internal));
    map.Put(env, java_firestore, boxed_ptr);
  }

  void Remove(Env& env, const Object& java_firestore) {
    MutexLock lock(mutex_);
    auto& map = GetMapLocked(env);
    map.Remove(env, java_firestore);
  }

 private:
  // Ensures that the backing map is initialized.
  // Prerequisite: `mutex_` must be locked before calling this method.
<<<<<<< HEAD
  jni::HashMap& GetMapLocked(Env& env) {
    if (!firestores_) {
      firestores_ = jni::HashMap::Create(env);
=======
  HashMap& GetMapLocked(Env& env) {
    if (!firestores_) {
      firestores_ = HashMap::Create(env);
>>>>>>> 59db450a
    }
    return firestores_;
  }

  Mutex mutex_;
<<<<<<< HEAD
  jni::Global<jni::HashMap> firestores_;
=======
  Global<HashMap> firestores_;
>>>>>>> 59db450a
};

// init_mutex protects all the globals below.
Mutex init_mutex;  // NOLINT
int initialize_count = 0;
Loader* global_loader = nullptr;

JavaFirestoreMap* java_firestores = nullptr;

// The initial value for setLoggingEnabled.
enum class InitialLogState {
  kUnset,
  kSetEnabled,
  kSetDisabled,
} initial_log_state = InitialLogState::kUnset;

}  // namespace

const char kApiIdentifier[] = "Firestore";

FirestoreInternal::FirestoreInternal(App* app) {
  FIREBASE_ASSERT(app != nullptr);
  if (!Initialize(app)) return;
  app_ = app;

  Env env = GetEnv();
  Local<Object> platform_app(env.get(), app_->GetPlatformApp());
  Local<Object> java_firestore = env.Call(kGetInstance, platform_app);
  FIREBASE_ASSERT(java_firestore.get() != nullptr);
  obj_ = java_firestore;

  java_firestores->Put(env, java_firestore, this);

  // Mainly for enabling TimestampsInSnapshotsEnabled. The rest comes from the
  // default in native SDK. The C++ implementation relies on that for reading
  // timestamp FieldValues correctly. TODO(zxu): Once it is set to true by
  // default, we may safely remove the calls below.
  set_settings(settings());

  Local<Object> java_user_callback_executor = env.New(kNewUserCallbackExecutor);

  FIREBASE_ASSERT(java_user_callback_executor.get() != nullptr);
  user_callback_executor_ = java_user_callback_executor;

  promises_ = MakeUnique<PromiseFactory<AsyncFn>>(this);
}

/* static */
bool FirestoreInternal::Initialize(App* app) {
  MutexLock init_lock(init_mutex);
  if (initialize_count == 0) {
    jni::Initialize(app->java_vm());

    FIREBASE_DEV_ASSERT(java_firestores == nullptr);
    java_firestores = new JavaFirestoreMap();

    Env env = GetEnv();
    Loader loader(app);
    loader.AddEmbeddedFile(::firebase_firestore::firestore_resources_filename,
                           ::firebase_firestore::firestore_resources_data,
                           ::firebase_firestore::firestore_resources_size);
    loader.CacheEmbeddedFiles();

    jni::Object::Initialize(loader);
    jni::String::Initialize(env, loader);
    jni::ArrayList::Initialize(loader);
    jni::Boolean::Initialize(loader);
    jni::Collection::Initialize(loader);
    jni::Double::Initialize(loader);
    jni::Integer::Initialize(loader);
    jni::Iterator::Initialize(loader);
    jni::HashMap::Initialize(loader);
    jni::List::Initialize(loader);
    jni::Long::Initialize(loader);
    jni::Map::Initialize(loader);

    InitializeFirestore(loader);
    InitializeUserCallbackExecutor(loader);

    BlobInternal::Initialize(loader);
    CollectionReferenceInternal::Initialize(loader);
    DirectionInternal::Initialize(loader);
    DocumentChangeInternal::Initialize(loader);
    DocumentChangeTypeInternal::Initialize(loader);
    DocumentReferenceInternal::Initialize(loader);
    DocumentSnapshotInternal::Initialize(loader);
    EventListenerInternal::Initialize(loader);
    ExceptionInternal::Initialize(loader);
    FieldPathConverter::Initialize(loader);
    FieldValueInternal::Initialize(loader);
    GeoPointInternal::Initialize(loader);
<<<<<<< HEAD
=======
    JniRunnableBase::Initialize(loader);
>>>>>>> 59db450a
    ListenerRegistrationInternal::Initialize(loader);
    MetadataChangesInternal::Initialize(loader);
    QueryInternal::Initialize(loader);
    QuerySnapshotInternal::Initialize(loader);
    ServerTimestampBehaviorInternal::Initialize(loader);
    SetOptionsInternal::Initialize(loader);
    SettingsInternal::Initialize(loader);
    SnapshotMetadataInternal::Initialize(loader);
    SourceInternal::Initialize(loader);
    Task::Initialize(loader);
    TimestampInternal::Initialize(loader);
    TransactionInternal::Initialize(loader);
    WriteBatchInternal::Initialize(loader);
    if (!loader.ok()) {
      ReleaseClassesLocked(env);
      return false;
    }

    FIREBASE_DEV_ASSERT(global_loader == nullptr);
    global_loader = new Loader(Move(loader));

    if (initial_log_state != InitialLogState::kUnset) {
      bool enabled = initial_log_state == InitialLogState::kSetEnabled;
      env.Call(kSetLoggingEnabled, enabled);
    }
  }
  initialize_count++;
  return true;
}

/* static */
void FirestoreInternal::ReleaseClassesLocked(Env& env) {
  // Assumes `init_mutex` is held.
  String::Terminate(env);

  delete global_loader;
  global_loader = nullptr;
}

/* static */
void FirestoreInternal::Terminate(App* app) {
  MutexLock init_lock(init_mutex);
  FIREBASE_ASSERT(initialize_count > 0);
  initialize_count--;
  if (initialize_count == 0) {
    Env env(app->GetJNIEnv());
    ReleaseClassesLocked(env);

    delete java_firestores;
    java_firestores = nullptr;
  }
}

void FirestoreInternal::ShutdownUserCallbackExecutor(Env& env) {
  env.Call(user_callback_executor_, kExecutorShutdown);
}

FirestoreInternal::~FirestoreInternal() {
  // If initialization failed, there is nothing to clean up.
  if (app_ == nullptr) return;

  ClearListeners();

  Env env = GetEnv();
  ShutdownUserCallbackExecutor(env);

  promises_.reset(nullptr);

  java_firestores->Remove(env, obj_);

  Terminate(app_);
  app_ = nullptr;
}

CollectionReference FirestoreInternal::Collection(
    const char* collection_path) const {
  Env env = GetEnv();
  Local<String> java_path = env.NewStringUtf(collection_path);
  Local<Object> result = env.Call(obj_, kCollection, java_path);
  return NewCollectionReference(env, result);
}

DocumentReference FirestoreInternal::Document(const char* document_path) const {
  Env env = GetEnv();
  Local<String> java_path = env.NewStringUtf(document_path);
  Local<Object> result = env.Call(obj_, kDocument, java_path);
  return NewDocumentReference(env, result);
}

Query FirestoreInternal::CollectionGroup(const char* collection_id) const {
  Env env = GetEnv();
  Local<String> java_collection_id = env.NewStringUtf(collection_id);
  Local<Object> query = env.Call(obj_, kCollectionGroup, java_collection_id);
  return NewQuery(env, query);
}

Settings FirestoreInternal::settings() const {
  Env env = GetEnv();
  Local<SettingsInternal> settings = env.Call(obj_, kGetSettings);

  if (!env.ok()) return {};
  return settings.ToPublic(env);
}

void FirestoreInternal::set_settings(Settings settings) {
  Env env = GetEnv();
  auto java_settings = SettingsInternal::Create(env, settings);
  env.Call(obj_, kSetSettings, java_settings);
}

WriteBatch FirestoreInternal::batch() const {
  Env env = GetEnv();
  Local<Object> result = env.Call(obj_, kBatch);

  if (!env.ok()) return {};
  return WriteBatch(new WriteBatchInternal(mutable_this(), result));
}

Future<void> FirestoreInternal::RunTransaction(TransactionFunction* update,
                                               bool is_lambda) {
  Env env = GetEnv();
  Local<Object> transaction_function =
      TransactionInternal::Create(env, this, update);
  Local<Task> task = env.Call(obj_, kRunTransaction, transaction_function);

  if (!env.ok()) return {};

#if defined(FIREBASE_USE_STD_FUNCTION) || defined(DOXYGEN)
  auto* completion =
      static_cast<LambdaTransactionFunction*>(is_lambda ? update : nullptr);
  return promises_->NewFuture<void>(env, AsyncFn::kRunTransaction, task,
                                    completion);
#else  // defined(FIREBASE_USE_STD_FUNCTION) || defined(DOXYGEN)
  return promises_->NewFuture<void>(env, AsyncFn::kRunTransaction, task);
#endif  // defined(FIREBASE_USE_STD_FUNCTION) || defined(DOXYGEN)
}

#if defined(FIREBASE_USE_STD_FUNCTION) || defined(DOXYGEN)
Future<void> FirestoreInternal::RunTransaction(
    std::function<Error(Transaction&, std::string&)> update) {
  auto* lambda_update = new LambdaTransactionFunction(Move(update));
  return RunTransaction(lambda_update, /*is_lambda=*/true);
}
#endif  // defined(FIREBASE_USE_STD_FUNCTION) || defined(DOXYGEN)

Future<void> FirestoreInternal::DisableNetwork() {
  Env env = GetEnv();
  Local<Task> task = env.Call(obj_, kDisableNetwork);
  return promises_->NewFuture<void>(env, AsyncFn::kDisableNetwork, task);
}

Future<void> FirestoreInternal::EnableNetwork() {
  Env env = GetEnv();
  Local<Task> task = env.Call(obj_, kEnableNetwork);
  return promises_->NewFuture<void>(env, AsyncFn::kEnableNetwork, task);
}

Future<void> FirestoreInternal::Terminate() {
  Env env = GetEnv();
  Local<Task> task = env.Call(obj_, kTerminate);
  return promises_->NewFuture<void>(env, AsyncFn::kTerminate, task);
}

Future<void> FirestoreInternal::WaitForPendingWrites() {
  Env env = GetEnv();
  Local<Task> task = env.Call(obj_, kWaitForPendingWrites);
  return promises_->NewFuture<void>(env, AsyncFn::kWaitForPendingWrites, task);
}

Future<void> FirestoreInternal::ClearPersistence() {
  Env env = GetEnv();
  Local<Task> task = env.Call(obj_, kClearPersistence);
  return promises_->NewFuture<void>(env, AsyncFn::kClearPersistence, task);
}

ListenerRegistration FirestoreInternal::AddSnapshotsInSyncListener(
    EventListener<void>* listener, bool passing_listener_ownership) {
  Env env = GetEnv();
  Local<Object> java_runnable = EventListenerInternal::Create(env, listener);

  Local<Object> java_registration =
      env.Call(obj_, kAddSnapshotsInSyncListener, user_callback_executor(),
               java_runnable);

  if (!env.ok() || !java_registration) return {};
  return ListenerRegistration(new ListenerRegistrationInternal(
      this, listener, passing_listener_ownership, java_registration));
}

#if defined(FIREBASE_USE_STD_FUNCTION)

ListenerRegistration FirestoreInternal::AddSnapshotsInSyncListener(
    std::function<void()> callback) {
  auto* listener = new LambdaEventListener<void>(firebase::Move(callback));
  return AddSnapshotsInSyncListener(listener,
                                    /*passing_listener_ownership=*/true);
}

#endif  // defined(FIREBASE_USE_STD_FUNCTION)

void FirestoreInternal::RegisterListenerRegistration(
    ListenerRegistrationInternal* registration) {
  MutexLock lock(listener_registration_mutex_);
  listener_registrations_.insert(registration);
}

void FirestoreInternal::UnregisterListenerRegistration(
    ListenerRegistrationInternal* registration) {
  MutexLock lock(listener_registration_mutex_);
  auto iter = listener_registrations_.find(registration);
  if (iter != listener_registrations_.end()) {
    delete *iter;
    listener_registrations_.erase(iter);
  }
}

void FirestoreInternal::ClearListeners() {
  MutexLock lock(listener_registration_mutex_);

  for (auto* reg : listener_registrations_) {
    delete reg;
  }
  listener_registrations_.clear();
}

<<<<<<< HEAD
jni::Env FirestoreInternal::GetEnv() {
  jni::Env env;
=======
Env FirestoreInternal::GetEnv() {
  Env env;
>>>>>>> 59db450a
  env.SetUnhandledExceptionHandler(GlobalUnhandledExceptionHandler, nullptr);
  return env;
}

CollectionReference FirestoreInternal::NewCollectionReference(
<<<<<<< HEAD
    jni::Env& env, const jni::Object& reference) const {
=======
    Env& env, const jni::Object& reference) const {
>>>>>>> 59db450a
  return MakePublic<CollectionReference>(env, mutable_this(), reference);
}

DocumentReference FirestoreInternal::NewDocumentReference(
<<<<<<< HEAD
    jni::Env& env, const jni::Object& reference) const {
=======
    Env& env, const jni::Object& reference) const {
>>>>>>> 59db450a
  return MakePublic<DocumentReference>(env, mutable_this(), reference);
}

DocumentSnapshot FirestoreInternal::NewDocumentSnapshot(
<<<<<<< HEAD
    jni::Env& env, const jni::Object& snapshot) const {
  return MakePublic<DocumentSnapshot>(env, mutable_this(), snapshot);
}

Query FirestoreInternal::NewQuery(jni::Env& env,
=======
    Env& env, const jni::Object& snapshot) const {
  return MakePublic<DocumentSnapshot>(env, mutable_this(), snapshot);
}

Query FirestoreInternal::NewQuery(Env& env,
>>>>>>> 59db450a
                                  const jni::Object& query) const {
  return MakePublic<Query>(env, mutable_this(), query);
}

QuerySnapshot FirestoreInternal::NewQuerySnapshot(
<<<<<<< HEAD
    jni::Env& env, const jni::Object& snapshot) const {
=======
    Env& env, const jni::Object& snapshot) const {
>>>>>>> 59db450a
  return MakePublic<QuerySnapshot>(env, mutable_this(), snapshot);
}

/* static */
void Firestore::set_log_level(LogLevel log_level) {
  // "Verbose" and "debug" map to logging enabled.
  // "Info", "warning", "error", and "assert" map to logging disabled.
  bool logging_enabled = log_level < LogLevel::kLogLevelInfo;

  {
    MutexLock lock(init_mutex);

    // Set the initial_log_state on every invocation, just in case Firestore
    // is terminated for long enough to unload the Firestore classes within
    // the JVM.
    initial_log_state = logging_enabled ? InitialLogState::kSetEnabled
                                        : InitialLogState::kSetDisabled;

    if (initialize_count < 1) {
      // Avoid invoking Java methods before Firestore has been initialized.
      return;
    }
  }

  Env env = FirestoreInternal::GetEnv();
  env.Call(kSetLoggingEnabled, logging_enabled);
}

FirestoreInternal* FirestoreInternal::RecoverFirestore(
    Env& env, const Object& java_firestore) {
  return java_firestores->Get(env, java_firestore);
}

void FirestoreInternal::SetClientLanguage(const std::string& language_token) {
  Env env = FirestoreInternal::GetEnv();
  Local<String> java_language_token = env.NewStringUtf(language_token);
  env.Call(kSetClientLanguage, java_language_token);
}

}  // namespace firestore
}  // namespace firebase<|MERGE_RESOLUTION|>--- conflicted
+++ resolved
@@ -61,11 +61,8 @@
 
 using jni::Constructor;
 using jni::Env;
-<<<<<<< HEAD
-=======
 using jni::Global;
 using jni::HashMap;
->>>>>>> 59db450a
 using jni::Loader;
 using jni::Local;
 using jni::Long;
@@ -175,25 +172,15 @@
  private:
   // Ensures that the backing map is initialized.
   // Prerequisite: `mutex_` must be locked before calling this method.
-<<<<<<< HEAD
-  jni::HashMap& GetMapLocked(Env& env) {
-    if (!firestores_) {
-      firestores_ = jni::HashMap::Create(env);
-=======
   HashMap& GetMapLocked(Env& env) {
     if (!firestores_) {
       firestores_ = HashMap::Create(env);
->>>>>>> 59db450a
     }
     return firestores_;
   }
 
   Mutex mutex_;
-<<<<<<< HEAD
-  jni::Global<jni::HashMap> firestores_;
-=======
   Global<HashMap> firestores_;
->>>>>>> 59db450a
 };
 
 // init_mutex protects all the globals below.
@@ -285,10 +272,7 @@
     FieldPathConverter::Initialize(loader);
     FieldValueInternal::Initialize(loader);
     GeoPointInternal::Initialize(loader);
-<<<<<<< HEAD
-=======
     JniRunnableBase::Initialize(loader);
->>>>>>> 59db450a
     ListenerRegistrationInternal::Initialize(loader);
     MetadataChangesInternal::Initialize(loader);
     QueryInternal::Initialize(loader);
@@ -514,59 +498,34 @@
   listener_registrations_.clear();
 }
 
-<<<<<<< HEAD
-jni::Env FirestoreInternal::GetEnv() {
-  jni::Env env;
-=======
 Env FirestoreInternal::GetEnv() {
   Env env;
->>>>>>> 59db450a
   env.SetUnhandledExceptionHandler(GlobalUnhandledExceptionHandler, nullptr);
   return env;
 }
 
 CollectionReference FirestoreInternal::NewCollectionReference(
-<<<<<<< HEAD
-    jni::Env& env, const jni::Object& reference) const {
-=======
     Env& env, const jni::Object& reference) const {
->>>>>>> 59db450a
   return MakePublic<CollectionReference>(env, mutable_this(), reference);
 }
 
 DocumentReference FirestoreInternal::NewDocumentReference(
-<<<<<<< HEAD
-    jni::Env& env, const jni::Object& reference) const {
-=======
     Env& env, const jni::Object& reference) const {
->>>>>>> 59db450a
   return MakePublic<DocumentReference>(env, mutable_this(), reference);
 }
 
 DocumentSnapshot FirestoreInternal::NewDocumentSnapshot(
-<<<<<<< HEAD
-    jni::Env& env, const jni::Object& snapshot) const {
-  return MakePublic<DocumentSnapshot>(env, mutable_this(), snapshot);
-}
-
-Query FirestoreInternal::NewQuery(jni::Env& env,
-=======
     Env& env, const jni::Object& snapshot) const {
   return MakePublic<DocumentSnapshot>(env, mutable_this(), snapshot);
 }
 
 Query FirestoreInternal::NewQuery(Env& env,
->>>>>>> 59db450a
                                   const jni::Object& query) const {
   return MakePublic<Query>(env, mutable_this(), query);
 }
 
 QuerySnapshot FirestoreInternal::NewQuerySnapshot(
-<<<<<<< HEAD
-    jni::Env& env, const jni::Object& snapshot) const {
-=======
     Env& env, const jni::Object& snapshot) const {
->>>>>>> 59db450a
   return MakePublic<QuerySnapshot>(env, mutable_this(), snapshot);
 }
 
