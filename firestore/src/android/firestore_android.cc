--- conflicted
+++ resolved
@@ -52,10 +52,7 @@
 #include "firestore/src/jni/long.h"
 #include "firestore/src/jni/map.h"
 #include "firestore/src/jni/set.h"
-<<<<<<< HEAD
-=======
 #include "firestore/src/jni/task.h"
->>>>>>> a7e77482
 
 namespace firebase {
 namespace firestore {
@@ -70,10 +67,7 @@
 using jni::Object;
 using jni::StaticMethod;
 using jni::String;
-<<<<<<< HEAD
-=======
 using jni::Task;
->>>>>>> a7e77482
 
 constexpr char kFirestoreClassName[] =
     PROGUARD_KEEP_CLASS "com/google/firebase/firestore/FirebaseFirestore";
@@ -102,21 +96,6 @@
     "setFirestoreSettings",
     "(Lcom/google/firebase/firestore/FirebaseFirestoreSettings;)V");
 Method<Object> kBatch("batch", "()Lcom/google/firebase/firestore/WriteBatch;");
-<<<<<<< HEAD
-Method<Object> kRunTransaction(
-    "runTransaction",
-    "(Lcom/google/firebase/firestore/Transaction$Function;)"
-    "Lcom/google/android/gms/tasks/Task;");
-Method<Object> kEnableNetwork("enableNetwork",
-                              "()Lcom/google/android/gms/tasks/Task;");
-Method<Object> kDisableNetwork("disableNetwork",
-                               "()Lcom/google/android/gms/tasks/Task;");
-Method<Object> kTerminate("terminate", "()Lcom/google/android/gms/tasks/Task;");
-Method<Object> kWaitForPendingWrites("waitForPendingWrites",
-                                     "()Lcom/google/android/gms/tasks/Task;");
-Method<Object> kClearPersistence("clearPersistence",
-                                 "()Lcom/google/android/gms/tasks/Task;");
-=======
 Method<Task> kRunTransaction(
     "runTransaction",
     "(Lcom/google/firebase/firestore/Transaction$Function;)"
@@ -130,7 +109,6 @@
                                    "()Lcom/google/android/gms/tasks/Task;");
 Method<Task> kClearPersistence("clearPersistence",
                                "()Lcom/google/android/gms/tasks/Task;");
->>>>>>> a7e77482
 Method<Object> kAddSnapshotsInSyncListener(
     "addSnapshotsInSyncListener",
     "(Ljava/util/concurrent/Executor;Ljava/lang/Runnable;)"
@@ -244,11 +222,7 @@
   FIREBASE_ASSERT(java_user_callback_executor.get() != nullptr);
   user_callback_executor_ = java_user_callback_executor;
 
-<<<<<<< HEAD
-  future_manager_.AllocFutureApi(this, static_cast<int>(AsyncFn::kCount));
-=======
   promises_ = MakeUnique<PromiseFactory<AsyncFn>>(this);
->>>>>>> a7e77482
 }
 
 /* static */
@@ -304,10 +278,7 @@
     SettingsInternal::Initialize(loader);
     SnapshotMetadataInternal::Initialize(loader);
     SourceInternal::Initialize(loader);
-<<<<<<< HEAD
-=======
     Task::Initialize(loader);
->>>>>>> a7e77482
     TimestampInternal::Initialize(loader);
     TransactionInternal::Initialize(loader);
     WriteBatchInternal::Initialize(loader);
@@ -360,25 +331,14 @@
   if (app_ == nullptr) return;
 
   ClearListeners();
-<<<<<<< HEAD
 
   Env env = GetEnv();
   ShutdownUserCallbackExecutor(env);
-=======
->>>>>>> a7e77482
-
-  Env env = GetEnv();
-  ShutdownUserCallbackExecutor(env);
 
   promises_.reset(nullptr);
 
   java_firestores->Remove(env, obj_);
 
-<<<<<<< HEAD
-  java_firestores->Remove(env, obj_);
-
-=======
->>>>>>> a7e77482
   Terminate(app_);
   app_ = nullptr;
 }
@@ -432,32 +392,18 @@
   Env env = GetEnv();
   Local<Object> transaction_function =
       TransactionInternal::Create(env, this, update);
-<<<<<<< HEAD
-  Local<Object> task = env.Call(obj_, kRunTransaction, transaction_function);
-=======
   Local<Task> task = env.Call(obj_, kRunTransaction, transaction_function);
->>>>>>> a7e77482
 
   if (!env.ok()) return {};
 
 #if defined(FIREBASE_USE_STD_FUNCTION) || defined(DOXYGEN)
   auto* completion =
       static_cast<LambdaTransactionFunction*>(is_lambda ? update : nullptr);
-<<<<<<< HEAD
-  Promise<void, void, AsyncFn> promise(ref_future(), this, completion);
-#else  // defined(FIREBASE_USE_STD_FUNCTION) || defined(DOXYGEN)
-  Promise<void, void, AsyncFn> promise(ref_future(), this);
-#endif  // defined(FIREBASE_USE_STD_FUNCTION) || defined(DOXYGEN)
-
-  promise.RegisterForTask(env, AsyncFn::kRunTransaction, task);
-  return promise.GetFuture();
-=======
   return promises_->NewFuture<void>(env, AsyncFn::kRunTransaction, task,
                                     completion);
 #else  // defined(FIREBASE_USE_STD_FUNCTION) || defined(DOXYGEN)
   return promises_->NewFuture<void>(env, AsyncFn::kRunTransaction, task);
 #endif  // defined(FIREBASE_USE_STD_FUNCTION) || defined(DOXYGEN)
->>>>>>> a7e77482
 }
 
 #if defined(FIREBASE_USE_STD_FUNCTION) || defined(DOXYGEN)
@@ -470,57 +416,32 @@
 
 Future<void> FirestoreInternal::DisableNetwork() {
   Env env = GetEnv();
-<<<<<<< HEAD
-  Local<Object> task = env.Call(obj_, kDisableNetwork);
-  return NewFuture(env, AsyncFn::kDisableNetwork, task);
-=======
   Local<Task> task = env.Call(obj_, kDisableNetwork);
   return promises_->NewFuture<void>(env, AsyncFn::kDisableNetwork, task);
->>>>>>> a7e77482
 }
 
 Future<void> FirestoreInternal::EnableNetwork() {
   Env env = GetEnv();
-<<<<<<< HEAD
-  Local<Object> task = env.Call(obj_, kEnableNetwork);
-  return NewFuture(env, AsyncFn::kEnableNetwork, task);
-=======
   Local<Task> task = env.Call(obj_, kEnableNetwork);
   return promises_->NewFuture<void>(env, AsyncFn::kEnableNetwork, task);
->>>>>>> a7e77482
 }
 
 Future<void> FirestoreInternal::Terminate() {
   Env env = GetEnv();
-<<<<<<< HEAD
-  Local<Object> task = env.Call(obj_, kTerminate);
-  return NewFuture(env, AsyncFn::kTerminate, task);
-=======
   Local<Task> task = env.Call(obj_, kTerminate);
   return promises_->NewFuture<void>(env, AsyncFn::kTerminate, task);
->>>>>>> a7e77482
 }
 
 Future<void> FirestoreInternal::WaitForPendingWrites() {
   Env env = GetEnv();
-<<<<<<< HEAD
-  Local<Object> task = env.Call(obj_, kWaitForPendingWrites);
-  return NewFuture(env, AsyncFn::kWaitForPendingWrites, task);
-=======
   Local<Task> task = env.Call(obj_, kWaitForPendingWrites);
   return promises_->NewFuture<void>(env, AsyncFn::kWaitForPendingWrites, task);
->>>>>>> a7e77482
 }
 
 Future<void> FirestoreInternal::ClearPersistence() {
   Env env = GetEnv();
-<<<<<<< HEAD
-  Local<Object> task = env.Call(obj_, kClearPersistence);
-  return NewFuture(env, AsyncFn::kClearPersistence, task);
-=======
   Local<Task> task = env.Call(obj_, kClearPersistence);
   return promises_->NewFuture<void>(env, AsyncFn::kClearPersistence, task);
->>>>>>> a7e77482
 }
 
 ListenerRegistration FirestoreInternal::AddSnapshotsInSyncListener(
