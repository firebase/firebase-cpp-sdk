--- conflicted
+++ resolved
@@ -18,11 +18,6 @@
 // This is the Android implementation of DocumentReference.
 class DocumentReferenceInternal : public Wrapper {
  public:
-<<<<<<< HEAD
-  using ApiType = DocumentReference;
-
-=======
->>>>>>> b1ba676c
   // Each API of DocumentReference that returns a Future needs to define an enum
   // value here. For example, a Future-returning method Foo() relies on the enum
   // value kFoo. The enum values are used to identify and manage Future in the
@@ -35,9 +30,6 @@
     kCount,  // Must be the last enum value.
   };
 
-<<<<<<< HEAD
-  DocumentReferenceInternal(FirestoreInternal* firestore, jobject object)
-=======
   /**
    * Creates a C++ `DocumentReference` from a Java `DocumentReference` object.
    */
@@ -45,7 +37,6 @@
 
   DocumentReferenceInternal(FirestoreInternal* firestore,
                             const jni::Object& object)
->>>>>>> b1ba676c
       : Wrapper(firestore, object), promises_(firestore) {}
 
   /** Gets the Firestore instance associated with this document reference. */
