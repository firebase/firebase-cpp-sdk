--- conflicted
+++ resolved
@@ -17,28 +17,11 @@
 
 class Firestore;
 
-<<<<<<< HEAD
-// Each API of DocumentReference that returns a Future needs to define an enum
-// value here. For example, a Future-returning method Foo() relies on the enum
-// value kFoo. The enum values are used to identify and manage Future in the
-// Firestore Future manager.
-enum class DocumentReferenceFn {
-  kGet = 0,
-  kSet,
-  kUpdate,
-  kDelete,
-  kCount,  // Must be the last enum value.
-};
-
-=======
->>>>>>> f0a9d5b6
 // This is the Android implementation of DocumentReference.
 class DocumentReferenceInternal : public Wrapper {
  public:
   using ApiType = DocumentReference;
 
-<<<<<<< HEAD
-=======
   // Each API of DocumentReference that returns a Future needs to define an enum
   // value here. For example, a Future-returning method Foo() relies on the enum
   // value kFoo. The enum values are used to identify and manage Future in the
@@ -51,7 +34,6 @@
     kCount,  // Must be the last enum value.
   };
 
->>>>>>> f0a9d5b6
   DocumentReferenceInternal(FirestoreInternal* firestore, jobject object)
       : Wrapper(firestore, object), promises_(firestore) {}
 
@@ -199,8 +181,6 @@
 
   PromiseFactory<AsyncFn> promises_;
 
-  PromiseFactory<DocumentReferenceFn> promises_;
-
   // Below are cached call results.
   mutable std::string cached_id_;
   mutable std::string cached_path_;
