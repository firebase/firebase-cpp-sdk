--- conflicted
+++ resolved
@@ -14,11 +14,6 @@
  public:
   static void Initialize(jni::Loader& loader);
 
-<<<<<<< HEAD
-  static void Initialize(jni::Loader& loader);
-
-=======
->>>>>>> b1ba676c
   /** Creates a Java FieldPath from  a C++ FieldPath. */
   static jni::Local<jni::Object> Create(jni::Env& env, const FieldPath& path);
 
