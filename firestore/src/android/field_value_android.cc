--- conflicted
+++ resolved
@@ -5,11 +5,6 @@
 #include "firestore/src/android/document_reference_android.h"
 #include "firestore/src/android/geo_point_android.h"
 #include "firestore/src/android/timestamp_android.h"
-<<<<<<< HEAD
-#include "firestore/src/android/util_android.h"
-#include "firestore/src/jni/class.h"
-#include "firestore/src/jni/env.h"
-=======
 #include "firestore/src/jni/array.h"
 #include "firestore/src/jni/array_list.h"
 #include "firestore/src/jni/boolean.h"
@@ -21,18 +16,12 @@
 #include "firestore/src/jni/loader.h"
 #include "firestore/src/jni/long.h"
 #include "firestore/src/jni/set.h"
->>>>>>> b1ba676c
 
 namespace firebase {
 namespace firestore {
 namespace {
 
 using jni::Array;
-<<<<<<< HEAD
-using jni::Env;
-using jni::Local;
-using jni::Object;
-=======
 using jni::ArrayList;
 using jni::Boolean;
 using jni::Class;
@@ -47,11 +36,8 @@
 using jni::Object;
 using jni::StaticMethod;
 using jni::String;
->>>>>>> b1ba676c
 
 using Type = FieldValue::Type;
-
-}  // namespace
 
 // com.google.firebase.firestore.FieldValue is the public type which contains
 // static methods to build sentinel values.
@@ -119,14 +105,8 @@
 
 FieldValueInternal::FieldValueInternal(Timestamp value)
     : cached_type_(Type::kTimestamp) {
-<<<<<<< HEAD
-  Env env;
-  Local<TimestampInternal> obj = TimestampInternal::Create(env, value);
-  obj_ = env.get()->NewGlobalRef(obj.get());
-=======
   Env env = GetEnv();
   object_ = TimestampInternal::Create(env, value);
->>>>>>> b1ba676c
 }
 
 FieldValueInternal::FieldValueInternal(std::string value)
@@ -142,13 +122,7 @@
 FieldValueInternal::FieldValueInternal(const uint8_t* value, size_t size)
     : cached_type_(Type::kBlob) {
   Env env = GetEnv();
-<<<<<<< HEAD
-  Local<BlobInternal> obj = BlobInternal::Create(env, value, size);
-  obj_ = env.get()->NewGlobalRef(obj.get());
-  FIREBASE_ASSERT(obj_ != nullptr);
-=======
   object_ = BlobInternal::Create(env, value, size);
->>>>>>> b1ba676c
 }
 
 FieldValueInternal::FieldValueInternal(DocumentReference value)
@@ -161,12 +135,7 @@
 FieldValueInternal::FieldValueInternal(GeoPoint value)
     : cached_type_(Type::kGeoPoint) {
   Env env = GetEnv();
-<<<<<<< HEAD
-  Local<GeoPointInternal> obj = GeoPointInternal::Create(env, value);
-  obj_ = env.get()->NewGlobalRef(obj.get());
-=======
   object_ = GeoPointInternal::Create(env, value);
->>>>>>> b1ba676c
 }
 
 FieldValueInternal::FieldValueInternal(std::vector<FieldValue> value)
@@ -215,11 +184,7 @@
     cached_type_ = Type::kDouble;
     return Type::kDouble;
   }
-<<<<<<< HEAD
-  if (env->IsInstanceOf(obj_, TimestampInternal::GetClass().get())) {
-=======
   if (env.IsInstanceOf(object_, TimestampInternal::GetClass())) {
->>>>>>> b1ba676c
     cached_type_ = Type::kTimestamp;
     return Type::kTimestamp;
   }
@@ -227,17 +192,6 @@
     cached_type_ = Type::kString;
     return Type::kString;
   }
-<<<<<<< HEAD
-  if (env->IsInstanceOf(obj_, BlobInternal::GetClass().get())) {
-    cached_type_ = Type::kBlob;
-    return Type::kBlob;
-  }
-  if (env->IsInstanceOf(obj_, DocumentReferenceInternal::GetClass().get())) {
-    cached_type_ = Type::kReference;
-    return Type::kReference;
-  }
-  if (env->IsInstanceOf(obj_, GeoPointInternal::GetClass().get())) {
-=======
   if (env.IsInstanceOf(object_, BlobInternal::GetClass())) {
     cached_type_ = Type::kBlob;
     return Type::kBlob;
@@ -247,7 +201,6 @@
     return Type::kReference;
   }
   if (env.IsInstanceOf(object_, GeoPointInternal::GetClass())) {
->>>>>>> b1ba676c
     cached_type_ = Type::kGeoPoint;
     return Type::kGeoPoint;
   }
@@ -281,22 +234,8 @@
 }
 
 Timestamp FieldValueInternal::timestamp_value() const {
-<<<<<<< HEAD
-  Env env;
-
-  // Make sure this instance is of correct type.
-  if (cached_type_ == Type::kNull) {
-    FIREBASE_ASSERT(env.IsInstanceOf(obj_, TimestampInternal::GetClass()));
-    cached_type_ = Type::kTimestamp;
-  } else {
-    FIREBASE_ASSERT(cached_type_ == Type::kTimestamp);
-  }
-
-  return TimestampInternal(obj_).ToPublic(env);
-=======
   Env env = GetEnv();
   return Cast<TimestampInternal>(env, Type::kTimestamp).ToPublic(env);
->>>>>>> b1ba676c
 }
 
 std::string FieldValueInternal::string_value() const {
@@ -337,24 +276,12 @@
 }
 
 void FieldValueInternal::EnsureCachedBlob(Env& env) const {
-<<<<<<< HEAD
-  if (cached_type_ == Type::kNull) {
-    FIREBASE_ASSERT(env.IsInstanceOf(Object(obj_), BlobInternal::GetClass()));
-    cached_type_ = Type::kBlob;
-  } else {
-    FIREBASE_ASSERT(cached_type_ == Type::kBlob);
-=======
   auto blob = Cast<BlobInternal>(env, Type::kBlob);
   if (cached_blob_.get() != nullptr) {
     return;
->>>>>>> b1ba676c
-  }
-  if (cached_blob_.get() != nullptr) {
-    return;
-  }
-
-<<<<<<< HEAD
-  Local<Array<uint8_t>> bytes = BlobInternal(obj_).ToBytes(env);
+  }
+
+  Local<Array<uint8_t>> bytes = blob.ToBytes(env);
   size_t size = bytes.Size(env);
 
   auto result = MakeShared<std::vector<uint8_t>>(size);
@@ -364,28 +291,6 @@
     cached_blob_ = Move(result);
   }
 }
-=======
-  Local<Array<uint8_t>> bytes = blob.ToBytes(env);
-  size_t size = bytes.Size(env);
->>>>>>> b1ba676c
-
-  auto result = MakeShared<std::vector<uint8_t>>(size);
-  env.GetArrayRegion(bytes, 0, size, &(result->front()));
-
-<<<<<<< HEAD
-  // Make sure this instance is of correct type.
-  if (cached_type_ == Type::kNull) {
-    FIREBASE_ASSERT(
-        env->IsInstanceOf(obj_, DocumentReferenceInternal::GetClass().get()));
-    cached_type_ = Type::kReference;
-  } else {
-    FIREBASE_ASSERT(cached_type_ == Type::kReference);
-=======
-  if (env.ok()) {
-    cached_blob_ = Move(result);
->>>>>>> b1ba676c
-  }
-}
 
 DocumentReference FieldValueInternal::reference_value() const {
   Env env = GetEnv();
@@ -395,20 +300,7 @@
 
 GeoPoint FieldValueInternal::geo_point_value() const {
   Env env = GetEnv();
-<<<<<<< HEAD
-
-  // Make sure this instance is of correct type.
-  if (cached_type_ == Type::kNull) {
-    FIREBASE_ASSERT(env.IsInstanceOf(obj_, GeoPointInternal::GetClass()));
-    cached_type_ = Type::kGeoPoint;
-  } else {
-    FIREBASE_ASSERT(cached_type_ == Type::kGeoPoint);
-  }
-
-  return GeoPointInternal(obj_).ToPublic(env);
-=======
   return Cast<GeoPointInternal>(env, Type::kGeoPoint).ToPublic(env);
->>>>>>> b1ba676c
 }
 
 std::vector<FieldValue> FieldValueInternal::array_value() const {
@@ -488,11 +380,6 @@
   return Object::Equals(env, lhs.object_, rhs.object_);
 }
 
-<<<<<<< HEAD
-bool operator==(const FieldValueInternal& lhs, const FieldValueInternal& rhs) {
-  Env env = FirestoreInternal::GetEnv();
-  return Object::Equals(env, lhs.ToJava(), rhs.ToJava());
-=======
 template <typename T>
 T FieldValueInternal::Cast(jni::Env& env, Type type) const {
   if (cached_type_ == Type::kNull) {
@@ -512,7 +399,6 @@
     result.Set(env, i, ToJava(elements[i]));
   }
   return result;
->>>>>>> b1ba676c
 }
 
 Env FieldValueInternal::GetEnv() { return FirestoreInternal::GetEnv(); }
