#ifndef FIREBASE_FIRESTORE_CLIENT_CPP_SRC_INCLUDE_FIREBASE_CSHARP_QUERY_EVENT_LISTENER_H_
#define FIREBASE_FIRESTORE_CLIENT_CPP_SRC_INCLUDE_FIREBASE_CSHARP_QUERY_EVENT_LISTENER_H_

#include "firebase/firestore/listener_registration.h"
#include "firebase/firestore/query_snapshot.h"
#include "firebase/firestore/firestore_errors.h"

namespace firebase {
namespace firestore {
namespace csharp {

// Add this to make this header compile when SWIG is not involved.
#ifndef SWIGSTDCALL
#if defined(_WIN32) || defined(__WIN32__) || defined(__CYGWIN__)
#define SWIGSTDCALL __stdcall
#else
#define SWIGSTDCALL
#endif
#endif

// The callbacks that are used by the listener, that need to reach back to C#
<<<<<<< HEAD
// callbacks.
typedef void(SWIGSTDCALL* QueryEventListenerCallback)(int callback_id,
                                                      void* snapshot,
                                                      Error error);

// Provide a C++ implementation of the EventListener for QuerySnapshot that
// can forward the calls back to the C# delegates.
class QueryEventListener : public EventListener<QuerySnapshot> {
 public:
  explicit QueryEventListener(int32_t callback_id,
                              QueryEventListenerCallback callback)
      : callback_id_(callback_id), callback_(callback) {}

  void OnEvent(const QuerySnapshot& value, Error error) override;

  // This method is a proxy to Query::AddSnapshotsListener()
  // that can be easily called from C#. It allows our C# wrapper to
  // track user callbacks in a dictionary keyed off of a unique int
  // for each user callback and then raise the correct one later.
  static ListenerRegistration AddListenerTo(
      Query* query, MetadataChanges metadata_changes, int32_t callback_id,
      QueryEventListenerCallback callback);

 private:
  int32_t callback_id_;
  QueryEventListenerCallback callback_;
};
=======
// callbacks. The error_message pointer is only valid for the duration of the
// callback.
typedef void(SWIGSTDCALL* QueryEventListenerCallback)(
    int32_t callback_id, QuerySnapshot* snapshot, Error error_code,
    const char* error_message);

// This method is a proxy to Query::AddSnapshotsListener()
// that can be easily called from C#. It allows our C# wrapper to
// track user callbacks in a dictionary keyed off of a unique int
// for each user callback and then raise the correct one later.
ListenerRegistration AddQuerySnapshotListener(
    Query* query, MetadataChanges metadata_changes, int32_t callback_id,
    QueryEventListenerCallback callback);
>>>>>>> f0a9d5b6

}  // namespace csharp
}  // namespace firestore
}  // namespace firebase

#endif  // FIREBASE_FIRESTORE_CLIENT_CPP_SRC_INCLUDE_FIREBASE_CSHARP_QUERY_EVENT_LISTENER_H_<|MERGE_RESOLUTION|>--- conflicted
+++ resolved
@@ -19,35 +19,6 @@
 #endif
 
 // The callbacks that are used by the listener, that need to reach back to C#
-<<<<<<< HEAD
-// callbacks.
-typedef void(SWIGSTDCALL* QueryEventListenerCallback)(int callback_id,
-                                                      void* snapshot,
-                                                      Error error);
-
-// Provide a C++ implementation of the EventListener for QuerySnapshot that
-// can forward the calls back to the C# delegates.
-class QueryEventListener : public EventListener<QuerySnapshot> {
- public:
-  explicit QueryEventListener(int32_t callback_id,
-                              QueryEventListenerCallback callback)
-      : callback_id_(callback_id), callback_(callback) {}
-
-  void OnEvent(const QuerySnapshot& value, Error error) override;
-
-  // This method is a proxy to Query::AddSnapshotsListener()
-  // that can be easily called from C#. It allows our C# wrapper to
-  // track user callbacks in a dictionary keyed off of a unique int
-  // for each user callback and then raise the correct one later.
-  static ListenerRegistration AddListenerTo(
-      Query* query, MetadataChanges metadata_changes, int32_t callback_id,
-      QueryEventListenerCallback callback);
-
- private:
-  int32_t callback_id_;
-  QueryEventListenerCallback callback_;
-};
-=======
 // callbacks. The error_message pointer is only valid for the duration of the
 // callback.
 typedef void(SWIGSTDCALL* QueryEventListenerCallback)(
@@ -61,7 +32,6 @@
 ListenerRegistration AddQuerySnapshotListener(
     Query* query, MetadataChanges metadata_changes, int32_t callback_id,
     QueryEventListenerCallback callback);
->>>>>>> f0a9d5b6
 
 }  // namespace csharp
 }  // namespace firestore
