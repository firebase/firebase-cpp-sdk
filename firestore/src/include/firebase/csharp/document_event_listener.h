#ifndef FIREBASE_FIRESTORE_CLIENT_CPP_SRC_INCLUDE_FIREBASE_CSHARP_DOCUMENT_EVENT_LISTENER_H_
#define FIREBASE_FIRESTORE_CLIENT_CPP_SRC_INCLUDE_FIREBASE_CSHARP_DOCUMENT_EVENT_LISTENER_H_

#include "firebase/firestore/document_snapshot.h"
#include "firebase/firestore/listener_registration.h"
#include "firebase/firestore/metadata_changes.h"
#include "firebase/firestore/firestore_errors.h"

namespace firebase {
namespace firestore {
namespace csharp {

// Add this to make this header compile when SWIG is not involved.
#ifndef SWIGSTDCALL
#if !defined(SWIG) && \
    (defined(_WIN32) || defined(__WIN32__) || defined(__CYGWIN__))
#define SWIGSTDCALL __stdcall
#else
#define SWIGSTDCALL
#endif
#endif

// The callbacks that are used by the listener, that need to reach back to C#
<<<<<<< HEAD
// callbacks.
typedef void(SWIGSTDCALL* DocumentEventListenerCallback)(int callback_id,
                                                         void* snapshot,
                                                         Error error);

// Provide a C++ implementation of the EventListener for DocumentSnapshot that
// can forward the calls back to the C# delegates.
class DocumentEventListener : public EventListener<DocumentSnapshot> {
 public:
  explicit DocumentEventListener(int32_t callback_id,
                                 DocumentEventListenerCallback callback)
      : callback_id_(callback_id), callback_(callback) {}

  void OnEvent(const DocumentSnapshot& value, Error error) override;

  // This method is a proxy to DocumentReference::AddSnapshotListener()
  // that can be easily called from C#. It allows our C# wrapper to
  // track user callbacks in a dictionary keyed off of a unique int
  // for each user callback and then raise the correct one later.
  static ListenerRegistration AddListenerTo(
      DocumentReference* reference, MetadataChanges metadata_changes,
      int32_t callback_id, DocumentEventListenerCallback callback);

 private:
  int32_t callback_id_;
  DocumentEventListenerCallback callback_;
};
=======
// callbacks. The error_message pointer is only valid for the duration of the
// callback.
typedef void(SWIGSTDCALL* DocumentEventListenerCallback)(
    int callback_id, DocumentSnapshot* snapshot, Error error_code,
    const char* error_message);

// This method is a proxy to DocumentReference::AddSnapshotListener()
// that can be easily called from C#. It allows our C# wrapper to
// track user callbacks in a dictionary keyed off of a unique int
// for each user callback and then raise the correct one later.
ListenerRegistration AddDocumentSnapshotListener(
    DocumentReference* reference, MetadataChanges metadata_changes,
    int32_t callback_id, DocumentEventListenerCallback callback);
>>>>>>> f0a9d5b6

}  // namespace csharp
}  // namespace firestore
}  // namespace firebase

#endif  // FIREBASE_FIRESTORE_CLIENT_CPP_SRC_INCLUDE_FIREBASE_CSHARP_DOCUMENT_EVENT_LISTENER_H_<|MERGE_RESOLUTION|>--- conflicted
+++ resolved
@@ -21,35 +21,6 @@
 #endif
 
 // The callbacks that are used by the listener, that need to reach back to C#
-<<<<<<< HEAD
-// callbacks.
-typedef void(SWIGSTDCALL* DocumentEventListenerCallback)(int callback_id,
-                                                         void* snapshot,
-                                                         Error error);
-
-// Provide a C++ implementation of the EventListener for DocumentSnapshot that
-// can forward the calls back to the C# delegates.
-class DocumentEventListener : public EventListener<DocumentSnapshot> {
- public:
-  explicit DocumentEventListener(int32_t callback_id,
-                                 DocumentEventListenerCallback callback)
-      : callback_id_(callback_id), callback_(callback) {}
-
-  void OnEvent(const DocumentSnapshot& value, Error error) override;
-
-  // This method is a proxy to DocumentReference::AddSnapshotListener()
-  // that can be easily called from C#. It allows our C# wrapper to
-  // track user callbacks in a dictionary keyed off of a unique int
-  // for each user callback and then raise the correct one later.
-  static ListenerRegistration AddListenerTo(
-      DocumentReference* reference, MetadataChanges metadata_changes,
-      int32_t callback_id, DocumentEventListenerCallback callback);
-
- private:
-  int32_t callback_id_;
-  DocumentEventListenerCallback callback_;
-};
-=======
 // callbacks. The error_message pointer is only valid for the duration of the
 // callback.
 typedef void(SWIGSTDCALL* DocumentEventListenerCallback)(
@@ -63,7 +34,6 @@
 ListenerRegistration AddDocumentSnapshotListener(
     DocumentReference* reference, MetadataChanges metadata_changes,
     int32_t callback_id, DocumentEventListenerCallback callback);
->>>>>>> f0a9d5b6
 
 }  // namespace csharp
 }  // namespace firestore
