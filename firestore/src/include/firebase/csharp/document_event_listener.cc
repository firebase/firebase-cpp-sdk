#include "firebase/csharp/document_event_listener.h"

#include "firebase/firestore/document_reference.h"

namespace firebase {
namespace firestore {
namespace csharp {

<<<<<<< HEAD
void DocumentEventListener::OnEvent(const DocumentSnapshot& value,
                                    Error error) {
  // Ownership of this pointer is passed into the C# handler
  auto* copy = new DocumentSnapshot(value);

  callback_(callback_id_, copy, error);
}

/* static */
ListenerRegistration DocumentEventListener::AddListenerTo(
    DocumentReference* reference, MetadataChanges metadata_changes,
    int32_t callback_id, DocumentEventListenerCallback callback) {
  DocumentEventListener listener(callback_id, callback);

=======
ListenerRegistration AddDocumentSnapshotListener(
    DocumentReference* reference, MetadataChanges metadata_changes,
    int32_t callback_id, DocumentEventListenerCallback callback) {
>>>>>>> f0a9d5b6
  return reference->AddSnapshotListener(
      metadata_changes,
      [callback, callback_id](const DocumentSnapshot& value, Error error_code,
                              const std::string& error_message) {
        // Ownership of the DocumentSnapshot pointer is passed to C#.
        callback(callback_id, new DocumentSnapshot(value), error_code,
                 error_message.c_str());
      });
}

}  // namespace csharp
}  // namespace firestore
}  // namespace firebase<|MERGE_RESOLUTION|>--- conflicted
+++ resolved
@@ -6,26 +6,9 @@
 namespace firestore {
 namespace csharp {
 
-<<<<<<< HEAD
-void DocumentEventListener::OnEvent(const DocumentSnapshot& value,
-                                    Error error) {
-  // Ownership of this pointer is passed into the C# handler
-  auto* copy = new DocumentSnapshot(value);
-
-  callback_(callback_id_, copy, error);
-}
-
-/* static */
-ListenerRegistration DocumentEventListener::AddListenerTo(
-    DocumentReference* reference, MetadataChanges metadata_changes,
-    int32_t callback_id, DocumentEventListenerCallback callback) {
-  DocumentEventListener listener(callback_id, callback);
-
-=======
 ListenerRegistration AddDocumentSnapshotListener(
     DocumentReference* reference, MetadataChanges metadata_changes,
     int32_t callback_id, DocumentEventListenerCallback callback) {
->>>>>>> f0a9d5b6
   return reference->AddSnapshotListener(
       metadata_changes,
       [callback, callback_id](const DocumentSnapshot& value, Error error_code,
