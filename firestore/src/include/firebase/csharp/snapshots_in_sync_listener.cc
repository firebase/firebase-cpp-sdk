--- conflicted
+++ resolved
@@ -4,14 +4,7 @@
 namespace firestore {
 namespace csharp {
 
-<<<<<<< HEAD
-void SnapshotsInSyncListener::OnEvent(Error error) { callback_(callback_id_); }
-
-/* static */
-ListenerRegistration SnapshotsInSyncListener::AddListenerTo(
-=======
 ListenerRegistration AddSnapshotsInSyncListener(
->>>>>>> f0a9d5b6
     Firestore* firestore, int32_t callback_id,
     SnapshotsInSyncCallback callback) {
   return firestore->AddSnapshotsInSyncListener(
