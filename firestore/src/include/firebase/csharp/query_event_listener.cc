--- conflicted
+++ resolved
@@ -6,25 +6,9 @@
 namespace firestore {
 namespace csharp {
 
-<<<<<<< HEAD
-void QueryEventListener::OnEvent(const QuerySnapshot& value, Error error) {
-  // Ownership of this pointer is passed into the C# handler
-  auto* copy = new QuerySnapshot(value);
-
-  callback_(callback_id_, copy, error);
-}
-
-/* static */
-ListenerRegistration QueryEventListener::AddListenerTo(
-    Query* query, MetadataChanges metadata_changes, int32_t callback_id,
-    QueryEventListenerCallback callback) {
-  QueryEventListener listener(callback_id, callback);
-
-=======
 ListenerRegistration AddQuerySnapshotListener(
     Query* query, MetadataChanges metadata_changes, int32_t callback_id,
     QueryEventListenerCallback callback) {
->>>>>>> f0a9d5b6
   return query->AddSnapshotListener(
       metadata_changes,
       [callback, callback_id](const QuerySnapshot& value, Error error_code,
