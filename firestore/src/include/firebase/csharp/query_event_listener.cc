--- conflicted
+++ resolved
@@ -1,34 +1,16 @@
 #include "firebase/csharp/query_event_listener.h"
 
-<<<<<<< HEAD
-=======
 #include <memory>
 #include <string>
 #include <utility>
 
 #include "app/src/callback.h"
->>>>>>> b1ba676c
 #include "firebase/firestore/query.h"
 
 namespace firebase {
 namespace firestore {
 namespace csharp {
 
-<<<<<<< HEAD
-ListenerRegistration AddQuerySnapshotListener(
-    Query* query, MetadataChanges metadata_changes, int32_t callback_id,
-    QueryEventListenerCallback callback) {
-  return query->AddSnapshotListener(
-      metadata_changes,
-      [callback, callback_id](const QuerySnapshot& value, Error error_code,
-                              const std::string& error_message) {
-        // Ownership of the QuerySnapshot pointer is passed to C#.
-        callback(callback_id, new QuerySnapshot(value), error_code,
-                 error_message.c_str());
-      });
-}
-
-=======
 namespace {
 
 class ListenerCallback {
@@ -80,7 +62,6 @@
   return query->AddSnapshotListener(metadata_changes, snapshot_listener);
 }
 
->>>>>>> b1ba676c
 }  // namespace csharp
 }  // namespace firestore
 }  // namespace firebase