/*
 * Copyright 2018 Google
 *
 * Licensed under the Apache License, Version 2.0 (the "License");
 * you may not use this file except in compliance with the License.
 * You may obtain a copy of the License at
 *
 *      http://www.apache.org/licenses/LICENSE-2.0
 *
 * Unless required by applicable law or agreed to in writing, software
 * distributed under the License is distributed on an "AS IS" BASIS,
 * WITHOUT WARRANTIES OR CONDITIONS OF ANY KIND, either express or implied.
 * See the License for the specific language governing permissions and
 * limitations under the License.
 */

#ifndef FIREBASE_FIRESTORE_CLIENT_CPP_SRC_INCLUDE_FIREBASE_FIRESTORE_H_
#define FIREBASE_FIRESTORE_CLIENT_CPP_SRC_INCLUDE_FIREBASE_FIRESTORE_H_

#include <string>

#include "firebase/internal/common.h"
#if defined(FIREBASE_USE_STD_FUNCTION)
#include <functional>
#endif

#include "firebase/app.h"
#include "firebase/future.h"
#include "firebase/log.h"
// Include *all* the public headers to make sure including just "firestore.h" is
// sufficient for users.
#include "firebase/firestore/collection_reference.h"
#include "firebase/firestore/document_change.h"
#include "firebase/firestore/document_reference.h"
#include "firebase/firestore/document_snapshot.h"
#include "firebase/firestore/event_listener.h"
#include "firebase/firestore/field_path.h"
#include "firebase/firestore/field_value.h"
#include "firebase/firestore/listener_registration.h"
#include "firebase/firestore/map_field_value.h"
#include "firebase/firestore/metadata_changes.h"
#include "firebase/firestore/query.h"
#include "firebase/firestore/query_snapshot.h"
#include "firebase/firestore/set_options.h"
#include "firebase/firestore/settings.h"
#include "firebase/firestore/snapshot_metadata.h"
#include "firebase/firestore/source.h"
#include "firebase/firestore/transaction.h"
#include "firebase/firestore/write_batch.h"
#include "firebase/firestore/firestore_errors.h"
#include "firebase/firestore/geo_point.h"
#include "firebase/firestore/timestamp.h"

namespace firebase {
/**
 * @brief Cloud Firestore API.
 *
 * Cloud Firestore is a flexible, scalable database for mobile, web, and server
 * development from Firebase and Google Cloud Platform.
 */
namespace firestore {

class FirestoreInternal;

<<<<<<< HEAD
namespace csharp { class ApiHeaders; }
=======
namespace csharp {

class ApiHeaders;
class TransactionManager;

}  // namespace csharp
>>>>>>> b1ba676c

/**
 * @brief Entry point for the Firebase Firestore C++ SDK.
 *
 * To use the SDK, call firebase::firestore::Firestore::GetInstance() to obtain
 * an instance of Firestore, then use Collection() or Document() to obtain
 * references to child paths within the database. From there, you can set data
 * via CollectionReference::Add() and DocumentReference::Set(), or get data via
 * CollectionReference::Get() and DocumentReference::Get(), attach listeners,
 * and more.
 *
 * @note Firestore classes are not meant to be subclassed except for use in test
 * mocks. Subclassing is not supported in production code and new SDK releases
 * may break code that does so.
 */
class Firestore {
 public:
  /**
   * @brief Returns an instance of Firestore corresponding to the given App.
   *
   * Firebase Firestore uses firebase::App to communicate with Firebase
   * Authentication to authenticate users to the Firestore server backend.
   *
   * If you call GetInstance() multiple times with the same App, you will get
   * the same instance of Firestore.
   *
   * @param[in] app Your instance of firebase::App. Firebase Firestore will use
   * this to communicate with Firebase Authentication.
   * @param[out] init_result_out If provided, the initialization result will be
   * written here. Will be set to firebase::kInitResultSuccess if initialization
   * succeeded, or firebase::kInitResultFailedMissingDependency on Android if
   * Google Play services is not available on the current device.
   *
   * @return An instance of Firestore corresponding to the given App.
   */
  static Firestore* GetInstance(::firebase::App* app,
                                InitResult* init_result_out = nullptr);

  /**
   * @brief Returns an instance of Firestore corresponding to the default App.
   *
   * Firebase Firestore uses the default App to communicate with Firebase
   * Authentication to authenticate users to the Firestore server backend.
   *
   * If you call GetInstance() multiple times, you will get the same instance.
   *
   * @param[out] init_result_out If provided, the initialization result will be
   * written here. Will be set to firebase::kInitResultSuccess if initialization
   * succeeded, or firebase::kInitResultFailedMissingDependency on Android if
   * Google Play services is not available on the current device.
   *
   * @return An instance of Firestore corresponding to the default App.
   */
  static Firestore* GetInstance(InitResult* init_result_out = nullptr);

  /**
   * @brief Destructor for the Firestore object.
   *
   * When deleted, this instance will be removed from the cache of Firestore
   * objects. If you call GetInstance() in the future with the same App, a new
   * Firestore instance will be created.
   */
  virtual ~Firestore();

  /**
   * Deleted copy constructor; Firestore must be created with
   * Firestore::GetInstance().
   */
  Firestore(const Firestore& src) = delete;

  /**
   * Deleted copy assignment operator; Firestore must be created with
   * Firestore::GetInstance().
   */
  Firestore& operator=(const Firestore& src) = delete;

  /**
   * @brief Returns the firebase::App that this Firestore was created with.
   *
   * @return The firebase::App this Firestore was created with.
   */
  virtual const App* app() const;

  /**
   * @brief Returns the firebase::App that this Firestore was created with.
   *
   * @return The firebase::App this Firestore was created with.
   */
  virtual App* app();

  /**
   * @brief Returns a CollectionReference instance that refers to the
   * collection at the specified path within the database.
   *
   * @param[in] collection_path A slash-separated path to a collection.
   *
   * @return The CollectionReference instance.
   */
  virtual CollectionReference Collection(const char* collection_path) const;

  /**
   * @brief Returns a CollectionReference instance that refers to the
   * collection at the specified path within the database.
   *
   * @param[in] collection_path A slash-separated path to a collection.
   *
   * @return The CollectionReference instance.
   */
  virtual CollectionReference Collection(
      const std::string& collection_path) const;

  /**
   * @brief Returns a DocumentReference instance that refers to the document at
   * the specified path within the database.
   *
   * @param[in] document_path A slash-separated path to a document.
   * @return The DocumentReference instance.
   */
  virtual DocumentReference Document(const char* document_path) const;

  /**
   * @brief Returns a DocumentReference instance that refers to the document at
   * the specified path within the database.
   *
   * @param[in] document_path A slash-separated path to a document.
   *
   * @return The DocumentReference instance.
   */
  virtual DocumentReference Document(const std::string& document_path) const;

  /**
   * @brief Returns a Query instance that includes all documents in the
   * database that are contained in a collection or subcollection with the
   * given collection_id.
   *
   * @param[in] collection_id Identifies the collections to query over. Every
   * collection or subcollection with this ID as the last segment of its path
   * will be included. Cannot contain a slash.
   *
   * @return The Query instance.
   */
  virtual Query CollectionGroup(const char* collection_id) const;

  /**
   * @brief Returns a Query instance that includes all documents in the
   * database that are contained in a collection or subcollection with the
   * given collection_id.
   *
   * @param[in] collection_id Identifies the collections to query over. Every
   * collection or subcollection with this ID as the last segment of its path
   * will be included. Cannot contain a slash.
   *
   * @return The Query instance.
   */
  virtual Query CollectionGroup(const std::string& collection_id) const;

  /** Returns the settings used by this Firestore object. */
  virtual Settings settings() const;

  /** Sets any custom settings used to configure this Firestore object. */
  virtual void set_settings(Settings settings);

  /**
   * Creates a write batch, used for performing multiple writes as a single
   * atomic operation.
   *
   * Unlike transactions, write batches are persisted offline and therefore are
   * preferable when you don't need to condition your writes on read data.
   *
   * @return The created WriteBatch object.
   */
  virtual WriteBatch batch() const;

#if defined(FIREBASE_USE_STD_FUNCTION) || defined(DOXYGEN)
  /**
   * Executes the given update and then attempts to commit the changes applied
   * within the transaction. If any document read within the transaction has
   * changed, the update function will be retried. If it fails to commit after
   * 5 attempts, the transaction will fail.
   *
   * @param update function or lambda to execute within the transaction context.
   * The string reference parameter can be used to set the error message.
   *
   * @return A Future that will be resolved when the transaction finishes.
   *
   * @note This method is not available when using the STLPort C++ runtime
   * library.
   */
  virtual Future<void> RunTransaction(
      std::function<Error(Transaction&, std::string&)> update);
#endif  // defined(FIREBASE_USE_STD_FUNCTION) || defined(DOXYGEN)

  /**
   * Executes the given update and then attempts to commit the changes applied
   * within the transaction. If any document read within the transaction has
   * changed, the update function will be retried. If it fails to commit after 5
   * attempts, the transaction will fail.
   *
   * @param update The function to execute within the transaction context.
   * (Ownership is not transferred; you are responsible for making sure that
   * transaction is valid as long as the Future has not yet completed.)
   *
   * @return A Future that will be resolved when the transaction finishes.
   */
  virtual Future<void> RunTransaction(TransactionFunction* update);

  /**
   * Sets the log verbosity of all Firestore instances.
   *
   * The default verbosity level is `kLogLevelInfo`.
   *
   * @param[in] log_level The desired verbosity.
   */
  static void set_log_level(LogLevel log_level);

  /**
   * Disables network access for this instance. While the network is disabled,
   * any snapshot listeners or Get() calls will return results from cache, and
   * any write operations will be queued until network usage is re-enabled via a
   * call to EnableNetwork().
   *
   * If the network was already disabled, calling `DisableNetwork()` again is
   * a no-op.
   */
  virtual Future<void> DisableNetwork();

  /**
   * Re-enables network usage for this instance after a prior call to
   * DisableNetwork().
   *
   * If the network is currently enabled, calling `EnableNetwork()` is a no-op.
   */
  virtual Future<void> EnableNetwork();

  /**
   * Terminates this `Firestore` instance.
   *
   * After calling `Terminate()`, only the `ClearPersistence()` method may be
   * used. Calling any other methods will result in an error.
   *
   * To restart after termination, simply create a new instance of `Firestore`
   * with `Firestore::GetInstance()`.
   *
   * `Terminate()` does not cancel any pending writes and any tasks that are
   * awaiting a response from the server will not be resolved. The next time you
   * start this instance, it will resume attempting to send these writes to the
   * server.
   *
   * Note: under normal circumstances, calling `Terminate()` is not required.
   * This method is useful only when you want to force this instance to release
   * all of its resources or in combination with `ClearPersistence()` to ensure
   * that all local state is destroyed between test runs.
   *
   * @return A `Future` that is resolved when the instance has been successfully
   * terminated.
   */
  virtual Future<void> Terminate();

  /**
   * Waits until all currently pending writes for the active user have been
   * acknowledged by the backend.
   *
   * The returned future is resolved immediately without error if there are no
   * outstanding writes. Otherwise, the future is resolved when all previously
   * issued writes (including those written in a previous app session) have been
   * acknowledged by the backend. The future does not wait for writes that were
   * added after the method is called. If you wish to wait for additional
   * writes, you have to call `WaitForPendingWrites` again.
   *
   * Any outstanding `WaitForPendingWrites` futures are resolved with an
   * error during user change.
   */
  virtual Future<void> WaitForPendingWrites();

  /**
   * Clears the persistent storage. This includes pending writes and cached
   * documents.
   *
   * Must be called while the Firestore instance is not started (after the app
   * is shut down or when the app is first initialized). On startup, this method
   * must be called before other methods (other than `settings()` and
   * `set_settings()`). If the Firestore instance is still running, the function
   * will complete with an error code of `FailedPrecondition`.
   *
   * Note: `ClearPersistence()` is primarily intended to help write
   * reliable tests that use Firestore. It uses the most efficient mechanism
   * possible for dropping existing data but does not attempt to securely
   * overwrite or otherwise make cached data unrecoverable. For applications
   * that are sensitive to the disclosure of cache data in between user sessions
   * we strongly recommend not to enable persistence in the first place.
   */
  virtual Future<void> ClearPersistence();

#if defined(FIREBASE_USE_STD_FUNCTION) || defined(DOXYGEN)
  /**
   * Attaches a listener for a snapshots-in-sync event. Server-generated
   * updates and local changes can affect multiple snapshot listeners.
   * The snapshots-in-sync event indicates that all listeners affected by
   * a given change have fired.
   *
   * NOTE: The snapshots-in-sync event only indicates that listeners are
   * in sync with each other, but does not relate to whether those
   * snapshots are in sync with the server. Use `SnapshotMetadata` in the
   * individual listeners to determine if a snapshot is from the cache or
   * the server.
   *
   * @param callback A callback to be called every time all snapshot
   * listeners are in sync with each other.
   * @return A `ListenerRegistration` object that can be used to remove the
   * listener.
   */
  virtual ListenerRegistration AddSnapshotsInSyncListener(
      std::function<void()> callback);
#endif  // defined(FIREBASE_USE_STD_FUNCTION) || defined(DOXYGEN)

#if !defined(FIREBASE_USE_STD_FUNCTION) || defined(DOXYGEN)
  /**
   * Attaches a listener for a snapshots-in-sync event. Server-generated
   * updates and local changes can affect multiple snapshot listeners.
   * The snapshots-in-sync event indicates that all listeners affected by
   * a given change have fired.
   *
   * NOTE: The snapshots-in-sync event only indicates that listeners are
   * in sync with each other, but does not relate to whether those
   * snapshots are in sync with the server. Use `SnapshotMetadata` in the
   * individual listeners to determine if a snapshot is from the cache or
   * the server.
   *
   * @param listener A callback to be called every time all snapshot
   * listeners are in sync with each other.
   * @return A `ListenerRegistration` object that can be used to remove the
   * listener.
   */
  virtual ListenerRegistration AddSnapshotsInSyncListener(
      EventListener<void>* listener);
#endif  // !defined(FIREBASE_USE_STD_FUNCTION) || defined(DOXYGEN)

 protected:
  /**
   * Default constructor, to be used only for mocking `Firestore`.
   */
  Firestore() = default;

 private:
  friend class FieldValueInternal;
  friend class FirestoreInternal;
  friend class Wrapper;
  friend struct ConverterImpl;
  friend class FirestoreIntegrationTest;
  friend class IncludesTest;
  template <typename T, typename U, typename F>
  friend struct CleanupFn;

  friend class csharp::ApiHeaders;
<<<<<<< HEAD
=======
  friend class csharp::TransactionManager;
>>>>>>> b1ba676c

  explicit Firestore(::firebase::App* app);
  explicit Firestore(FirestoreInternal* internal);

  static Firestore* CreateFirestore(::firebase::App* app,
                                    FirestoreInternal* internal,
                                    InitResult* init_result_out);
  static Firestore* AddFirestoreToCache(Firestore* firestore,
                                        InitResult* init_result_out);

  static void SetClientLanguage(const std::string& language_token);

  // Delete the internal_ data.
  void DeleteInternal();

  mutable FirestoreInternal* internal_ = nullptr;
};

}  // namespace firestore
}  // namespace firebase

#endif  // FIREBASE_FIRESTORE_CLIENT_CPP_SRC_INCLUDE_FIREBASE_FIRESTORE_H_<|MERGE_RESOLUTION|>--- conflicted
+++ resolved
@@ -62,16 +62,12 @@
 
 class FirestoreInternal;
 
-<<<<<<< HEAD
-namespace csharp { class ApiHeaders; }
-=======
 namespace csharp {
 
 class ApiHeaders;
 class TransactionManager;
 
 }  // namespace csharp
->>>>>>> b1ba676c
 
 /**
  * @brief Entry point for the Firebase Firestore C++ SDK.
@@ -426,10 +422,7 @@
   friend struct CleanupFn;
 
   friend class csharp::ApiHeaders;
-<<<<<<< HEAD
-=======
   friend class csharp::TransactionManager;
->>>>>>> b1ba676c
 
   explicit Firestore(::firebase::App* app);
   explicit Firestore(FirestoreInternal* internal);
