--- conflicted
+++ resolved
@@ -5,10 +5,7 @@
 #include "app/src/include/firebase/future.h"
 #include "app/src/reference_counted_future_impl.h"
 #include "auth/src/include/firebase/auth.h"
-<<<<<<< HEAD
-=======
 #include "firestore/src/common/macros.h"
->>>>>>> b1ba676c
 #include "firestore/src/common/util.h"
 #include "firestore/src/include/firebase/firestore.h"
 #include "firestore/src/ios/converter_ios.h"
@@ -70,10 +67,7 @@
 
 FirestoreInternal::~FirestoreInternal() {
   ClearListeners();
-<<<<<<< HEAD
-=======
   transaction_executor_->Dispose();
->>>>>>> b1ba676c
   firestore_core_->Dispose();
 }
 
@@ -302,11 +296,7 @@
       LogSetLevel(util::kLogLevelError);
       break;
     default:
-<<<<<<< HEAD
-      UNREACHABLE();
-=======
       FIRESTORE_UNREACHABLE();
->>>>>>> b1ba676c
       break;
   }
 
