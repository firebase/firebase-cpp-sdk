#include "firestore/src/ios/firestore_ios.h"

#include <utility>

#include "app/src/include/firebase/future.h"
#include "app/src/reference_counted_future_impl.h"
#include "auth/src/include/firebase/auth.h"
#include "firestore/src/common/util.h"
#include "firestore/src/include/firebase/firestore.h"
#include "firestore/src/ios/converter_ios.h"
#include "firestore/src/ios/credentials_provider_ios.h"
#include "firestore/src/ios/document_reference_ios.h"
#include "firestore/src/ios/document_snapshot_ios.h"
#include "firestore/src/ios/hard_assert_ios.h"
#include "firestore/src/ios/listener_ios.h"
#include "absl/memory/memory.h"
#include "absl/types/any.h"
#include "Firestore/core/src/api/document_reference.h"
#include "Firestore/core/src/api/query_core.h"
#include "Firestore/core/src/model/database_id.h"
#include "Firestore/core/src/model/resource_path.h"
#include "Firestore/core/src/util/async_queue.h"
#include "Firestore/core/src/util/executor.h"
#include "Firestore/core/src/util/log.h"
#include "Firestore/core/src/util/status.h"

namespace firebase {
namespace firestore {

namespace {

using auth::CredentialsProvider;
using ::firebase::auth::Auth;
using model::DatabaseId;
using model::ResourcePath;
using util::AsyncQueue;
using util::Executor;
using util::Status;

std::shared_ptr<AsyncQueue> CreateWorkerQueue() {
  auto executor = Executor::CreateSerial("com.google.firebase.firestore");
  return AsyncQueue::Create(std::move(executor));
}

std::unique_ptr<CredentialsProvider> CreateCredentialsProvider(App* app) {
  return absl::make_unique<FirebaseCppCredentialsProvider>(Auth::GetAuth(app));
}

}  // namespace

FirestoreInternal::FirestoreInternal(App* app)
    : FirestoreInternal{app, CreateCredentialsProvider(app)} {}

FirestoreInternal::FirestoreInternal(
    App* app, std::unique_ptr<CredentialsProvider> credentials)
    : app_(NOT_NULL(app)),
      firestore_core_(CreateFirestore(app, std::move(credentials))),
      transaction_executor_(absl::ShareUniquePtr(Executor::CreateConcurrent(
          "com.google.firebase.firestore.transaction", /*threads=*/5))) {
  ApplyDefaultSettings();
}

FirestoreInternal::~FirestoreInternal() {
  ClearListeners();
  firestore_core_->Dispose();
}

std::shared_ptr<api::Firestore> FirestoreInternal::CreateFirestore(
    App* app, std::unique_ptr<CredentialsProvider> credentials) {
  const AppOptions& opt = app->options();
  return std::make_shared<api::Firestore>(DatabaseId{opt.project_id()},
                                          app->name(), std::move(credentials),
                                          CreateWorkerQueue(), this);
}

CollectionReference FirestoreInternal::Collection(
    const char* collection_path) const {
  auto result = firestore_core_->GetCollection(collection_path);
  return MakePublic(std::move(result));
}

DocumentReference FirestoreInternal::Document(const char* document_path) const {
  auto result = firestore_core_->GetDocument(document_path);
  return MakePublic(std::move(result));
}

Query FirestoreInternal::CollectionGroup(const char* collection_id) const {
  core::Query core_query = firestore_core_->GetCollectionGroup(collection_id);
  api::Query api_query(std::move(core_query), firestore_core_);
  return MakePublic(std::move(api_query));
}

Settings FirestoreInternal::settings() const {
  Settings result;

  const api::Settings& from = firestore_core_->settings();
  result.set_host(from.host());
  result.set_ssl_enabled(from.ssl_enabled());
  result.set_persistence_enabled(from.persistence_enabled());
  // TODO(varconst): implement `cache_size_bytes` in public `Settings` and
  // uncomment.
  // result.set_cache_size_bytes(from.cache_size_bytes());

  return result;
}

void FirestoreInternal::set_settings(Settings from) {
  api::Settings settings;
  settings.set_host(std::move(from.host()));
  settings.set_ssl_enabled(from.is_ssl_enabled());
  settings.set_persistence_enabled(from.is_persistence_enabled());
  // TODO(varconst): implement `cache_size_bytes` in public `Settings` and
  // uncomment.
  // settings.set_cache_size_bytes(from.cache_size_bytes());
  firestore_core_->set_settings(settings);

  std::unique_ptr<Executor> user_executor = from.CreateExecutor();
  firestore_core_->set_user_executor(std::move(user_executor));
}

WriteBatch FirestoreInternal::batch() const {
  return MakePublic(firestore_core_->GetBatch());
}

Future<void> FirestoreInternal::RunTransaction(TransactionFunction* update) {
  return RunTransaction(
      [update](Transaction& transaction, std::string& error_message) {
        return update->Apply(transaction, error_message);
      });
}

Future<void> FirestoreInternal::RunTransaction(
    std::function<Error(Transaction&, std::string&)> update) {
  auto executor = transaction_executor_;
  auto promise =
      promise_factory_.CreatePromise<void>(AsyncApi::kRunTransaction);

  // TODO(c++14): move into lambda.
  auto update_callback =
      [this, update, executor](
          std::shared_ptr<core::Transaction> core_transaction,
          core::TransactionResultCallback eventual_result_callback) {
        executor->Execute(
            [this, update, core_transaction, eventual_result_callback] {
              std::string error_message;

              // Note: there is no `MakePublic` overload for `Transaction`
              // because it is not copyable or movable and thus cannot be
              // returned from a function.
              auto* transaction_internal =
                  new TransactionInternal(core_transaction, this);
              Transaction transaction{transaction_internal};

              Error error_code = update(transaction, error_message);
              if (error_code == Error::kErrorOk) {
                eventual_result_callback(Status::OK());
              } else {
                // TODO(varconst): port this from iOS
                // If the error is a user error, set flag to not retry the
                // transaction.
                // if (is_user_error) {
                //   transaction.MarkPermanentlyFailed();
                // }
                eventual_result_callback(Status{error_code, error_message});
              }
            });
      };

  auto final_result_callback = [promise](util::Status status) mutable {
    if (status.ok()) {
      // Note: the result is deliberately ignored here, because it is not
      // clear how to surface the `any` to the public API.
      promise.SetValue();
    } else {
      promise.SetError(std::move(status));
    }
  };

  firestore_core_->RunTransaction(std::move(update_callback),
                                  std::move(final_result_callback));

  return promise.future();
}

Future<void> FirestoreInternal::DisableNetwork() {
  auto promise =
      promise_factory_.CreatePromise<void>(AsyncApi::kDisableNetwork);
  firestore_core_->DisableNetwork(StatusCallbackWithPromise(promise));
  return promise.future();
}

Future<void> FirestoreInternal::EnableNetwork() {
  auto promise = promise_factory_.CreatePromise<void>(AsyncApi::kEnableNetwork);
  firestore_core_->EnableNetwork(StatusCallbackWithPromise(promise));
  return promise.future();
}

Future<void> FirestoreInternal::Terminate() {
  auto promise = promise_factory_.CreatePromise<void>(AsyncApi::kTerminate);
  ClearListeners();
  firestore_core_->Terminate(StatusCallbackWithPromise(promise));
  return promise.future();
}

Future<void> FirestoreInternal::WaitForPendingWrites() {
  auto promise =
      promise_factory_.CreatePromise<void>(AsyncApi::kWaitForPendingWrites);
  firestore_core_->WaitForPendingWrites(StatusCallbackWithPromise(promise));
  return promise.future();
}

Future<void> FirestoreInternal::ClearPersistence() {
  auto promise =
      promise_factory_.CreatePromise<void>(AsyncApi::kClearPersistence);
  firestore_core_->ClearPersistence(StatusCallbackWithPromise(promise));
  return promise.future();
}

void FirestoreInternal::ClearListeners() {
  std::lock_guard<std::mutex> lock(listeners_mutex_);
  for (auto* listener : listeners_) {
    listener->Remove();
    delete listener;
  }
  listeners_.clear();
}

ListenerRegistration FirestoreInternal::AddSnapshotsInSyncListener(
    EventListener<void>* listener) {
  std::function<void()> listener_function = [listener] {
    listener->OnEvent(Error::kErrorOk, EmptyString());
  };
  auto result = firestore_core_->AddSnapshotsInSyncListener(
      ListenerWithCallback(std::move(listener_function)));
  return MakePublic(std::move(result), this);
}

ListenerRegistration FirestoreInternal::AddSnapshotsInSyncListener(
    std::function<void()> callback) {
  auto result = firestore_core_->AddSnapshotsInSyncListener(
      ListenerWithCallback(std::move(callback)));
  return MakePublic(std::move(result), this);
}

void FirestoreInternal::RegisterListenerRegistration(
    ListenerRegistrationInternal* registration) {
  std::lock_guard<std::mutex> lock(listeners_mutex_);
  listeners_.insert(registration);
}

void FirestoreInternal::UnregisterListenerRegistration(
    ListenerRegistrationInternal* registration) {
  std::lock_guard<std::mutex> lock(listeners_mutex_);
  auto iter = listeners_.find(registration);
  if (iter != listeners_.end()) {
    delete *iter;
    listeners_.erase(iter);
  }
}

void FirestoreInternal::ApplyDefaultSettings() {
  // Explicitly apply the default settings to the underlying `api::Firestore`,
  // because otherwise, its executor will stay null (unless the user happens to
  // call `set_settings`, which we cannot rely upon).
  set_settings(settings());
}

void Firestore::set_log_level(LogLevel log_level) {
  switch (log_level) {
    case kLogLevelVerbose:
    case kLogLevelDebug:
      // Firestore doesn't have the distinction between "verbose" and "debug".
      LogSetLevel(util::kLogLevelDebug);
      break;
    case kLogLevelInfo:
      LogSetLevel(util::kLogLevelNotice);
      break;
    case kLogLevelWarning:
      LogSetLevel(util::kLogLevelWarning);
      break;
    case kLogLevelError:
    case kLogLevelAssert:
      // Firestore doesn't have a separate "assert" log level.
      LogSetLevel(util::kLogLevelError);
      break;
    default:
      UNREACHABLE();
      break;
  }

  // Call SetLogLevel() to keep the C++ log level in sync with FIRLogger's.
  // Convert kLogLevelDebug to kLogLevelVerbose to force debug logs to be
  // emitted. See b/159048318 for details.
  firebase::SetLogLevel(log_level == kLogLevelDebug ? kLogLevelVerbose
                                                    : log_level);
<<<<<<< HEAD
=======
}

void FirestoreInternal::SetClientLanguage(const std::string& language_token) {
  api::Firestore::SetClientLanguage(language_token);
>>>>>>> f0a9d5b6
}

}  // namespace firestore
}  // namespace firebase<|MERGE_RESOLUTION|>--- conflicted
+++ resolved
@@ -293,13 +293,10 @@
   // emitted. See b/159048318 for details.
   firebase::SetLogLevel(log_level == kLogLevelDebug ? kLogLevelVerbose
                                                     : log_level);
-<<<<<<< HEAD
-=======
 }
 
 void FirestoreInternal::SetClientLanguage(const std::string& language_token) {
   api::Firestore::SetClientLanguage(language_token);
->>>>>>> f0a9d5b6
 }
 
 }  // namespace firestore
