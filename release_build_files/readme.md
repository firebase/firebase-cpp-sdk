# Firebase C++ SDK

The Firebase C++ SDK provides C++ interfaces for the following Firebase services
on *iOS* and *Android*:

*   AdMob
*   Firebase Analytics
*   Firebase Authentication
*   Firebase Cloud Messaging
*   Firebase Dynamic Links
*   Cloud Firestore
*   Firebase Functions
*   Firebase Installations
*   Firebase Instance ID (deprecated SDK)
*   Firebase Realtime Database
*   Firebase Remote Config
*   Firebase Storage

## Desktop Workflow Implementations

The Firebase C++ SDK includes desktop workflow support for the following subset
of Firebase features, enabling their use on Windows, OS X, and Linux:

*   Firebase Authentication
*   Cloud Firestore
*   Firebase Functions
*   Firebase Remote Config
*   Firebase Realtime Database
*   Firebase Storage

This is a Beta feature, and is intended for workflow use only during the
development of your app, not for publicly shipping code.

## Stub Implementations

Stub (non-functional) implementations of the remaining libraries are provided
for convenience when building for Windows, Mac OS, and Linux so that you don't
need to conditionally compile code when also targeting the desktop.

## Directory Structure

The following table provides an overview of the Firebase C++ SDK directory
structure.

Directories               | Contents
------------------------- | --------
include                   | C++ headers
frameworks/ios/ARCH       | iOS frameworks (compiled against libc++)
                          | A multi-architecture framework is
                          | provided in the *universal* directory.
libs/ios/ARCH             | iOS static libraries (compiled against
                          | libc++)
                          | Multi-architecture libraries are
                          | provided in the *universal* directory.
libs/android/ARCH/STL     | Android (GCC 4.8+ compatible) static
                          | libraries for each architecture and STL
                          | variant.
                          | _STL variants available:_
                          | * `c++`: LLVM libc++ runtime (recommended)
                          | * `gnustl`: GNU STL
                          | * `stlport`: STLport runtime
                          | More information can be found in the
                          | [NDK C++ Helper Runtimes](https://developer.android.com/ndk/guides/cpp-support.html#runtimes)
                          | documentation.
*Desktop Implementations* |
libs/darwin               | OS X static libraries (desktop or stub
                          | implementations, compiled against libc++)
frameworks/darwin         | OS X frameworks (desktop or stub
                          | implementations, compiled against libc++)
libs/linux/ARCH/ABI       | Linux static libraries (desktop or stub
                          | implementations, GCC 4.8+, libc++).
                          | Built against C++11 or legacy ABI.
libs/windows              | Windows static libraries (desktop or stub
                          | implementations, MSVC 2019+)

## Library / Framework Dependencies

Each feature has dependencies upon libraries in this SDK and components
distributed as part of the core Firebase
[iOS SDK](https://firebase.google.com/docs/ios/setup) and
[Android SDK](https://firebase.google.com/docs/android/setup).

### Android Dependencies

Feature                    | Required Libraries and Gradle Packages
-------------------------- | --------------------------------------
Firebase AdMob             | libfirebase_admob.a
                           | libfirebase_app.a
                           | com.google.firebase:firebase-analytics:18.0.2
                           | (Maven package)
                           | com.google.firebase:firebase-ads:19.7.0
                           | (Maven package)
                           | com.google.android.gms:play-services-measurement-sdk-api:18.0.2
                           | (Maven package)
Firebase Analytics         | libfirebase_analytics.a
                           | libfirebase_app.a
                           | com.google.firebase:firebase-analytics:18.0.2
                           | (Maven package)
Firebase Authentication    | libfirebase_auth.a
                           | libfirebase_app.a
                           | com.google.firebase:firebase-analytics:18.0.2
                           | (Maven package)
                           | com.google.firebase:firebase-auth:20.0.2
                           | (Maven package)
Firebase Dynamic Links     | libfirebase_dynamic_links.a
                           | libfirebase_app.a
                           | com.google.firebase:firebase-analytics:18.0.2
                           | (Maven package)
                           | com.google.firebase:firebase-dynamic-links:19.1.1
                           | (Maven package)
Cloud Firestore            | libfirebase_firestore.a
                           | libfirebase_auth.a
                           | libfirebase_app.a
                           | com.google.firebase:firebase-analytics:18.0.2
                           | (Maven package)
                           | com.google.firebase:firebase-firestore:22.0.2
                           | (Maven package)
                           | com.google.firebase:firebase-auth:20.0.2
                           | (Maven package)
Firebase Functions         | libfirebase_functions
                           | libfirebase_auth.a (optional)
                           | libfirebase_app.a
                           | com.google.firebase:firebase-analytics:18.0.2
                           | (Maven package)
                           | com.google.firebase:firebase-functions:19.2.0
                           | (Maven package)
                           | com.google.firebase:firebase-auth:20.0.2
                           | (Maven package)
Firebase Installations     | libfirebase_installations.a
                           | libfirebase_app.a
                           | com.google.firebase:firebase-installations:16.3.5
                           | (Maven package)
Firebase Instance ID       | libfirebase_instance_id.a
                           | libfirebase_app.a
                           | com.google.firebase:firebase-analytics:18.0.2
                           | (Maven package)
                           | com.google.firebase:firebase-iid:21.0.1
                           | (Maven package)
Firebase Messaging         | libfirebase_messaging.a
                           | libfirebase_app.a
                           | com.google.firebase:firebase-analytics:18.0.2
                           | (Maven package)
                           | com.google.firebase:firebase-messaging:21.0.1
                           | (Maven package)
                           | libmessaging_java.jar (Android service)
                           | androidx.core:core:1.0.1 (Maven package)
Firebase Realtime Database | libfirebase_database.a
                           | libfirebase_auth.a
                           | libfirebase_app.a
                           | com.google.firebase:firebase-analytics:18.0.2
                           | (Maven package)
                           | com.google.firebase:firebase-database:19.6.0
                           | (Maven package)
                           | com.google.firebase:firebase-auth:20.0.2
                           | (Maven package)
Firebase Remote Config     | libfirebase_remote_config.a
                           | libfirebase_app.a
                           | com.google.firebase:firebase-analytics:18.0.2
                           | (Maven package)
                           | com.google.firebase:firebase-config:20.0.3
                           | (Maven package)
Firebase Storage           | libfirebase_storage.a
                           | libfirebase_auth.a
                           | libfirebase_app.a
                           | com.google.firebase:firebase-analytics:18.0.2
                           | (Maven package)
                           | com.google.firebase:firebase-storage:19.2.1
                           | (Maven package)
                           | com.google.firebase:firebase-auth:20.0.2
                           | (Maven package)

Important: Each version of the Firebase C++ SDK supports specific Firebase
Android SDK module versions. Please ensure that you reference the correct
version of each Maven package listed above in your Gradle file.

### iOS Dependencies

iOS users can include either frameworks or static libraries depending upon their
preferred build environment.

#### Frameworks

Feature                    | Required Frameworks and Cocoapods
-------------------------- | ---------------------------------------
Firebase AdMob             | firebase_admob.framework
                           | firebase.framework
                           | Firebase/AdMob Cocoapod (7.5.0)
Firebase Analytics         | firebase_analytics.framework
                           | firebase.framework
                           | Firebase/Analytics Cocoapod (7.5.0)
Firebase Authentication    | firebase_auth.framework
                           | firebase.framework
                           | Firebase/Auth Cocoapod (7.5.0)
Firebase Dynamic Links     | firebase_dynamic_links.framework
                           | firebase.framework
                           | Firebase/DynamicLinks Cocoapod (7.5.0)
Cloud Firestore            | firebase_firestore.framework
                           | firebase_auth.framework
                           | firebase.framework
                           | Firebase/Firestore Cocoapod (7.5.0)
                           | Firebase/Auth Cocoapod (7.5.0)
Firebase Functions         | firebase_functions.framework
                           | firebase_auth.framework (optional)
                           | firebase.framework
                           | Firebase/Functions Cocoapod (7.5.0)
                           | Firebase/Auth Cocoapod (7.5.0)
Firebase Installations     | firebase_installations.framework
                           | firebase.framework
                           | FirebaseInstallations Cocoapod (7.5.0)
Firebase Instance ID       | firebase_instance_id.framework
                           | firebase.framework
                           | FirebaseInstanceID Cocoapod (7.5.0)
Firebase Cloud Messaging   | firebase_messaging.framework
                           | firebase.framework
                           | Firebase/Messaging Cocoapod (7.5.0)
Firebase Realtime Database | firebase_database.framework
                           | firebase_auth.framework
                           | firebase.framework
                           | Firebase/Database Cocoapod (7.5.0)
                           | Firebase/Auth Cocoapod (7.5.0)
Firebase Remote Config     | firebase_remote_config.framework
                           | firebase.framework
                           | Firebase/RemoteConfig Cocoapod (7.5.0)
Firebase Storage           | firebase_storage.framework
                           | firebase_auth.framework
                           | firebase.framework
                           | Firebase/Storage Cocoapod (7.5.0)
                           | Firebase/Auth Cocoapod (7.5.0)

Important: Each version of the Firebase C++ SDK supports a specific version of
the Firebase iOS SDK. Please ensure that you reference the Cocoapod versions
listed above.

#### Libraries

If you prefer to link against static libraries instead of frameworks (see the
previous section) the following table describes the libraries and Cocoapods
required for each SDK feature.

Feature                    | Required Libraries and Cocoapods
-------------------------- | -----------------------------------------
Firebase AdMob             | libfirebase_admob.a
                           | libfirebase_app.a
                           | Firebase/AdMob Cocoapod (7.5.0)
Firebase Analytics         | libfirebase_analytics.a
                           | libfirebase_app.a
                           | Firebase/Analytics Cocoapod (7.5.0)
Firebase Authentication    | libfirebase_auth.a
                           | libfirebase_app.a
                           | Firebase/Auth Cocoapod (7.5.0)
Firebase Dynamic Links     | libfirebase_dynamic_links.a
                           | libfirebase_app.a
                           | Firebase/DynamicLinks Cocoapod (7.5.0)
Cloud Firestore            | libfirebase_firestore.a
                           | libfirebase_app.a
                           | libfirebase_auth.a
                           | Firebase/Firestore Cocoapod (7.5.0)
                           | Firebase/Auth Cocoapod (7.5.0)
Firebase Functions         | libfirebase_functions.a
                           | libfirebase_app.a
                           | libfirebase_auth.a (optional)
                           | Firebase/Functions Cocoapod (7.5.0)
                           | Firebase/Auth Cocoapod (7.5.0)
Firebase Installations     | libfirebase_installations.a
                           | libfirebase_app.a
                           | FirebaseInstallations Cocoapod (7.5.0)
Firebase Instance ID       | libfirebase_instance_id.a
                           | libfirebase_app.a
                           | FirebaseInstanceID Cocoapod (7.5.0)
Firebase Cloud Messaging   | libfirebase_messaging.a
                           | libfirebase_app.a
                           | Firebase/CloudMessaging Cocoapod (7.5.0)
Firebase Realtime Database | libfirebase_database.a
                           | libfirebase_app.a
                           | libfirebase_auth.a
                           | Firebase/Database Cocoapod (7.5.0)
                           | Firebase/Auth Cocoapod (7.5.0)
Firebase Remote Config     | libfirebase_remote_config.a
                           | libfirebase_app.a
                           | Firebase/RemoteConfig Cocoapod (7.5.0)
Firebase Storage           | libfirebase_storage.a
                           | libfirebase_app.a
                           | libfirebase_auth.a
                           | Firebase/Storage Cocoapod (7.5.0)
                           | Firebase/Auth Cocoapod (7.5.0)

Important: Each version of the Firebase C++ SDK supports a specific version of
the Firebase iOS SDK. Please ensure that you reference the Cocoapod versions
listed above.

### Desktop Implementation Dependencies

#### Linux libraries

For Linux, library versions are provided for 32-bit (i386) and 64-bit (x86_64)
platforms.

Two sets of Linux libraries are available: one set built against the newer C++11
ABI, and another set built against the standard (legacy) ABI. This is equivalent
to the compiler option -D_GLIBCXX_USE_CXX11_ABI=1 or 0, respectively.

Feature                         | Required Libraries
------------------------------- | -----------------------------
Firebase Authentication         | libfirebase_auth.a
                                | libfirebase_app.a
Cloud Firestore                 | libfirebase_firestore.a
                                | libfirebase_auth.a
                                | libfirebase_app.a
Firebase Functions              | libfirebase_functions.a
                                | libfirebase_auth.a (optional)
                                | libfirebase_app.a
Firebase Realtime Database      | libfirebase_database.a
                                | libfirebase_auth.a
                                | libfirebase_app.a
Firebase Remote Config          | libfirebase_remote_config.a
                                | libfirebase_app.a
Firebase Storage                | libfirebase_storage.a
                                | libfirebase_auth.a
                                | libfirebase_app.a
Firebase AdMob (stub)           | libfirebase_admob.a
                                | libfirebase_app.a
Firebase Analytics (stub)       | libfirebase_analytics.a
                                | libfirebase_app.a
Firebase Dynamic Links (stub)   | libfirebase_dynamic_links.a
                                | libfirebase_app.a
Firebase Installations (stub)   | libfirebase_installations.a
                                | libfirebase_app.a
Firebase Instance ID (stub)     | libfirebase_instance_id.a
                                | libfirebase_app.a
Firebase Cloud Messaging (stub) | libfirebase_messaging.a
                                | libfirebase_app.a

The provided libraries have been tested using GCC 4.8.0, GCC 7.2.0, and Clang
5.0 on Ubuntu. When building C++ desktop apps on Linux, you will need to link
the `pthread` system library (consult your compiler documentation for more
information).

#### OS X libraries

For OS X (Darwin), library versions are only provided for the 64-bit (x86_64)
platform. See the table above (in the "Linux libraries" section) for the list of
library dependencies. XCFrameworks are also provided for convenience.

Feature                         | Required XCFrameworks
------------------------------- | ----------------------------------
Firebase Authentication         | firebase_auth.xcframework
                                | firebase.xcframework
Cloud Firestore                 | firebase_firestore.xcframework
                                | firebase_auth.xcframework
                                | firebase.xcframework
Firebase Functions              | firebase_functions.xcframework
                                | firebase_auth.xcframework (optional)
                                | firebase.xcframework
Firebase Realtime Database      | firebase_database.xcframework
                                | firebase_auth.xcframework
                                | firebase.xcframework
Firebase Remote Config          | firebase_remote_config.xcframework
                                | firebase.xcframework
Firebase Storage                | firebase_storage.xcframework
                                | firebase_auth.xcframework
                                | firebase.xcframework
Firebase AdMob (stub)           | firebase_admob.xcframework
                                | firebase.xcframework
Firebase Analytics (stub)       | firebase_analytics.xcframework
                                | firebase.xcframework
Firebase Dynamic Links (stub)   | firebase_dynamic_links.xcframework
                                | firebase.xcframework
Firebase Installations (stub)   | firebase_installations.xcframework
                                | firebase.xcframework
Firebase Instance ID (stub)     | firebase_instance_id.xcframework
                                | firebase.xcframework
Firebase Cloud Messaging (stub) | firebase_messaging.xcframework
                                | firebase.xcframework

The provided libraries have been tested using Xcode 12.0. When building C++
desktop apps on OS X, you will need to link the `gssapi_krb5` and `pthread`
system libraries, as well as the `CoreFoundation`, `Foundation`, `GSS`, and
`Security` OS X system frameworks (consult your compiler documentation for more
information).

#### Windows libraries

For Windows, library versions are provided depending on whether your project is
building in 32-bit (x86) or 64-bit (x64) mode, which Windows runtime environment
you are using (Multithreaded /MT or Multithreaded DLL /MD), and whether you are
targeting Release or Debug.

Feature                         | Required Libraries and Gradle Packages
------------------------------- | --------------------------------------
Firebase Authentication         | firebase_auth.lib
                                | firebase_app.lib
Cloud Firestore                 | firebase_firestore.lib
                                | firebase_auth.lib
                                | firebase_app.lib
Firebase Functions              | firebase_functions.lib
                                | firebase_auth.lib (optional)
                                | firebase_app.lib
Firebase Realtime Database      | firebase_database.lib
                                | firebase_auth.lib
                                | firebase_app.lib
Firebase Remote Config          | firebase_remote_config.lib
                                | firebase_app.lib
Firebase Storage                | firebase_storage.lib
                                | firebase_auth.lib
                                | firebase_app.lib
Firebase AdMob (stub)           | firebase_admob.lib
                                | firebase_app.lib
Firebase Analytics (stub)       | firebase_analytics.lib
                                | firebase_app.lib
Firebase Dynamic Links (stub)   | firebase_dynamic_links.lib
                                | firebase_app.lib
Firebase Installations (stub)   | firebase_installations.lib
                                | firebase_app.lib
Firebase Instance ID (stub)     | firebase_instance_id.lib
                                | firebase_app.lib
Firebase Cloud Messaging (stub) | firebase_messaging.lib
                                | firebase_app.lib

The provided libraries have been tested using Visual Studio 2019. When
building C++ desktop apps on Windows, you will need to link the following
Windows SDK libraries (consult your compiler documentation for more
information):

Firebase C++ Library | Windows SDK library dependencies
-------------------- | -----------------------------------------------------
Authentication       | `advapi32, ws2_32, crypt32`
Firestore            | `advapi32, ws2_32, crypt32, rpcrt4, ole32, shell32`
Functions            | `advapi32, ws2_32, crypt32, rpcrt4, ole32`
Realtime Database    | `advapi32, ws2_32, crypt32, iphlpapi, psapi, userenv, shell32`
Remote Config        | `advapi32, ws2_32, crypt32, rpcrt4, ole32`
Storage              | `advapi32, ws2_32, crypt32`

## Getting Started

See our [setup guide](https://firebase.google.com/docs/cpp/setup) to get started
and download the prebuilt version of the Firebase C++ SDK.

## Source Code

The Firebase C++ SDK is open source. You can find the source code (and
information about building it) at
[github.com/firebase/firebase-cpp-sdk](https://github.com/firebase/firebase-cpp-sdk).

## Platform Notes

### iOS Method Swizzling

On iOS, some application events (such as opening URLs and receiving
notifications) require your application delegate to implement specific methods.
For example, receiving a notification may require your application delegate to
implement `application:didReceiveRemoteNotification:`. Because each iOS
application has its own app delegate, Firebase uses _method swizzling_, which
allows the replacement of one method with another, to attach its own handlers in
addition to any you may have implemented.

The Firebase Cloud Messaging library needs to attach
handlers to the application delegate using method swizzling. If you are using
these libraries, at load time, Firebase will identify your `AppDelegate` class
and swizzle the required methods onto it, chaining a call back to your existing
method implementation.

### Custom Android Build Systems

We currently provide generate\_xml\_from\_google\_services\_json.py to convert
google-services.json to .xml resources to be included in an Android application.
This script applies the same transformation that the Google Play Services Gradle
plug-in performs when building Android applications. Users who don't use Gradle
(e.g ndk-build, makefiles, Visual Studio etc.) can use this script to automate
the generation of string resources.

### ProGuard on Android

Many Android build systems use
[ProGuard](https://developer.android.com/studio/build/shrink-code.html) for
builds in Release mode to shrink application sizes and protect Java source code.
If you use ProGuard, you will need to add the files in libs/android/*.pro
corresponding to the Firebase C++ libraries you are using to your ProGuard
configuration.

For example, with Gradle, build.gradle would contain:
~~~
  android {
    [...other stuff...]
    buildTypes {
      release {
        minifyEnabled true
        proguardFile getDefaultProguardFile('your-project-proguard-config.txt')
        proguardFile file(project.ext.firebase_cpp_sdk_dir + "/libs/android/app.pro")
        proguardFile file(project.ext.firebase_cpp_sdk_dir + "/libs/android/analytics.pro")
        [...and so on, for each Firebase C++ library you are using.]
      }
    }
  }
~~~

### Requiring Google Play services on Android

Many Firebase C++ libraries require
[Google Play services](https://developers.google.com/android/guides/overview) on
the user's Android device. If a Firebase C++ library returns
[`kInitResultFailedMissingDependency`](http://firebase.google.com/docs/reference/cpp/namespace/firebase)
on initialization, it means Google Play services is not available on the device
(it needs to be updated, reactivated, permissions fixed, etc.) and that Firebase
library cannot be used until the situation is corrected.

You can find out why Google Play services is unavailable (and try to fix it) by
using the functions in
[`google_play_services/availability.h`](http://firebase.google.com/docs/reference/cpp/namespace/google-play-services).

Optionally, you can use
[`ModuleInitializer`](http://firebase.google.com/docs/reference/cpp/class/firebase/module-initializer)
to initialize one or more Firebase libraries, which will handle prompting the
user to update Google Play services if required.

Note: Some libraries do not require Google Play services and don't return any
initialization status. These can be used without Google Play services. The table
below summarizes whether Google Play services is required by each Firebase C++
library.

Firebase C++ Library | Google Play services required?
-------------------- | ---------------------------------
Analytics            | Not required
AdMob                | Not required (usually; see below)
Cloud Messaging      | Required
Auth                 | Required
Dynamic Links        | Required
Firestore            | Required
Functions            | Required
Installations        | Not Required
Instance ID          | Required
Realtime Database    | Required
Remote Config        | Required
Storage              | Required

#### A note on AdMob and Google Play services

Most versions of the Google Mobile Ads SDK for Android can work properly without
Google Play services. However, if you are using the
`com.google.android.gms:play-services-ads-lite` dependency instead of the
standard `com.google.firebase:firebase-ads` dependency, Google Play services
WILL be required in your specific case.

AdMob initialization will only return `kInitResultFailedMissingDependency` when
Google Play services is unavailable AND you are using
`com.google.android.gms:play-services-ads-lite`.

### Desktop project setup

To use desktop workflow support, you must have an Android or iOS project set up
in the Firebase console.

If you have an Android project, you can simply use the `google-services.json`
file on desktop.

If you have an iOS project and don't wish to create an Android project, you can
use the included Python script `generate_xml_from_google_services_json.py
--plist` to convert your `GoogleService-Info.plist` file into a
`google-services-desktop.json` file.

By default, when your app initializes, Firebase will look for a file named
`google-services.json` or `google-services-desktop.json` in the current
directory. Ensure that one of these files is present, or call
`AppOptions::LoadFromJsonConfig()` before initializing Firebase to specify your
JSON configuration data directly.

### Note on Firebase C++ desktop support

Firebase C++ SDK desktop support is a **Beta** feature, and is intended for
workflow use only during the development of your app, not for publicly shipping
code.

## Release Notes

<<<<<<< HEAD
### 7.2.0
-   Changes
    -   General (iOS): iOS SDKs are now built using Xcode 12.
    -   General (iOS): iOS SDKs are now providing XCFrameworks instead of 
        Frameworks.
=======
### 7.1.1
-   Changes
    -   General (Android): Use non-conflicting file names for embedded resources
        in Android builds. This fixes segfault crashes on old Android devices
        (Android 5 and below).
>>>>>>> f1366b0a

### 7.1.0
-   Changes
    -   General (iOS): Re-enabled Bitcode in iOS builds
        ([#266][https://github.com/firebase/firebase-cpp-sdk/issues/266]).
    -   Auth: You can now specify a language for emails and text messages sent
        from your apps using `UseAppLanguage()` or `set_language_code()`.
    -   Firestore: Fixed partial updates in `Update()` with
        `FieldValue::Delete()`
        ([#882](https://github.com/firebase/quickstart-unity/issues/882)).
    -   Messaging (Android): Now uses `enqueueWork` instead of `startService`.
        This fixes lost messages with data payloads received when the app
        is in the background.
        ([#877](https://github.com/firebase/quickstart-unity/issues/877)
    -   Remote Config: Added `firebase::remote_config::RemoteConfig` class with
        new instance-based APIs to better manage fetching config data.
    -   Remote Config: Deprecated old module-based API in favor of the new
        instance-based API instead.
    -   Remote Config (Desktop): Fixed multiple definition of Nanopb symbols
        in binary SDK
        ([#271][https://github.com/firebase/firebase-cpp-sdk/issues/271]).

### 7.0.1
-   Changes
    -   Installations (Android): Fix incorrect STL variants, which fixes
        a linker error on Android.

### 7.0.0
-   Changes
    -   General (iOS): iOS SDKs are now built using Xcode 11.7.
    -   General (Desktop): Windows libraries are now built using Visual
        Studio 2019. While VS 2019 is binary-compatible with VS 2015 and
        VS 2017, you must use VS 2019 or newer to link the desktop SDK.
        The libraries have been moved from libs/windows/VS2015 to
        libs/windows/VS2019 to reflect this.
    -   General (Desktop): Linux libraries are now built with both the
        C++11 ABI and the legacy ABI. The libraries have been moved
        from libs/linux/${arch} to libs/linux/${arch}/legacy and
        libs/linux/${arch}/cxx11 to reflect this.
    -   AdMob (Android): Fix a JNI error when initializing without Firebase App.
    -   Analytics: Remove deprecated SetMinimumSessionDuration call.
    -   Installations: Added Installations SDK. See [Documentations](http://firebase.google.com/docs/reference/cpp/namespace/firebase/installations) for
        details.
    -   Instance Id: Marked Instance Id as deprecated.
    -   Messaging: Added getToken, deleteToken apis.
    -   Messaging: Removed deprecated Send() function.
    -   Messaging: raw_data has been changed from a std::string to a
        std::vector<uint8_t>, and can now be populated.
    -   Firestore: Added support for `Query::WhereNotEqualTo` and
        `Query::WhereNotIn`.
    -   Firestore: Added support for `Settings::set_cache_size_bytes` and
        `Settings::cache_size_bytes`.
    -   Firestore: `Query` methods that return new `Query` objects are now
        `const`.
    -   Firestore: Added new internal HTTP headers to the gRPC connection.
    -   Firestore: Fixed a crash when writing to a document after having been
        offline for long enough that the auth token expired
        ([#182](https://github.com/firebase/firebase-cpp-sdk/issues/182)).

### 6.16.1
-   Changes
    -   Database (Desktop): Added a function to create directories recursively
        for persistent storage that fixes segfaults.
    -   Database (Desktop): Fixed a problem with missing symbols on Windows.

### 6.16.0
-   Changes
    -   Database (Desktop): Enabled offline persistence.
    -   Auth: Fixed compiler error related to SignInResult.
    -   Firestore: Defaulted to calling listeners and other callbacks on a
        dedicated thread. This avoids deadlock when using Firestore without
        an event loop on desktop platforms.
    -   Firestore: Added `Error::kErrorNone` as a synonym for `Error::kErrorOk`,
        which is more consistent with other Firebase C++ SDKs.
    -   Messaging (Android): Updated library to be compatible with Android O,
        which should resolve a IllegalStateException that could occur under
        certain conditions.
    -   Messaging: Deprecated the `Send` function.
    -   Firestore: Added `error_message` parameter to snapshot listener
        callbacks.
    -   AdMob: Handling IllegalStateException when creating and loading
        interstitial ads. Added `ConstantsHelper.CALLBACK_ERROR_UNKNOWN` as a
        fallback error.

### 6.15.1

-   Changes

    -   Firestore: all members of `Error` enumeration are now prefixed with
        `kError`; for example, `Error::kUnavailable` is now
        `Error::kErrorUnavailable`, which is more consistent with other Firebase
        C++ SDKs.
    -   Firestore: Firestore can now be compiled on Windows even in presence of
        `min` and `max` macros defined in `<windows.h>`.
    -   Fixed an issue that warns about Future handle not released properly.

### 6.15.0

-   Overview
    -   Fixed an issue whent creating Apps, and various Firestore changes.
-   Changes
    -   Firestore: removed `*LastResult` functions from the public API. Please
        use the futures returned by the async methods directly instead.
    -   Firestore: dropped the `From` prefix from the static functions in
        `FieldValue`; for example, `FieldValue::FromInteger` is now just
        `FieldValue::Integer`.
    -   Firestore: `CollectionReference::id` now returns a const reference.
    -   Firestore: Fixed absl `time_internal` linker error on Windows.
    -   Firestore: changed the signature of the callback passed to
        `Firestore::RunTransaction` to pass the parameters by mutable reference,
        not by pointer. This is to indicate that these parameters are never
        null.
    -   App: Fixed an assert creating a custom App when there is no default App.

### 6.14.1

-   Changes
    -   Auth (iOS): Added SignInResult.UserInfo.updated_credential field. On
        iOS, kAuthErrorCredentialAlreadyInUse errors when linking with Apple may
        contain a valid updated_credential for use in signing-in the
        Apple-linked user.

### 6.14.0

-   Changes
    -   Firestore: `Firestore::set_logging_enabled` is replaced by
        `Firestore::set_log_level` for consistency with other Firebase C++ APIs.
    -   Firestore: added an overload of `Firestore::CollectionGroup` that takes
        a pointer to `const char`.
    -   Firestore: `Firestore::set_settings` now accepts the argument by value.

### 6.12.0
  - Overview
    - Added experimental support for Cloud Firestore SDK.
  - Changes
    - Firestore: Experimental release of Firestore is now available on all
      supported platforms.

### 6.11.0

-   Overview
    -   Updated dependencies, changed minimum Xcode, and fixed an issue in
        Database handling Auth token revocation.
-   Changes
    -   General (iOS): Minimum Xcode version is now 10.3.
    -   General: When creating an App, the project_id from the default App is
        used if one is not provided.
    -   Database (Desktop): Fixed that database stops reconnecting to server
        after the auth token is revoked.

### 6.10.0

-   Overview
    -   Auth bug fixes.
-   Changes
    -   Auth: Reverted the API of an experimental FederatedAuthHandler callback
        handler.
    -   Auth (iOS): Enabled the method OAuthProvider.GetCredential. This method
        takes a nonce parameter as required by Apple Sign-in.
    -   General (iOS): Updated the CMakeLists.txt to link static libraries
        stored under libs/ios/universal for iOS targets

### 6.9.0

-   Overview
    -   Updated dependencies, added support for Apple Sign-in to Auth, support
        for signing-in using a 3rd party web providers and configuration of
        BigQuery export in Messaging.
-   Changes
    -   Auth: Added API for invoking Auth SignInWithProvider and User
        LinkWithProvider and ReauthenticateWithProvider for sign in with third
        party auth providers.
    -   Auth: Added constant kProviderId strings to auth provider classes.
    -   Auth (iOS): Added support for linking Apple Sign-in credentials.
    -   Messaging (Android): Added the option to enable or disable message
        delivery metrics export to BigQuery. This functionality is currently
        only available on Android. Stubs are provided on iOS for cross platform
        compatibility.

### 6.8.0

-   Overview
    -   Updated dependencies, added compiler/stdlib check, fixed issue in Admob
        and fixed resource generation issue with python3.
-   Changes
    -   App (Linux): Added compiler/stdlib check to ensure both the developer's
        executable and firebase library are compiled with the same compiler and
        stdlib.
    -   Admob (Android): Fixed a potentially non thread safe operation in the
        destruction of BannerViews.
    -   General: Fixed an issue where resource generation from
        google-services.json would fail if python3 was used to execute the
        resource generation script.

### 6.7.0

-   Overview
    -   Updated dependencies, fixed issues in Analytics, Database, Storage, and
        App.
-   Changes
    -   App: Added noexcept to move constructors to ensure STL uses move where
        possible.
    -   Storage (iOS/Android): Fixed an issue where Storage::GetReferenceFromUrl
        would return an invalid StorageReference.
    -   Database: Fixed an issue causing timestamps to not be populated
        correctly when using DatabaseReference::UpdateChildren().
    -   Database (Desktop): Fixed an issue preventing listener events from being
        triggered after DatabaseReference::UpdateChildren() is called.
    -   Database (Desktop): Functions that take const char* parameters will now
        fail gracefully if passed a null pointer.
    -   Database (Desktop): Fixed an issue causing
        DatabaseReference::RunTransaction() to fail due to datastale when the
        location previously stored a vector with more than 10 items or a map
        with integer keys.
    -   App (Windows): Fixed bug where literal value 0 will call string
        constructor for Variant class.
    -   Storage (Desktop): Changed url() to return the empty string if the
        Storage instance was created with the default (null) URL.
    -   App: Added small string optimisation for variant.
    -   App: Reduced number of new/delete for variant if copying same type
    -   App: Ensure map sort order for variant is consistent.
    -   Database (Desktop): Fixed an issue that could result in an incorrect
        snapshot being passed to listeners under specific circumstances.
    -   Analytics (iOS): Fixed the racy behavior of
        `analytics::GetAnalyticsInstanceId()` after calling
        `analytics::ResetAnalyticsData()`.
    -   Database (Desktop): Fixed ordering issue of children when using OrderBy
        on double or int64 types with large values

### 6.6.1

-   Overview
    -   Fixed an issue with Future having an undefined reference.
-   Changes
    -   General: Fixed a potential undefined reference in Future::OnCompletion.

### 6.6.0

-   Overview
    -   Update dependencies, fixed issues in Auth, Database and RemoteConfig
-   Changes
    -   Auth (Android): Fixed assert when not using default app instance.
    -   Auth (Desktop): Fixed not loading provider list from cached user data.
    -   Database (Desktop): Fixed a crash that could occur when trying to keep a
        location in the database synced when you do not have permission.
    -   Database (Desktop): Queries on locations in the database with query
        rules now function properly, instead of always returning "Permission
        denied".
    -   Database (Desktop): Fixed the map-to-vector conversion when firing
        events that have maps containing enitrely integer keys.
    -   Remote Config (Android): Fixed a bug when passing a Variant of type Blob
        to SetDefaults() on Android.

### 6.5.0

-   Overview
    -   Updated dependencies, and improved logging for Auth and Database.
-   Changes
    -   Auth (Linux): Improved error logging if libsecret (required for login
        persistence) is not installed on Linux.
    -   Database: The database now supports setting the log level independently
        of the system level logger.

### 6.4.0

-   Overview
    -   Updated dependencies, fixed issues with Futures and Auth persistence,
        and fixed a crash in Database.
-   Changes
    -   General: Fixed an issue causing Futures to clear their data even if a
        reference was still being held.
    -   Auth (Desktop): Fixed an issue with updated user info not being
        persisted.
    -   Database (Desktop): Fixed a crash when saving a ServerTimestamp during a
        transaction.

### 6.3.0

-   Overview
    -   Bug fixes.
-   Changes
    -   General (iOS/Android): Fixed a bug that allows custom firebase::App
        instances to be created after the app has been restarted.
    -   Auth (desktop): Changed destruction behavior. Instead of waiting for all
        async operations to finish, now Auth will cancel all async operations
        and quit. For callbacks that are already running, this will protect
        against cases where auth instances might not exist anymore.
    -   Auth (iOS): Fixed an exception in firebase::auth::VerifyPhoneNumber.
    -   Auth (iOS): Stopped Auth from hanging on destruction if any local
        futures remain in scope.
    -   Database (desktop): Fixed an issue that could cause a crash when
        updating the descendant of a location with a listener attached.

### 6.2.2

-   Overview
    -   Bug fixes.
-   Changes
    -   Auth (desktop): After loading a persisted user data, ensure token is not
        expired.
    -   Auth (desktop): Ensure Database, Storage and Functions do not use an
        expired token after it's loaded from persistent storage.
    -   Database (desktop): Fixed DatabaseReference::RunTransaction() sending
        invalid data to the server which causes error message "Error on incoming
        message" and freeze.

### 6.2.0

-   Overview
    -   Added support for custom domains to Dynamic Links, and fixed issues in
        Database and Instance ID.
-   Changes
    -   General: Added a way to configure SDK-wide log verbosity.
    -   Instance ID (Android): Fixed a crash when destroying InstanceID objects.
    -   Dynamic Links: Added support for custom domains.
    -   Database: Added a way to configure log verbosity of Realtime Database
        instances.

### 6.1.0

-   Overview
    -   Added Auth credential persistence on Desktop, fixed issues in Auth and
        Database, and added additional information to Messaging notifications.
-   Changes
    -   Auth (Desktop): User's credentials will now persist between sessions.
        See the
        [documentation](http://firebase.google.com/docs/auth/cpp/manage-users#persist_a_users_credential)
        for more information.
    -   Auth (Desktop): As part of the above change, if you call current_user()
        immediately after creating the Auth instance, it will block until the
        saved user's state is finished loading.
    -   Auth (Desktop): Fixed an issue where Database/Functions/Storage might
        not use the latest auth token immediately after sign-in.
    -   Auth: Fixed an issue where an error code could get reported incorrectly
        on Android.
    -   Database (Desktop): Fixed an issue that could cause a crash during
        shutdown.
    -   Database (iOS): Fixed a race condition that could cause a crash when
        cleaning up database listeners on iOS.
    -   Database (iOS): Fixed an issue where long (64-bit) values could get
        written to the database incorrectly (truncated to 32-bits).
    -   Cloud Functions: Change assert to log warning when App is deleted before
        Cloud Functions instance is deleted.
    -   Messaging (Android): Added channel_id to Messaging notifications.

### 6.0.0

-   Overview
    -   Fixed issues in Auth and Messaging, removed Firebase Invites, removed
        deprecated functions in Firebase Remote Config, and deprecated a
        function in Firebase Analytics.
-   Changes
    -   Updated
        [Firebase iOS](https://firebase.google.com/support/release-notes/ios#6.0.0)
        and
        [Firebase Android](https://firebase.google.com/support/release-notes/ios#2019-05-07)
        dependencies.
    -   Auth: Fixed a race condition updating the current user.
    -   Messaging (iOS/Android): Fix an issue where Subscribe and Unsubscribe
        never returned if the API was configured not to receive a registration
        token.
    -   Invites: Removed Firebase Invites library, as it is no longer supported.
    -   Remote Config: Removed functions using config namespaces.
    -   Analytics: Deprecated SetMinimumSessionDuration.
-   Known Issues
    -   To work around a incompatible dependency, AdMob for Android temporarily
        requires an additional dependency on
        com.google.android.gms:play-services-measurement-sdk-api:16.5.0

### 5.7.0

-   Overview
    -   Deprecated functions in Remote Config.
-   Changes
    -   Remote Config: Config namespaces are now deprecated. You'll need to
        switch to methods that use the default namespace.
-   Known Issues
    -   To work around a incompatible dependency, AdMob for Android temporarily
        requires an additional dependency on
        com.google.android.gms:play-services-measurement-sdk-api:16.4.0

### 5.6.1

-   Overview
    -   Fixed race condition on iOS SDK startup.
-   Changes
    -   General (iOS): Updated to the latest iOS SDK to fix a crash on
        firebase::App creation caused by a race condition. The crash could occur
        when accessing the [FIRApp firebaseUserAgent] property of the iOS
        FIRApp.

### 5.6.0

-   Overview
    -   Released an open-source version, added Game Center sign-in to Auth,
        enhanced Database on desktop, and fixed a crash when deleting App.
-   Changes
    -   Firebase C++ is now
        [open source](https://github.com/firebase/firebase-cpp-sdk).
    -   Auth (iOS): Added Game Center authentication.
    -   Database (Desktop): Reworked how cached server values work to be more in
        line with mobile implementations.
    -   Database (Desktop): Simultaneous transactions are now supported.
    -   Database (Desktop): The special Timestamp ServerValue is now supported.
    -   Database (Desktop): KeepSynchronized is now supported.
    -   App, Auth, Database, Remote Config, Storage: Fixed a crash when deleting
        `firebase::App` before deleting other Firebase subsystems.

### 5.5.0

-   Overview
    -   Deprecated Firebase Invites and updated how Android dependencies are
        included.
-   Changes
    -   General (Android): Added a gradle file to the SDK that handles adding
        Firebase Android dependencies to your Firebase C++ apps. See the
        [Firebase C++ Samples](https://github.com/firebase/quickstart-cpp) for
        example usage.
    -   Invites: Firebase Invites is deprecated. Please refer to
        https://firebase.google.com/docs/invites for details.

### 5.4.4

-   Overview
    -   Fixed a bug in Cloud Functions on Android, and AdMob on iOS.
-   Changes
    -   Cloud Functions (Android): Fixed an issue with error handling.
    -   AdMob (iOS): Fixed an issue with Rewarded Video ad unit string going out
        of scope.

### 5.4.3

-   Overview
    -   Bug fix for Firebase Storage on iOS.
-   Changes
    -   Storage (iOS): Fixed an issue when downloading files with `GetBytes`.

### 5.4.2

-   Overview
    -   Removed a spurious error message in Auth on Android.
-   Changes
    -   Auth (Android): Removed an irrelevant error about the Java class
        FirebaseAuthWebException.

### 5.4.0

-   Overview
    -   Bug fix for link shortening in Dynamic Links and a known issue in
        Database on Desktop.
-   Changes
    -   Dynamic Links (Android): Fixed short link generation failing with "error
        8".
-   Known Issues
    -   The Realtime Database Desktop SDK uses REST to access your database.
        Because of this, you must declare the indexes you use with
        Query::OrderByChild() on Desktop or your listeners will fail.

### 5.3.1

-   Overview
    -   Updated iOS and Android dependency versions and a bug fix for Invites.
-   Changes
    -   Invites (Android): Fixed an exception when the Android Minimum Version
        code option is used on the Android.

### 5.3.0

-   Overview
    -   Fixed bugs in Database and Functions; changed minimum Xcode version to
        9.4.1.
-   Changes
    -   General (iOS): Minimum Xcode version is now 9.4.1.
    -   Functions (Android): Fixed an issue when a function returns an array.
    -   Database (Desktop): Fixed issues in ChildListener.
    -   Database (Desktop): Fixed crash that can occur if Database is deleted
        while asynchronous operations are still in progress.
-   Known Issues
    -   Dynamic Links (Android): Shortening dynamic links fails with "Error 8".

### 5.2.1

-   Overview
    -   Fixed bugs in Auth and Desktop.
-   Changes
    -   Database (Desktop): Fixed support for `ChildListener` when used with
        `Query::EqualTo()`, `Query::StartAt()`, `Query::EndAt()`,
        `Query::LimitToFirst()` and `Query::LimitToLast()`.
    -   Database: Fixed a crash in DatabaseReference/Query copy assignment
        operator and copy constructor.
    -   Auth, Database: Fixed a race condition returning Futures when calling
        the same method twice in quick succession.

### 5.2.0

-   Overview
    -   Changes to Database, Functions, Auth, and Messaging.
-   Changes
    -   Database: Added a version of `GetInstance` that allows passing in the
        URL of the database to use.
    -   Functions: Added a way to specify which region to run the function in.
    -   Messaging: Changed `Subscribe` and `Unsubscribe` to return a Future.
    -   Auth (Android): Fixed a crash in `User::UpdatePhoneNumberCredential()`.
    -   General (Android): Fixed a null reference in the Google Play Services
        availability checker.

### 5.1.1

-   Overview
    -   Updated Android and iOS dependency versions only.

### 5.1.0

-   Overview
    -   Changes to Analytics, Auth, and Database; and added support for Cloud
        Functions for Firebase.
-   Changes
    -   Analytics: Added `ResetAnalyticsData()` to clear all analytics data for
        an app from the device.
    -   Analytics: Added `GetAppInstanceId()` which allows developers to
        retrieve the current app's analytics instance ID.
    -   Auth: Linking a credential with a provider that has already been linked
        now produces an error.
    -   Auth (iOS): Fixed crashes in User::LinkAndRetrieveDataWithCredential()
        and User::ReauthenticateAndRetrieveData().
    -   Auth (iOS): Fixed photo URL never returning a value on iOS.
    -   Auth (Android): Fixed setting profile photo URL with UpdateUserProfile.
    -   Database: Added support for ServerValues in SetPriority methods.
    -   Functions: Added support for Cloud Functions for Firebase on iOS,
        Android, and desktop.

### 5.0.0

-   Overview
    -   Renamed the Android and iOS libraries to include firebase in their name,
        removed deprecated methods in App, AdMob, Auth, Database, and Storage,
        and exposed new APIs in Dynamic Links and Invites.
-   Changes
    -   General (Android/iOS): Library names have been prefixed with
        "firebase_", for example libapp.a is now libfirebase_app.a. This brings
        them in line with the naming scheme used on desktop, and iOS frameworks.
    -   General (Android): Improved error handling when device is out of space.
    -   App: Removed deprecated accessor methods from Future.
    -   AdMob: Removed deprecated accessor methods from BannerView and
        InterstitialAd.
    -   Auth: Removed deprecated accessors from Auth, Credential, User, and
        UserInfoInterface, including User::refresh_token().
    -   Database: Removed deprecated accessors from DatabaseReference, Query,
        DataSnapshot, and MutableData.
    -   Dynamic Links: Added a field to received dynamic links describing the
        strength of the match.
    -   Invites: Added OnInviteReceived to Listener base class that includes the
        strength of the match on the received invite as an enum. Deprecated
        prior function that received it as a boolean value.
    -   Storage: Removed deprecated accessors from StorageReference.
    -   Storage: Removed Metadata::download_url() and Metadata::download_urls().
        Please use StorageReference::GetDownloadUrl() instead.
    -   Messaging: Added an optional initialization options struct. This can be
        used to suppress the prompt on iOS that requests permission to receive
        notifications at start up. Permission can be requested manually using
        the function firebase::messaging::RequestPermission().

### 4.5.1

-   Overview
    -   Fixed bugs in Database (Desktop) and Remote Config and exposed new APIs
        in Auth on Desktop and Messaging.
-   Changes
    -   Messaging: Added the SetAutoTokenRegistrationOnInitEnabled() and
        IsAutoTokenRegistrationOnInitEnabled() methods to enable or disable
        auto-token generation.
    -   Auth (Desktop): Added support for accessing user metadata.
    -   Database (Desktop): Fixed a bug to make creation of database instances
        with invalid URLs return NULL.
    -   Database (Desktop): Fixed an issue where incorrect values could be
        passed to OnChildAdded.
    -   Remote Config: Fixed a bug causing incorrect reporting of success or
        failure during a Fetch().

### 4.5.0

-   Overview
    -   Desktop workflow support for some features, Google Play Games
        authentication on Android, and changes to AdMob, Auth, and Storage.
-   Changes
    -   Auth, Realtime Database, Remote Config, Storage (Desktop): Stub
        implementations have been replaced with functional desktop
        implementations on Windows, OS X, and Linux.
    -   AdMob: Native Express ads have been discontinued, so
        `NativeExpressAdView` has been marked deprecated and will be removed in
        a future version.
    -   Auth (Android): Added Google Play Games authentication.
    -   Auth: Fixed a race condition initializing/destroying Auth instances.
    -   Storage: Added MD5 hash to Metadata.
    -   Storage: Fixed a crash when deleting listeners and other object
        instances.
    -   Storage: Controller can now be used from any thread.
    -   Storage (iOS): Fixed incorrect content type when uploading.
-   Known Issues
    -   When using Firebase Realtime Database on desktop, only one Transaction
        may be run on a given subtree at the same time.
    -   When using Firebase Realtime Database on desktop, data persistence is
        not available.

### 4.4.3

-   Overview
    -   Fixed linking bug in App.
-   Changes
    -   App (iOS): Removed unresolved symbols in the App library that could
        cause errors when forcing resolution.

### 4.4.2

-   Overview
    -   Fixed bugs in Dynamic Links, Invites, Remote Config and Storage and
        fixed linking issues with the Windows and Linux stub libraries.
-   Changes
    -   Dynamic Links (iOS): Now fetches the invite ID when using universal
        links.
    -   Dynamic Links (iOS): Fixed crash on failure of dynamic link completion.
    -   Dynamic Links (iOS): Fixed an issue where some errors weren't correctly
        reported.
    -   Invites: Fixed SendInvite never completing in the stub implementation.
    -   Remote Config (iOS): Fixed an issue where some errors weren't correctly
        reported.
    -   Storage: Fixed Metadata::content_language returning the wrong data.
    -   Storage (iOS): Reference paths formats are now consistent with other
        platforms.
    -   Storage (iOS): Fixed an issue where trying to upload to a non-existent
        path would not complete the Future.
    -   Storage (iOS): Fixed a crash when a download fails.
    -   General (Windows): Updated all static libs to suppport different C
        runtime libraries and correspondingly updated the package directory
        structure.
    -   Linux: Fixed linking problems with all of the C++ stub libraries.

### 4.4.1

-   Overview
    -   Bug fixes for Realtime Database and Instance ID.
-   Changes
    -   Realtime Database: SetPersistenceEnabled now sets persistence enabled.
    -   Instance ID (iOS): GetToken no longer fails without an APNS certificate,
        and no longer forces registering for notifications.

### 4.4.0

-   Overview
    -   Support for Instance ID.
-   Changes
    -   Instance ID: Added Instance ID library.

### 4.3.0

-   Overview
    -   Bug fix for Remote Config and a new feature for Auth.
-   Changes
    -   Auth: Added support for accessing user metadata.
    -   Remote Config (Android): Fixed remote_config::ValueSource conversion.

### 4.2.0

-   Overview
    -   Bug fixes for Analytics, Database, and Messaging; and updates for Auth
        and Messaging.
-   Changes
    -   Analytics (iOS): Fixed a bug which prevented the user ID and user
        properties being cleared.
    -   Database (Android): Fixed MutableData::children_count().
    -   Messaging (Android): Fixed a bug which prevented the message ID field
        being set.
    -   Auth: Failed operations now return more specific error codes.
    -   Auth (iOS): Phone Authentication no longer requires push notifications.
        When push notifications aren't available, reCAPTCHA verification is used
        instead.
    -   Messaging: Messages sent to users can now contain a link URL.

### 4.1.0

-   Overview
    -   Bug fixes for AdMob, Auth, Messaging, Database, Storage, and Remote
        Config, and added features for Future's OnCompletion callbacks and
        Database transaction callbacks.
-   Changes
    -   General: Futures are now invalidated when their underlying Firebase API
        is destroyed.
    -   General: Added std::function support to Future::OnCompletion, to allow
        use of C++11 lambdas with captures.
    -   AdMob (iOS): Fixed a crash if a BannerView is deleted while a call to
        Destroy() is still pending.
    -   Auth (Android): Now assert fails if you call GetCredential without an
        Auth instance created.
    -   Database: DataSnapshot, DatabaseReference, Query, and other objects are
        invalidated when their Database instance is destroyed.
    -   Database: Added a context pointer to DatabaseReference::RunTransaction,
        as well as std::function support to allow use of C++11 lambdas with
        captures.
    -   Messaging (Android): Fixed a bug where message_type was not set in the
        Message struct.
    -   Messaging (iOS): Fixed a race condition if a message is received before
        Firebase Cloud Messaging is initialized.
    -   Messaging (iOS): Fixed a bug detecting whether the notification was
        opened if the app was running in the background.
    -   Remote Config: When listing keys, the list now includes keys with
        defaults set, even if they were not present in the fetched config.
    -   Storage: StorageReference objects are invalidated when their Storage
        instance is destroyed.
-   Known Issues
    -   When building on Android using STLPort, the std::function versions of
        Future::OnCompletion and DatabaseReference::RunTransaction are not
        available.

### 4.0.4

-   Changes
    -   Messaging (Android): Fixed a bug resulting in Messages not having their
        message_type field populated.

### 4.0.3

-   Overview
    -   Bug fixes for Dynamic Links, Messaging and iOS SDK compatibility.
-   Changes
    -   General (iOS): Fixed an issue which resulted in custom options not being
        applied to firebase::App instances.
    -   General (iOS): Fixed a bug which caused method implementation look ups
        to fail when other iOS SDKs rename the selectors of swizzled methods.
    -   Dynamic Links (Android): Fixed future completion if short link creation
        fails.
    -   Messaging (iOS): Fixed message handling when messages they are received
        via the direct channel to the FCM backend (i.e not via APNS).

### 4.0.2

-   Overview
    -   Bug fixes for Analytics, Auth, Dynamic Links, and Messaging.
-   Changes
    -   Analytics (Android): Fix SetCurrentScreen to work from any thread.
    -   Auth (iOS): Fixed user being invalidated when linking a credential
        fails.
    -   Dynamic Links: Fixed an issue which caused an app to crash or not
        receive a Dynamic Link if the link is opened when the app is installed
        and not running.
    -   Messaging (iOS): Fixed a crash when no Listener is set.
    -   Messaging: Fixed Listener::OnTokenReceived occasionally being called
        twice with the same token.

### 4.0.1

-   Overview
    -   Bug fixes for Dynamic links and Invites on iOS and Cloud Messaging on
        Android and iOS.
-   Changes
    -   Cloud Messaging (Android): Fixed an issue where Terminate was not
        correctly shutting down the Cloud Messaging library.
    -   Cloud Messaging (iOS): Fixed an issue where library would crash on start
        up if there was no registration token.
    -   Dynamic Links & Invites (iOS): Fixed an issue that resulted in apps not
        receiving a link when opening a link if the app is installed and not
        running.

### 4.0.0

-   Overview
    -   Added support for phone number authentication, access to user metadata,
        a standalone dynamic library and bug fixes.
-   Changes
    -   Auth: Added support for phone number authentication.
    -   Auth: Added the ability to retrieve user metadata.
    -   Auth: Moved token notification to a separate listener object.
    -   Dynamic Links: Added a standalone library separate from Invites.
    -   Invites (iOS): Fixed an issue in the analytics SDK's method swizzling
        which resulted in dynamic links / invites not being sent to the
        application.
    -   Messaging (Android): Fixed a regression introduced in 3.0.3 which caused
        a crash when opening up a notification when the app is running in the
        background.
    -   Messaging (iOS): Fixed interoperation with other users of local
        notifications.
    -   General (Android): Fixed crash in some circumstances after resolving
        dependencies by updating Google Play services.

### 3.1.2

-   Overview
    -   Bug fixes for Auth.
-   Changes
    -   Auth: Fixed a crash caused by a stale memory reference when a
        firebase::auth::Auth object is destroyed and then recreated for the same
        App object.
    -   Auth: Fixed potential memory corruption when AuthStateListener is
        destroyed. ### 3.1.1
-   Overview
    -   Bug fixes for Auth, Invites, Messaging, and Storage, plus a general fix.
-   Changes
    -   General (Android): Fixed Google Play Services updater crash when
        clicking outside of the dialog on Android 4.x devices.
    -   Auth: Fixed user being invalidated when linking a credential fails.
    -   Auth: Deprecated User::refresh_token().
    -   Messaging: Fixed incorrectly notifying the app of a message when a
        notification is received while the app is in the background and the app
        is then opened by via the app icon rather than the notification.
    -   Invites (iOS): Fixed an issue which resulted in the app delegate method
        application:openURL:sourceApplication:annotation: not being called when
        linking the invites library.
    -   Storage: Fixed a bug that prevented the construction of Metadata without
        a storage reference.

### 3.1.0

-   Overview
    -   Added support for multiple storage buckets in Cloud Storage for
        Firebase, and fixed a bug in Invites.
-   Changes
    -   Storage: Renamed "Firebase Storage" to "Cloud Storage for Firebase".
    -   Storage: Added an overload for `Storage::GetInstance()` that accepts a
        `gs://...` URL, so you can use Cloud Storage with multiple buckets.
    -   Invites: (Android) Fixed an issue where invites with empty links would
        fail to be received.

### 3.0.0

-   Overview
    -   Renamed some methods, fixed some bugs, and added some features.
-   Changes
    -   General: Renamed and deprecated methods that were inconsistent with the
        Google C++ Style Guide. Deprecated methods will be removed in a future
        release (approximately 2-3 releases from now).
    -   Analytics: Added `SetCurrentScreen()`.
    -   Auth: Fixed a race condition accessing user data in callbacks.
    -   Auth: (Android) Added `is_valid()` to check if a credential returned by
        `GetCredential()` is valid.
    -   Invites: (Android) Added a `Fetch()` function to fetch incoming
        invitations at times other than application start. You must call this on
        Android when your app returns to the foreground (on iOS, this is handled
        automatically).
    -   Messaging: Added a field to `firebase::messaging::Message` specifying
        whether the message was received when the app was in the background.
    -   Messaging: (Android) Added an AAR file containing the Android manifest
        changes needed for receiving notifications. You can add this to your
        project instead of modifying the manifest directly.
    -   Messaging: (iOS) Fixed regression since 2.1.1 that broke messaging on
        iOS 8 & 9 when an AppDelegate did not implement remote notification
        methods.
    -   Invites: (iOS) Fixed regression since 2.1.1 that broke invites if the
        AppDelegate did not implement the open URL method.
    -   Remote Config: Added support for initializing Remote Config defaults
        from `firebase::Variant` values, including binary data.

### 2.1.3

-   Overview
    -   Bug fixes for Auth and Messaging, and a fix for Future callbacks.
-   Changes
    -   General: Fixed a potential deadlock when running callbacks registered
        via `firebase::Future::OnCompletion()`.
    -   Auth: (Android) Fixed an error in `firebase::auth::User::PhotoUri()`.
    -   Messaging: (Android) Fixed an issue where a blank message would appear.
    -   Messaging: (iOS) Removed hard dependency on Xcode 8.

### 2.1.2

-   Overview
    -   Bug fix for AdMob on Android.
-   Changes
    -   AdMob: (Android) Fixed an issue in `firebase::admob::InterstitialAd`
        that caused a crash after displaying multiple interstitial ads.

### 2.1.1

-   Overview
    -   Bug fixes for Firebase Authentication, Messaging and Invites.
-   Changes
    -   Auth: (Android) Fixed an issue that caused a future to never complete
        when signing in while a user is already signed in.
    -   Messaging / Invites: (iOS) Fixed an issue with method swizzling that
        caused some of the application's UIApplicationDelegate methods to not be
        called.
    -   Messaging: (iOS) Fixed a bug which caused a crash when initializing the
        library when building with Xcode 8 for iOS 10.

### 2.1.0

-   Overview
    -   Support for Firebase Storage and minor bugfixes in other libraries.
-   Changes
    -   Storage: Added the Firebase Storage C++ client library.
    -   Auth: Added a check for saved user credentials when Auth is initialized.
-   Known Issues
    -   Storage: On Android, pausing and resuming storage operations will cause
        the transfer to fail with the error code kErrorUnknown.

### 2.0.0

-   Overview
    -   Support for AdMob Native Express Ads, Realtime Database and simplified
        the Invites API.
-   Changes
    -   AdMob: Added support for AdMob Native Express Ads.
    -   Auth: Added AuthStateListener class which provides notifications when a
        user is logged in or logged out.
    -   Realtime Database: Added a client library.
    -   Invites: Breaking change which significantly simplifies the API.
-   Known Issues
    -   AdMob: When calling Initialize, the optional admob_app_id argument is
        ignored.

### 1.2.1

-   Overview
    -   Bug fixes in Messaging.
-   Changes
    -   Messaging: Fixed a bug that prevented Android apps from terminating
        properly.
    -   Messaging: Added missing copy constructor implementation in iOS and stub
        libraries.

### 1.2.0

-   Overview
    -   New features in AdMob, Authentication, Messaging, and Remote Config, a
        helper class for initialization, and bug fixes.
-   Changes
    -   General: Added firebase::ModuleInitializer, a helper class to initialize
        Firebase modules and handle any missing dependency on Google Play
        services on Android.
    -   AdMob: Added Rewarded Video feature. For more information, see the
        [Rewarded Video C++ guide](https://firebase.google.com/docs/admob/cpp/rewarded-video).
    -   AdMob: You can now pass your AdMob App ID to
        firebase::admob::Initialize() to help reduce latency for the initial ad
        request.
    -   AdMob: On both iOS and Android, you must call BannerView::Show() to
        display the ad. Previously, this was only required on Android.
    -   AdMob: Fixed an issue where BannerView::Listener received an incorrect
        bounding box.
    -   AdMob: BannerView now has a black background, rather than transparent.
    -   Authentication: Implemented User::SendEmailVerification() and
        User::EmailVerified() methods on Android.
    -   Invites: Fixed a bug that occurred when initializing InvitesSender and
        InvitesReceiver at the same time.
    -   Invites: Fixed a potential crash at app shutdown on iOS when
        InvitesReceiver::Fetch() is pending.
    -   Messaging: Added firebase::messaging::Notification and associated
        methods for retrieving the contents of a notification on Android and
        iOS.
    -   Messaging: Added support for iOS 10 notifications.
    -   Messaging: Fixed a crash that occurred on Android if Messaging was
        initialized before the native library was loaded.
    -   RemoteConfig: Added GetKeys() and GetKeysByPrefix() methods, which get a
        list of the app's Remote Config parameter keys.

### 1.1.0

-   Overview
    -   Minor bug fixes and new way of checking Google Play services
        availability.
-   Changes
    -   Reverted the firebase::App changes from version 1.0.1 relating to Google
        Play services; this has been replaced with a new API.
    -   Each Firebase C++ library that requires Google Play services now checks
        for its availability at initialization time. See "Requiring Google Play
        services on Android".
        -   firebase::auth::GetAuth() now has an optional output parameter that
            indicates whether initialization was successful, and will return
            nullptr if not.
        -   firebase::messaging::Initialize() now returns a result that
            indicates whether initialization was successful.
        -   Added firebase::invites::Initialize(), which you must call once
            prior to creating InvitesSender or InvitesReceiver instances. This
            function returns a result that indicates whether initialization was
            successful.
        -   firebase::remote_config::Initialize() now returns a result that
            indicates whether initialization was successful.
        -   firebase::admob::Initialize() now returns a result that indicates
            whether initialization was successful.
    -   Added utility functions to check whether Google Play services is
        available. See google_play_services::CheckAvailability() and
        google_play_services::MakeAvailable() for more information.
-   Known Issues
    -   Invites: If you call InvitesReceiver::Fetch() or
        InvitesReceiver::ConvertInvitation() without first calling
        firebase::invites::Initialize(), the operation will never complete. To
        work around the issue, ensure that firebase::invites::Initialize() is
        called once before creating any InvitesReceiver instances.

### 1.0.1

-   Overview
    -   Minor bug fixes.
-   Changes
    -   Modified firebase::App to check for the required version of Google Play
        services on creation to prevent firebase::App creation failing if a
        user's device is out of date. If Google Play services is out of date, a
        dialog will prompt the user to install a new version. See "Requiring
        Google Play services on Android". With the previous version (version
        1.0.0) the developer needed to manually check for an up to date Google
        Play services using GoogleApiClient.
    -   Fixed potential deadlock when using SetListener from a notification
        callback in firebase::admob::InterstitialAd and
        firebase::admob::BannerView on iOS.
    -   Fixed race condition on destruction of admob::BannerView on Android.
    -   Fixed Future handle leak. An internal memory leak would manifest for
        objects or modules that use futures for the lifetime of the object or
        module. For example, during the lifetime of BannerView each call to a
        method which returns a Future could potentially allocate memory which
        wouldn't be reclaimed until the BannerView is destroyed.

### 1.0.0

-   Overview
    -   First public release. See our
        [setup guide](https://firebase.google.com/docs/cpp/setup) to get
        started.
-   Known Issues
    -   Android armeabi libraries must be linked with gcc 4.8.<|MERGE_RESOLUTION|>--- conflicted
+++ resolved
@@ -571,19 +571,17 @@
 
 ## Release Notes
 
-<<<<<<< HEAD
 ### 7.2.0
 -   Changes
     -   General (iOS): iOS SDKs are now built using Xcode 12.
     -   General (iOS): iOS SDKs are now providing XCFrameworks instead of 
         Frameworks.
-=======
+
 ### 7.1.1
 -   Changes
     -   General (Android): Use non-conflicting file names for embedded resources
         in Android builds. This fixes segfault crashes on old Android devices
         (Android 5 and below).
->>>>>>> f1366b0a
 
 ### 7.1.0
 -   Changes
