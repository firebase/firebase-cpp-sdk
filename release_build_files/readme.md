# Firebase C++ SDK

The Firebase C++ SDK provides C++ interfaces for the following Firebase services
on *iOS* and *Android*:

*   Firebase Analytics
*   Firebase App Check
*   Firebase Authentication
*   Firebase Cloud Messaging
*   Firebase Dynamic Links
*   Cloud Firestore
*   Firebase Functions
*   Google Mobile Ads (with User Messaging Platform)
*   Firebase Installations
*   Firebase Instance ID (deprecated SDK)
*   Firebase Realtime Database
*   Firebase Remote Config
*   Firebase Storage

## Desktop Workflow Implementations

The Firebase C++ SDK includes desktop workflow support for the following subset
of Firebase features, enabling their use on Windows, OS X, and Linux:

*   Firebase Authentication
*   Firebase App Check
*   Cloud Firestore
*   Firebase Functions
*   Firebase Remote Config
*   Firebase Realtime Database
*   Firebase Storage

This is a Beta feature, and is intended for workflow use only during the
development of your app, not for publicly shipping code.

## Stub Implementations

Stub (non-functional) implementations of the remaining libraries are provided
for convenience when building for Windows, Mac OS, and Linux so that you don't
need to conditionally compile code when also targeting the desktop.

## Directory Structure

The following table provides an overview of the Firebase C++ SDK directory
structure.

Directories               | Contents
------------------------- | --------
include                   | C++ headers
xcframeworks/API/ARCH     | iOS xcframeworks (compiled against libc++)
libs/ios/ARCH             | iOS static libraries (compiled against
|                         | libc++)
|                         | Multi-architecture libraries are
|                         | provided in the *universal* directory.
libs/android/ARCH         | Android (GCC 4.8+ compatible) static
|                         | libraries for each architecture. Only the
|                         | LLVM libc++ STL runtime ("c++") is supported.
|                         | More information can be found in the
|                         | [NDK C++ Helper Runtimes](https://developer.android.com/ndk/guides/cpp-support.html#runtimes)
|                         | documentation.
*Desktop Implementations* |
libs/darwin               | OS X static libraries (desktop or stub
|                         | implementations, compiled against libc++)
frameworks/darwin         | OS X frameworks (desktop or stub
|                         | implementations, compiled against libc++)
libs/linux/ARCH/ABI       | Linux static libraries (desktop or stub
|                         | implementations, GCC 4.8+, libc++).
|                         | Built against C++11 or legacy ABI.
libs/windows              | Windows static libraries (desktop or stub
|                         | implementations, MSVC 2019+)

## C++ Language Standards

The Firebase C++ SDK supports the C++14 language standard. For more information,
please see our [C++ Language Standard Support
Criteria](https://opensource.google/documentation/policies/cplusplus-support#c_language_standard).

## Library / XCFramework Dependencies

Each feature has dependencies upon libraries in this SDK and components
distributed as part of the core Firebase
[iOS SDK](https://firebase.google.com/docs/ios/setup) and
[Android SDK](https://firebase.google.com/docs/android/setup).

### Android Dependencies

Feature                    | Required Libraries and Gradle Packages
-------------------------- | --------------------------------------
All Firebase SDKs          | platform(com.google.firebase:firebase-bom:32.7.0)
|                          | (Android Bill of Materials)
Firebase Analytics         | libfirebase_analytics.a
|                          | libfirebase_app.a
|                          | com.google.firebase:firebase-analytics
|                          | (Maven package)
Firebase App Check         | libfirebase_app_check.a
|                          | libfirebase_app.a
|                          | com.google.firebase:firebase-appcheck
|                          | (Maven package)
|                          | com.google.firebase:firebase-appcheck-debug
|                          | (Maven package)
|                          | com.google.firebase:firebase-appcheck-playintegrity
|                          | (Maven package)
Firebase Authentication    | libfirebase_auth.a
|                          | libfirebase_app.a
|                          | com.google.firebase:firebase-analytics
|                          | (Maven package)
|                          | com.google.firebase:firebase-auth
|                          | (Maven package)
Firebase Dynamic Links     | libfirebase_dynamic_links.a
|                          | libfirebase_app.a
|                          | com.google.firebase:firebase-analytics
|                          | (Maven package)
|                          | com.google.firebase:firebase-dynamic-links
|                          | (Maven package)
Cloud Firestore            | libfirebase_firestore.a
|                          | libfirebase_auth.a
|                          | libfirebase_app.a
|                          | com.google.firebase:firebase-analytics
|                          | (Maven package)
|                          | com.google.firebase:firebase-firestore
|                          | (Maven package)
|                          | com.google.firebase:firebase-auth
|                          | (Maven package)
Firebase Functions         | libfirebase_functions
|                          | libfirebase_auth.a (optional)
|                          | libfirebase_app.a
|                          | com.google.firebase:firebase-analytics
|                          | (Maven package)
|                          | com.google.firebase:firebase-functions
|                          | (Maven package)
|                          | com.google.firebase:firebase-auth
|                          | (Maven package)
Google Mobile Ads          | libfirebase_gma.a
|                          | libfirebase_app.a
|                          | com.google.firebase:firebase-analytics
|                          | (Maven package)
|                          | com.google.android.gms:play-services-ads:22.6.0
|                          | (Maven package)
|                          | com.google.android.ump:user-messaging-platform:2.1.0
|                          | (Maven package)
Firebase Installations     | libfirebase_installations.a
|                          | libfirebase_app.a
|                          | com.google.firebase:firebase-installations
|                          | (Maven package)
Firebase Messaging         | libfirebase_messaging.a
|                          | libfirebase_app.a
|                          | com.google.firebase:firebase-analytics
|                          | (Maven package)
|                          | com.google.firebase:firebase-messaging
|                          | (Maven package)
|                          | libmessaging_java.jar (Android service)
|                          | androidx.core:core:1.12.0  (Maven package)
Firebase Realtime Database | libfirebase_database.a
|                          | libfirebase_auth.a
|                          | libfirebase_app.a
|                          | com.google.firebase:firebase-analytics
|                          | (Maven package)
|                          | com.google.firebase:firebase-database
|                          | (Maven package)
|                          | com.google.firebase:firebase-auth
|                          | (Maven package)
Firebase Remote Config     | libfirebase_remote_config.a
|                          | libfirebase_app.a
|                          | com.google.firebase:firebase-analytics
|                          | (Maven package)
|                          | com.google.firebase:firebase-config
|                          | (Maven package)
Firebase Storage           | libfirebase_storage.a
|                          | libfirebase_auth.a
|                          | libfirebase_app.a
|                          | com.google.firebase:firebase-analytics
|                          | (Maven package)
|                          | com.google.firebase:firebase-storage
|                          | (Maven package)
|                          | com.google.firebase:firebase-auth
|                          | (Maven package)
Google Play services module| com.google.android.gms:play-services-base:18.2.0
|                          | (Maven package)

The Firebase C++ SDK uses an Android BoM (Bill of Materials) to specify a single
Firebase Android SDK version number to use, rather than individual versions for
each library. For more information, please see the [Firebase Android SDK
documentation](https://firebase.google.com/docs/android/learn-more#bom).

#### Gradle dependency file

Firebase C++ includes an `Android/firebase_dependencies.gradle` file
that helps you include the correct Android dependencies and Proguard
files for each Firebase product. To use it, include the following in
your build.gradle file (you can omit any Firebase products you aren't
using):

```
apply from: "$gradle.firebase_cpp_sdk_dir/Android/firebase_dependencies.gradle"
firebaseCpp.dependencies {
  app  // Recommended for all apps using Firebase.
  analytics
  appCheck
  auth
  database
  dynamicLinks
  firestore
  functions
  gma
  installations
  messaging
  remoteConfig
  storage
}
```

#### Google Play services module

If you wish to use the `google_play_services::CheckAvailability` and
`MakeAvailable` functions, or `firebase::ModuleInitializer`, you must include
com.google.android.gms:play-services-base as a dependency as well, as listed
under "Google Play services module" in the table above. If you use the Gradle
dependency file described above, this dependency will automatically be included.
To omit it (not recommended), specify `appWithoutPlayServices` instead of `app`
in `firebaseCpp.dependencies`.

### iOS Dependencies

iOS users can include either xcframeworks or static libraries depending upon their
preferred build environment.

#### XCFrameworks

Feature                    | Required Frameworks and Cocoapods
-------------------------- | ---------------------------------------
Firebase Analytics         | firebase_analytics.xcframework
|                          | firebase.xcframework
|                          | Firebase/Analytics Cocoapod (10.19.0)
Firebase App Check         | firebase_app_check.xcframework
|                          | firebase.xcframework
|                          | Firebase/AppCheck Cocoapod (10.19.0)
Firebase Authentication    | firebase_auth.xcframework
|                          | firebase.xcframework
|                          | Firebase/Auth Cocoapod (10.19.0)
Firebase Dynamic Links     | firebase_dynamic_links.xcframework
|                          | firebase.xcframework
|                          | Firebase/DynamicLinks Cocoapod (10.19.0)
Cloud Firestore            | firebase_firestore.xcframework
|                          | firebase_auth.xcframework
|                          | firebase.xcframework
|                          | Firebase/Firestore Cocoapod (10.19.0)
|                          | Firebase/Auth Cocoapod (10.19.0)
Firebase Functions         | firebase_functions.xcframework
|                          | firebase_auth.xcframework (optional)
|                          | firebase.xcframework
|                          | Firebase/Functions Cocoapod (10.19.0)
|                          | Firebase/Auth Cocoapod (10.19.0)
Google Mobile Ads          | firebase_gma.xcframework
|                          | firebase.xcframework
|                          | Firebase/CoreOnly Cocoapod (10.19.0)
|                          | Google-Mobile-Ads-SDK Cocoapod (10.14.0)
|                          | GoogleUserMessagingPlatform Cocoapod (2.1.0)
Firebase Installations     | firebase_installations.xcframework
|                          | firebase.xcframework
|                          | FirebaseInstallations Cocoapod (10.19.0)
Firebase Cloud Messaging   | firebase_messaging.xcframework
|                          | firebase.xcframework
|                          | Firebase/Messaging Cocoapod (10.19.0)
Firebase Realtime Database | firebase_database.xcframework
|                          | firebase_auth.xcframework
|                          | firebase.xcframework
|                          | Firebase/Database Cocoapod (10.19.0)
|                          | Firebase/Auth Cocoapod (10.19.0)
Firebase Remote Config     | firebase_remote_config.xcframework
|                          | firebase.xcframework
|                          | Firebase/RemoteConfig Cocoapod (10.19.0)
Firebase Storage           | firebase_storage.xcframework
|                          | firebase_auth.xcframework
|                          | firebase.xcframework
|                          | Firebase/Storage Cocoapod (10.19.0)
|                          | Firebase/Auth Cocoapod (10.19.0)

Important: Each version of the Firebase C++ SDK supports a specific version of
the Firebase iOS SDK. Please ensure that you reference the Cocoapod versions
listed above.

Note: Parts of the Firebase iOS SDK are written in Swift. If your application
does not use any Swift code, you may need to add an empty .swift file to your
Xcode project to ensure that the Swift runtime is included in your app.

#### Libraries

If you prefer to link against static libraries instead of xcframeworks (see the
previous section) the following table describes the libraries and Cocoapods
required for each SDK feature.

Feature                    | Required Libraries and Cocoapods
-------------------------- | -----------------------------------------
Firebase Analytics         | libfirebase_analytics.a
|                          | libfirebase_app.a
|                          | Firebase/Analytics Cocoapod (10.19.0)
Firebase App Check         | firebase_app_check.xcframework
|                          | firebase.xcframework
|                          | Firebase/AppCheck Cocoapod (10.19.0)
Firebase Authentication    | libfirebase_auth.a
|                          | libfirebase_app.a
|                          | Firebase/Auth Cocoapod (10.19.0)
Firebase Dynamic Links     | libfirebase_dynamic_links.a
|                          | libfirebase_app.a
|                          | Firebase/DynamicLinks Cocoapod (10.19.0)
Cloud Firestore            | libfirebase_firestore.a
|                          | libfirebase_app.a
|                          | libfirebase_auth.a
|                          | Firebase/Firestore Cocoapod (10.19.0)
|                          | Firebase/Auth Cocoapod (10.19.0)
Firebase Functions         | libfirebase_functions.a
|                          | libfirebase_app.a
|                          | libfirebase_auth.a (optional)
|                          | Firebase/Functions Cocoapod (10.19.0)
|                          | Firebase/Auth Cocoapod (10.19.0)
Google Mobile Ads          | libfirebase_gma.a
|                          | libfirebase_app.a
|                          | Firebase/CoreOnly Cocoapod (10.19.0)
|                          | Google-Mobile-Ads-SDK Cocoapod (10.14.0)
|                          | GoogleUserMessagingPlatform Cocoapod (2.1.0)
Firebase Installations     | libfirebase_installations.a
|                          | libfirebase_app.a
|                          | FirebaseInstallations Cocoapod (10.19.0)
Firebase Cloud Messaging   | libfirebase_messaging.a
|                          | libfirebase_app.a
|                          | Firebase/CloudMessaging Cocoapod (10.19.0)
Firebase Realtime Database | libfirebase_database.a
|                          | libfirebase_app.a
|                          | libfirebase_auth.a
|                          | Firebase/Database Cocoapod (10.19.0)
|                          | Firebase/Auth Cocoapod (10.19.0)
Firebase Remote Config     | libfirebase_remote_config.a
|                          | libfirebase_app.a
|                          | Firebase/RemoteConfig Cocoapod (10.19.0)
Firebase Storage           | libfirebase_storage.a
|                          | libfirebase_app.a
|                          | libfirebase_auth.a
|                          | Firebase/Storage Cocoapod (10.19.0)
|                          | Firebase/Auth Cocoapod (10.19.0)

Important: Each version of the Firebase C++ SDK supports a specific version of
the Firebase iOS SDK. Please ensure that you reference the Cocoapod versions
listed above.

Note: Parts of the Firebase iOS SDK are written in Swift. If your application
does not use any Swift code, you may need to add an empty .swift file to your
Xcode project to ensure that the Swift runtime is included in your app.

### Desktop Implementation Dependencies

#### Linux libraries

For Linux, library versions are provided for 32-bit (i386) and 64-bit (x86_64)
platforms.

Two sets of Linux libraries are available: one set built against the newer C++11
ABI, and another set built against the standard (legacy) ABI. This is equivalent
to the compiler option -D_GLIBCXX_USE_CXX11_ABI=1 or 0, respectively.

Feature                         | Required Libraries
------------------------------- | -----------------------------
Firebase Authentication         | libfirebase_auth.a
|                               | libfirebase_app.a
Firebase App Check              | libfirebase_app_check.a
|                               | libfirebase_app.a
Cloud Firestore                 | libfirebase_firestore.a
|                               | libfirebase_auth.a
|                               | libfirebase_app.a
Firebase Functions              | libfirebase_functions.a
|                               | libfirebase_auth.a (optional)
|                               | libfirebase_app.a
Firebase Realtime Database      | libfirebase_database.a
|                               | libfirebase_auth.a
|                               | libfirebase_app.a
Firebase Remote Config          | libfirebase_remote_config.a
|                               | libfirebase_app.a
Firebase Storage                | libfirebase_storage.a
|                               | libfirebase_auth.a
|                               | libfirebase_app.a
Firebase Analytics (stub)       | libfirebase_analytics.a
|                               | libfirebase_app.a
Firebase Dynamic Links (stub)   | libfirebase_dynamic_links.a
|                               | libfirebase_app.a
Google Mobile Ads (stub)        | libfirebase_gma.a
|                               | libfirebase_app.a
Firebase Installations (stub)   | libfirebase_installations.a
|                               | libfirebase_app.a
Firebase Cloud Messaging (stub) | libfirebase_messaging.a
|                               | libfirebase_app.a

The provided libraries have been tested using GCC 4.8.0, GCC 7.2.0, and Clang
5.0 on Ubuntu. When building C++ desktop apps on Linux, you will need to link
the `pthread` system library (consult your compiler documentation for more
information).

#### OS X libraries

For OS X (Darwin), library versions are provided for both Intel (x86_64) and ARM
(arm64) platforms, as well as universal libraries. See the table above (in the
"Linux libraries" section) for the list of library dependencies. Frameworks are
also provided for your convenience.

Feature                         | Required Frameworks
------------------------------- | ----------------------------------
Firebase Authentication         | firebase_auth.framework
|                               | firebase.framework
Firebase App Check              | libfirebase_app_check.framework
|                               | libfirebase_app.framework
Cloud Firestore                 | firebase_firestore.framework
|                               | firebase_auth.framework
|                               | firebase.framework
Firebase Functions              | firebase_functions.framework
|                               | firebase_auth.framework (optional)
|                               | firebase.framework
Firebase Realtime Database      | firebase_database.framework
|                               | firebase_auth.framework
|                               | firebase.framework
Firebase Remote Config          | firebase_remote_config.framework
|                               | firebase.framework
Firebase Storage                | firebase_storage.framework
|                               | firebase_auth.framework
|                               | firebase.framework
Firebase Analytics (stub)       | firebase_analytics.framework
|                               | firebase.framework
Firebase Dynamic Links (stub)   | firebase_dynamic_links.framework
|                               | firebase.framework
Google Mobile Ads (stub)        | libfirebase_gma.a
|                               | libfirebase_app.a
Firebase Installations (stub)   | firebase_installations.framework
|                               | firebase.framework
Firebase Cloud Messaging (stub) | firebase_messaging.framework
|                               | firebase.framework

The provided libraries have been tested using Xcode 14.1. When building C++
desktop apps on OS X, you will need to link the `gssapi_krb5` and `pthread`
system libraries, as well as the `CoreFoundation`, `Foundation`, `GSS`, and
`Security` OS X system frameworks (consult your compiler documentation for more
information).

#### Windows libraries

For Windows, library versions are provided depending on whether your project is
building in 32-bit (x86) or 64-bit (x64) mode, which Windows runtime environment
you are using (Multithreaded /MT or Multithreaded DLL /MD), and whether you are
targeting Release or Debug.

Feature                         | Required Libraries and Gradle Packages
------------------------------- | --------------------------------------
Firebase Authentication         | firebase_auth.lib
|                               | firebase_app.lib
Firebase App Check              | libfirebase_app_check.lib
|                               | libfirebase_app.lib
Cloud Firestore                 | firebase_firestore.lib
|                               | firebase_auth.lib
|                               | firebase_app.lib
Firebase Functions              | firebase_functions.lib
|                               | firebase_auth.lib (optional)
|                               | firebase_app.lib
Firebase Realtime Database      | firebase_database.lib
|                               | firebase_auth.lib
|                               | firebase_app.lib
Firebase Remote Config          | firebase_remote_config.lib
|                               | firebase_app.lib
Firebase Storage                | firebase_storage.lib
|                               | firebase_auth.lib
|                               | firebase_app.lib
Firebase Analytics (stub)       | firebase_analytics.lib
|                               | firebase_app.lib
Firebase Dynamic Links (stub)   | firebase_dynamic_links.lib
|                               | firebase_app.lib
Google Mobile Ads (stub)        | firebase_gma.lib
|                               | firebase_app.lib
Firebase Installations (stub)   | firebase_installations.lib
|                               | firebase_app.lib
Firebase Cloud Messaging (stub) | firebase_messaging.lib
|                               | firebase_app.lib

The provided libraries have been tested using Visual Studio 2019. When
building C++ desktop apps on Windows, you will need to link the following
Windows SDK libraries (consult your compiler documentation for more
information):

Firebase C++ Library | Windows SDK library dependencies
-------------------- | -----------------------------------------------------
Authentication       | `advapi32, ws2_32, crypt32`
App Check            | `advapi32, ws2_32, crypt32`
Firestore            | `advapi32, ws2_32, crypt32, rpcrt4, ole32, shell32, dbghelp, bcrypt`
Functions            | `advapi32, ws2_32, crypt32, rpcrt4, ole32`
Realtime Database    | `advapi32, ws2_32, crypt32, iphlpapi, psapi, userenv, shell32`
Remote Config        | `advapi32, ws2_32, crypt32, rpcrt4, ole32, icu`
Storage              | `advapi32, ws2_32, crypt32`

## Getting Started

See our [setup guide](https://firebase.google.com/docs/cpp/setup) to get started
and download the prebuilt version of the Firebase C++ SDK.

## Source Code

The Firebase C++ SDK is open source. You can find the source code (and
information about building it) at
[github.com/firebase/firebase-cpp-sdk](https://github.com/firebase/firebase-cpp-sdk).

## Platform Notes

### iOS Method Swizzling

On iOS, some application events (such as opening URLs and receiving
notifications) require your application delegate to implement specific methods.
For example, receiving a notification may require your application delegate to
implement `application:didReceiveRemoteNotification:`. Because each iOS
application has its own app delegate, Firebase uses _method swizzling_, which
allows the replacement of one method with another, to attach its own handlers in
addition to any you may have implemented.

The Firebase Cloud Messaging library needs to attach
handlers to the application delegate using method swizzling. If you are using
these libraries, at load time, Firebase will identify your `AppDelegate` class
and swizzle the required methods onto it, chaining a call back to your existing
method implementation.

### Custom Android Build Systems

We currently provide generate\_xml\_from\_google\_services\_json.py to convert
google-services.json to .xml resources to be included in an Android application.
This script applies the same transformation that the Google Play Services Gradle
plug-in performs when building Android applications. Users who don't use Gradle
(e.g ndk-build, makefiles, Visual Studio etc.) can use this script to automate
the generation of string resources.

### ProGuard on Android

Many Android build systems use
[ProGuard](https://developer.android.com/studio/build/shrink-code.html) for
builds in Release mode to shrink application sizes and protect Java source code.
If you use ProGuard, you will need to add the files in libs/android/*.pro
corresponding to the Firebase C++ libraries you are using to your ProGuard
configuration.

For example, with Gradle, build.gradle would contain:
~~~
  android {
    [...other stuff...]
    buildTypes {
      release {
        minifyEnabled true
        proguardFile getDefaultProguardFile('your-project-proguard-config.txt')
        proguardFile file(project.ext.firebase_cpp_sdk_dir + "/libs/android/app.pro")
        proguardFile file(project.ext.firebase_cpp_sdk_dir + "/libs/android/analytics.pro")
        [...and so on, for each Firebase C++ library you are using.]
      }
    }
  }
~~~

### Requiring Google Play services on Android

Many Firebase C++ libraries require
[Google Play services](https://developers.google.com/android/guides/overview) on
the user's Android device. If a Firebase C++ library returns
[`kInitResultFailedMissingDependency`](http://firebase.google.com/docs/reference/cpp/namespace/firebase)
on initialization, it means Google Play services is not available on the device
(it needs to be updated, reactivated, permissions fixed, etc.) and that Firebase
library cannot be used until the situation is corrected.

You can find out why Google Play services is unavailable (and try to fix it) by
using the functions in
[`google_play_services/availability.h`](http://firebase.google.com/docs/reference/cpp/namespace/google-play-services).

Optionally, you can use
[`ModuleInitializer`](http://firebase.google.com/docs/reference/cpp/class/firebase/module-initializer)
to initialize one or more Firebase libraries, which will handle prompting the
user to update Google Play services if required.

Note: Some libraries do not require Google Play services and don't return any
initialization status. These can be used without Google Play services. The table
below summarizes whether Google Play services is required by each Firebase C++
library.

Firebase C++ Library | Google Play services required?
-------------------- | ---------------------------------
Analytics            | Not required
App Check            | Not required
Cloud Messaging      | Required
Auth                 | Required
Dynamic Links        | Required
Firestore            | Required
Functions            | Required
Installations        | Not Required
Instance ID          | Required
Google Mobile Ads    | Not required (usually; see below)
Realtime Database    | Required
Remote Config        | Required
Storage              | Required

#### A note on Google Mobile Ads and Google Play services

Most versions of the Google Mobile Ads SDK for Android can work properly without
Google Play services. However, if you are using the
`com.google.android.gms:play-services-ads-lite` dependency instead of the
standard `com.google.firebase:firebase-ads` dependency, Google Play services
WILL be required in your specific case.

GMA initialization will only return `kInitResultFailedMissingDependency` when
Google Play services is unavailable AND you are using
`com.google.android.gms:play-services-ads-lite`.

### Desktop project setup

To use desktop workflow support, you must have an Android or iOS project set up
in the Firebase console.

If you have an Android project, you can simply use the `google-services.json`
file on desktop.

If you have an iOS project and don't wish to create an Android project, you can
use the included Python script `generate_xml_from_google_services_json.py
--plist` to convert your `GoogleService-Info.plist` file into a
`google-services-desktop.json` file.

By default, when your app initializes, Firebase will look for a file named
`google-services.json` or `google-services-desktop.json` in the current
directory. Ensure that one of these files is present, or call
`AppOptions::LoadFromJsonConfig()` before initializing Firebase to specify your
JSON configuration data directly.

### Note on Firebase C++ desktop support

Firebase C++ SDK desktop support is a **Beta** feature, and is intended for
workflow use only during the development of your app, not for publicly shipping
code.

## Release Notes
### 11.7.0
-   Changes
    - General (Android): Firebase C++ on Android is now built using Android API
      level 33 and Gradle 6.7.1.
    - General (Android): Update to Firebase Android BoM version 32.7.0.
    - General (iOS): Update to Firebase Cocoapods version 10.19.0.
    - Analytics: Updated the consent management API to include new consent signals.
<<<<<<< HEAD
    - GMA (Android) Updated dependency to play-services-ads version 22.6.0.
=======
    - Auth: Fix a bug where anonymous account can't be linked with
      email password credential. For background, see
      [Email Enumeration Protection](https://cloud.google.com/identity-platform/docs/admin/email-enumeration-protection#overview)
    - GMA (Android) Updated dependency to play-services-ads version 22.4.0.
>>>>>>> e4e1d618

### 11.6.0
-   Changes
    - General (iOS): Update to Firebase Cocoapods version 10.15.0.
    - Firestore: Add support for disjunctions in queries (OR queries)
      ([#1453](https://github.com/firebase/firebase-cpp-sdk/pull/1453)).
    - GMA: Added the User Messaging Platform (UMP) SDK, required for obtaining
      consent from users before showing ads. See the [Get Started
      Guide](https://firebase.google.com/docs/admob/cpp/privacy/) for more
      information.
    - GMA (iOS): Added a new Cocoapod dependency for the UMP SDK:
      GoogleUserMessagingPlatform version 2.1.0.
    - GMA (Android): Added a new Maven package dependency for the UMP SDK:
      com.google.android.ump:user-messaging-platform version 2.1.0. This
      dependency will automatically be included if you include "gma" in the
      firebaseCpp.dependencies list in your build.gradle file.

### 11.5.0
-   Changes
    - General (iOS): Update to Firebase Cocoapods version 10.15.0.
    - General (Android): Update to Firebase Android BoM version 32.3.1.
    - General (Android): Made dynamic code files read only to comply with new
      Android 14 security requirements. This fixes a crash at API level 34+.
    - Analytics (iOS): Added InitiateOnDeviceConversionMeasurementWithPhoneNumber
      function to facilitate the [on-device conversion
      measurement](https://support.google.com/google-ads/answer/12119136) API.
    - Auth: Add Firebase Auth Emulator support. Set the environment variable
      USE_AUTH_EMULATOR=yes (and optionally AUTH_EMULATOR_PORT, default 9099) 
      to connect to the local Firebase Auth Emulator.
    - GMA (iOS): Updated dependency to Google-Mobile-Ads-SDK version 10.10.0.
    - GMA (Android): Updated dependency to play-services-ads version 22.3.0.

### 11.4.0
-   Changes
    - General (Android): Update to Firebase Android BoM version 32.2.2.
    - General (iOS): Update to Firebase Cocoapods version 10.13.0.
    - General (iOS): 32-bit iOS builds (i386 and armv7) are no longer supported.
    - General: Add FirebaseApp.GetApps(), to return the list of `firebase::App` instances.
    - GMA (Android): Fixed a crash when initializing GMA without a Firebase App.

### 11.3.0
-   Changes
    - General (Android): Update to Firebase Android BoM version 32.2.0.
    - General (iOS): Update to Firebase Cocoapods version 10.12.0.
    - General (Desktop): Fixed an error loading google-services.json and
      google-services-desktop.json from paths with international characters on
      Windows.
    - Auth (Android): Fixed an issue where VerifyPhoneNumber's internal
      builder failed to create PhoneAuthOptions with certain compiler settings.
    - Auth (iOS): Fixed an issue where functions that return AuthResult
      were not including updated credentials when encountering errors.
    - GMA (iOS): Updated dependency to Google-Mobile-Ads-SDK version 10.8.0.
    - GMA (Android): Updated dependency to play-services-ads version 22.2.0.
    - Remote Config (Desktop): Additional fix for handling of non-English time
      zone names on Windows.
    - Firestore (Android): Fix the intermittent global references exhaustion
      crash when working with documents with a large number of keys and/or large
      map and/or array fields.
      ([#1364](https://github.com/firebase/firebase-cpp-sdk/pull/1364)).

### 11.2.0
-   Changes
    - General (Android): Update to Firebase Android BoM version 32.1.1.
    - General (iOS): Update to Firebase Cocoapods version 10.11.0.
    - GMA (iOS): Updated dependency to Google-Mobile-Ads-SDK version 10.6.0.
    - App Check (Desktop): Fixed expired tokens being cached on 32-bit systems.
    - Remote Config (Android): Fixed the ConfigUpdate classes being missing
      from the proguard files.
    - Remote Config (Desktop): Fixed handling of time zones on Windows when the
      time zone name in the current system language contains an accented
      character or apostrophe. This adds a requirement for applications using
      Remote Config on Windows desktop to link the "icu.dll" system library.

### 11.1.0
-   Changes
    - General (Android): Update to Firebase Android BoM version 32.1.0.
    - General (iOS): Update to Firebase Cocoapods version 10.10.0.
    - General (Android): Fix for deadlock within JniResultCallback, commonly
      seen within Messaging, but affecting other products as well.
    - Database/Firestore (Desktop): Fixed a crash on Windows when the user's
      home directory contains non-ANSI characters (Unicode above U+00FF).
    - GMA (Android): Updated dependency to play-services-ads version 22.1.0.
    - GMA (iOS): Updated dependency to Google-Mobile-Ads-SDK version 10.5.0.
    - Storage (Desktop): Fixed a crash on Windows when uploading files from a
      path containing non-ANSI characters (Unicode above U+00FF).
    - Firestore: Added MultiDb support. ([#1321](https://github.com/firebase/firebase-cpp-sdk/pull/1321)).

### 11.0.1
-   Changes
    - Auth (iOS): Fixed a crash in `Credential::is_valid()` when an `AuthResult`
      contains an invalid credential, such as when signing in anonymously.

### 11.0.0
-   Changes
    - General: Update minimum supported C++ standard to C++14.
    - General (Android): Update to Firebase Android BoM version 32.0.0.
    - General (iOS): Update to Firebase Cocoapods version 10.9.0.
    - General (iOS, tvOS, Desktop): iOS, tvOS, and macOS SDKs are now built
      using Xcode 14.1.
    - AdMob: Removed deprecated AdMob SDK. Please use the included Google
      Mobile Ads SDK ("GMA") instead.
    - App Check: Adds support for Firebase App Check on Android, iOS, tvOS,
      and desktop platforms.
    - GMA (Android): Updated dependency to play-services-ads version 22.0.0.
    - GMA (iOS): Updated dependency to Google-Mobile-Ads-SDK version 10.4.0.
    - Auth: Deprecated a number of methods, appending `_DEPRECATED` to some of
      their names. This is a breaking change; you must either modify your code
      to refer to the `_DEPRECATED` methods, or switch to the new methods, which
      have new return types `AuthResult` and `User` (rather than `SignInResult`
      and `User *`). The deprecated methods will be removed in the *next* major
      release of the Firebase C++ SDK. *(Note: do not mix and match using the old
      and new methods or undefined behavior may result.)*
    - Firestore: Added `Query::Count()`, which fetches the number of documents
      in the result set without actually downloading the documents
      ([#1207](https://github.com/firebase/firebase-cpp-sdk/pull/1207)).
    - Remote Config (Android/iOS): Added support for real-time config updates.
      Use the new `AddOnConfigUpdateListener` API to get real-time updates.
      Existing [`Fetch`](https://firebase.google.com/docs/reference/cpp/class/firebase/remote-config/remote-config#fetch)
      and [`Activate`](https://firebase.google.com/docs/reference/cpp/class/firebase/remote-config/remote-config#activate)
      APIs aren't affected by this change. To learn more, see
      [Get started with Firebase Remote Config](https://firebase.google.com/docs/remote-config/get-started?platform=cpp#add-real-time-listener).

### 10.7.0
-   Changes
    - General (Android): Update to Firebase Android BoM version 31.3.0.
    - General (iOS): Update to Firebase Cocoapods version 10.7.0.
    - General: Add build time warning for C++11, since the next major release of
      the Firebase C++ SDK will set the new minimum C++ version to C++14.

### 10.6.0
-   Changes
    - General (Android): Update to Firebase Android BoM version 31.2.3.
    - General (iOS): Update to Firebase Cocoapods version 10.6.0.

### 10.5.0
-   Changes
    - General (Android): Update to Firebase Android BoM version 31.2.1.
    - General (iOS): Update to Firebase Cocoapods version 10.5.0.

### 10.4.0
-   Changes
    - General (Android): Update to Firebase Android BoM version 31.2.0.
    - General (iOS): Update to Firebase Cocoapods version 10.4.0.
    - General (Desktop): On macOS, in order to support sandbox mode, apps can
      define a key/value pair for `FBAppGroupEntitlementName` in Info.plist. The
      value associated with this key will be used to prefix semaphore names
      created internally by the Firebase C++ SDK so that they conform with
      [macOS sandbox
      requirements](https://developer.apple.com/library/archive/documentation/Security/Conceptual/AppSandboxDesignGuide/AppSandboxInDepth/AppSandboxInDepth.html#//apple_ref/doc/uid/TP40011183-CH3-SW24).
    - Analytics: Add `analytics::SetConsent()` and `analytics::GetSessionId()`
      APIs.
    - GMA (Android): Updated dependency to play-services-ads version 21.4.0.
      This new version requires Multidex to be enabled in your Android builds.
    - GMA (iOS): Updated dependency to Google-Mobile-Ads-SDK version 9.14.0.

### 10.3.0
-   Changes
    - General (Android): Update to Firebase Android BoM version 31.1.1.
    - General (iOS): Update to Firebase Cocoapods version 10.3.0.

### 10.2.0
-   Changes
    - General (Android): Update to Firebase Android BoM version 31.1.0.
    - General (iOS): Update to Firebase Cocoapods version 10.2.0.
    - General (Desktop): Linux x86 libraries have been fixed.
    - NOTE: The next major release of the Firebase C++ SDK will drop support
      for C++11, setting the new minimum C++ version to C++14. For more
      information please see our
      [C++ Language Standard Support
      Criteria](https://opensource.google/documentation/policies/cplusplus-support#c_language_standard).

### 10.1.0
-   Changes
    - General (Android): Update to Firebase Android BoM version 31.0.2.
    - General (iOS): Update to Firebase Cocoapods version 10.1.0.
    - Firestore (Android): Reduce the number of JNI global references consumed
      when creating or updating documents
      ([#1111](https://github.com/firebase/firebase-cpp-sdk/pull/1111)).
-   Known Issues
    - Linux x86 builds are broken since C++ SDK version 9.6.0. A fix is in
      progress.

### 10.0.0
-   Changes
    - General (Android): Update to Firebase Android BoM version 31.0.0.
    - General (iOS): Update to Firebase Cocoapods version 10.0.0.
    - General: Remove unused headers for performance and test lab from the
      package.
    - Auth (Android/iOS): Deprecating `PhoneAuthProvider::kMaxTimeoutMs`. The
      actual range is determined by the underlying SDK, ex.
      [PhoneAuthOptions.Builder from Android SDK](https://firebase.google.com/docs/reference/android/com/google/firebase/auth/PhoneAuthOptions.Builder).
    - GMA (iOS): Updated iOS dependency to Google Mobile Ads SDK version
      9.11.0.1.
    - AdMob (iOS): Temporarily pinned AdMob dependency to a special version of
      the Google-Mobile-Ads-SDK Cocoapod, "7.69.0-cppsdk3", to maintain
      compatibility with version 10.x of the Firebase iOS SDK.

### 9.6.0
-   Changes
    - General (Android): Update to Firebase Android BoM version 30.5.0.
    - General (iOS): Update to Firebase Cocoapods version 9.6.0.
    - GMA (iOS): Updated iOS dependency to Google Mobile Ads SDK version
      9.9.0.
    - GMA (Android): Updated Android dependency to Google Mobile Ads SDK
      version 21.2.0.

### 9.5.0
-   Changes
    - General (Android): Update to Firebase Android BoM version 30.4.0.
    - General (iOS): Update to Firebase Cocoapods version 9.5.0.

### 9.4.0
-   Changes
    - General (Desktop): Fixed an issue with embedded dependencies that could
      cause duplicate symbol linker errors in conjunction with other libraries
      ([#989](https://github.com/firebase/firebase-cpp-sdk/issues/989)).
    - GMA (iOS): Updated iOS dependency to Google Mobile Ads SDK version 9.7.0.
    - General (Android, iOS, Linux 32-bit): Fixed an integer overflow which
      could result in a crash or premature return when waiting for a `Future`
      with a timeout
      ([#1042](https://github.com/firebase/firebase-cpp-sdk/pull/1042)).

### 9.3.0
-   Changes
    - General (Android, Linux): Fixed a concurrency bug where waiting for an
      event with a timeout could occasionally return prematurely, as if the
      timeout had occurred
      ([#1021](https://github.com/firebase/firebase-cpp-sdk/pull/1021)).

### 9.2.0
-   Changes
    - GMA: Added the Google Mobile Ads SDK with updated support for AdMob. See
      the [Get Started
      Guide](https://firebase.google.com/docs/admob/cpp/quick-start) for more
      information.
    - AdMob: The AdMob SDK has been deprecated. Please update your app to
      use the new Google Mobile Ads SDK which facilitates similar
      functionality.
    - General (Android): Switched over to Android BoM (Bill of Materials)
      for dependency versions. This requires Gradle 5.
    - Database (Desktop): If the app data directory doesn't exist, create it.
      This fixes an issue with disk persistence on Linux.
    - Messaging (Android): Fixed #973. Make sure all the resources are closed in
      `RegistrationIntentService`.
    - Firestore: Added `TransactionOptions` to control how many times a
      transaction will retry commits before failing
      ([#966](https://github.com/firebase/firebase-cpp-sdk/pull/966)).

### 9.1.0
-   Changes
    - General (Android): Fixed a bug that required Android apps to include
      `com.google.android.gms:play-services-base` as an explicit dependency when
      only using AdMob, Analytics, Remote Config, or Messaging.
    - Functions: Add a new method `GetHttpsCallableFromURL`, to create callables
      with URLs other than cloudfunctions.net.
    - Analytics (iOS): Added InitiateOnDeviceConversionMeasurementWithEmail
      function to facilitate the [on-device conversion
      measurement](https://support.google.com/google-ads/answer/12119136) API.
    - Firestore (Desktop): On Windows, you must additionally link against the
      bcrypt and dbghelp system libraries.

### 9.0.0
-   Changes
    -   General (iOS): Firebase C++ on iOS is now built using Xcode 13.3.1.
    -   General (Android): Firebase C++ on Android is now built against NDK
        version r21e.
    -   General (Android): Support for gnustl (also known as libstdc++) has been
        removed. Please use libc++ instead. Android libraries have been moved
        from libs/android/ARCH/STL to libs/android/ARCH.
    -   AdMob (iOS): Temporarily pinned AdMob dependency to a special version of
        the Google-Mobile-Ads-SDK Cocoapod, "7.69.0-cppsdk2", to maintain
        compatibility with version 9.x of the Firebase iOS SDK.
    -   Analytics: Removed deprecated event names and parameters.
    -   Realtime Database (Desktop): Fixed a bug handling server timestamps
        on 32-bit CPUs.
    -   Storage (Desktop): Set Content-Type HTTP header when uploading with
        custom metadata.

### 8.11.0
-   Changes
    -   Firestore/Database (Desktop): Upgrade LevelDb dependency to 1.23
        ([#886](https://github.com/firebase/firebase-cpp-sdk/pull/886)).
    -   Firestore/Database (Desktop): Enabled Snappy compression support
        in LevelDb
        ([#885](https://github.com/firebase/firebase-cpp-sdk/pull/885)).

### 8.10.0
-   Changes
    -   General (iOS): Fixed additional issues on iOS 15 caused by early
        initialization of Firebase iOS SDK.
    -   Remote Config: Fixed default `Fetch()` timeout being 1000 times too
        high.
    -   Storage (Desktop): Added retry logic to PutFile, GetFile, and other
        operations.

### 8.9.0
-   Changes
    -   General (iOS): Fixed an intermittent crash on iOS 15 caused by
        constructing C++ objects during Objective-C's `+load` method.
        ([#706](https://github.com/firebase/firebase-cpp-sdk/pull/706))
        ([#783](https://github.com/firebase/firebase-cpp-sdk/pull/783))
    -   General: Internal changes to Mutex class.

### 8.8.0
-   Changes
    -   General: Fixed a data race that could manifest as null pointer
        dereference in `FutureBase::Release()`.
        ([#747](https://github.com/firebase/firebase-cpp-sdk/pull/747))
    -   General (iOS): iOS SDKs are now built using Xcode 12.4.
    -   General (Desktop): macOS SDKs are now built using Xcode 12.4.
    -   Auth (Desktop): Fixed a crash in `error_code()` when a request
        is cancelled or times out.
        ([#737](https://github.com/firebase/firebase-cpp-sdk/issues/737))
    -   Firestore: Fix "unaligned pointers" build error on macOS Monterey
        ([#712](https://github.com/firebase/firebase-cpp-sdk/issues/712)).
    -   Messaging (Android): Fixed crash during termination.
        ([#739](https://github.com/firebase/firebase-cpp-sdk/pull/739))
        ([#745](https://github.com/firebase/firebase-cpp-sdk/pull/745))
    -   Messaging (Android): Fixed crash during initialization.
        ([#760](https://github.com/firebase/firebase-cpp-sdk/pull/760))
    -   Remote Config (Desktop): Fixed cache expiration time value used by
        `RemoteConfig::FetchAndActivate()`.
        ([#767](https://github.com/firebase/firebase-cpp-sdk/pull/767))

### 8.7.0
-   Changes
    -   Firestore: Released to general availability for Android and iOS (desktop
        support remains in beta).
    -   General (Android): Minimum SDK version is now 19.
    -   General: Variant double type now support 64-bit while saving to json.
        ([#1133](https://github.com/firebase/quickstart-unity/issues/1133)).
    -   Analytics (tvOS): Analytics is now supported on tvOS.
    -   Firestore (iOS): Fix a crash when `Transaction.GetSnapshotAsync()` was
        invoked after `FirebaseFirestore.TerminateAsync()`
        ([#8760](https://github.com/firebase/firebase-ios-sdk/pull/8760)).

### 8.6.0
-   Changes
    -   General (Desktop): MacOS SDKs are now built using Xcode 12.2,
        and include support for ARM-based Mac systems.
    -   General (iOS): iOS SDKs are now built using Xcode 12.2.
    -   Messaging (Android): Fixes an issue to receive token when
        initialize the app.
        ([#667](https://github.com/firebase/firebase-cpp-sdk/pull/667)).
    -   Auth (Desktop): Fix a crash that would occur if parsing the JSON
        response from the server failed
        ([#692](https://github.com/firebase/firebase-cpp-sdk/pull/692)).

### 8.5.0
-   Changes
    -   General: Updating Android and iOS dependencies to the latest.
    -   General: Fixes an issue with generating Proguard files.
        ([#664](https://github.com/firebase/firebase-cpp-sdk/pull/664)).

### 8.4.0
-   Changes
    -   General: Updating Android and iOS dependencies to the latest.
    -   Firestore: Added `operator==` and `operator!=` for `SnapshotMetadata`,
        `Settings`, `QuerySnapshot`, `DocumentSnapshot`, `SetOptions`, and
        `DocumentChange`.

### 8.3.0
-   Changes
    -   General: This release adds tvOS C++ libraries that wrap the
        community-supported Firebase tvOS SDK. `libs/tvos` contains
        tvOS-specific libraries, and the `xcframeworks` directory now
        includes support for both iOS and tvOS. The following products are
        currently included for tvOS: Auth, Database, Firestore, Functions,
        Installations, Messaging, Remote Config, Storage.
    -   General: When building from source, the compiler setting of
        "no exceptions" on app is PRIVATE now and will not affect any other
        targets in the build.
    -   Firestore: Removed the deprecated
        `Firestore::RunTransaction(TransactionFunction*)` function. Please use
        the overload that takes a `std::function` argument instead.
    -   Firestore: `FieldValue::Increment` functions are no longer guarded by
        the `INTERNAL_EXPERIMENTAL` macro.
    -   Firestore: added more validation of invalid input.
    -   Firestore: added an `is_valid` method to the public API classes that can
        be in an invalid state.

### 8.2.0
-   Changes
    -   General (Android): Updated Flatbuffers internal dependency from version
        1.9 to 1.12.
    -   Firestore: Deprecated the
        `Firestore::RunTransaction(TransactionFunction*)` function. Please use
        the overload that takes a `std::function` argument instead.
    -   Firestore: Removed the deprecated `EventListener` class.
    -   Firestore: Removed the deprecated overloads of `AddSnapshotListener` and
        `AddSnapshotsInSyncListener` functions that take an `EventListener*`
        argument. Please use the overloads that take a `std::function` argument
        instead.

### 8.1.0
-   Changes
    -   Firestore: Fixed a linker error when `DocumentChange::npos` was used.
        ([#474](https://github.com/firebase/firebase-cpp-sdk/pull/474)).
    -   Firestore: Added `Firestore::NamedQuery` that allows reading the queries
        used to build a Firestore Data Bundle.

### 8.0.0
-   Changes
    -   Analytics: Removed `SetCurrentScreen()` following its removal from iOS SDK
        and deprecation from Android SDK. Please use `LogEvent` with ScreenView
        event to manually log screen changes.
    -   General (Android): Firebase no longer supports STLPort. Please
        [use libc++ instead](https://developer.android.com/ndk/guides/cpp-support#cs).
    -   General (Android): Firebase support for gnustl (also known as libstdc++)
        is deprecated and will be removed in the next major release. Please use
        libc++ instead.
    -   Instance Id: Removed support for the previously-deprecated Instance ID SDK.
    -   Remote Config: The previously-deprecated static methods have been removed.
        Please use the new instance-based `firebase::remote_config::RemoteConfig`
        API.
    -   Remote Config(Android): Fix for getting Remote Config instance for a
        specific app object.
        ([#991](https://github.com/firebase/quickstart-unity/issues/991)).
    -   General (Android): Fixed a potential SIGABRT when an app was created
        with a non-default app name on Android KitKat
        ([#429](https://github.com/firebase/firebase-cpp-sdk/pull/429)).
    -   AdMob (iOS): Temporarily pinned AdMob dependency to a special version of the
        Google-Mobile-Ads-SDK Cocoapod, "7.69.0-cppsdk", to maintain compatibility
        with version 8.x of the Firebase iOS SDK.
    -   General (iOS): A Database URL is no longer required to be present in
        GoogleService-Info.plist when not using the Real Time Database.
    -   Firestore: Added `Firestore::LoadBundle` to enable loading Firestore Data
        Bundles into the SDK cache. `Firestore::NamedQuery` will be available in a
        future release.

### 7.3.0
-   Changes
    -   General (iOS): Update dependencies.
    -   General (Android): Fix a gradle error if ANDROID_NDK_HOME is not set.

### 7.2.0
-   Changes
    -   General (Android): Firebase support for STLPort is deprecated and will
        be removed in the next major release. Please
        [use libc++ instead](https://developer.android.com/ndk/guides/cpp-support#cs).
    -   General (iOS): iOS SDKs are now built using Xcode 12.
    -   General (iOS): iOS SDKs are now providing XCFrameworks instead of
        Frameworks.
    -   Database: Fixed a potential crash that can occur as a result of a race
        condidtion when adding, removing and deleting `ValueListener`s or
        `ChildListener`s rapidly.
    -   Database: Fixed a crash when setting large values on Windows and Mac
        systems ([#517](https://github.com/firebase/quickstart-unity/issues/517)).
    -   General: Fixed rare crashes at application exit when destructors were
        being executed
        ([#345](https://github.com/firebase/firebase-cpp-sdk/pull/345)).
    -   General (Android): Removed checks for Google Play services for Auth, Database,
        Functions and Storage as the native Android packages no longer need it.
        ([#361](https://github.com/firebase/firebase-cpp-sdk/pull/361)).

### 7.1.1
-   Changes
    -   General (Android): Use non-conflicting file names for embedded resources
        in Android builds. This fixes segfault crashes on old Android devices
        (Android 5 and below).

### 7.1.0
-   Changes
    -   General (iOS): Re-enabled Bitcode in iOS builds
        ([#266][https://github.com/firebase/firebase-cpp-sdk/issues/266]).
    -   Auth: You can now specify a language for emails and text messages sent
        from your apps using `UseAppLanguage()` or `set_language_code()`.
    -   Firestore: Fixed partial updates in `Update()` with
        `FieldValue::Delete()`
        ([#882](https://github.com/firebase/quickstart-unity/issues/882)).
    -   Messaging (Android): Now uses `enqueueWork` instead of `startService`.
        This fixes lost messages with data payloads received when the app
        is in the background.
        ([#877](https://github.com/firebase/quickstart-unity/issues/877)
    -   Remote Config: Added `firebase::remote_config::RemoteConfig` class with
        new instance-based APIs to better manage fetching config data.
    -   Remote Config: Deprecated old module-based API in favor of the new
        instance-based API instead.
    -   Remote Config (Desktop): Fixed multiple definition of Nanopb symbols
        in binary SDK
        ([#271][https://github.com/firebase/firebase-cpp-sdk/issues/271]).

### 7.0.1
-   Changes
    -   Installations (Android): Fix incorrect STL variants, which fixes
        a linker error on Android.

### 7.0.0
-   Changes
    -   General (iOS): iOS SDKs are now built using Xcode 11.7.
    -   General (Desktop): Windows libraries are now built using Visual
        Studio 2019. While VS 2019 is binary-compatible with VS 2015 and
        VS 2017, you must use VS 2019 or newer to link the desktop SDK.
        The libraries have been moved from libs/windows/VS2015 to
        libs/windows/VS2019 to reflect this.
    -   General (Desktop): Linux libraries are now built with both the
        C++11 ABI and the legacy ABI. The libraries have been moved
        from libs/linux/${arch} to libs/linux/${arch}/legacy and
        libs/linux/${arch}/cxx11 to reflect this.
    -   AdMob (Android): Fix a JNI error when initializing without Firebase App.
    -   Analytics: Remove deprecated SetMinimumSessionDuration call.
    -   Installations: Added Installations SDK. See [Documentations](http://firebase.google.com/docs/reference/cpp/namespace/firebase/installations) for
        details.
    -   Instance Id: Marked Instance Id as deprecated.
    -   Messaging: Added getToken, deleteToken apis.
    -   Messaging: Removed deprecated Send() function.
    -   Messaging: raw_data has been changed from a std::string to a
        std::vector<uint8_t>, and can now be populated.
    -   Firestore: Added support for `Query::WhereNotEqualTo` and
        `Query::WhereNotIn`.
    -   Firestore: Added support for `Settings::set_cache_size_bytes` and
        `Settings::cache_size_bytes`.
    -   Firestore: `Query` methods that return new `Query` objects are now
        `const`.
    -   Firestore: Added new internal HTTP headers to the gRPC connection.
    -   Firestore: Fixed a crash when writing to a document after having been
        offline for long enough that the auth token expired
        ([#182](https://github.com/firebase/firebase-cpp-sdk/issues/182)).

### 6.16.1
-   Changes
    -   Database (Desktop): Added a function to create directories recursively
        for persistent storage that fixes segfaults.
    -   Database (Desktop): Fixed a problem with missing symbols on Windows.

### 6.16.0
-   Changes
    -   Database (Desktop): Enabled offline persistence.
    -   Auth: Fixed compiler error related to SignInResult.
    -   Firestore: Defaulted to calling listeners and other callbacks on a
        dedicated thread. This avoids deadlock when using Firestore without
        an event loop on desktop platforms.
    -   Firestore: Added `Error::kErrorNone` as a synonym for `Error::kErrorOk`,
        which is more consistent with other Firebase C++ SDKs.
    -   Messaging (Android): Updated library to be compatible with Android O,
        which should resolve a IllegalStateException that could occur under
        certain conditions.
    -   Messaging: Deprecated the `Send` function.
    -   Firestore: Added `error_message` parameter to snapshot listener
        callbacks.
    -   AdMob: Handling IllegalStateException when creating and loading
        interstitial ads. Added `ConstantsHelper.CALLBACK_ERROR_UNKNOWN` as a
        fallback error.

### 6.15.1

-   Changes

    -   Firestore: all members of `Error` enumeration are now prefixed with
        `kError`; for example, `Error::kUnavailable` is now
        `Error::kErrorUnavailable`, which is more consistent with other Firebase
        C++ SDKs.
    -   Firestore: Firestore can now be compiled on Windows even in presence of
        `min` and `max` macros defined in `<windows.h>`.
    -   Fixed an issue that warns about Future handle not released properly.

### 6.15.0

-   Overview
    -   Fixed an issue whent creating Apps, and various Firestore changes.
-   Changes
    -   Firestore: removed `*LastResult` functions from the public API. Please
        use the futures returned by the async methods directly instead.
    -   Firestore: dropped the `From` prefix from the static functions in
        `FieldValue`; for example, `FieldValue::FromInteger` is now just
        `FieldValue::Integer`.
    -   Firestore: `CollectionReference::id` now returns a const reference.
    -   Firestore: Fixed absl `time_internal` linker error on Windows.
    -   Firestore: changed the signature of the callback passed to
        `Firestore::RunTransaction` to pass the parameters by mutable reference,
        not by pointer. This is to indicate that these parameters are never
        null.
    -   App: Fixed an assert creating a custom App when there is no default App.

### 6.14.1

-   Changes
    -   Auth (iOS): Added SignInResult.UserInfo.updated_credential field. On
        iOS, kAuthErrorCredentialAlreadyInUse errors when linking with Apple may
        contain a valid updated_credential for use in signing-in the
        Apple-linked user.

### 6.14.0

-   Changes
    -   Firestore: `Firestore::set_logging_enabled` is replaced by
        `Firestore::set_log_level` for consistency with other Firebase C++ APIs.
    -   Firestore: added an overload of `Firestore::CollectionGroup` that takes
        a pointer to `const char`.
    -   Firestore: `Firestore::set_settings` now accepts the argument by value.

### 6.12.0
  - Overview
    - Added experimental support for Cloud Firestore SDK.
  - Changes
    - Firestore: Experimental release of Firestore is now available on all
      supported platforms.

### 6.11.0

-   Overview
    -   Updated dependencies, changed minimum Xcode, and fixed an issue in
        Database handling Auth token revocation.
-   Changes
    -   General (iOS): Minimum Xcode version is now 10.3.
    -   General: When creating an App, the project_id from the default App is
        used if one is not provided.
    -   Database (Desktop): Fixed that database stops reconnecting to server
        after the auth token is revoked.

### 6.10.0

-   Overview
    -   Auth bug fixes.
-   Changes
    -   Auth: Reverted the API of an experimental FederatedAuthHandler callback
        handler.
    -   Auth (iOS): Enabled the method OAuthProvider.GetCredential. This method
        takes a nonce parameter as required by Apple Sign-in.
    -   General (iOS): Updated the CMakeLists.txt to link static libraries
        stored under libs/ios/universal for iOS targets

### 6.9.0

-   Overview
    -   Updated dependencies, added support for Apple Sign-in to Auth, support
        for signing-in using a 3rd party web providers and configuration of
        BigQuery export in Messaging.
-   Changes
    -   Auth: Added API for invoking Auth SignInWithProvider and User
        LinkWithProvider and ReauthenticateWithProvider for sign in with third
        party auth providers.
    -   Auth: Added constant kProviderId strings to auth provider classes.
    -   Auth (iOS): Added support for linking Apple Sign-in credentials.
    -   Messaging (Android): Added the option to enable or disable message
        delivery metrics export to BigQuery. This functionality is currently
        only available on Android. Stubs are provided on iOS for cross platform
        compatibility.

### 6.8.0

-   Overview
    -   Updated dependencies, added compiler/stdlib check, fixed issue in Admob
        and fixed resource generation issue with python3.
-   Changes
    -   App (Linux): Added compiler/stdlib check to ensure both the developer's
        executable and firebase library are compiled with the same compiler and
        stdlib.
    -   Admob (Android): Fixed a potentially non thread safe operation in the
        destruction of BannerViews.
    -   General: Fixed an issue where resource generation from
        google-services.json would fail if python3 was used to execute the
        resource generation script.

### 6.7.0

-   Overview
    -   Updated dependencies, fixed issues in Analytics, Database, Storage, and
        App.
-   Changes
    -   App: Added noexcept to move constructors to ensure STL uses move where
        possible.
    -   Storage (iOS/Android): Fixed an issue where Storage::GetReferenceFromUrl
        would return an invalid StorageReference.
    -   Database: Fixed an issue causing timestamps to not be populated
        correctly when using DatabaseReference::UpdateChildren().
    -   Database (Desktop): Fixed an issue preventing listener events from being
        triggered after DatabaseReference::UpdateChildren() is called.
    -   Database (Desktop): Functions that take const char* parameters will now
        fail gracefully if passed a null pointer.
    -   Database (Desktop): Fixed an issue causing
        DatabaseReference::RunTransaction() to fail due to datastale when the
        location previously stored a vector with more than 10 items or a map
        with integer keys.
    -   App (Windows): Fixed bug where literal value 0 will call string
        constructor for Variant class.
    -   Storage (Desktop): Changed url() to return the empty string if the
        Storage instance was created with the default (null) URL.
    -   App: Added small string optimisation for variant.
    -   App: Reduced number of new/delete for variant if copying same type
    -   App: Ensure map sort order for variant is consistent.
    -   Database (Desktop): Fixed an issue that could result in an incorrect
        snapshot being passed to listeners under specific circumstances.
    -   Analytics (iOS): Fixed the racy behavior of
        `analytics::GetAnalyticsInstanceId()` after calling
        `analytics::ResetAnalyticsData()`.
    -   Database (Desktop): Fixed ordering issue of children when using OrderBy
        on double or int64 types with large values

### 6.6.1

-   Overview
    -   Fixed an issue with Future having an undefined reference.
-   Changes
    -   General: Fixed a potential undefined reference in Future::OnCompletion.

### 6.6.0

-   Overview
    -   Update dependencies, fixed issues in Auth, Database and RemoteConfig
-   Changes
    -   Auth (Android): Fixed assert when not using default app instance.
    -   Auth (Desktop): Fixed not loading provider list from cached user data.
    -   Database (Desktop): Fixed a crash that could occur when trying to keep a
        location in the database synced when you do not have permission.
    -   Database (Desktop): Queries on locations in the database with query
        rules now function properly, instead of always returning "Permission
        denied".
    -   Database (Desktop): Fixed the map-to-vector conversion when firing
        events that have maps containing enitrely integer keys.
    -   Remote Config (Android): Fixed a bug when passing a Variant of type Blob
        to SetDefaults() on Android.

### 6.5.0

-   Overview
    -   Updated dependencies, and improved logging for Auth and Database.
-   Changes
    -   Auth (Linux): Improved error logging if libsecret (required for login
        persistence) is not installed on Linux.
    -   Database: The database now supports setting the log level independently
        of the system level logger.

### 6.4.0

-   Overview
    -   Updated dependencies, fixed issues with Futures and Auth persistence,
        and fixed a crash in Database.
-   Changes
    -   General: Fixed an issue causing Futures to clear their data even if a
        reference was still being held.
    -   Auth (Desktop): Fixed an issue with updated user info not being
        persisted.
    -   Database (Desktop): Fixed a crash when saving a ServerTimestamp during a
        transaction.

### 6.3.0

-   Overview
    -   Bug fixes.
-   Changes
    -   General (iOS/Android): Fixed a bug that allows custom firebase::App
        instances to be created after the app has been restarted.
    -   Auth (desktop): Changed destruction behavior. Instead of waiting for all
        async operations to finish, now Auth will cancel all async operations
        and quit. For callbacks that are already running, this will protect
        against cases where auth instances might not exist anymore.
    -   Auth (iOS): Fixed an exception in firebase::auth::VerifyPhoneNumber.
    -   Auth (iOS): Stopped Auth from hanging on destruction if any local
        futures remain in scope.
    -   Database (desktop): Fixed an issue that could cause a crash when
        updating the descendant of a location with a listener attached.

### 6.2.2

-   Overview
    -   Bug fixes.
-   Changes
    -   Auth (desktop): After loading a persisted user data, ensure token is not
        expired.
    -   Auth (desktop): Ensure Database, Storage and Functions do not use an
        expired token after it's loaded from persistent storage.
    -   Database (desktop): Fixed DatabaseReference::RunTransaction() sending
        invalid data to the server which causes error message "Error on incoming
        message" and freeze.

### 6.2.0

-   Overview
    -   Added support for custom domains to Dynamic Links, and fixed issues in
        Database and Instance ID.
-   Changes
    -   General: Added a way to configure SDK-wide log verbosity.
    -   Instance ID (Android): Fixed a crash when destroying InstanceID objects.
    -   Dynamic Links: Added support for custom domains.
    -   Database: Added a way to configure log verbosity of Realtime Database
        instances.

### 6.1.0

-   Overview
    -   Added Auth credential persistence on Desktop, fixed issues in Auth and
        Database, and added additional information to Messaging notifications.
-   Changes
    -   Auth (Desktop): User's credentials will now persist between sessions.
        See the
        [documentation](http://firebase.google.com/docs/auth/cpp/manage-users#persist_a_users_credential)
        for more information.
    -   Auth (Desktop): As part of the above change, if you call current_user()
        immediately after creating the Auth instance, it will block until the
        saved user's state is finished loading.
    -   Auth (Desktop): Fixed an issue where Database/Functions/Storage might
        not use the latest auth token immediately after sign-in.
    -   Auth: Fixed an issue where an error code could get reported incorrectly
        on Android.
    -   Database (Desktop): Fixed an issue that could cause a crash during
        shutdown.
    -   Database (iOS): Fixed a race condition that could cause a crash when
        cleaning up database listeners on iOS.
    -   Database (iOS): Fixed an issue where long (64-bit) values could get
        written to the database incorrectly (truncated to 32-bits).
    -   Cloud Functions: Change assert to log warning when App is deleted before
        Cloud Functions instance is deleted.
    -   Messaging (Android): Added channel_id to Messaging notifications.

### 6.0.0

-   Overview
    -   Fixed issues in Auth and Messaging, removed Firebase Invites, removed
        deprecated functions in Firebase Remote Config, and deprecated a
        function in Firebase Analytics.
-   Changes
    -   Updated
        [Firebase iOS](https://firebase.google.com/support/release-notes/ios#6.0.0)
        and
        [Firebase Android](https://firebase.google.com/support/release-notes/ios#2019-05-07)
        dependencies.
    -   Auth: Fixed a race condition updating the current user.
    -   Messaging (iOS/Android): Fix an issue where Subscribe and Unsubscribe
        never returned if the API was configured not to receive a registration
        token.
    -   Invites: Removed Firebase Invites library, as it is no longer supported.
    -   Remote Config: Removed functions using config namespaces.
    -   Analytics: Deprecated SetMinimumSessionDuration.
-   Known Issues
    -   To work around a incompatible dependency, AdMob for Android temporarily
        requires an additional dependency on
        com.google.android.gms:play-services-measurement-sdk-api:16.5.0

### 5.7.0

-   Overview
    -   Deprecated functions in Remote Config.
-   Changes
    -   Remote Config: Config namespaces are now deprecated. You'll need to
        switch to methods that use the default namespace.
-   Known Issues
    -   To work around a incompatible dependency, AdMob for Android temporarily
        requires an additional dependency on
        com.google.android.gms:play-services-measurement-sdk-api:16.4.0

### 5.6.1

-   Overview
    -   Fixed race condition on iOS SDK startup.
-   Changes
    -   General (iOS): Updated to the latest iOS SDK to fix a crash on
        firebase::App creation caused by a race condition. The crash could occur
        when accessing the [FIRApp firebaseUserAgent] property of the iOS
        FIRApp.

### 5.6.0

-   Overview
    -   Released an open-source version, added Game Center sign-in to Auth,
        enhanced Database on desktop, and fixed a crash when deleting App.
-   Changes
    -   Firebase C++ is now
        [open source](https://github.com/firebase/firebase-cpp-sdk).
    -   Auth (iOS): Added Game Center authentication.
    -   Database (Desktop): Reworked how cached server values work to be more in
        line with mobile implementations.
    -   Database (Desktop): Simultaneous transactions are now supported.
    -   Database (Desktop): The special Timestamp ServerValue is now supported.
    -   Database (Desktop): KeepSynchronized is now supported.
    -   App, Auth, Database, Remote Config, Storage: Fixed a crash when deleting
        `firebase::App` before deleting other Firebase subsystems.

### 5.5.0

-   Overview
    -   Deprecated Firebase Invites and updated how Android dependencies are
        included.
-   Changes
    -   General (Android): Added a gradle file to the SDK that handles adding
        Firebase Android dependencies to your Firebase C++ apps. See the
        [Firebase C++ Samples](https://github.com/firebase/quickstart-cpp) for
        example usage.
    -   Invites: Firebase Invites is deprecated. Please refer to
        https://firebase.google.com/docs/invites for details.

### 5.4.4

-   Overview
    -   Fixed a bug in Cloud Functions on Android, and AdMob on iOS.
-   Changes
    -   Cloud Functions (Android): Fixed an issue with error handling.
    -   AdMob (iOS): Fixed an issue with Rewarded Video ad unit string going out
        of scope.

### 5.4.3

-   Overview
    -   Bug fix for Firebase Storage on iOS.
-   Changes
    -   Storage (iOS): Fixed an issue when downloading files with `GetBytes`.

### 5.4.2

-   Overview
    -   Removed a spurious error message in Auth on Android.
-   Changes
    -   Auth (Android): Removed an irrelevant error about the Java class
        FirebaseAuthWebException.

### 5.4.0

-   Overview
    -   Bug fix for link shortening in Dynamic Links and a known issue in
        Database on Desktop.
-   Changes
    -   Dynamic Links (Android): Fixed short link generation failing with "error
        8".
-   Known Issues
    -   The Realtime Database Desktop SDK uses REST to access your database.
        Because of this, you must declare the indexes you use with
        Query::OrderByChild() on Desktop or your listeners will fail.

### 5.3.1

-   Overview
    -   Updated iOS and Android dependency versions and a bug fix for Invites.
-   Changes
    -   Invites (Android): Fixed an exception when the Android Minimum Version
        code option is used on the Android.

### 5.3.0

-   Overview
    -   Fixed bugs in Database and Functions; changed minimum Xcode version to
        9.4.1.
-   Changes
    -   General (iOS): Minimum Xcode version is now 9.4.1.
    -   Functions (Android): Fixed an issue when a function returns an array.
    -   Database (Desktop): Fixed issues in ChildListener.
    -   Database (Desktop): Fixed crash that can occur if Database is deleted
        while asynchronous operations are still in progress.
-   Known Issues
    -   Dynamic Links (Android): Shortening dynamic links fails with "Error 8".

### 5.2.1

-   Overview
    -   Fixed bugs in Auth and Desktop.
-   Changes
    -   Database (Desktop): Fixed support for `ChildListener` when used with
        `Query::EqualTo()`, `Query::StartAt()`, `Query::EndAt()`,
        `Query::LimitToFirst()` and `Query::LimitToLast()`.
    -   Database: Fixed a crash in DatabaseReference/Query copy assignment
        operator and copy constructor.
    -   Auth, Database: Fixed a race condition returning Futures when calling
        the same method twice in quick succession.

### 5.2.0

-   Overview
    -   Changes to Database, Functions, Auth, and Messaging.
-   Changes
    -   Database: Added a version of `GetInstance` that allows passing in the
        URL of the database to use.
    -   Functions: Added a way to specify which region to run the function in.
    -   Messaging: Changed `Subscribe` and `Unsubscribe` to return a Future.
    -   Auth (Android): Fixed a crash in `User::UpdatePhoneNumberCredential()`.
    -   General (Android): Fixed a null reference in the Google Play Services
        availability checker.

### 5.1.1

-   Overview
    -   Updated Android and iOS dependency versions only.

### 5.1.0

-   Overview
    -   Changes to Analytics, Auth, and Database; and added support for Cloud
        Functions for Firebase.
-   Changes
    -   Analytics: Added `ResetAnalyticsData()` to clear all analytics data for
        an app from the device.
    -   Analytics: Added `GetAppInstanceId()` which allows developers to
        retrieve the current app's analytics instance ID.
    -   Auth: Linking a credential with a provider that has already been linked
        now produces an error.
    -   Auth (iOS): Fixed crashes in User::LinkAndRetrieveDataWithCredential()
        and User::ReauthenticateAndRetrieveData().
    -   Auth (iOS): Fixed photo URL never returning a value on iOS.
    -   Auth (Android): Fixed setting profile photo URL with UpdateUserProfile.
    -   Database: Added support for ServerValues in SetPriority methods.
    -   Functions: Added support for Cloud Functions for Firebase on iOS,
        Android, and desktop.

### 5.0.0

-   Overview
    -   Renamed the Android and iOS libraries to include firebase in their name,
        removed deprecated methods in App, AdMob, Auth, Database, and Storage,
        and exposed new APIs in Dynamic Links and Invites.
-   Changes
    -   General (Android/iOS): Library names have been prefixed with
        "firebase_", for example libapp.a is now libfirebase_app.a. This brings
        them in line with the naming scheme used on desktop, and iOS frameworks.
    -   General (Android): Improved error handling when device is out of space.
    -   App: Removed deprecated accessor methods from Future.
    -   AdMob: Removed deprecated accessor methods from BannerView and
        InterstitialAd.
    -   Auth: Removed deprecated accessors from Auth, Credential, User, and
        UserInfoInterface, including User::refresh_token().
    -   Database: Removed deprecated accessors from DatabaseReference, Query,
        DataSnapshot, and MutableData.
    -   Dynamic Links: Added a field to received dynamic links describing the
        strength of the match.
    -   Invites: Added OnInviteReceived to Listener base class that includes the
        strength of the match on the received invite as an enum. Deprecated
        prior function that received it as a boolean value.
    -   Storage: Removed deprecated accessors from StorageReference.
    -   Storage: Removed Metadata::download_url() and Metadata::download_urls().
        Please use StorageReference::GetDownloadUrl() instead.
    -   Messaging: Added an optional initialization options struct. This can be
        used to suppress the prompt on iOS that requests permission to receive
        notifications at start up. Permission can be requested manually using
        the function firebase::messaging::RequestPermission().

### 4.5.1

-   Overview
    -   Fixed bugs in Database (Desktop) and Remote Config and exposed new APIs
        in Auth on Desktop and Messaging.
-   Changes
    -   Messaging: Added the SetAutoTokenRegistrationOnInitEnabled() and
        IsAutoTokenRegistrationOnInitEnabled() methods to enable or disable
        auto-token generation.
    -   Auth (Desktop): Added support for accessing user metadata.
    -   Database (Desktop): Fixed a bug to make creation of database instances
        with invalid URLs return NULL.
    -   Database (Desktop): Fixed an issue where incorrect values could be
        passed to OnChildAdded.
    -   Remote Config: Fixed a bug causing incorrect reporting of success or
        failure during a Fetch().

### 4.5.0

-   Overview
    -   Desktop workflow support for some features, Google Play Games
        authentication on Android, and changes to AdMob, Auth, and Storage.
-   Changes
    -   Auth, Realtime Database, Remote Config, Storage (Desktop): Stub
        implementations have been replaced with functional desktop
        implementations on Windows, OS X, and Linux.
    -   AdMob: Native Express ads have been discontinued, so
        `NativeExpressAdView` has been marked deprecated and will be removed in
        a future version.
    -   Auth (Android): Added Google Play Games authentication.
    -   Auth: Fixed a race condition initializing/destroying Auth instances.
    -   Storage: Added MD5 hash to Metadata.
    -   Storage: Fixed a crash when deleting listeners and other object
        instances.
    -   Storage: Controller can now be used from any thread.
    -   Storage (iOS): Fixed incorrect content type when uploading.
-   Known Issues
    -   When using Firebase Realtime Database on desktop, only one Transaction
        may be run on a given subtree at the same time.
    -   When using Firebase Realtime Database on desktop, data persistence is
        not available.

### 4.4.3

-   Overview
    -   Fixed linking bug in App.
-   Changes
    -   App (iOS): Removed unresolved symbols in the App library that could
        cause errors when forcing resolution.

### 4.4.2

-   Overview
    -   Fixed bugs in Dynamic Links, Invites, Remote Config and Storage and
        fixed linking issues with the Windows and Linux stub libraries.
-   Changes
    -   Dynamic Links (iOS): Now fetches the invite ID when using universal
        links.
    -   Dynamic Links (iOS): Fixed crash on failure of dynamic link completion.
    -   Dynamic Links (iOS): Fixed an issue where some errors weren't correctly
        reported.
    -   Invites: Fixed SendInvite never completing in the stub implementation.
    -   Remote Config (iOS): Fixed an issue where some errors weren't correctly
        reported.
    -   Storage: Fixed Metadata::content_language returning the wrong data.
    -   Storage (iOS): Reference paths formats are now consistent with other
        platforms.
    -   Storage (iOS): Fixed an issue where trying to upload to a non-existent
        path would not complete the Future.
    -   Storage (iOS): Fixed a crash when a download fails.
    -   General (Windows): Updated all static libs to suppport different C
        runtime libraries and correspondingly updated the package directory
        structure.
    -   Linux: Fixed linking problems with all of the C++ stub libraries.

### 4.4.1

-   Overview
    -   Bug fixes for Realtime Database and Instance ID.
-   Changes
    -   Realtime Database: SetPersistenceEnabled now sets persistence enabled.
    -   Instance ID (iOS): GetToken no longer fails without an APNS certificate,
        and no longer forces registering for notifications.

### 4.4.0

-   Overview
    -   Support for Instance ID.
-   Changes
    -   Instance ID: Added Instance ID library.

### 4.3.0

-   Overview
    -   Bug fix for Remote Config and a new feature for Auth.
-   Changes
    -   Auth: Added support for accessing user metadata.
    -   Remote Config (Android): Fixed remote_config::ValueSource conversion.

### 4.2.0

-   Overview
    -   Bug fixes for Analytics, Database, and Messaging; and updates for Auth
        and Messaging.
-   Changes
    -   Analytics (iOS): Fixed a bug which prevented the user ID and user
        properties being cleared.
    -   Database (Android): Fixed MutableData::children_count().
    -   Messaging (Android): Fixed a bug which prevented the message ID field
        being set.
    -   Auth: Failed operations now return more specific error codes.
    -   Auth (iOS): Phone Authentication no longer requires push notifications.
        When push notifications aren't available, reCAPTCHA verification is used
        instead.
    -   Messaging: Messages sent to users can now contain a link URL.

### 4.1.0

-   Overview
    -   Bug fixes for AdMob, Auth, Messaging, Database, Storage, and Remote
        Config, and added features for Future's OnCompletion callbacks and
        Database transaction callbacks.
-   Changes
    -   General: Futures are now invalidated when their underlying Firebase API
        is destroyed.
    -   General: Added std::function support to Future::OnCompletion, to allow
        use of C++11 lambdas with captures.
    -   AdMob (iOS): Fixed a crash if a BannerView is deleted while a call to
        Destroy() is still pending.
    -   Auth (Android): Now assert fails if you call GetCredential without an
        Auth instance created.
    -   Database: DataSnapshot, DatabaseReference, Query, and other objects are
        invalidated when their Database instance is destroyed.
    -   Database: Added a context pointer to DatabaseReference::RunTransaction,
        as well as std::function support to allow use of C++11 lambdas with
        captures.
    -   Messaging (Android): Fixed a bug where message_type was not set in the
        Message struct.
    -   Messaging (iOS): Fixed a race condition if a message is received before
        Firebase Cloud Messaging is initialized.
    -   Messaging (iOS): Fixed a bug detecting whether the notification was
        opened if the app was running in the background.
    -   Remote Config: When listing keys, the list now includes keys with
        defaults set, even if they were not present in the fetched config.
    -   Storage: StorageReference objects are invalidated when their Storage
        instance is destroyed.
-   Known Issues
    -   When building on Android using STLPort, the std::function versions of
        Future::OnCompletion and DatabaseReference::RunTransaction are not
        available.

### 4.0.4

-   Changes
    -   Messaging (Android): Fixed a bug resulting in Messages not having their
        message_type field populated.

### 4.0.3

-   Overview
    -   Bug fixes for Dynamic Links, Messaging and iOS SDK compatibility.
-   Changes
    -   General (iOS): Fixed an issue which resulted in custom options not being
        applied to firebase::App instances.
    -   General (iOS): Fixed a bug which caused method implementation look ups
        to fail when other iOS SDKs rename the selectors of swizzled methods.
    -   Dynamic Links (Android): Fixed future completion if short link creation
        fails.
    -   Messaging (iOS): Fixed message handling when messages they are received
        via the direct channel to the FCM backend (i.e not via APNS).

### 4.0.2

-   Overview
    -   Bug fixes for Analytics, Auth, Dynamic Links, and Messaging.
-   Changes
    -   Analytics (Android): Fix SetCurrentScreen to work from any thread.
    -   Auth (iOS): Fixed user being invalidated when linking a credential
        fails.
    -   Dynamic Links: Fixed an issue which caused an app to crash or not
        receive a Dynamic Link if the link is opened when the app is installed
        and not running.
    -   Messaging (iOS): Fixed a crash when no Listener is set.
    -   Messaging: Fixed Listener::OnTokenReceived occasionally being called
        twice with the same token.

### 4.0.1

-   Overview
    -   Bug fixes for Dynamic links and Invites on iOS and Cloud Messaging on
        Android and iOS.
-   Changes
    -   Cloud Messaging (Android): Fixed an issue where Terminate was not
        correctly shutting down the Cloud Messaging library.
    -   Cloud Messaging (iOS): Fixed an issue where library would crash on start
        up if there was no registration token.
    -   Dynamic Links & Invites (iOS): Fixed an issue that resulted in apps not
        receiving a link when opening a link if the app is installed and not
        running.

### 4.0.0

-   Overview
    -   Added support for phone number authentication, access to user metadata,
        a standalone dynamic library and bug fixes.
-   Changes
    -   Auth: Added support for phone number authentication.
    -   Auth: Added the ability to retrieve user metadata.
    -   Auth: Moved token notification to a separate listener object.
    -   Dynamic Links: Added a standalone library separate from Invites.
    -   Invites (iOS): Fixed an issue in the analytics SDK's method swizzling
        which resulted in dynamic links / invites not being sent to the
        application.
    -   Messaging (Android): Fixed a regression introduced in 3.0.3 which caused
        a crash when opening up a notification when the app is running in the
        background.
    -   Messaging (iOS): Fixed interoperation with other users of local
        notifications.
    -   General (Android): Fixed crash in some circumstances after resolving
        dependencies by updating Google Play services.

### 3.1.2

-   Overview
    -   Bug fixes for Auth.
-   Changes
    -   Auth: Fixed a crash caused by a stale memory reference when a
        firebase::auth::Auth object is destroyed and then recreated for the same
        App object.
    -   Auth: Fixed potential memory corruption when AuthStateListener is
        destroyed. ### 3.1.1
-   Overview
    -   Bug fixes for Auth, Invites, Messaging, and Storage, plus a general fix.
-   Changes
    -   General (Android): Fixed Google Play Services updater crash when
        clicking outside of the dialog on Android 4.x devices.
    -   Auth: Fixed user being invalidated when linking a credential fails.
    -   Auth: Deprecated User::refresh_token().
    -   Messaging: Fixed incorrectly notifying the app of a message when a
        notification is received while the app is in the background and the app
        is then opened by via the app icon rather than the notification.
    -   Invites (iOS): Fixed an issue which resulted in the app delegate method
        application:openURL:sourceApplication:annotation: not being called when
        linking the invites library.
    -   Storage: Fixed a bug that prevented the construction of Metadata without
        a storage reference.

### 3.1.0

-   Overview
    -   Added support for multiple storage buckets in Cloud Storage for
        Firebase, and fixed a bug in Invites.
-   Changes
    -   Storage: Renamed "Firebase Storage" to "Cloud Storage for Firebase".
    -   Storage: Added an overload for `Storage::GetInstance()` that accepts a
        `gs://...` URL, so you can use Cloud Storage with multiple buckets.
    -   Invites: (Android) Fixed an issue where invites with empty links would
        fail to be received.

### 3.0.0

-   Overview
    -   Renamed some methods, fixed some bugs, and added some features.
-   Changes
    -   General: Renamed and deprecated methods that were inconsistent with the
        Google C++ Style Guide. Deprecated methods will be removed in a future
        release (approximately 2-3 releases from now).
    -   Analytics: Added `SetCurrentScreen()`.
    -   Auth: Fixed a race condition accessing user data in callbacks.
    -   Auth: (Android) Added `is_valid()` to check if a credential returned by
        `GetCredential()` is valid.
    -   Invites: (Android) Added a `Fetch()` function to fetch incoming
        invitations at times other than application start. You must call this on
        Android when your app returns to the foreground (on iOS, this is handled
        automatically).
    -   Messaging: Added a field to `firebase::messaging::Message` specifying
        whether the message was received when the app was in the background.
    -   Messaging: (Android) Added an AAR file containing the Android manifest
        changes needed for receiving notifications. You can add this to your
        project instead of modifying the manifest directly.
    -   Messaging: (iOS) Fixed regression since 2.1.1 that broke messaging on
        iOS 8 & 9 when an AppDelegate did not implement remote notification
        methods.
    -   Invites: (iOS) Fixed regression since 2.1.1 that broke invites if the
        AppDelegate did not implement the open URL method.
    -   Remote Config: Added support for initializing Remote Config defaults
        from `firebase::Variant` values, including binary data.

### 2.1.3

-   Overview
    -   Bug fixes for Auth and Messaging, and a fix for Future callbacks.
-   Changes
    -   General: Fixed a potential deadlock when running callbacks registered
        via `firebase::Future::OnCompletion()`.
    -   Auth: (Android) Fixed an error in `firebase::auth::User::PhotoUri()`.
    -   Messaging: (Android) Fixed an issue where a blank message would appear.
    -   Messaging: (iOS) Removed hard dependency on Xcode 8.

### 2.1.2

-   Overview
    -   Bug fix for AdMob on Android.
-   Changes
    -   AdMob: (Android) Fixed an issue in `firebase::admob::InterstitialAd`
        that caused a crash after displaying multiple interstitial ads.

### 2.1.1

-   Overview
    -   Bug fixes for Firebase Authentication, Messaging and Invites.
-   Changes
    -   Auth: (Android) Fixed an issue that caused a future to never complete
        when signing in while a user is already signed in.
    -   Messaging / Invites: (iOS) Fixed an issue with method swizzling that
        caused some of the application's UIApplicationDelegate methods to not be
        called.
    -   Messaging: (iOS) Fixed a bug which caused a crash when initializing the
        library when building with Xcode 8 for iOS 10.

### 2.1.0

-   Overview
    -   Support for Firebase Storage and minor bugfixes in other libraries.
-   Changes
    -   Storage: Added the Firebase Storage C++ client library.
    -   Auth: Added a check for saved user credentials when Auth is initialized.
-   Known Issues
    -   Storage: On Android, pausing and resuming storage operations will cause
        the transfer to fail with the error code kErrorUnknown.

### 2.0.0

-   Overview
    -   Support for AdMob Native Express Ads, Realtime Database and simplified
        the Invites API.
-   Changes
    -   AdMob: Added support for AdMob Native Express Ads.
    -   Auth: Added AuthStateListener class which provides notifications when a
        user is logged in or logged out.
    -   Realtime Database: Added a client library.
    -   Invites: Breaking change which significantly simplifies the API.
-   Known Issues
    -   AdMob: When calling Initialize, the optional admob_app_id argument is
        ignored.

### 1.2.1

-   Overview
    -   Bug fixes in Messaging.
-   Changes
    -   Messaging: Fixed a bug that prevented Android apps from terminating
        properly.
    -   Messaging: Added missing copy constructor implementation in iOS and stub
        libraries.

### 1.2.0

-   Overview
    -   New features in AdMob, Authentication, Messaging, and Remote Config, a
        helper class for initialization, and bug fixes.
-   Changes
    -   General: Added firebase::ModuleInitializer, a helper class to initialize
        Firebase modules and handle any missing dependency on Google Play
        services on Android.
    -   AdMob: Added Rewarded Video feature. For more information, see the
        [Rewarded Video C++ guide](https://firebase.google.com/docs/admob/cpp/rewarded-video).
    -   AdMob: You can now pass your AdMob App ID to
        firebase::admob::Initialize() to help reduce latency for the initial ad
        request.
    -   AdMob: On both iOS and Android, you must call BannerView::Show() to
        display the ad. Previously, this was only required on Android.
    -   AdMob: Fixed an issue where BannerView::Listener received an incorrect
        bounding box.
    -   AdMob: BannerView now has a black background, rather than transparent.
    -   Authentication: Implemented User::SendEmailVerification() and
        User::EmailVerified() methods on Android.
    -   Invites: Fixed a bug that occurred when initializing InvitesSender and
        InvitesReceiver at the same time.
    -   Invites: Fixed a potential crash at app shutdown on iOS when
        InvitesReceiver::Fetch() is pending.
    -   Messaging: Added firebase::messaging::Notification and associated
        methods for retrieving the contents of a notification on Android and
        iOS.
    -   Messaging: Added support for iOS 10 notifications.
    -   Messaging: Fixed a crash that occurred on Android if Messaging was
        initialized before the native library was loaded.
    -   RemoteConfig: Added GetKeys() and GetKeysByPrefix() methods, which get a
        list of the app's Remote Config parameter keys.

### 1.1.0

-   Overview
    -   Minor bug fixes and new way of checking Google Play services
        availability.
-   Changes
    -   Reverted the firebase::App changes from version 1.0.1 relating to Google
        Play services; this has been replaced with a new API.
    -   Each Firebase C++ library that requires Google Play services now checks
        for its availability at initialization time. See "Requiring Google Play
        services on Android".
        -   firebase::auth::GetAuth() now has an optional output parameter that
            indicates whether initialization was successful, and will return
            nullptr if not.
        -   firebase::messaging::Initialize() now returns a result that
            indicates whether initialization was successful.
        -   Added firebase::invites::Initialize(), which you must call once
            prior to creating InvitesSender or InvitesReceiver instances. This
            function returns a result that indicates whether initialization was
            successful.
        -   firebase::remote_config::Initialize() now returns a result that
            indicates whether initialization was successful.
        -   firebase::admob::Initialize() now returns a result that indicates
            whether initialization was successful.
    -   Added utility functions to check whether Google Play services is
        available. See google_play_services::CheckAvailability() and
        google_play_services::MakeAvailable() for more information.
-   Known Issues
    -   Invites: If you call InvitesReceiver::Fetch() or
        InvitesReceiver::ConvertInvitation() without first calling
        firebase::invites::Initialize(), the operation will never complete. To
        work around the issue, ensure that firebase::invites::Initialize() is
        called once before creating any InvitesReceiver instances.

### 1.0.1

-   Overview
    -   Minor bug fixes.
-   Changes
    -   Modified firebase::App to check for the required version of Google Play
        services on creation to prevent firebase::App creation failing if a
        user's device is out of date. If Google Play services is out of date, a
        dialog will prompt the user to install a new version. See "Requiring
        Google Play services on Android". With the previous version (version
        1.0.0) the developer needed to manually check for an up to date Google
        Play services using GoogleApiClient.
    -   Fixed potential deadlock when using SetListener from a notification
        callback in firebase::admob::InterstitialAd and
        firebase::admob::BannerView on iOS.
    -   Fixed race condition on destruction of admob::BannerView on Android.
    -   Fixed Future handle leak. An internal memory leak would manifest for
        objects or modules that use futures for the lifetime of the object or
        module. For example, during the lifetime of BannerView each call to a
        method which returns a Future could potentially allocate memory which
        wouldn't be reclaimed until the BannerView is destroyed.

### 1.0.0

-   Overview
    -   First public release. See our
        [setup guide](https://firebase.google.com/docs/cpp/setup) to get
        started.
-   Known Issues
    -   Android armeabi libraries must be linked with gcc 4.8.<|MERGE_RESOLUTION|>--- conflicted
+++ resolved
@@ -638,14 +638,11 @@
     - General (Android): Update to Firebase Android BoM version 32.7.0.
     - General (iOS): Update to Firebase Cocoapods version 10.19.0.
     - Analytics: Updated the consent management API to include new consent signals.
-<<<<<<< HEAD
+    - Auth: Fix a bug where an anonymous account can't be linked with
+      email password credential. For background, see [Email Enumeration
+      Protection](https://cloud.google.com/identity-platform/docs/admin/email-enumeration-protection)
     - GMA (Android) Updated dependency to play-services-ads version 22.6.0.
-=======
-    - Auth: Fix a bug where anonymous account can't be linked with
-      email password credential. For background, see
-      [Email Enumeration Protection](https://cloud.google.com/identity-platform/docs/admin/email-enumeration-protection#overview)
-    - GMA (Android) Updated dependency to play-services-ads version 22.4.0.
->>>>>>> e4e1d618
+    - GMA (iOS) Updated dependency to Google-Mobile-Ads-SDK version 10.14.0.
 
 ### 11.6.0
 -   Changes
