--- conflicted
+++ resolved
@@ -603,13 +603,10 @@
     - General (Android): Fixed a bug that required Android apps to include
       `com.google.android.gms:play-services-base` as an explicit dependency when
       only using AdMob, Analytics, Remote Config, or Messaging.
-<<<<<<< HEAD
+    - Functions: Add a new method `GetHttpsCallableFromURL`, to create callables
+      with URLs other than cloudfunctions.net.
     - Analytics (iOS): Added InitiateOnDeviceConversionMeasurementWithEmail function to facilitate the
       [on-device conversion measurement](https://support.google.com/google-ads/answer/12119136) API.
-=======
-    - Functions: Add a new method `GetHttpsCallableFromURL`, to create callables
-      with URLs other than cloudfunctions.net.
->>>>>>> a192efbd
 
 ### 9.0.0
 -   Changes
