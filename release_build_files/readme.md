# Firebase C++ SDK

The Firebase C++ SDK provides C++ interfaces for the following Firebase services
on *iOS* and *Android*:

*   AdMob
*   Firebase Analytics
*   Firebase Authentication
*   Firebase Cloud Messaging
*   Firebase Dynamic Links
*   Cloud Firestore
*   Firebase Functions
*   Firebase Installations
*   Firebase Instance ID (deprecated SDK)
*   Firebase Realtime Database
*   Firebase Remote Config
*   Firebase Storage

## Desktop Workflow Implementations

The Firebase C++ SDK includes desktop workflow support for the following subset
of Firebase features, enabling their use on Windows, OS X, and Linux:

*   Firebase Authentication
*   Cloud Firestore
*   Firebase Functions
*   Firebase Remote Config
*   Firebase Realtime Database
*   Firebase Storage

This is a Beta feature, and is intended for workflow use only during the
development of your app, not for publicly shipping code.

## Stub Implementations

Stub (non-functional) implementations of the remaining libraries are provided
for convenience when building for Windows, Mac OS, and Linux so that you don't
need to conditionally compile code when also targeting the desktop.

## Directory Structure

The following table provides an overview of the Firebase C++ SDK directory
structure.

Directories               | Contents
------------------------- | --------
include                   | C++ headers
xcframeworks/API/ARCH     | iOS xcframeworks (compiled against libc++)
libs/ios/ARCH             | iOS static libraries (compiled against
|                         | libc++)
|                         | Multi-architecture libraries are
|                         | provided in the *universal* directory.
libs/android/ARCH         | Android (GCC 4.8+ compatible) static
|                         | libraries for each architecture. Only the
|                         | LLVM libc++ STL runtime ("c++") is supported.
|                         | More information can be found in the
|                         | [NDK C++ Helper Runtimes](https://developer.android.com/ndk/guides/cpp-support.html#runtimes)
|                         | documentation.
*Desktop Implementations* |
libs/darwin               | OS X static libraries (desktop or stub
|                         | implementations, compiled against libc++)
frameworks/darwin         | OS X frameworks (desktop or stub
|                         | implementations, compiled against libc++)
libs/linux/ARCH/ABI       | Linux static libraries (desktop or stub
|                         | implementations, GCC 4.8+, libc++).
|                         | Built against C++11 or legacy ABI.
libs/windows              | Windows static libraries (desktop or stub
|                         | implementations, MSVC 2019+)

## Library / XCFramework Dependencies

Each feature has dependencies upon libraries in this SDK and components
distributed as part of the core Firebase
[iOS SDK](https://firebase.google.com/docs/ios/setup) and
[Android SDK](https://firebase.google.com/docs/android/setup).

### Android Dependencies

Feature                    | Required Libraries and Gradle Packages
-------------------------- | --------------------------------------
All Firebase SDKs          | platform(com.google.firebase:firebase-bom:30.0.0)
|                          | (Android Bill of Materials)
Firebase AdMob             | libfirebase_admob.a
|                          | libfirebase_app.a
|                          | com.google.firebase:firebase-analytics 
|                          | (Maven package)
|                          | com.google.firebase:firebase-ads:19.8.0 
|                          | (Maven package)
Firebase Analytics         | libfirebase_analytics.a
|                          | libfirebase_app.a
|                          | com.google.firebase:firebase-analytics 
|                          | (Maven package)
Firebase Authentication    | libfirebase_auth.a
|                          | libfirebase_app.a
|                          | com.google.firebase:firebase-analytics 
|                          | (Maven package)
|                          | com.google.firebase:firebase-auth 
|                          | (Maven package)
Firebase Dynamic Links     | libfirebase_dynamic_links.a
|                          | libfirebase_app.a
|                          | com.google.firebase:firebase-analytics 
|                          | (Maven package)
|                          | com.google.firebase:firebase-dynamic-links
|                          | (Maven package)
Cloud Firestore            | libfirebase_firestore.a
|                          | libfirebase_auth.a
|                          | libfirebase_app.a
|                          | com.google.firebase:firebase-analytics
|                          | (Maven package)
|                          | com.google.firebase:firebase-firestore
|                          | (Maven package)
|                          | com.google.firebase:firebase-auth
|                          | (Maven package)
Firebase Functions         | libfirebase_functions
|                          | libfirebase_auth.a (optional)
|                          | libfirebase_app.a
|                          | com.google.firebase:firebase-analytics
|                          | (Maven package)
|                          | com.google.firebase:firebase-functions
|                          | (Maven package)
|                          | com.google.firebase:firebase-auth
|                          | (Maven package)
Firebase Installations     | libfirebase_installations.a
|                          | libfirebase_app.a
|                          | com.google.firebase:firebase-installations
|                          | (Maven package)
Firebase Messaging         | libfirebase_messaging.a
|                          | libfirebase_app.a
|                          | com.google.firebase:firebase-analytics
|                          | (Maven package)
|                          | com.google.firebase:firebase-messaging
|                          | (Maven package)
|                          | libmessaging_java.jar (Android service)
|                          | androidx.core:core:1.8.0  (Maven package)
Firebase Realtime Database | libfirebase_database.a
|                          | libfirebase_auth.a
|                          | libfirebase_app.a
|                          | com.google.firebase:firebase-analytics
|                          | (Maven package)
|                          | com.google.firebase:firebase-database
|                          | (Maven package)
|                          | com.google.firebase:firebase-auth
|                          | (Maven package)
Firebase Remote Config     | libfirebase_remote_config.a
|                          | libfirebase_app.a
|                          | com.google.firebase:firebase-analytics
|                          | (Maven package)
|                          | com.google.firebase:firebase-config
|                          | (Maven package)
Firebase Storage           | libfirebase_storage.a
|                          | libfirebase_auth.a
|                          | libfirebase_app.a
|                          | com.google.firebase:firebase-analytics
|                          | (Maven package)
|                          | com.google.firebase:firebase-storage
|                          | (Maven package)
|                          | com.google.firebase:firebase-auth
|                          | (Maven package)
Google Play services module| com.google.android.gms:play-services-base:18.0.1 
|                          | (Maven package)

The Firebase C++ SDK uses an Android BoM (Bill of Materials) to specify a single
Firebase Android SDK version number to use, rather than individual versions for
each library. For more information, please see the [Firebase Android SDK
documentation](https://firebase.google.com/docs/android/learn-more#bom).

Note: AdMob C++ is not currently compatible with the latest Firebase AdMob
Android SDK (20.x.x). Please ensure that you use firebase-ads version 19.8.0 in
conjunction with the latest firebase-analytics version to maintain
compatibility.

#### Gradle dependency file

Firebase C++ includes an `Android/firebase_dependencies.gradle` file
that helps you include the correct Android dependencies and Proguard
files for each Firebase product. To use it, include the following in
your build.gradle file (you can omit any Firebase products you aren't
using):

```
apply from: "$gradle.firebase_cpp_sdk_dir/Android/firebase_dependencies.gradle"
firebaseCpp.dependencies {
  app  // Recommended for all apps using Firebase.
  admob
  analytics
  auth
  database
  dynamicLinks
  firestore
  functions
  installations
  messaging
  remoteConfig
  storage
}
```

#### Google Play services module

If you wish to use the `google_play_services::CheckAvailability` and
`MakeAvailable` functions, or `firebase::ModuleInitializer`, you must include
com.google.android.gms:play-services-base as a dependency as well, as listed
under "Google Play services module" in the table above. If you use the Gradle
dependency file described above, this dependency will automatically be included.
To omit it (not recommended), specify `appWithoutPlayServices` instead of `app`
in `firebaseCpp.dependencies`.

### iOS Dependencies

iOS users can include either xcframeworks or static libraries depending upon their
preferred build environment.

#### XCFrameworks

Feature                    | Required Frameworks and Cocoapods
-------------------------- | ---------------------------------------
Firebase AdMob             | firebase_admob.xcframework
|                          | firebase.xcframework
|                          | Firebase/Analytics Cocoapod (9.1.0)
|                          | Google-Mobile-Ads-SDK Cocoapod (7.69.0-cppsdk2)
Firebase Analytics         | firebase_analytics.xcframework
|                          | firebase.xcframework
|                          | Firebase/Analytics Cocoapod (9.1.0)
Firebase Authentication    | firebase_auth.xcframework
|                          | firebase.xcframework
|                          | Firebase/Auth Cocoapod (9.1.0)
Firebase Dynamic Links     | firebase_dynamic_links.xcframework
|                          | firebase.xcframework
|                          | Firebase/DynamicLinks Cocoapod (9.1.0)
Cloud Firestore            | firebase_firestore.xcframework
|                          | firebase_auth.xcframework
|                          | firebase.xcframework
|                          | Firebase/Firestore Cocoapod (9.1.0)
|                          | Firebase/Auth Cocoapod (9.1.0)
Firebase Functions         | firebase_functions.xcframework
|                          | firebase_auth.xcframework (optional)
|                          | firebase.xcframework
|                          | Firebase/Functions Cocoapod (9.1.0)
|                          | Firebase/Auth Cocoapod (9.1.0)
Firebase Installations     | firebase_installations.xcframework
|                          | firebase.xcframework
|                          | FirebaseInstallations Cocoapod (9.1.0)
Firebase Cloud Messaging   | firebase_messaging.xcframework
|                          | firebase.xcframework
|                          | Firebase/Messaging Cocoapod (9.1.0)
Firebase Realtime Database | firebase_database.xcframework
|                          | firebase_auth.xcframework
|                          | firebase.xcframework
|                          | Firebase/Database Cocoapod (9.1.0)
|                          | Firebase/Auth Cocoapod (9.1.0)
Firebase Remote Config     | firebase_remote_config.xcframework
|                          | firebase.xcframework
|                          | Firebase/RemoteConfig Cocoapod (9.1.0)
Firebase Storage           | firebase_storage.xcframework
|                          | firebase_auth.xcframework
|                          | firebase.xcframework
|                          | Firebase/Storage Cocoapod (9.1.0)
|                          | Firebase/Auth Cocoapod (9.1.0)

Important: Each version of the Firebase C++ SDK supports a specific version of
the Firebase iOS SDK. Please ensure that you reference the Cocoapod versions
listed above.

Note: AdMob C++ is not currently compatible with the latest Firebase AdMob iOS
CocoaPod (9.x). Please ensure that you use the special version of
Google-Mobile-Ads-SDK Cocoapod listed above (7.69.0-cppsdk2) to maintain
compatibility with Firebase 9.x.

Note: Parts of the Firebase iOS SDK are written in Swift. If your application
does not use any Swift code, you may need to add an empty .swift file to your
Xcode project to ensure that the Swift runtime is included in your app.

#### Libraries

If you prefer to link against static libraries instead of xcframeworks (see the
previous section) the following table describes the libraries and Cocoapods
required for each SDK feature.

Feature                    | Required Libraries and Cocoapods
-------------------------- | -----------------------------------------
Firebase AdMob             | libfirebase_admob.a
|                          | libfirebase_app.a
|                          | Firebase/Analytics Cocoapod (9.1.0)
|                          | Google-Mobile-Ads-SDK Cocoapod (7.69.0-cppsdk2)
Firebase Analytics         | libfirebase_analytics.a
|                          | libfirebase_app.a
|                          | Firebase/Analytics Cocoapod (9.1.0)
Firebase Authentication    | libfirebase_auth.a
|                          | libfirebase_app.a
|                          | Firebase/Auth Cocoapod (9.1.0)
Firebase Dynamic Links     | libfirebase_dynamic_links.a
|                          | libfirebase_app.a
|                          | Firebase/DynamicLinks Cocoapod (9.1.0)
Cloud Firestore            | libfirebase_firestore.a
|                          | libfirebase_app.a
|                          | libfirebase_auth.a
|                          | Firebase/Firestore Cocoapod (9.1.0)
|                          | Firebase/Auth Cocoapod (9.1.0)
Firebase Functions         | libfirebase_functions.a
|                          | libfirebase_app.a
|                          | libfirebase_auth.a (optional)
|                          | Firebase/Functions Cocoapod (9.1.0)
|                          | Firebase/Auth Cocoapod (9.1.0)
Firebase Installations     | libfirebase_installations.a
|                          | libfirebase_app.a
|                          | FirebaseInstallations Cocoapod (9.1.0)
Firebase Cloud Messaging   | libfirebase_messaging.a
|                          | libfirebase_app.a
|                          | Firebase/CloudMessaging Cocoapod (9.1.0)
Firebase Realtime Database | libfirebase_database.a
|                          | libfirebase_app.a
|                          | libfirebase_auth.a
|                          | Firebase/Database Cocoapod (9.1.0)
|                          | Firebase/Auth Cocoapod (9.1.0)
Firebase Remote Config     | libfirebase_remote_config.a
|                          | libfirebase_app.a
|                          | Firebase/RemoteConfig Cocoapod (9.1.0)
Firebase Storage           | libfirebase_storage.a
|                          | libfirebase_app.a
|                          | libfirebase_auth.a
|                          | Firebase/Storage Cocoapod (9.1.0)
|                          | Firebase/Auth Cocoapod (9.1.0)

Important: Each version of the Firebase C++ SDK supports a specific version of
the Firebase iOS SDK. Please ensure that you reference the Cocoapod versions
listed above.

Note: AdMob C++ is not currently compatible with the latest Firebase AdMob iOS
CocoaPod (9.x). Please ensure that you use the special version of
Google-Mobile-Ads-SDK Cocoapod listed above (7.69.0-cppsdk2) to maintain
compatibility with Firebase 9.x.

Note: Parts of the Firebase iOS SDK are written in Swift. If your application
does not use any Swift code, you may need to add an empty .swift file to your
Xcode project to ensure that the Swift runtime is included in your app.

### Desktop Implementation Dependencies

#### Linux libraries

For Linux, library versions are provided for 32-bit (i386) and 64-bit (x86_64)
platforms.

Two sets of Linux libraries are available: one set built against the newer C++11
ABI, and another set built against the standard (legacy) ABI. This is equivalent
to the compiler option -D_GLIBCXX_USE_CXX11_ABI=1 or 0, respectively.

Feature                         | Required Libraries
------------------------------- | -----------------------------
Firebase Authentication         | libfirebase_auth.a
|                               | libfirebase_app.a
Cloud Firestore                 | libfirebase_firestore.a
|                               | libfirebase_auth.a
|                               | libfirebase_app.a
Firebase Functions              | libfirebase_functions.a
|                               | libfirebase_auth.a (optional)
|                               | libfirebase_app.a
Firebase Realtime Database      | libfirebase_database.a
|                               | libfirebase_auth.a
|                               | libfirebase_app.a
Firebase Remote Config          | libfirebase_remote_config.a
|                               | libfirebase_app.a
Firebase Storage                | libfirebase_storage.a
|                               | libfirebase_auth.a
|                               | libfirebase_app.a
Firebase AdMob (stub)           | libfirebase_admob.a
|                               | libfirebase_app.a
Firebase Analytics (stub)       | libfirebase_analytics.a
|                               | libfirebase_app.a
Firebase Dynamic Links (stub)   | libfirebase_dynamic_links.a
|                               | libfirebase_app.a
Firebase Installations (stub)   | libfirebase_installations.a
|                               | libfirebase_app.a
Firebase Cloud Messaging (stub) | libfirebase_messaging.a
|                               | libfirebase_app.a

The provided libraries have been tested using GCC 4.8.0, GCC 7.2.0, and Clang
5.0 on Ubuntu. When building C++ desktop apps on Linux, you will need to link
the `pthread` system library (consult your compiler documentation for more
information).

#### OS X libraries

For OS X (Darwin), library versions are provided for both Intel (x86_64) and ARM
(arm64) platforms, as well as universal libraries. See the table above (in the
"Linux libraries" section) for the list of library dependencies. Frameworks are
also provided for your convenience.

Feature                         | Required Frameworks
------------------------------- | ----------------------------------
Firebase Authentication         | firebase_auth.framework
|                               | firebase.framework
Cloud Firestore                 | firebase_firestore.framework
|                               | firebase_auth.framework
|                               | firebase.framework
Firebase Functions              | firebase_functions.framework
|                               | firebase_auth.framework (optional)
|                               | firebase.framework
Firebase Realtime Database      | firebase_database.framework
|                               | firebase_auth.framework
|                               | firebase.framework
Firebase Remote Config          | firebase_remote_config.framework
|                               | firebase.framework
Firebase Storage                | firebase_storage.framework
|                               | firebase_auth.framework
|                               | firebase.framework
Firebase AdMob (stub)           | firebase_admob.framework
|                               | firebase.framework
Firebase Analytics (stub)       | firebase_analytics.framework
|                               | firebase.framework
Firebase Dynamic Links (stub)   | firebase_dynamic_links.framework
|                               | firebase.framework
Firebase Installations (stub)   | firebase_installations.framework
|                               | firebase.framework
Firebase Cloud Messaging (stub) | firebase_messaging.framework
|                               | firebase.framework

The provided libraries have been tested using Xcode 13.3.1. When building C++
desktop apps on OS X, you will need to link the `gssapi_krb5` and `pthread`
system libraries, as well as the `CoreFoundation`, `Foundation`, `GSS`, and
`Security` OS X system frameworks (consult your compiler documentation for more
information).

#### Windows libraries

For Windows, library versions are provided depending on whether your project is
building in 32-bit (x86) or 64-bit (x64) mode, which Windows runtime environment
you are using (Multithreaded /MT or Multithreaded DLL /MD), and whether you are
targeting Release or Debug.

Feature                         | Required Libraries and Gradle Packages
------------------------------- | --------------------------------------
Firebase Authentication         | firebase_auth.lib
|                               | firebase_app.lib
Cloud Firestore                 | firebase_firestore.lib
|                               | firebase_auth.lib
|                               | firebase_app.lib
Firebase Functions              | firebase_functions.lib
|                               | firebase_auth.lib (optional)
|                               | firebase_app.lib
Firebase Realtime Database      | firebase_database.lib
|                               | firebase_auth.lib
|                               | firebase_app.lib
Firebase Remote Config          | firebase_remote_config.lib
|                               | firebase_app.lib
Firebase Storage                | firebase_storage.lib
|                               | firebase_auth.lib
|                               | firebase_app.lib
Firebase AdMob (stub)           | firebase_admob.lib
|                               | firebase_app.lib
Firebase Analytics (stub)       | firebase_analytics.lib
|                               | firebase_app.lib
Firebase Dynamic Links (stub)   | firebase_dynamic_links.lib
|                               | firebase_app.lib
Firebase Installations (stub)   | firebase_installations.lib
|                               | firebase_app.lib
Firebase Cloud Messaging (stub) | firebase_messaging.lib
|                               | firebase_app.lib

The provided libraries have been tested using Visual Studio 2019. When
building C++ desktop apps on Windows, you will need to link the following
Windows SDK libraries (consult your compiler documentation for more
information):

Firebase C++ Library | Windows SDK library dependencies
-------------------- | -----------------------------------------------------
Authentication       | `advapi32, ws2_32, crypt32`
Firestore            | `advapi32, ws2_32, crypt32, rpcrt4, ole32, shell32, dbghelp, bcrypt`
Functions            | `advapi32, ws2_32, crypt32, rpcrt4, ole32`
Realtime Database    | `advapi32, ws2_32, crypt32, iphlpapi, psapi, userenv, shell32`
Remote Config        | `advapi32, ws2_32, crypt32, rpcrt4, ole32`
Storage              | `advapi32, ws2_32, crypt32`

## Getting Started

See our [setup guide](https://firebase.google.com/docs/cpp/setup) to get started
and download the prebuilt version of the Firebase C++ SDK.

## Source Code

The Firebase C++ SDK is open source. You can find the source code (and
information about building it) at
[github.com/firebase/firebase-cpp-sdk](https://github.com/firebase/firebase-cpp-sdk).

## Platform Notes

### iOS Method Swizzling

On iOS, some application events (such as opening URLs and receiving
notifications) require your application delegate to implement specific methods.
For example, receiving a notification may require your application delegate to
implement `application:didReceiveRemoteNotification:`. Because each iOS
application has its own app delegate, Firebase uses _method swizzling_, which
allows the replacement of one method with another, to attach its own handlers in
addition to any you may have implemented.

The Firebase Cloud Messaging library needs to attach
handlers to the application delegate using method swizzling. If you are using
these libraries, at load time, Firebase will identify your `AppDelegate` class
and swizzle the required methods onto it, chaining a call back to your existing
method implementation.

### Custom Android Build Systems

We currently provide generate\_xml\_from\_google\_services\_json.py to convert
google-services.json to .xml resources to be included in an Android application.
This script applies the same transformation that the Google Play Services Gradle
plug-in performs when building Android applications. Users who don't use Gradle
(e.g ndk-build, makefiles, Visual Studio etc.) can use this script to automate
the generation of string resources.

### ProGuard on Android

Many Android build systems use
[ProGuard](https://developer.android.com/studio/build/shrink-code.html) for
builds in Release mode to shrink application sizes and protect Java source code.
If you use ProGuard, you will need to add the files in libs/android/*.pro
corresponding to the Firebase C++ libraries you are using to your ProGuard
configuration.

For example, with Gradle, build.gradle would contain:
~~~
  android {
    [...other stuff...]
    buildTypes {
      release {
        minifyEnabled true
        proguardFile getDefaultProguardFile('your-project-proguard-config.txt')
        proguardFile file(project.ext.firebase_cpp_sdk_dir + "/libs/android/app.pro")
        proguardFile file(project.ext.firebase_cpp_sdk_dir + "/libs/android/analytics.pro")
        [...and so on, for each Firebase C++ library you are using.]
      }
    }
  }
~~~

### Requiring Google Play services on Android

Many Firebase C++ libraries require
[Google Play services](https://developers.google.com/android/guides/overview) on
the user's Android device. If a Firebase C++ library returns
[`kInitResultFailedMissingDependency`](http://firebase.google.com/docs/reference/cpp/namespace/firebase)
on initialization, it means Google Play services is not available on the device
(it needs to be updated, reactivated, permissions fixed, etc.) and that Firebase
library cannot be used until the situation is corrected.

You can find out why Google Play services is unavailable (and try to fix it) by
using the functions in
[`google_play_services/availability.h`](http://firebase.google.com/docs/reference/cpp/namespace/google-play-services).

Optionally, you can use
[`ModuleInitializer`](http://firebase.google.com/docs/reference/cpp/class/firebase/module-initializer)
to initialize one or more Firebase libraries, which will handle prompting the
user to update Google Play services if required.

Note: Some libraries do not require Google Play services and don't return any
initialization status. These can be used without Google Play services. The table
below summarizes whether Google Play services is required by each Firebase C++
library.

Firebase C++ Library | Google Play services required?
-------------------- | ---------------------------------
Analytics            | Not required
AdMob                | Not required (usually; see below)
Cloud Messaging      | Required
Auth                 | Required
Dynamic Links        | Required
Firestore            | Required
Functions            | Required
Installations        | Not Required
Instance ID          | Required
Realtime Database    | Required
Remote Config        | Required
Storage              | Required

#### A note on AdMob and Google Play services

Most versions of the Google Mobile Ads SDK for Android can work properly without
Google Play services. However, if you are using the
`com.google.android.gms:play-services-ads-lite` dependency instead of the
standard `com.google.firebase:firebase-ads` dependency, Google Play services
WILL be required in your specific case.

AdMob initialization will only return `kInitResultFailedMissingDependency` when
Google Play services is unavailable AND you are using
`com.google.android.gms:play-services-ads-lite`.

### Desktop project setup

To use desktop workflow support, you must have an Android or iOS project set up
in the Firebase console.

If you have an Android project, you can simply use the `google-services.json`
file on desktop.

If you have an iOS project and don't wish to create an Android project, you can
use the included Python script `generate_xml_from_google_services_json.py
--plist` to convert your `GoogleService-Info.plist` file into a
`google-services-desktop.json` file.

By default, when your app initializes, Firebase will look for a file named
`google-services.json` or `google-services-desktop.json` in the current
directory. Ensure that one of these files is present, or call
`AppOptions::LoadFromJsonConfig()` before initializing Firebase to specify your
JSON configuration data directly.

### Note on Firebase C++ desktop support

Firebase C++ SDK desktop support is a **Beta** feature, and is intended for
workflow use only during the development of your app, not for publicly shipping
code.

## Release Notes
### Upcoming Release
-   Changes
<<<<<<< HEAD
    -   AdMob: The AdMob SDK has been deprecated. Please update your app to
        use the new Google Mobile Ads SDK which facilitates similar
        functionality.
    -   General (Android): Fixed a bug that required Android apps to include
        `com.google.android.gms:play-services-base` as an explicit dependency when
        only using AdMob, Analytics, Remote Config, or Messaging.
=======
    - General (Android): Switched over to Android BoM (Bill of Materials)
      for dependency versions. This requires Gradle 5.

### 9.1.0
-   Changes
    - General (Android): Fixed a bug that required Android apps to include
      `com.google.android.gms:play-services-base` as an explicit dependency when
      only using AdMob, Analytics, Remote Config, or Messaging.
    - Functions: Add a new method `GetHttpsCallableFromURL`, to create callables
      with URLs other than cloudfunctions.net.
    - Analytics (iOS): Added InitiateOnDeviceConversionMeasurementWithEmail
      function to facilitate the [on-device conversion
      measurement](https://support.google.com/google-ads/answer/12119136) API.
    - Firestore (Desktop): On Windows, you must additionally link against the
      bcrypt and dbghelp system libraries.
>>>>>>> 486bb505

### 9.0.0
-   Changes
    -   General (iOS): Firebase C++ on iOS is now built using Xcode 13.3.1.
    -   General (Android): Firebase C++ on Android is now built against NDK
        version r21e.
    -   General (Android): Support for gnustl (also known as libstdc++) has been
        removed. Please use libc++ instead. Android libraries have been moved
        from libs/android/ARCH/STL to libs/android/ARCH.
    -   AdMob (iOS): Temporarily pinned AdMob dependency to a special version of
        the Google-Mobile-Ads-SDK Cocoapod, "7.69.0-cppsdk2", to maintain
        compatibility with version 9.x of the Firebase iOS SDK.
    -   Analytics: Removed deprecated event names and parameters.
    -   Realtime Database (Desktop): Fixed a bug handling server timestamps
        on 32-bit CPUs.
    -   Storage (Desktop): Set Content-Type HTTP header when uploading with
        custom metadata.

### 8.11.0
-   Changes
    -   Firestore/Database (Desktop): Upgrade LevelDb dependency to 1.23
        ([#886](https://github.com/firebase/firebase-cpp-sdk/pull/886)).
    -   Firestore/Database (Desktop): Enabled Snappy compression support
        in LevelDb
        ([#885](https://github.com/firebase/firebase-cpp-sdk/pull/885)).

### 8.10.0
-   Changes
    -   General (iOS): Fixed additional issues on iOS 15 caused by early
        initialization of Firebase iOS SDK.
    -   Remote Config: Fixed default `Fetch()` timeout being 1000 times too
        high.
    -   Storage (Desktop): Added retry logic to PutFile, GetFile, and other
        operations.

### 8.9.0
-   Changes
    -   General (iOS): Fixed an intermittent crash on iOS 15 caused by
        constructing C++ objects during Objective-C's `+load` method.
        ([#706](https://github.com/firebase/firebase-cpp-sdk/pull/706))
        ([#783](https://github.com/firebase/firebase-cpp-sdk/pull/783))
    -   General: Internal changes to Mutex class.

### 8.8.0
-   Changes
    -   General: Fixed a data race that could manifest as null pointer
        dereference in `FutureBase::Release()`.
        ([#747](https://github.com/firebase/firebase-cpp-sdk/pull/747))
    -   General (iOS): iOS SDKs are now built using Xcode 12.4.
    -   General (Desktop): macOS SDKs are now built using Xcode 12.4.
    -   Auth (Desktop): Fixed a crash in `error_code()` when a request
        is cancelled or times out.
        ([#737](https://github.com/firebase/firebase-cpp-sdk/issues/737))
    -   Firestore: Fix "unaligned pointers" build error on macOS Monterey
        ([#712](https://github.com/firebase/firebase-cpp-sdk/issues/712)).
    -   Messaging (Android): Fixed crash during termination.
        ([#739](https://github.com/firebase/firebase-cpp-sdk/pull/739))
        ([#745](https://github.com/firebase/firebase-cpp-sdk/pull/745))
    -   Messaging (Android): Fixed crash during initialization.
        ([#760](https://github.com/firebase/firebase-cpp-sdk/pull/760))
    -   Remote Config (Desktop): Fixed cache expiration time value used by
        `RemoteConfig::FetchAndActivate()`.
        ([#767](https://github.com/firebase/firebase-cpp-sdk/pull/767))

### 8.7.0
-   Changes
    -   Firestore: Released to general availability for Android and iOS (desktop
        support remains in beta).
    -   General (Android): Minimum SDK version is now 19.
    -   General: Variant double type now support 64-bit while saving to json.
        ([#1133](https://github.com/firebase/quickstart-unity/issues/1133)).
    -   Analytics (tvOS): Analytics is now supported on tvOS.
    -   Firestore (iOS): Fix a crash when `Transaction.GetSnapshotAsync()` was
        invoked after `FirebaseFirestore.TerminateAsync()`
        ([#8760](https://github.com/firebase/firebase-ios-sdk/pull/8760)).

### 8.6.0
-   Changes
    -   General (Desktop): MacOS SDKs are now built using Xcode 12.2,
        and include support for ARM-based Mac systems.
    -   General (iOS): iOS SDKs are now built using Xcode 12.2.
    -   Messaging (Android): Fixes an issue to receive token when
        initialize the app. 
        ([#667](https://github.com/firebase/firebase-cpp-sdk/pull/667)).
    -   Auth (Desktop): Fix a crash that would occur if parsing the JSON
        response from the server failed
        ([#692](https://github.com/firebase/firebase-cpp-sdk/pull/692)).
        
### 8.5.0
-   Changes
    -   General: Updating Android and iOS dependencies to the latest.
    -   General: Fixes an issue with generating Proguard files. 
        ([#664](https://github.com/firebase/firebase-cpp-sdk/pull/664)).

### 8.4.0
-   Changes
    -   General: Updating Android and iOS dependencies to the latest.
    -   Firestore: Added `operator==` and `operator!=` for `SnapshotMetadata`,
        `Settings`, `QuerySnapshot`, `DocumentSnapshot`, `SetOptions`, and
        `DocumentChange`.

### 8.3.0
-   Changes
    -   General: This release adds tvOS C++ libraries that wrap the
        community-supported Firebase tvOS SDK. `libs/tvos` contains
        tvOS-specific libraries, and the `xcframeworks` directory now
        includes support for both iOS and tvOS. The following products are
        currently included for tvOS: Auth, Database, Firestore, Functions,
        Installations, Messaging, Remote Config, Storage.
    -   General: When building from source, the compiler setting of
        "no exceptions" on app is PRIVATE now and will not affect any other
        targets in the build.
    -   Firestore: Removed the deprecated
        `Firestore::RunTransaction(TransactionFunction*)` function. Please use
        the overload that takes a `std::function` argument instead.
    -   Firestore: `FieldValue::Increment` functions are no longer guarded by
        the `INTERNAL_EXPERIMENTAL` macro.
    -   Firestore: added more validation of invalid input.
    -   Firestore: added an `is_valid` method to the public API classes that can
        be in an invalid state.

### 8.2.0
-   Changes
    -   General (Android): Updated Flatbuffers internal dependency from version
        1.9 to 1.12.
    -   Firestore: Deprecated the
        `Firestore::RunTransaction(TransactionFunction*)` function. Please use
        the overload that takes a `std::function` argument instead.
    -   Firestore: Removed the deprecated `EventListener` class.
    -   Firestore: Removed the deprecated overloads of `AddSnapshotListener` and
        `AddSnapshotsInSyncListener` functions that take an `EventListener*`
        argument. Please use the overloads that take a `std::function` argument
        instead.

### 8.1.0
-   Changes
    -   Firestore: Fixed a linker error when `DocumentChange::npos` was used.
        ([#474](https://github.com/firebase/firebase-cpp-sdk/pull/474)).
    -   Firestore: Added `Firestore::NamedQuery` that allows reading the queries
        used to build a Firestore Data Bundle.

### 8.0.0
-   Changes
    -   Analytics: Removed `SetCurrentScreen()` following its removal from iOS SDK
        and deprecation from Android SDK. Please use `LogEvent` with ScreenView
        event to manually log screen changes.
    -   General (Android): Firebase no longer supports STLPort. Please
        [use libc++ instead](https://developer.android.com/ndk/guides/cpp-support#cs).
    -   General (Android): Firebase support for gnustl (also known as libstdc++)
        is deprecated and will be removed in the next major release. Please use
        libc++ instead.
    -   Instance Id: Removed support for the previously-deprecated Instance ID SDK.
    -   Remote Config: The previously-deprecated static methods have been removed.
        Please use the new instance-based `firebase::remote_config::RemoteConfig`
        API.
    -   Remote Config(Android): Fix for getting Remote Config instance for a
        specific app object.
        ([#991](https://github.com/firebase/quickstart-unity/issues/991)).
    -   General (Android): Fixed a potential SIGABRT when an app was created
        with a non-default app name on Android KitKat
        ([#429](https://github.com/firebase/firebase-cpp-sdk/pull/429)).
    -   AdMob (iOS): Temporarily pinned AdMob dependency to a special version of the
        Google-Mobile-Ads-SDK Cocoapod, "7.69.0-cppsdk", to maintain compatibility
        with version 8.x of the Firebase iOS SDK.
    -   General (iOS): A Database URL is no longer required to be present in
        GoogleService-Info.plist when not using the Real Time Database.
    -   Firestore: Added `Firestore::LoadBundle` to enable loading Firestore Data
        Bundles into the SDK cache. `Firestore::NamedQuery` will be available in a
        future release.

### 7.3.0
-   Changes
    -   General (iOS): Update dependencies.
    -   General (Android): Fix a gradle error if ANDROID_NDK_HOME is not set.

### 7.2.0
-   Changes
    -   General (Android): Firebase support for STLPort is deprecated and will
        be removed in the next major release. Please
        [use libc++ instead](https://developer.android.com/ndk/guides/cpp-support#cs).
    -   General (iOS): iOS SDKs are now built using Xcode 12.
    -   General (iOS): iOS SDKs are now providing XCFrameworks instead of
        Frameworks.
    -   Database: Fixed a potential crash that can occur as a result of a race
        condidtion when adding, removing and deleting `ValueListener`s or
        `ChildListener`s rapidly.
    -   Database: Fixed a crash when setting large values on Windows and Mac
        systems ([#517](https://github.com/firebase/quickstart-unity/issues/517)).
    -   General: Fixed rare crashes at application exit when destructors were
        being executed
        ([#345](https://github.com/firebase/firebase-cpp-sdk/pull/345)).
    -   General (Android): Removed checks for Google Play services for Auth, Database,
        Functions and Storage as the native Android packages no longer need it.
        ([#361](https://github.com/firebase/firebase-cpp-sdk/pull/361)).

### 7.1.1
-   Changes
    -   General (Android): Use non-conflicting file names for embedded resources
        in Android builds. This fixes segfault crashes on old Android devices
        (Android 5 and below).

### 7.1.0
-   Changes
    -   General (iOS): Re-enabled Bitcode in iOS builds
        ([#266][https://github.com/firebase/firebase-cpp-sdk/issues/266]).
    -   Auth: You can now specify a language for emails and text messages sent
        from your apps using `UseAppLanguage()` or `set_language_code()`.
    -   Firestore: Fixed partial updates in `Update()` with
        `FieldValue::Delete()`
        ([#882](https://github.com/firebase/quickstart-unity/issues/882)).
    -   Messaging (Android): Now uses `enqueueWork` instead of `startService`.
        This fixes lost messages with data payloads received when the app
        is in the background.
        ([#877](https://github.com/firebase/quickstart-unity/issues/877)
    -   Remote Config: Added `firebase::remote_config::RemoteConfig` class with
        new instance-based APIs to better manage fetching config data.
    -   Remote Config: Deprecated old module-based API in favor of the new
        instance-based API instead.
    -   Remote Config (Desktop): Fixed multiple definition of Nanopb symbols
        in binary SDK
        ([#271][https://github.com/firebase/firebase-cpp-sdk/issues/271]).

### 7.0.1
-   Changes
    -   Installations (Android): Fix incorrect STL variants, which fixes
        a linker error on Android.

### 7.0.0
-   Changes
    -   General (iOS): iOS SDKs are now built using Xcode 11.7.
    -   General (Desktop): Windows libraries are now built using Visual
        Studio 2019. While VS 2019 is binary-compatible with VS 2015 and
        VS 2017, you must use VS 2019 or newer to link the desktop SDK.
        The libraries have been moved from libs/windows/VS2015 to
        libs/windows/VS2019 to reflect this.
    -   General (Desktop): Linux libraries are now built with both the
        C++11 ABI and the legacy ABI. The libraries have been moved
        from libs/linux/${arch} to libs/linux/${arch}/legacy and
        libs/linux/${arch}/cxx11 to reflect this.
    -   AdMob (Android): Fix a JNI error when initializing without Firebase App.
    -   Analytics: Remove deprecated SetMinimumSessionDuration call.
    -   Installations: Added Installations SDK. See [Documentations](http://firebase.google.com/docs/reference/cpp/namespace/firebase/installations) for
        details.
    -   Instance Id: Marked Instance Id as deprecated.
    -   Messaging: Added getToken, deleteToken apis.
    -   Messaging: Removed deprecated Send() function.
    -   Messaging: raw_data has been changed from a std::string to a
        std::vector<uint8_t>, and can now be populated.
    -   Firestore: Added support for `Query::WhereNotEqualTo` and
        `Query::WhereNotIn`.
    -   Firestore: Added support for `Settings::set_cache_size_bytes` and
        `Settings::cache_size_bytes`.
    -   Firestore: `Query` methods that return new `Query` objects are now
        `const`.
    -   Firestore: Added new internal HTTP headers to the gRPC connection.
    -   Firestore: Fixed a crash when writing to a document after having been
        offline for long enough that the auth token expired
        ([#182](https://github.com/firebase/firebase-cpp-sdk/issues/182)).

### 6.16.1
-   Changes
    -   Database (Desktop): Added a function to create directories recursively
        for persistent storage that fixes segfaults.
    -   Database (Desktop): Fixed a problem with missing symbols on Windows.

### 6.16.0
-   Changes
    -   Database (Desktop): Enabled offline persistence.
    -   Auth: Fixed compiler error related to SignInResult.
    -   Firestore: Defaulted to calling listeners and other callbacks on a
        dedicated thread. This avoids deadlock when using Firestore without
        an event loop on desktop platforms.
    -   Firestore: Added `Error::kErrorNone` as a synonym for `Error::kErrorOk`,
        which is more consistent with other Firebase C++ SDKs.
    -   Messaging (Android): Updated library to be compatible with Android O,
        which should resolve a IllegalStateException that could occur under
        certain conditions.
    -   Messaging: Deprecated the `Send` function.
    -   Firestore: Added `error_message` parameter to snapshot listener
        callbacks.
    -   AdMob: Handling IllegalStateException when creating and loading
        interstitial ads. Added `ConstantsHelper.CALLBACK_ERROR_UNKNOWN` as a
        fallback error.

### 6.15.1

-   Changes

    -   Firestore: all members of `Error` enumeration are now prefixed with
        `kError`; for example, `Error::kUnavailable` is now
        `Error::kErrorUnavailable`, which is more consistent with other Firebase
        C++ SDKs.
    -   Firestore: Firestore can now be compiled on Windows even in presence of
        `min` and `max` macros defined in `<windows.h>`.
    -   Fixed an issue that warns about Future handle not released properly.

### 6.15.0

-   Overview
    -   Fixed an issue whent creating Apps, and various Firestore changes.
-   Changes
    -   Firestore: removed `*LastResult` functions from the public API. Please
        use the futures returned by the async methods directly instead.
    -   Firestore: dropped the `From` prefix from the static functions in
        `FieldValue`; for example, `FieldValue::FromInteger` is now just
        `FieldValue::Integer`.
    -   Firestore: `CollectionReference::id` now returns a const reference.
    -   Firestore: Fixed absl `time_internal` linker error on Windows.
    -   Firestore: changed the signature of the callback passed to
        `Firestore::RunTransaction` to pass the parameters by mutable reference,
        not by pointer. This is to indicate that these parameters are never
        null.
    -   App: Fixed an assert creating a custom App when there is no default App.

### 6.14.1

-   Changes
    -   Auth (iOS): Added SignInResult.UserInfo.updated_credential field. On
        iOS, kAuthErrorCredentialAlreadyInUse errors when linking with Apple may
        contain a valid updated_credential for use in signing-in the
        Apple-linked user.

### 6.14.0

-   Changes
    -   Firestore: `Firestore::set_logging_enabled` is replaced by
        `Firestore::set_log_level` for consistency with other Firebase C++ APIs.
    -   Firestore: added an overload of `Firestore::CollectionGroup` that takes
        a pointer to `const char`.
    -   Firestore: `Firestore::set_settings` now accepts the argument by value.

### 6.12.0
  - Overview
    - Added experimental support for Cloud Firestore SDK.
  - Changes
    - Firestore: Experimental release of Firestore is now available on all
      supported platforms.

### 6.11.0

-   Overview
    -   Updated dependencies, changed minimum Xcode, and fixed an issue in
        Database handling Auth token revocation.
-   Changes
    -   General (iOS): Minimum Xcode version is now 10.3.
    -   General: When creating an App, the project_id from the default App is
        used if one is not provided.
    -   Database (Desktop): Fixed that database stops reconnecting to server
        after the auth token is revoked.

### 6.10.0

-   Overview
    -   Auth bug fixes.
-   Changes
    -   Auth: Reverted the API of an experimental FederatedAuthHandler callback
        handler.
    -   Auth (iOS): Enabled the method OAuthProvider.GetCredential. This method
        takes a nonce parameter as required by Apple Sign-in.
    -   General (iOS): Updated the CMakeLists.txt to link static libraries
        stored under libs/ios/universal for iOS targets

### 6.9.0

-   Overview
    -   Updated dependencies, added support for Apple Sign-in to Auth, support
        for signing-in using a 3rd party web providers and configuration of
        BigQuery export in Messaging.
-   Changes
    -   Auth: Added API for invoking Auth SignInWithProvider and User
        LinkWithProvider and ReauthenticateWithProvider for sign in with third
        party auth providers.
    -   Auth: Added constant kProviderId strings to auth provider classes.
    -   Auth (iOS): Added support for linking Apple Sign-in credentials.
    -   Messaging (Android): Added the option to enable or disable message
        delivery metrics export to BigQuery. This functionality is currently
        only available on Android. Stubs are provided on iOS for cross platform
        compatibility.

### 6.8.0

-   Overview
    -   Updated dependencies, added compiler/stdlib check, fixed issue in Admob
        and fixed resource generation issue with python3.
-   Changes
    -   App (Linux): Added compiler/stdlib check to ensure both the developer's
        executable and firebase library are compiled with the same compiler and
        stdlib.
    -   Admob (Android): Fixed a potentially non thread safe operation in the
        destruction of BannerViews.
    -   General: Fixed an issue where resource generation from
        google-services.json would fail if python3 was used to execute the
        resource generation script.

### 6.7.0

-   Overview
    -   Updated dependencies, fixed issues in Analytics, Database, Storage, and
        App.
-   Changes
    -   App: Added noexcept to move constructors to ensure STL uses move where
        possible.
    -   Storage (iOS/Android): Fixed an issue where Storage::GetReferenceFromUrl
        would return an invalid StorageReference.
    -   Database: Fixed an issue causing timestamps to not be populated
        correctly when using DatabaseReference::UpdateChildren().
    -   Database (Desktop): Fixed an issue preventing listener events from being
        triggered after DatabaseReference::UpdateChildren() is called.
    -   Database (Desktop): Functions that take const char* parameters will now
        fail gracefully if passed a null pointer.
    -   Database (Desktop): Fixed an issue causing
        DatabaseReference::RunTransaction() to fail due to datastale when the
        location previously stored a vector with more than 10 items or a map
        with integer keys.
    -   App (Windows): Fixed bug where literal value 0 will call string
        constructor for Variant class.
    -   Storage (Desktop): Changed url() to return the empty string if the
        Storage instance was created with the default (null) URL.
    -   App: Added small string optimisation for variant.
    -   App: Reduced number of new/delete for variant if copying same type
    -   App: Ensure map sort order for variant is consistent.
    -   Database (Desktop): Fixed an issue that could result in an incorrect
        snapshot being passed to listeners under specific circumstances.
    -   Analytics (iOS): Fixed the racy behavior of
        `analytics::GetAnalyticsInstanceId()` after calling
        `analytics::ResetAnalyticsData()`.
    -   Database (Desktop): Fixed ordering issue of children when using OrderBy
        on double or int64 types with large values

### 6.6.1

-   Overview
    -   Fixed an issue with Future having an undefined reference.
-   Changes
    -   General: Fixed a potential undefined reference in Future::OnCompletion.

### 6.6.0

-   Overview
    -   Update dependencies, fixed issues in Auth, Database and RemoteConfig
-   Changes
    -   Auth (Android): Fixed assert when not using default app instance.
    -   Auth (Desktop): Fixed not loading provider list from cached user data.
    -   Database (Desktop): Fixed a crash that could occur when trying to keep a
        location in the database synced when you do not have permission.
    -   Database (Desktop): Queries on locations in the database with query
        rules now function properly, instead of always returning "Permission
        denied".
    -   Database (Desktop): Fixed the map-to-vector conversion when firing
        events that have maps containing enitrely integer keys.
    -   Remote Config (Android): Fixed a bug when passing a Variant of type Blob
        to SetDefaults() on Android.

### 6.5.0

-   Overview
    -   Updated dependencies, and improved logging for Auth and Database.
-   Changes
    -   Auth (Linux): Improved error logging if libsecret (required for login
        persistence) is not installed on Linux.
    -   Database: The database now supports setting the log level independently
        of the system level logger.

### 6.4.0

-   Overview
    -   Updated dependencies, fixed issues with Futures and Auth persistence,
        and fixed a crash in Database.
-   Changes
    -   General: Fixed an issue causing Futures to clear their data even if a
        reference was still being held.
    -   Auth (Desktop): Fixed an issue with updated user info not being
        persisted.
    -   Database (Desktop): Fixed a crash when saving a ServerTimestamp during a
        transaction.

### 6.3.0

-   Overview
    -   Bug fixes.
-   Changes
    -   General (iOS/Android): Fixed a bug that allows custom firebase::App
        instances to be created after the app has been restarted.
    -   Auth (desktop): Changed destruction behavior. Instead of waiting for all
        async operations to finish, now Auth will cancel all async operations
        and quit. For callbacks that are already running, this will protect
        against cases where auth instances might not exist anymore.
    -   Auth (iOS): Fixed an exception in firebase::auth::VerifyPhoneNumber.
    -   Auth (iOS): Stopped Auth from hanging on destruction if any local
        futures remain in scope.
    -   Database (desktop): Fixed an issue that could cause a crash when
        updating the descendant of a location with a listener attached.

### 6.2.2

-   Overview
    -   Bug fixes.
-   Changes
    -   Auth (desktop): After loading a persisted user data, ensure token is not
        expired.
    -   Auth (desktop): Ensure Database, Storage and Functions do not use an
        expired token after it's loaded from persistent storage.
    -   Database (desktop): Fixed DatabaseReference::RunTransaction() sending
        invalid data to the server which causes error message "Error on incoming
        message" and freeze.

### 6.2.0

-   Overview
    -   Added support for custom domains to Dynamic Links, and fixed issues in
        Database and Instance ID.
-   Changes
    -   General: Added a way to configure SDK-wide log verbosity.
    -   Instance ID (Android): Fixed a crash when destroying InstanceID objects.
    -   Dynamic Links: Added support for custom domains.
    -   Database: Added a way to configure log verbosity of Realtime Database
        instances.

### 6.1.0

-   Overview
    -   Added Auth credential persistence on Desktop, fixed issues in Auth and
        Database, and added additional information to Messaging notifications.
-   Changes
    -   Auth (Desktop): User's credentials will now persist between sessions.
        See the
        [documentation](http://firebase.google.com/docs/auth/cpp/manage-users#persist_a_users_credential)
        for more information.
    -   Auth (Desktop): As part of the above change, if you call current_user()
        immediately after creating the Auth instance, it will block until the
        saved user's state is finished loading.
    -   Auth (Desktop): Fixed an issue where Database/Functions/Storage might
        not use the latest auth token immediately after sign-in.
    -   Auth: Fixed an issue where an error code could get reported incorrectly
        on Android.
    -   Database (Desktop): Fixed an issue that could cause a crash during
        shutdown.
    -   Database (iOS): Fixed a race condition that could cause a crash when
        cleaning up database listeners on iOS.
    -   Database (iOS): Fixed an issue where long (64-bit) values could get
        written to the database incorrectly (truncated to 32-bits).
    -   Cloud Functions: Change assert to log warning when App is deleted before
        Cloud Functions instance is deleted.
    -   Messaging (Android): Added channel_id to Messaging notifications.

### 6.0.0

-   Overview
    -   Fixed issues in Auth and Messaging, removed Firebase Invites, removed
        deprecated functions in Firebase Remote Config, and deprecated a
        function in Firebase Analytics.
-   Changes
    -   Updated
        [Firebase iOS](https://firebase.google.com/support/release-notes/ios#6.0.0)
        and
        [Firebase Android](https://firebase.google.com/support/release-notes/ios#2019-05-07)
        dependencies.
    -   Auth: Fixed a race condition updating the current user.
    -   Messaging (iOS/Android): Fix an issue where Subscribe and Unsubscribe
        never returned if the API was configured not to receive a registration
        token.
    -   Invites: Removed Firebase Invites library, as it is no longer supported.
    -   Remote Config: Removed functions using config namespaces.
    -   Analytics: Deprecated SetMinimumSessionDuration.
-   Known Issues
    -   To work around a incompatible dependency, AdMob for Android temporarily
        requires an additional dependency on
        com.google.android.gms:play-services-measurement-sdk-api:16.5.0

### 5.7.0

-   Overview
    -   Deprecated functions in Remote Config.
-   Changes
    -   Remote Config: Config namespaces are now deprecated. You'll need to
        switch to methods that use the default namespace.
-   Known Issues
    -   To work around a incompatible dependency, AdMob for Android temporarily
        requires an additional dependency on
        com.google.android.gms:play-services-measurement-sdk-api:16.4.0

### 5.6.1

-   Overview
    -   Fixed race condition on iOS SDK startup.
-   Changes
    -   General (iOS): Updated to the latest iOS SDK to fix a crash on
        firebase::App creation caused by a race condition. The crash could occur
        when accessing the [FIRApp firebaseUserAgent] property of the iOS
        FIRApp.

### 5.6.0

-   Overview
    -   Released an open-source version, added Game Center sign-in to Auth,
        enhanced Database on desktop, and fixed a crash when deleting App.
-   Changes
    -   Firebase C++ is now
        [open source](https://github.com/firebase/firebase-cpp-sdk).
    -   Auth (iOS): Added Game Center authentication.
    -   Database (Desktop): Reworked how cached server values work to be more in
        line with mobile implementations.
    -   Database (Desktop): Simultaneous transactions are now supported.
    -   Database (Desktop): The special Timestamp ServerValue is now supported.
    -   Database (Desktop): KeepSynchronized is now supported.
    -   App, Auth, Database, Remote Config, Storage: Fixed a crash when deleting
        `firebase::App` before deleting other Firebase subsystems.

### 5.5.0

-   Overview
    -   Deprecated Firebase Invites and updated how Android dependencies are
        included.
-   Changes
    -   General (Android): Added a gradle file to the SDK that handles adding
        Firebase Android dependencies to your Firebase C++ apps. See the
        [Firebase C++ Samples](https://github.com/firebase/quickstart-cpp) for
        example usage.
    -   Invites: Firebase Invites is deprecated. Please refer to
        https://firebase.google.com/docs/invites for details.

### 5.4.4

-   Overview
    -   Fixed a bug in Cloud Functions on Android, and AdMob on iOS.
-   Changes
    -   Cloud Functions (Android): Fixed an issue with error handling.
    -   AdMob (iOS): Fixed an issue with Rewarded Video ad unit string going out
        of scope.

### 5.4.3

-   Overview
    -   Bug fix for Firebase Storage on iOS.
-   Changes
    -   Storage (iOS): Fixed an issue when downloading files with `GetBytes`.

### 5.4.2

-   Overview
    -   Removed a spurious error message in Auth on Android.
-   Changes
    -   Auth (Android): Removed an irrelevant error about the Java class
        FirebaseAuthWebException.

### 5.4.0

-   Overview
    -   Bug fix for link shortening in Dynamic Links and a known issue in
        Database on Desktop.
-   Changes
    -   Dynamic Links (Android): Fixed short link generation failing with "error
        8".
-   Known Issues
    -   The Realtime Database Desktop SDK uses REST to access your database.
        Because of this, you must declare the indexes you use with
        Query::OrderByChild() on Desktop or your listeners will fail.

### 5.3.1

-   Overview
    -   Updated iOS and Android dependency versions and a bug fix for Invites.
-   Changes
    -   Invites (Android): Fixed an exception when the Android Minimum Version
        code option is used on the Android.

### 5.3.0

-   Overview
    -   Fixed bugs in Database and Functions; changed minimum Xcode version to
        9.4.1.
-   Changes
    -   General (iOS): Minimum Xcode version is now 9.4.1.
    -   Functions (Android): Fixed an issue when a function returns an array.
    -   Database (Desktop): Fixed issues in ChildListener.
    -   Database (Desktop): Fixed crash that can occur if Database is deleted
        while asynchronous operations are still in progress.
-   Known Issues
    -   Dynamic Links (Android): Shortening dynamic links fails with "Error 8".

### 5.2.1

-   Overview
    -   Fixed bugs in Auth and Desktop.
-   Changes
    -   Database (Desktop): Fixed support for `ChildListener` when used with
        `Query::EqualTo()`, `Query::StartAt()`, `Query::EndAt()`,
        `Query::LimitToFirst()` and `Query::LimitToLast()`.
    -   Database: Fixed a crash in DatabaseReference/Query copy assignment
        operator and copy constructor.
    -   Auth, Database: Fixed a race condition returning Futures when calling
        the same method twice in quick succession.

### 5.2.0

-   Overview
    -   Changes to Database, Functions, Auth, and Messaging.
-   Changes
    -   Database: Added a version of `GetInstance` that allows passing in the
        URL of the database to use.
    -   Functions: Added a way to specify which region to run the function in.
    -   Messaging: Changed `Subscribe` and `Unsubscribe` to return a Future.
    -   Auth (Android): Fixed a crash in `User::UpdatePhoneNumberCredential()`.
    -   General (Android): Fixed a null reference in the Google Play Services
        availability checker.

### 5.1.1

-   Overview
    -   Updated Android and iOS dependency versions only.

### 5.1.0

-   Overview
    -   Changes to Analytics, Auth, and Database; and added support for Cloud
        Functions for Firebase.
-   Changes
    -   Analytics: Added `ResetAnalyticsData()` to clear all analytics data for
        an app from the device.
    -   Analytics: Added `GetAppInstanceId()` which allows developers to
        retrieve the current app's analytics instance ID.
    -   Auth: Linking a credential with a provider that has already been linked
        now produces an error.
    -   Auth (iOS): Fixed crashes in User::LinkAndRetrieveDataWithCredential()
        and User::ReauthenticateAndRetrieveData().
    -   Auth (iOS): Fixed photo URL never returning a value on iOS.
    -   Auth (Android): Fixed setting profile photo URL with UpdateUserProfile.
    -   Database: Added support for ServerValues in SetPriority methods.
    -   Functions: Added support for Cloud Functions for Firebase on iOS,
        Android, and desktop.

### 5.0.0

-   Overview
    -   Renamed the Android and iOS libraries to include firebase in their name,
        removed deprecated methods in App, AdMob, Auth, Database, and Storage,
        and exposed new APIs in Dynamic Links and Invites.
-   Changes
    -   General (Android/iOS): Library names have been prefixed with
        "firebase_", for example libapp.a is now libfirebase_app.a. This brings
        them in line with the naming scheme used on desktop, and iOS frameworks.
    -   General (Android): Improved error handling when device is out of space.
    -   App: Removed deprecated accessor methods from Future.
    -   AdMob: Removed deprecated accessor methods from BannerView and
        InterstitialAd.
    -   Auth: Removed deprecated accessors from Auth, Credential, User, and
        UserInfoInterface, including User::refresh_token().
    -   Database: Removed deprecated accessors from DatabaseReference, Query,
        DataSnapshot, and MutableData.
    -   Dynamic Links: Added a field to received dynamic links describing the
        strength of the match.
    -   Invites: Added OnInviteReceived to Listener base class that includes the
        strength of the match on the received invite as an enum. Deprecated
        prior function that received it as a boolean value.
    -   Storage: Removed deprecated accessors from StorageReference.
    -   Storage: Removed Metadata::download_url() and Metadata::download_urls().
        Please use StorageReference::GetDownloadUrl() instead.
    -   Messaging: Added an optional initialization options struct. This can be
        used to suppress the prompt on iOS that requests permission to receive
        notifications at start up. Permission can be requested manually using
        the function firebase::messaging::RequestPermission().

### 4.5.1

-   Overview
    -   Fixed bugs in Database (Desktop) and Remote Config and exposed new APIs
        in Auth on Desktop and Messaging.
-   Changes
    -   Messaging: Added the SetAutoTokenRegistrationOnInitEnabled() and
        IsAutoTokenRegistrationOnInitEnabled() methods to enable or disable
        auto-token generation.
    -   Auth (Desktop): Added support for accessing user metadata.
    -   Database (Desktop): Fixed a bug to make creation of database instances
        with invalid URLs return NULL.
    -   Database (Desktop): Fixed an issue where incorrect values could be
        passed to OnChildAdded.
    -   Remote Config: Fixed a bug causing incorrect reporting of success or
        failure during a Fetch().

### 4.5.0

-   Overview
    -   Desktop workflow support for some features, Google Play Games
        authentication on Android, and changes to AdMob, Auth, and Storage.
-   Changes
    -   Auth, Realtime Database, Remote Config, Storage (Desktop): Stub
        implementations have been replaced with functional desktop
        implementations on Windows, OS X, and Linux.
    -   AdMob: Native Express ads have been discontinued, so
        `NativeExpressAdView` has been marked deprecated and will be removed in
        a future version.
    -   Auth (Android): Added Google Play Games authentication.
    -   Auth: Fixed a race condition initializing/destroying Auth instances.
    -   Storage: Added MD5 hash to Metadata.
    -   Storage: Fixed a crash when deleting listeners and other object
        instances.
    -   Storage: Controller can now be used from any thread.
    -   Storage (iOS): Fixed incorrect content type when uploading.
-   Known Issues
    -   When using Firebase Realtime Database on desktop, only one Transaction
        may be run on a given subtree at the same time.
    -   When using Firebase Realtime Database on desktop, data persistence is
        not available.

### 4.4.3

-   Overview
    -   Fixed linking bug in App.
-   Changes
    -   App (iOS): Removed unresolved symbols in the App library that could
        cause errors when forcing resolution.

### 4.4.2

-   Overview
    -   Fixed bugs in Dynamic Links, Invites, Remote Config and Storage and
        fixed linking issues with the Windows and Linux stub libraries.
-   Changes
    -   Dynamic Links (iOS): Now fetches the invite ID when using universal
        links.
    -   Dynamic Links (iOS): Fixed crash on failure of dynamic link completion.
    -   Dynamic Links (iOS): Fixed an issue where some errors weren't correctly
        reported.
    -   Invites: Fixed SendInvite never completing in the stub implementation.
    -   Remote Config (iOS): Fixed an issue where some errors weren't correctly
        reported.
    -   Storage: Fixed Metadata::content_language returning the wrong data.
    -   Storage (iOS): Reference paths formats are now consistent with other
        platforms.
    -   Storage (iOS): Fixed an issue where trying to upload to a non-existent
        path would not complete the Future.
    -   Storage (iOS): Fixed a crash when a download fails.
    -   General (Windows): Updated all static libs to suppport different C
        runtime libraries and correspondingly updated the package directory
        structure.
    -   Linux: Fixed linking problems with all of the C++ stub libraries.

### 4.4.1

-   Overview
    -   Bug fixes for Realtime Database and Instance ID.
-   Changes
    -   Realtime Database: SetPersistenceEnabled now sets persistence enabled.
    -   Instance ID (iOS): GetToken no longer fails without an APNS certificate,
        and no longer forces registering for notifications.

### 4.4.0

-   Overview
    -   Support for Instance ID.
-   Changes
    -   Instance ID: Added Instance ID library.

### 4.3.0

-   Overview
    -   Bug fix for Remote Config and a new feature for Auth.
-   Changes
    -   Auth: Added support for accessing user metadata.
    -   Remote Config (Android): Fixed remote_config::ValueSource conversion.

### 4.2.0

-   Overview
    -   Bug fixes for Analytics, Database, and Messaging; and updates for Auth
        and Messaging.
-   Changes
    -   Analytics (iOS): Fixed a bug which prevented the user ID and user
        properties being cleared.
    -   Database (Android): Fixed MutableData::children_count().
    -   Messaging (Android): Fixed a bug which prevented the message ID field
        being set.
    -   Auth: Failed operations now return more specific error codes.
    -   Auth (iOS): Phone Authentication no longer requires push notifications.
        When push notifications aren't available, reCAPTCHA verification is used
        instead.
    -   Messaging: Messages sent to users can now contain a link URL.

### 4.1.0

-   Overview
    -   Bug fixes for AdMob, Auth, Messaging, Database, Storage, and Remote
        Config, and added features for Future's OnCompletion callbacks and
        Database transaction callbacks.
-   Changes
    -   General: Futures are now invalidated when their underlying Firebase API
        is destroyed.
    -   General: Added std::function support to Future::OnCompletion, to allow
        use of C++11 lambdas with captures.
    -   AdMob (iOS): Fixed a crash if a BannerView is deleted while a call to
        Destroy() is still pending.
    -   Auth (Android): Now assert fails if you call GetCredential without an
        Auth instance created.
    -   Database: DataSnapshot, DatabaseReference, Query, and other objects are
        invalidated when their Database instance is destroyed.
    -   Database: Added a context pointer to DatabaseReference::RunTransaction,
        as well as std::function support to allow use of C++11 lambdas with
        captures.
    -   Messaging (Android): Fixed a bug where message_type was not set in the
        Message struct.
    -   Messaging (iOS): Fixed a race condition if a message is received before
        Firebase Cloud Messaging is initialized.
    -   Messaging (iOS): Fixed a bug detecting whether the notification was
        opened if the app was running in the background.
    -   Remote Config: When listing keys, the list now includes keys with
        defaults set, even if they were not present in the fetched config.
    -   Storage: StorageReference objects are invalidated when their Storage
        instance is destroyed.
-   Known Issues
    -   When building on Android using STLPort, the std::function versions of
        Future::OnCompletion and DatabaseReference::RunTransaction are not
        available.

### 4.0.4

-   Changes
    -   Messaging (Android): Fixed a bug resulting in Messages not having their
        message_type field populated.

### 4.0.3

-   Overview
    -   Bug fixes for Dynamic Links, Messaging and iOS SDK compatibility.
-   Changes
    -   General (iOS): Fixed an issue which resulted in custom options not being
        applied to firebase::App instances.
    -   General (iOS): Fixed a bug which caused method implementation look ups
        to fail when other iOS SDKs rename the selectors of swizzled methods.
    -   Dynamic Links (Android): Fixed future completion if short link creation
        fails.
    -   Messaging (iOS): Fixed message handling when messages they are received
        via the direct channel to the FCM backend (i.e not via APNS).

### 4.0.2

-   Overview
    -   Bug fixes for Analytics, Auth, Dynamic Links, and Messaging.
-   Changes
    -   Analytics (Android): Fix SetCurrentScreen to work from any thread.
    -   Auth (iOS): Fixed user being invalidated when linking a credential
        fails.
    -   Dynamic Links: Fixed an issue which caused an app to crash or not
        receive a Dynamic Link if the link is opened when the app is installed
        and not running.
    -   Messaging (iOS): Fixed a crash when no Listener is set.
    -   Messaging: Fixed Listener::OnTokenReceived occasionally being called
        twice with the same token.

### 4.0.1

-   Overview
    -   Bug fixes for Dynamic links and Invites on iOS and Cloud Messaging on
        Android and iOS.
-   Changes
    -   Cloud Messaging (Android): Fixed an issue where Terminate was not
        correctly shutting down the Cloud Messaging library.
    -   Cloud Messaging (iOS): Fixed an issue where library would crash on start
        up if there was no registration token.
    -   Dynamic Links & Invites (iOS): Fixed an issue that resulted in apps not
        receiving a link when opening a link if the app is installed and not
        running.

### 4.0.0

-   Overview
    -   Added support for phone number authentication, access to user metadata,
        a standalone dynamic library and bug fixes.
-   Changes
    -   Auth: Added support for phone number authentication.
    -   Auth: Added the ability to retrieve user metadata.
    -   Auth: Moved token notification to a separate listener object.
    -   Dynamic Links: Added a standalone library separate from Invites.
    -   Invites (iOS): Fixed an issue in the analytics SDK's method swizzling
        which resulted in dynamic links / invites not being sent to the
        application.
    -   Messaging (Android): Fixed a regression introduced in 3.0.3 which caused
        a crash when opening up a notification when the app is running in the
        background.
    -   Messaging (iOS): Fixed interoperation with other users of local
        notifications.
    -   General (Android): Fixed crash in some circumstances after resolving
        dependencies by updating Google Play services.

### 3.1.2

-   Overview
    -   Bug fixes for Auth.
-   Changes
    -   Auth: Fixed a crash caused by a stale memory reference when a
        firebase::auth::Auth object is destroyed and then recreated for the same
        App object.
    -   Auth: Fixed potential memory corruption when AuthStateListener is
        destroyed. ### 3.1.1
-   Overview
    -   Bug fixes for Auth, Invites, Messaging, and Storage, plus a general fix.
-   Changes
    -   General (Android): Fixed Google Play Services updater crash when
        clicking outside of the dialog on Android 4.x devices.
    -   Auth: Fixed user being invalidated when linking a credential fails.
    -   Auth: Deprecated User::refresh_token().
    -   Messaging: Fixed incorrectly notifying the app of a message when a
        notification is received while the app is in the background and the app
        is then opened by via the app icon rather than the notification.
    -   Invites (iOS): Fixed an issue which resulted in the app delegate method
        application:openURL:sourceApplication:annotation: not being called when
        linking the invites library.
    -   Storage: Fixed a bug that prevented the construction of Metadata without
        a storage reference.

### 3.1.0

-   Overview
    -   Added support for multiple storage buckets in Cloud Storage for
        Firebase, and fixed a bug in Invites.
-   Changes
    -   Storage: Renamed "Firebase Storage" to "Cloud Storage for Firebase".
    -   Storage: Added an overload for `Storage::GetInstance()` that accepts a
        `gs://...` URL, so you can use Cloud Storage with multiple buckets.
    -   Invites: (Android) Fixed an issue where invites with empty links would
        fail to be received.

### 3.0.0

-   Overview
    -   Renamed some methods, fixed some bugs, and added some features.
-   Changes
    -   General: Renamed and deprecated methods that were inconsistent with the
        Google C++ Style Guide. Deprecated methods will be removed in a future
        release (approximately 2-3 releases from now).
    -   Analytics: Added `SetCurrentScreen()`.
    -   Auth: Fixed a race condition accessing user data in callbacks.
    -   Auth: (Android) Added `is_valid()` to check if a credential returned by
        `GetCredential()` is valid.
    -   Invites: (Android) Added a `Fetch()` function to fetch incoming
        invitations at times other than application start. You must call this on
        Android when your app returns to the foreground (on iOS, this is handled
        automatically).
    -   Messaging: Added a field to `firebase::messaging::Message` specifying
        whether the message was received when the app was in the background.
    -   Messaging: (Android) Added an AAR file containing the Android manifest
        changes needed for receiving notifications. You can add this to your
        project instead of modifying the manifest directly.
    -   Messaging: (iOS) Fixed regression since 2.1.1 that broke messaging on
        iOS 8 & 9 when an AppDelegate did not implement remote notification
        methods.
    -   Invites: (iOS) Fixed regression since 2.1.1 that broke invites if the
        AppDelegate did not implement the open URL method.
    -   Remote Config: Added support for initializing Remote Config defaults
        from `firebase::Variant` values, including binary data.

### 2.1.3

-   Overview
    -   Bug fixes for Auth and Messaging, and a fix for Future callbacks.
-   Changes
    -   General: Fixed a potential deadlock when running callbacks registered
        via `firebase::Future::OnCompletion()`.
    -   Auth: (Android) Fixed an error in `firebase::auth::User::PhotoUri()`.
    -   Messaging: (Android) Fixed an issue where a blank message would appear.
    -   Messaging: (iOS) Removed hard dependency on Xcode 8.

### 2.1.2

-   Overview
    -   Bug fix for AdMob on Android.
-   Changes
    -   AdMob: (Android) Fixed an issue in `firebase::admob::InterstitialAd`
        that caused a crash after displaying multiple interstitial ads.

### 2.1.1

-   Overview
    -   Bug fixes for Firebase Authentication, Messaging and Invites.
-   Changes
    -   Auth: (Android) Fixed an issue that caused a future to never complete
        when signing in while a user is already signed in.
    -   Messaging / Invites: (iOS) Fixed an issue with method swizzling that
        caused some of the application's UIApplicationDelegate methods to not be
        called.
    -   Messaging: (iOS) Fixed a bug which caused a crash when initializing the
        library when building with Xcode 8 for iOS 10.

### 2.1.0

-   Overview
    -   Support for Firebase Storage and minor bugfixes in other libraries.
-   Changes
    -   Storage: Added the Firebase Storage C++ client library.
    -   Auth: Added a check for saved user credentials when Auth is initialized.
-   Known Issues
    -   Storage: On Android, pausing and resuming storage operations will cause
        the transfer to fail with the error code kErrorUnknown.

### 2.0.0

-   Overview
    -   Support for AdMob Native Express Ads, Realtime Database and simplified
        the Invites API.
-   Changes
    -   AdMob: Added support for AdMob Native Express Ads.
    -   Auth: Added AuthStateListener class which provides notifications when a
        user is logged in or logged out.
    -   Realtime Database: Added a client library.
    -   Invites: Breaking change which significantly simplifies the API.
-   Known Issues
    -   AdMob: When calling Initialize, the optional admob_app_id argument is
        ignored.

### 1.2.1

-   Overview
    -   Bug fixes in Messaging.
-   Changes
    -   Messaging: Fixed a bug that prevented Android apps from terminating
        properly.
    -   Messaging: Added missing copy constructor implementation in iOS and stub
        libraries.

### 1.2.0

-   Overview
    -   New features in AdMob, Authentication, Messaging, and Remote Config, a
        helper class for initialization, and bug fixes.
-   Changes
    -   General: Added firebase::ModuleInitializer, a helper class to initialize
        Firebase modules and handle any missing dependency on Google Play
        services on Android.
    -   AdMob: Added Rewarded Video feature. For more information, see the
        [Rewarded Video C++ guide](https://firebase.google.com/docs/admob/cpp/rewarded-video).
    -   AdMob: You can now pass your AdMob App ID to
        firebase::admob::Initialize() to help reduce latency for the initial ad
        request.
    -   AdMob: On both iOS and Android, you must call BannerView::Show() to
        display the ad. Previously, this was only required on Android.
    -   AdMob: Fixed an issue where BannerView::Listener received an incorrect
        bounding box.
    -   AdMob: BannerView now has a black background, rather than transparent.
    -   Authentication: Implemented User::SendEmailVerification() and
        User::EmailVerified() methods on Android.
    -   Invites: Fixed a bug that occurred when initializing InvitesSender and
        InvitesReceiver at the same time.
    -   Invites: Fixed a potential crash at app shutdown on iOS when
        InvitesReceiver::Fetch() is pending.
    -   Messaging: Added firebase::messaging::Notification and associated
        methods for retrieving the contents of a notification on Android and
        iOS.
    -   Messaging: Added support for iOS 10 notifications.
    -   Messaging: Fixed a crash that occurred on Android if Messaging was
        initialized before the native library was loaded.
    -   RemoteConfig: Added GetKeys() and GetKeysByPrefix() methods, which get a
        list of the app's Remote Config parameter keys.

### 1.1.0

-   Overview
    -   Minor bug fixes and new way of checking Google Play services
        availability.
-   Changes
    -   Reverted the firebase::App changes from version 1.0.1 relating to Google
        Play services; this has been replaced with a new API.
    -   Each Firebase C++ library that requires Google Play services now checks
        for its availability at initialization time. See "Requiring Google Play
        services on Android".
        -   firebase::auth::GetAuth() now has an optional output parameter that
            indicates whether initialization was successful, and will return
            nullptr if not.
        -   firebase::messaging::Initialize() now returns a result that
            indicates whether initialization was successful.
        -   Added firebase::invites::Initialize(), which you must call once
            prior to creating InvitesSender or InvitesReceiver instances. This
            function returns a result that indicates whether initialization was
            successful.
        -   firebase::remote_config::Initialize() now returns a result that
            indicates whether initialization was successful.
        -   firebase::admob::Initialize() now returns a result that indicates
            whether initialization was successful.
    -   Added utility functions to check whether Google Play services is
        available. See google_play_services::CheckAvailability() and
        google_play_services::MakeAvailable() for more information.
-   Known Issues
    -   Invites: If you call InvitesReceiver::Fetch() or
        InvitesReceiver::ConvertInvitation() without first calling
        firebase::invites::Initialize(), the operation will never complete. To
        work around the issue, ensure that firebase::invites::Initialize() is
        called once before creating any InvitesReceiver instances.

### 1.0.1

-   Overview
    -   Minor bug fixes.
-   Changes
    -   Modified firebase::App to check for the required version of Google Play
        services on creation to prevent firebase::App creation failing if a
        user's device is out of date. If Google Play services is out of date, a
        dialog will prompt the user to install a new version. See "Requiring
        Google Play services on Android". With the previous version (version
        1.0.0) the developer needed to manually check for an up to date Google
        Play services using GoogleApiClient.
    -   Fixed potential deadlock when using SetListener from a notification
        callback in firebase::admob::InterstitialAd and
        firebase::admob::BannerView on iOS.
    -   Fixed race condition on destruction of admob::BannerView on Android.
    -   Fixed Future handle leak. An internal memory leak would manifest for
        objects or modules that use futures for the lifetime of the object or
        module. For example, during the lifetime of BannerView each call to a
        method which returns a Future could potentially allocate memory which
        wouldn't be reclaimed until the BannerView is destroyed.

### 1.0.0

-   Overview
    -   First public release. See our
        [setup guide](https://firebase.google.com/docs/cpp/setup) to get
        started.
-   Known Issues
    -   Android armeabi libraries must be linked with gcc 4.8.<|MERGE_RESOLUTION|>--- conflicted
+++ resolved
@@ -613,14 +613,9 @@
 ## Release Notes
 ### Upcoming Release
 -   Changes
-<<<<<<< HEAD
-    -   AdMob: The AdMob SDK has been deprecated. Please update your app to
-        use the new Google Mobile Ads SDK which facilitates similar
-        functionality.
-    -   General (Android): Fixed a bug that required Android apps to include
-        `com.google.android.gms:play-services-base` as an explicit dependency when
-        only using AdMob, Analytics, Remote Config, or Messaging.
-=======
+    - AdMob: The AdMob SDK has been deprecated. Please update your app to
+      use the new Google Mobile Ads SDK which facilitates similar
+      functionality.
     - General (Android): Switched over to Android BoM (Bill of Materials)
       for dependency versions. This requires Gradle 5.
 
@@ -636,7 +631,6 @@
       measurement](https://support.google.com/google-ads/answer/12119136) API.
     - Firestore (Desktop): On Windows, you must additionally link against the
       bcrypt and dbghelp system libraries.
->>>>>>> 486bb505
 
 ### 9.0.0
 -   Changes
