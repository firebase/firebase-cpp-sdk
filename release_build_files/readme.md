# Firebase C++ SDK

The Firebase C++ SDK provides C++ interfaces for the following Firebase services
on *iOS* and *Android*:

*   Firebase Analytics
*   Firebase App Check
*   Firebase Authentication
*   Firebase Cloud Messaging
*   Firebase Dynamic Links
*   Cloud Firestore
*   Firebase Functions
*   Google Mobile Ads
*   Firebase Installations
*   Firebase Instance ID (deprecated SDK)
*   Firebase Realtime Database
*   Firebase Remote Config
*   Firebase Storage

## Desktop Workflow Implementations

The Firebase C++ SDK includes desktop workflow support for the following subset
of Firebase features, enabling their use on Windows, OS X, and Linux:

*   Firebase Authentication
*   Firebase App Check
*   Cloud Firestore
*   Firebase Functions
*   Firebase Remote Config
*   Firebase Realtime Database
*   Firebase Storage

This is a Beta feature, and is intended for workflow use only during the
development of your app, not for publicly shipping code.

## Stub Implementations

Stub (non-functional) implementations of the remaining libraries are provided
for convenience when building for Windows, Mac OS, and Linux so that you don't
need to conditionally compile code when also targeting the desktop.

## Directory Structure

The following table provides an overview of the Firebase C++ SDK directory
structure.

Directories               | Contents
------------------------- | --------
include                   | C++ headers
xcframeworks/API/ARCH     | iOS xcframeworks (compiled against libc++)
libs/ios/ARCH             | iOS static libraries (compiled against
|                         | libc++)
|                         | Multi-architecture libraries are
|                         | provided in the *universal* directory.
libs/android/ARCH         | Android (GCC 4.8+ compatible) static
|                         | libraries for each architecture. Only the
|                         | LLVM libc++ STL runtime ("c++") is supported.
|                         | More information can be found in the
|                         | [NDK C++ Helper Runtimes](https://developer.android.com/ndk/guides/cpp-support.html#runtimes)
|                         | documentation.
*Desktop Implementations* |
libs/darwin               | OS X static libraries (desktop or stub
|                         | implementations, compiled against libc++)
frameworks/darwin         | OS X frameworks (desktop or stub
|                         | implementations, compiled against libc++)
libs/linux/ARCH/ABI       | Linux static libraries (desktop or stub
|                         | implementations, GCC 4.8+, libc++).
|                         | Built against C++11 or legacy ABI.
libs/windows              | Windows static libraries (desktop or stub
|                         | implementations, MSVC 2019+)

## C++ Language Standards

The Firebase C++ SDK supports the C++14 language standard. For more information,
please see our [C++ Language Standard Support
Criteria](https://opensource.google/documentation/policies/cplusplus-support#c_language_standard).

## Library / XCFramework Dependencies

Each feature has dependencies upon libraries in this SDK and components
distributed as part of the core Firebase
[iOS SDK](https://firebase.google.com/docs/ios/setup) and
[Android SDK](https://firebase.google.com/docs/android/setup).

### Android Dependencies

Feature                    | Required Libraries and Gradle Packages
-------------------------- | --------------------------------------
All Firebase SDKs          | platform(com.google.firebase:firebase-bom:32.2.2)
|                          | (Android Bill of Materials)
Firebase Analytics         | libfirebase_analytics.a
|                          | libfirebase_app.a
|                          | com.google.firebase:firebase-analytics
|                          | (Maven package)
Firebase App Check         | libfirebase_app_check.a
|                          | libfirebase_app.a
|                          | com.google.firebase:firebase-appcheck
|                          | (Maven package)
|                          | com.google.firebase:firebase-appcheck-debug
|                          | (Maven package)
|                          | com.google.firebase:firebase-appcheck-playintegrity
|                          | (Maven package)
Firebase Authentication    | libfirebase_auth.a
|                          | libfirebase_app.a
|                          | com.google.firebase:firebase-analytics
|                          | (Maven package)
|                          | com.google.firebase:firebase-auth
|                          | (Maven package)
Firebase Dynamic Links     | libfirebase_dynamic_links.a
|                          | libfirebase_app.a
|                          | com.google.firebase:firebase-analytics
|                          | (Maven package)
|                          | com.google.firebase:firebase-dynamic-links
|                          | (Maven package)
Cloud Firestore            | libfirebase_firestore.a
|                          | libfirebase_auth.a
|                          | libfirebase_app.a
|                          | com.google.firebase:firebase-analytics
|                          | (Maven package)
|                          | com.google.firebase:firebase-firestore
|                          | (Maven package)
|                          | com.google.firebase:firebase-auth
|                          | (Maven package)
Firebase Functions         | libfirebase_functions
|                          | libfirebase_auth.a (optional)
|                          | libfirebase_app.a
|                          | com.google.firebase:firebase-analytics
|                          | (Maven package)
|                          | com.google.firebase:firebase-functions
|                          | (Maven package)
|                          | com.google.firebase:firebase-auth
|                          | (Maven package)
Google Mobile Ads          | libfirebase_gma.a
|                          | libfirebase_app.a
|                          | com.google.firebase:firebase-analytics
|                          | (Maven package)
|                          | com.google.android.gms:play-services-ads:22.2.0
|                          | (Maven package)
Firebase Installations     | libfirebase_installations.a
|                          | libfirebase_app.a
|                          | com.google.firebase:firebase-installations
|                          | (Maven package)
Firebase Messaging         | libfirebase_messaging.a
|                          | libfirebase_app.a
|                          | com.google.firebase:firebase-analytics
|                          | (Maven package)
|                          | com.google.firebase:firebase-messaging
|                          | (Maven package)
|                          | libmessaging_java.jar (Android service)
|                          | androidx.core:core:1.10.1  (Maven package)
Firebase Realtime Database | libfirebase_database.a
|                          | libfirebase_auth.a
|                          | libfirebase_app.a
|                          | com.google.firebase:firebase-analytics
|                          | (Maven package)
|                          | com.google.firebase:firebase-database
|                          | (Maven package)
|                          | com.google.firebase:firebase-auth
|                          | (Maven package)
Firebase Remote Config     | libfirebase_remote_config.a
|                          | libfirebase_app.a
|                          | com.google.firebase:firebase-analytics
|                          | (Maven package)
|                          | com.google.firebase:firebase-config
|                          | (Maven package)
Firebase Storage           | libfirebase_storage.a
|                          | libfirebase_auth.a
|                          | libfirebase_app.a
|                          | com.google.firebase:firebase-analytics
|                          | (Maven package)
|                          | com.google.firebase:firebase-storage
|                          | (Maven package)
|                          | com.google.firebase:firebase-auth
|                          | (Maven package)
Google Play services module| com.google.android.gms:play-services-base:18.2.0
|                          | (Maven package)

The Firebase C++ SDK uses an Android BoM (Bill of Materials) to specify a single
Firebase Android SDK version number to use, rather than individual versions for
each library. For more information, please see the [Firebase Android SDK
documentation](https://firebase.google.com/docs/android/learn-more#bom).

#### Gradle dependency file

Firebase C++ includes an `Android/firebase_dependencies.gradle` file
that helps you include the correct Android dependencies and Proguard
files for each Firebase product. To use it, include the following in
your build.gradle file (you can omit any Firebase products you aren't
using):

```
apply from: "$gradle.firebase_cpp_sdk_dir/Android/firebase_dependencies.gradle"
firebaseCpp.dependencies {
  app  // Recommended for all apps using Firebase.
  analytics
  appCheck
  auth
  database
  dynamicLinks
  firestore
  functions
  gma
  installations
  messaging
  remoteConfig
  storage
}
```

#### Google Play services module

If you wish to use the `google_play_services::CheckAvailability` and
`MakeAvailable` functions, or `firebase::ModuleInitializer`, you must include
com.google.android.gms:play-services-base as a dependency as well, as listed
under "Google Play services module" in the table above. If you use the Gradle
dependency file described above, this dependency will automatically be included.
To omit it (not recommended), specify `appWithoutPlayServices` instead of `app`
in `firebaseCpp.dependencies`.

### iOS Dependencies

iOS users can include either xcframeworks or static libraries depending upon their
preferred build environment.

#### XCFrameworks

Feature                    | Required Frameworks and Cocoapods
-------------------------- | ---------------------------------------
Firebase Analytics         | firebase_analytics.xcframework
|                          | firebase.xcframework
|                          | Firebase/Analytics Cocoapod (10.13.0)
Firebase App Check         | firebase_app_check.xcframework
|                          | firebase.xcframework
|                          | Firebase/AppCheck Cocoapod (10.13.0)
Firebase Authentication    | firebase_auth.xcframework
|                          | firebase.xcframework
|                          | Firebase/Auth Cocoapod (10.13.0)
Firebase Dynamic Links     | firebase_dynamic_links.xcframework
|                          | firebase.xcframework
|                          | Firebase/DynamicLinks Cocoapod (10.13.0)
Cloud Firestore            | firebase_firestore.xcframework
|                          | firebase_auth.xcframework
|                          | firebase.xcframework
|                          | Firebase/Firestore Cocoapod (10.13.0)
|                          | Firebase/Auth Cocoapod (10.13.0)
Firebase Functions         | firebase_functions.xcframework
|                          | firebase_auth.xcframework (optional)
|                          | firebase.xcframework
|                          | Firebase/Functions Cocoapod (10.13.0)
|                          | Firebase/Auth Cocoapod (10.13.0)
Google Mobile Ads          | firebase_gma.xcframework
|                          | firebase.xcframework
|                          | Firebase/CoreOnly Cocoapod (10.13.0)
|                          | Google-Mobile-Ads-SDK Cocoapod (10.9.0)
Firebase Installations     | firebase_installations.xcframework
|                          | firebase.xcframework
|                          | FirebaseInstallations Cocoapod (10.13.0)
Firebase Cloud Messaging   | firebase_messaging.xcframework
|                          | firebase.xcframework
|                          | Firebase/Messaging Cocoapod (10.13.0)
Firebase Realtime Database | firebase_database.xcframework
|                          | firebase_auth.xcframework
|                          | firebase.xcframework
|                          | Firebase/Database Cocoapod (10.13.0)
|                          | Firebase/Auth Cocoapod (10.13.0)
Firebase Remote Config     | firebase_remote_config.xcframework
|                          | firebase.xcframework
|                          | Firebase/RemoteConfig Cocoapod (10.13.0)
Firebase Storage           | firebase_storage.xcframework
|                          | firebase_auth.xcframework
|                          | firebase.xcframework
|                          | Firebase/Storage Cocoapod (10.13.0)
|                          | Firebase/Auth Cocoapod (10.13.0)

Important: Each version of the Firebase C++ SDK supports a specific version of
the Firebase iOS SDK. Please ensure that you reference the Cocoapod versions
listed above.

Note: Parts of the Firebase iOS SDK are written in Swift. If your application
does not use any Swift code, you may need to add an empty .swift file to your
Xcode project to ensure that the Swift runtime is included in your app.

#### Libraries

If you prefer to link against static libraries instead of xcframeworks (see the
previous section) the following table describes the libraries and Cocoapods
required for each SDK feature.

Feature                    | Required Libraries and Cocoapods
-------------------------- | -----------------------------------------
Firebase Analytics         | libfirebase_analytics.a
|                          | libfirebase_app.a
|                          | Firebase/Analytics Cocoapod (10.13.0)
Firebase App Check         | firebase_app_check.xcframework
|                          | firebase.xcframework
|                          | Firebase/AppCheck Cocoapod (10.13.0)
Firebase Authentication    | libfirebase_auth.a
|                          | libfirebase_app.a
|                          | Firebase/Auth Cocoapod (10.13.0)
Firebase Dynamic Links     | libfirebase_dynamic_links.a
|                          | libfirebase_app.a
|                          | Firebase/DynamicLinks Cocoapod (10.13.0)
Cloud Firestore            | libfirebase_firestore.a
|                          | libfirebase_app.a
|                          | libfirebase_auth.a
|                          | Firebase/Firestore Cocoapod (10.13.0)
|                          | Firebase/Auth Cocoapod (10.13.0)
Firebase Functions         | libfirebase_functions.a
|                          | libfirebase_app.a
|                          | libfirebase_auth.a (optional)
|                          | Firebase/Functions Cocoapod (10.13.0)
|                          | Firebase/Auth Cocoapod (10.13.0)
Google Mobile Ads          | libfirebase_gma.a
|                          | libfirebase_app.a
|                          | Firebase/CoreOnly Cocoapod (10.13.0)
|                          | Google-Mobile-Ads-SDK Cocoapod (10.9.0)
Firebase Installations     | libfirebase_installations.a
|                          | libfirebase_app.a
|                          | FirebaseInstallations Cocoapod (10.13.0)
Firebase Cloud Messaging   | libfirebase_messaging.a
|                          | libfirebase_app.a
|                          | Firebase/CloudMessaging Cocoapod (10.13.0)
Firebase Realtime Database | libfirebase_database.a
|                          | libfirebase_app.a
|                          | libfirebase_auth.a
|                          | Firebase/Database Cocoapod (10.13.0)
|                          | Firebase/Auth Cocoapod (10.13.0)
Firebase Remote Config     | libfirebase_remote_config.a
|                          | libfirebase_app.a
|                          | Firebase/RemoteConfig Cocoapod (10.13.0)
Firebase Storage           | libfirebase_storage.a
|                          | libfirebase_app.a
|                          | libfirebase_auth.a
|                          | Firebase/Storage Cocoapod (10.13.0)
|                          | Firebase/Auth Cocoapod (10.13.0)

Important: Each version of the Firebase C++ SDK supports a specific version of
the Firebase iOS SDK. Please ensure that you reference the Cocoapod versions
listed above.

Note: Parts of the Firebase iOS SDK are written in Swift. If your application
does not use any Swift code, you may need to add an empty .swift file to your
Xcode project to ensure that the Swift runtime is included in your app.

### Desktop Implementation Dependencies

#### Linux libraries

For Linux, library versions are provided for 32-bit (i386) and 64-bit (x86_64)
platforms.

Two sets of Linux libraries are available: one set built against the newer C++11
ABI, and another set built against the standard (legacy) ABI. This is equivalent
to the compiler option -D_GLIBCXX_USE_CXX11_ABI=1 or 0, respectively.

Feature                         | Required Libraries
------------------------------- | -----------------------------
Firebase Authentication         | libfirebase_auth.a
|                               | libfirebase_app.a
Firebase App Check              | libfirebase_app_check.a
|                               | libfirebase_app.a
Cloud Firestore                 | libfirebase_firestore.a
|                               | libfirebase_auth.a
|                               | libfirebase_app.a
Firebase Functions              | libfirebase_functions.a
|                               | libfirebase_auth.a (optional)
|                               | libfirebase_app.a
Firebase Realtime Database      | libfirebase_database.a
|                               | libfirebase_auth.a
|                               | libfirebase_app.a
Firebase Remote Config          | libfirebase_remote_config.a
|                               | libfirebase_app.a
Firebase Storage                | libfirebase_storage.a
|                               | libfirebase_auth.a
|                               | libfirebase_app.a
Firebase Analytics (stub)       | libfirebase_analytics.a
|                               | libfirebase_app.a
Firebase Dynamic Links (stub)   | libfirebase_dynamic_links.a
|                               | libfirebase_app.a
Google Mobile Ads (stub)        | libfirebase_gma.a
|                               | libfirebase_app.a
Firebase Installations (stub)   | libfirebase_installations.a
|                               | libfirebase_app.a
Firebase Cloud Messaging (stub) | libfirebase_messaging.a
|                               | libfirebase_app.a

The provided libraries have been tested using GCC 4.8.0, GCC 7.2.0, and Clang
5.0 on Ubuntu. When building C++ desktop apps on Linux, you will need to link
the `pthread` system library (consult your compiler documentation for more
information).

#### OS X libraries

For OS X (Darwin), library versions are provided for both Intel (x86_64) and ARM
(arm64) platforms, as well as universal libraries. See the table above (in the
"Linux libraries" section) for the list of library dependencies. Frameworks are
also provided for your convenience.

Feature                         | Required Frameworks
------------------------------- | ----------------------------------
Firebase Authentication         | firebase_auth.framework
|                               | firebase.framework
Firebase App Check              | libfirebase_app_check.framework
|                               | libfirebase_app.framework
Cloud Firestore                 | firebase_firestore.framework
|                               | firebase_auth.framework
|                               | firebase.framework
Firebase Functions              | firebase_functions.framework
|                               | firebase_auth.framework (optional)
|                               | firebase.framework
Firebase Realtime Database      | firebase_database.framework
|                               | firebase_auth.framework
|                               | firebase.framework
Firebase Remote Config          | firebase_remote_config.framework
|                               | firebase.framework
Firebase Storage                | firebase_storage.framework
|                               | firebase_auth.framework
|                               | firebase.framework
Firebase Analytics (stub)       | firebase_analytics.framework
|                               | firebase.framework
Firebase Dynamic Links (stub)   | firebase_dynamic_links.framework
|                               | firebase.framework
Google Mobile Ads (stub)        | libfirebase_gma.a
|                               | libfirebase_app.a
Firebase Installations (stub)   | firebase_installations.framework
|                               | firebase.framework
Firebase Cloud Messaging (stub) | firebase_messaging.framework
|                               | firebase.framework

The provided libraries have been tested using Xcode 14.1. When building C++
desktop apps on OS X, you will need to link the `gssapi_krb5` and `pthread`
system libraries, as well as the `CoreFoundation`, `Foundation`, `GSS`, and
`Security` OS X system frameworks (consult your compiler documentation for more
information).

#### Windows libraries

For Windows, library versions are provided depending on whether your project is
building in 32-bit (x86) or 64-bit (x64) mode, which Windows runtime environment
you are using (Multithreaded /MT or Multithreaded DLL /MD), and whether you are
targeting Release or Debug.

Feature                         | Required Libraries and Gradle Packages
------------------------------- | --------------------------------------
Firebase Authentication         | firebase_auth.lib
|                               | firebase_app.lib
Firebase App Check              | libfirebase_app_check.lib
|                               | libfirebase_app.lib
Cloud Firestore                 | firebase_firestore.lib
|                               | firebase_auth.lib
|                               | firebase_app.lib
Firebase Functions              | firebase_functions.lib
|                               | firebase_auth.lib (optional)
|                               | firebase_app.lib
Firebase Realtime Database      | firebase_database.lib
|                               | firebase_auth.lib
|                               | firebase_app.lib
Firebase Remote Config          | firebase_remote_config.lib
|                               | firebase_app.lib
Firebase Storage                | firebase_storage.lib
|                               | firebase_auth.lib
|                               | firebase_app.lib
Firebase Analytics (stub)       | firebase_analytics.lib
|                               | firebase_app.lib
Firebase Dynamic Links (stub)   | firebase_dynamic_links.lib
|                               | firebase_app.lib
Google Mobile Ads (stub)        | firebase_gma.lib
|                               | firebase_app.lib
Firebase Installations (stub)   | firebase_installations.lib
|                               | firebase_app.lib
Firebase Cloud Messaging (stub) | firebase_messaging.lib
|                               | firebase_app.lib

The provided libraries have been tested using Visual Studio 2019. When
building C++ desktop apps on Windows, you will need to link the following
Windows SDK libraries (consult your compiler documentation for more
information):

Firebase C++ Library | Windows SDK library dependencies
-------------------- | -----------------------------------------------------
Authentication       | `advapi32, ws2_32, crypt32`
App Check            | `advapi32, ws2_32, crypt32`
Firestore            | `advapi32, ws2_32, crypt32, rpcrt4, ole32, shell32, dbghelp, bcrypt`
Functions            | `advapi32, ws2_32, crypt32, rpcrt4, ole32`
Realtime Database    | `advapi32, ws2_32, crypt32, iphlpapi, psapi, userenv, shell32`
Remote Config        | `advapi32, ws2_32, crypt32, rpcrt4, ole32, icu`
Storage              | `advapi32, ws2_32, crypt32`

## Getting Started

See our [setup guide](https://firebase.google.com/docs/cpp/setup) to get started
and download the prebuilt version of the Firebase C++ SDK.

## Source Code

The Firebase C++ SDK is open source. You can find the source code (and
information about building it) at
[github.com/firebase/firebase-cpp-sdk](https://github.com/firebase/firebase-cpp-sdk).

## Platform Notes

### iOS Method Swizzling

On iOS, some application events (such as opening URLs and receiving
notifications) require your application delegate to implement specific methods.
For example, receiving a notification may require your application delegate to
implement `application:didReceiveRemoteNotification:`. Because each iOS
application has its own app delegate, Firebase uses _method swizzling_, which
allows the replacement of one method with another, to attach its own handlers in
addition to any you may have implemented.

The Firebase Cloud Messaging library needs to attach
handlers to the application delegate using method swizzling. If you are using
these libraries, at load time, Firebase will identify your `AppDelegate` class
and swizzle the required methods onto it, chaining a call back to your existing
method implementation.

### Custom Android Build Systems

We currently provide generate\_xml\_from\_google\_services\_json.py to convert
google-services.json to .xml resources to be included in an Android application.
This script applies the same transformation that the Google Play Services Gradle
plug-in performs when building Android applications. Users who don't use Gradle
(e.g ndk-build, makefiles, Visual Studio etc.) can use this script to automate
the generation of string resources.

### ProGuard on Android

Many Android build systems use
[ProGuard](https://developer.android.com/studio/build/shrink-code.html) for
builds in Release mode to shrink application sizes and protect Java source code.
If you use ProGuard, you will need to add the files in libs/android/*.pro
corresponding to the Firebase C++ libraries you are using to your ProGuard
configuration.

For example, with Gradle, build.gradle would contain:
~~~
  android {
    [...other stuff...]
    buildTypes {
      release {
        minifyEnabled true
        proguardFile getDefaultProguardFile('your-project-proguard-config.txt')
        proguardFile file(project.ext.firebase_cpp_sdk_dir + "/libs/android/app.pro")
        proguardFile file(project.ext.firebase_cpp_sdk_dir + "/libs/android/analytics.pro")
        [...and so on, for each Firebase C++ library you are using.]
      }
    }
  }
~~~

### Requiring Google Play services on Android

Many Firebase C++ libraries require
[Google Play services](https://developers.google.com/android/guides/overview) on
the user's Android device. If a Firebase C++ library returns
[`kInitResultFailedMissingDependency`](http://firebase.google.com/docs/reference/cpp/namespace/firebase)
on initialization, it means Google Play services is not available on the device
(it needs to be updated, reactivated, permissions fixed, etc.) and that Firebase
library cannot be used until the situation is corrected.

You can find out why Google Play services is unavailable (and try to fix it) by
using the functions in
[`google_play_services/availability.h`](http://firebase.google.com/docs/reference/cpp/namespace/google-play-services).

Optionally, you can use
[`ModuleInitializer`](http://firebase.google.com/docs/reference/cpp/class/firebase/module-initializer)
to initialize one or more Firebase libraries, which will handle prompting the
user to update Google Play services if required.

Note: Some libraries do not require Google Play services and don't return any
initialization status. These can be used without Google Play services. The table
below summarizes whether Google Play services is required by each Firebase C++
library.

Firebase C++ Library | Google Play services required?
-------------------- | ---------------------------------
Analytics            | Not required
App Check            | Not required
Cloud Messaging      | Required
Auth                 | Required
Dynamic Links        | Required
Firestore            | Required
Functions            | Required
Installations        | Not Required
Instance ID          | Required
Google Mobile Ads    | Not required (usually; see below)
Realtime Database    | Required
Remote Config        | Required
Storage              | Required

#### A note on Google Mobile Ads and Google Play services

Most versions of the Google Mobile Ads SDK for Android can work properly without
Google Play services. However, if you are using the
`com.google.android.gms:play-services-ads-lite` dependency instead of the
standard `com.google.firebase:firebase-ads` dependency, Google Play services
WILL be required in your specific case.

GMA initialization will only return `kInitResultFailedMissingDependency` when
Google Play services is unavailable AND you are using
`com.google.android.gms:play-services-ads-lite`.

### Desktop project setup

To use desktop workflow support, you must have an Android or iOS project set up
in the Firebase console.

If you have an Android project, you can simply use the `google-services.json`
file on desktop.

If you have an iOS project and don't wish to create an Android project, you can
use the included Python script `generate_xml_from_google_services_json.py
--plist` to convert your `GoogleService-Info.plist` file into a
`google-services-desktop.json` file.

By default, when your app initializes, Firebase will look for a file named
`google-services.json` or `google-services-desktop.json` in the current
directory. Ensure that one of these files is present, or call
`AppOptions::LoadFromJsonConfig()` before initializing Firebase to specify your
JSON configuration data directly.

### Note on Firebase C++ desktop support

Firebase C++ SDK desktop support is a **Beta** feature, and is intended for
workflow use only during the development of your app, not for publicly shipping
code.

## Release Notes
<<<<<<< HEAD

### Upcoming Release
-   Changes
    - General: Add FirebaseApp.GetApps(), to return the list of `firebase::App` instances.
    - Firestore: Add support for disjunctions in queries (OR queries)
      ([#1335](https://github.com/firebase/firebase-cpp-sdk/pull/1335)).
=======
### 11.4.0
-   Changes
    - General (Android): Update to Firebase Android BoM version 32.2.2.
    - General (iOS): Update to Firebase Cocoapods version 10.13.0.
    - General (iOS): 32-bit iOS builds (i386 and armv7) are no longer supported.
    - GMA (Android): Fixed a crash when initializing GMA without a Firebase App.
>>>>>>> 3002ff46

### 11.3.0
-   Changes
    - General (Android): Update to Firebase Android BoM version 32.2.0.
    - General (iOS): Update to Firebase Cocoapods version 10.12.0.
    - General (Desktop): Fixed an error loading google-services.json and
      google-services-desktop.json from paths with international characters on
      Windows.
    - Auth (Android): Fixed an issue where VerifyPhoneNumber's internal
      builder failed to create PhoneAuthOptions with certain compiler settings.
    - Auth (iOS): Fixed an issue where functions that return AuthResult
      were not including updated credentials when encountering errors.
    - GMA (iOS): Updated dependency to Google-Mobile-Ads-SDK version 10.8.0.
    - GMA (Android): Updated dependency to play-services-ads version 22.2.0.
    - Remote Config (Desktop): Additional fix for handling of non-English time
      zone names on Windows.
    - Firestore (Android): Fix the intermittent global references exhaustion
      crash when working with documents with a large number of keys and/or large
      map and/or array fields.
      ([#1364](https://github.com/firebase/firebase-cpp-sdk/pull/1364)).

### 11.2.0
-   Changes
    - General (Android): Update to Firebase Android BoM version 32.1.1.
    - General (iOS): Update to Firebase Cocoapods version 10.11.0.
    - GMA (iOS): Updated dependency to Google-Mobile-Ads-SDK version 10.6.0.
    - App Check (Desktop): Fixed expired tokens being cached on 32-bit systems.
    - Remote Config (Android): Fixed the ConfigUpdate classes being missing
      from the proguard files.
    - Remote Config (Desktop): Fixed handling of time zones on Windows when the
      time zone name in the current system language contains an accented
      character or apostrophe. This adds a requirement for applications using
      Remote Config on Windows desktop to link the "icu.dll" system library.

### 11.1.0
-   Changes
    - General (Android): Update to Firebase Android BoM version 32.1.0.
    - General (iOS): Update to Firebase Cocoapods version 10.10.0.
    - General (Android): Fix for deadlock within JniResultCallback, commonly
      seen within Messaging, but affecting other products as well.
    - Database/Firestore (Desktop): Fixed a crash on Windows when the user's
      home directory contains non-ANSI characters (Unicode above U+00FF).
    - GMA (Android): Updated dependency to play-services-ads version 22.1.0.
    - GMA (iOS): Updated dependency to Google-Mobile-Ads-SDK version 10.5.0.
    - Storage (Desktop): Fixed a crash on Windows when uploading files from a
      path containing non-ANSI characters (Unicode above U+00FF).
    - Firestore: Added MultiDb support. ([#1321](https://github.com/firebase/firebase-cpp-sdk/pull/1321)).

### 11.0.1
-   Changes
    - Auth (iOS): Fixed a crash in `Credential::is_valid()` when an `AuthResult`
      contains an invalid credential, such as when signing in anonymously.

### 11.0.0
-   Changes
    - General: Update minimum supported C++ standard to C++14.
    - General (Android): Update to Firebase Android BoM version 32.0.0.
    - General (iOS): Update to Firebase Cocoapods version 10.9.0.
    - General (iOS, tvOS, Desktop): iOS, tvOS, and macOS SDKs are now built
      using Xcode 14.1.
    - AdMob: Removed deprecated AdMob SDK. Please use the included Google
      Mobile Ads SDK ("GMA") instead.
    - App Check: Adds support for Firebase App Check on Android, iOS, tvOS,
      and desktop platforms.
    - GMA (Android): Updated dependency to play-services-ads version 22.0.0.
    - GMA (iOS): Updated dependency to Google-Mobile-Ads-SDK version 10.4.0.
    - Auth: Deprecated a number of methods, appending `_DEPRECATED` to some of
      their names. This is a breaking change; you must either modify your code
      to refer to the `_DEPRECATED` methods, or switch to the new methods, which
      have new return types `AuthResult` and `User` (rather than `SignInResult`
      and `User *`). The deprecated methods will be removed in the *next* major
      release of the Firebase C++ SDK. *(Note: do not mix and match using the old
      and new methods or undefined behavior may result.)*
    - Firestore: Added `Query::Count()`, which fetches the number of documents
      in the result set without actually downloading the documents
      ([#1207](https://github.com/firebase/firebase-cpp-sdk/pull/1207)).
    - Remote Config (Android/iOS): Added support for real-time config updates.
      Use the new `AddOnConfigUpdateListener` API to get real-time updates.
      Existing [`Fetch`](https://firebase.google.com/docs/reference/cpp/class/firebase/remote-config/remote-config#fetch)
      and [`Activate`](https://firebase.google.com/docs/reference/cpp/class/firebase/remote-config/remote-config#activate)
      APIs aren't affected by this change. To learn more, see
      [Get started with Firebase Remote Config](https://firebase.google.com/docs/remote-config/get-started?platform=cpp#add-real-time-listener).

### 10.7.0
-   Changes
    - General (Android): Update to Firebase Android BoM version 31.3.0.
    - General (iOS): Update to Firebase Cocoapods version 10.7.0.
    - General: Add build time warning for C++11, since the next major release of
      the Firebase C++ SDK will set the new minimum C++ version to C++14.

### 10.6.0
-   Changes
    - General (Android): Update to Firebase Android BoM version 31.2.3.
    - General (iOS): Update to Firebase Cocoapods version 10.6.0.

### 10.5.0
-   Changes
    - General (Android): Update to Firebase Android BoM version 31.2.1.
    - General (iOS): Update to Firebase Cocoapods version 10.5.0.

### 10.4.0
-   Changes
    - General (Android): Update to Firebase Android BoM version 31.2.0.
    - General (iOS): Update to Firebase Cocoapods version 10.4.0.
    - General (Desktop): On macOS, in order to support sandbox mode, apps can
      define a key/value pair for `FBAppGroupEntitlementName` in Info.plist. The
      value associated with this key will be used to prefix semaphore names
      created internally by the Firebase C++ SDK so that they conform with
      [macOS sandbox
      requirements](https://developer.apple.com/library/archive/documentation/Security/Conceptual/AppSandboxDesignGuide/AppSandboxInDepth/AppSandboxInDepth.html#//apple_ref/doc/uid/TP40011183-CH3-SW24).
    - Analytics: Add `analytics::SetConsent()` and `analytics::GetSessionId()`
      APIs.
    - GMA (Android): Updated dependency to play-services-ads version 21.4.0.
      This new version requires Multidex to be enabled in your Android builds.
    - GMA (iOS): Updated dependency to Google-Mobile-Ads-SDK version 9.14.0.

### 10.3.0
-   Changes
    - General (Android): Update to Firebase Android BoM version 31.1.1.
    - General (iOS): Update to Firebase Cocoapods version 10.3.0.

### 10.2.0
-   Changes
    - General (Android): Update to Firebase Android BoM version 31.1.0.
    - General (iOS): Update to Firebase Cocoapods version 10.2.0.
    - General (Desktop): Linux x86 libraries have been fixed.
    - NOTE: The next major release of the Firebase C++ SDK will drop support
      for C++11, setting the new minimum C++ version to C++14. For more
      information please see our
      [C++ Language Standard Support
      Criteria](https://opensource.google/documentation/policies/cplusplus-support#c_language_standard).

### 10.1.0
-   Changes
    - General (Android): Update to Firebase Android BoM version 31.0.2.
    - General (iOS): Update to Firebase Cocoapods version 10.1.0.
    - Firestore (Android): Reduce the number of JNI global references consumed
      when creating or updating documents
      ([#1111](https://github.com/firebase/firebase-cpp-sdk/pull/1111)).
-   Known Issues
    - Linux x86 builds are broken since C++ SDK version 9.6.0. A fix is in
      progress.

### 10.0.0
-   Changes
    - General (Android): Update to Firebase Android BoM version 31.0.0.
    - General (iOS): Update to Firebase Cocoapods version 10.0.0.
    - General: Remove unused headers for performance and test lab from the
      package.
    - Auth (Android/iOS): Deprecating `PhoneAuthProvider::kMaxTimeoutMs`. The
      actual range is determined by the underlying SDK, ex.
      [PhoneAuthOptions.Builder from Android SDK](https://firebase.google.com/docs/reference/android/com/google/firebase/auth/PhoneAuthOptions.Builder).
    - GMA (iOS): Updated iOS dependency to Google Mobile Ads SDK version
      9.11.0.1.
    - AdMob (iOS): Temporarily pinned AdMob dependency to a special version of
      the Google-Mobile-Ads-SDK Cocoapod, "7.69.0-cppsdk3", to maintain
      compatibility with version 10.x of the Firebase iOS SDK.

### 9.6.0
-   Changes
    - General (Android): Update to Firebase Android BoM version 30.5.0.
    - General (iOS): Update to Firebase Cocoapods version 9.6.0.
    - GMA (iOS): Updated iOS dependency to Google Mobile Ads SDK version
      9.9.0.
    - GMA (Android): Updated Android dependency to Google Mobile Ads SDK
      version 21.2.0.

### 9.5.0
-   Changes
    - General (Android): Update to Firebase Android BoM version 30.4.0.
    - General (iOS): Update to Firebase Cocoapods version 9.5.0.

### 9.4.0
-   Changes
    - General (Desktop): Fixed an issue with embedded dependencies that could
      cause duplicate symbol linker errors in conjunction with other libraries
      ([#989](https://github.com/firebase/firebase-cpp-sdk/issues/989)).
    - GMA (iOS): Updated iOS dependency to Google Mobile Ads SDK version 9.7.0.
    - General (Android, iOS, Linux 32-bit): Fixed an integer overflow which
      could result in a crash or premature return when waiting for a `Future`
      with a timeout
      ([#1042](https://github.com/firebase/firebase-cpp-sdk/pull/1042)).

### 9.3.0
-   Changes
    - General (Android, Linux): Fixed a concurrency bug where waiting for an
      event with a timeout could occasionally return prematurely, as if the
      timeout had occurred
      ([#1021](https://github.com/firebase/firebase-cpp-sdk/pull/1021)).

### 9.2.0
-   Changes
    - GMA: Added the Google Mobile Ads SDK with updated support for AdMob. See
      the [Get Started
      Guide](https://firebase.google.com/docs/admob/cpp/quick-start) for more
      information.
    - AdMob: The AdMob SDK has been deprecated. Please update your app to
      use the new Google Mobile Ads SDK which facilitates similar
      functionality.
    - General (Android): Switched over to Android BoM (Bill of Materials)
      for dependency versions. This requires Gradle 5.
    - Database (Desktop): If the app data directory doesn't exist, create it.
      This fixes an issue with disk persistence on Linux.
    - Messaging (Android): Fixed #973. Make sure all the resources are closed in
      `RegistrationIntentService`.
    - Firestore: Added `TransactionOptions` to control how many times a
      transaction will retry commits before failing
      ([#966](https://github.com/firebase/firebase-cpp-sdk/pull/966)).

### 9.1.0
-   Changes
    - General (Android): Fixed a bug that required Android apps to include
      `com.google.android.gms:play-services-base` as an explicit dependency when
      only using AdMob, Analytics, Remote Config, or Messaging.
    - Functions: Add a new method `GetHttpsCallableFromURL`, to create callables
      with URLs other than cloudfunctions.net.
    - Analytics (iOS): Added InitiateOnDeviceConversionMeasurementWithEmail
      function to facilitate the [on-device conversion
      measurement](https://support.google.com/google-ads/answer/12119136) API.
    - Firestore (Desktop): On Windows, you must additionally link against the
      bcrypt and dbghelp system libraries.

### 9.0.0
-   Changes
    -   General (iOS): Firebase C++ on iOS is now built using Xcode 13.3.1.
    -   General (Android): Firebase C++ on Android is now built against NDK
        version r21e.
    -   General (Android): Support for gnustl (also known as libstdc++) has been
        removed. Please use libc++ instead. Android libraries have been moved
        from libs/android/ARCH/STL to libs/android/ARCH.
    -   AdMob (iOS): Temporarily pinned AdMob dependency to a special version of
        the Google-Mobile-Ads-SDK Cocoapod, "7.69.0-cppsdk2", to maintain
        compatibility with version 9.x of the Firebase iOS SDK.
    -   Analytics: Removed deprecated event names and parameters.
    -   Realtime Database (Desktop): Fixed a bug handling server timestamps
        on 32-bit CPUs.
    -   Storage (Desktop): Set Content-Type HTTP header when uploading with
        custom metadata.

### 8.11.0
-   Changes
    -   Firestore/Database (Desktop): Upgrade LevelDb dependency to 1.23
        ([#886](https://github.com/firebase/firebase-cpp-sdk/pull/886)).
    -   Firestore/Database (Desktop): Enabled Snappy compression support
        in LevelDb
        ([#885](https://github.com/firebase/firebase-cpp-sdk/pull/885)).

### 8.10.0
-   Changes
    -   General (iOS): Fixed additional issues on iOS 15 caused by early
        initialization of Firebase iOS SDK.
    -   Remote Config: Fixed default `Fetch()` timeout being 1000 times too
        high.
    -   Storage (Desktop): Added retry logic to PutFile, GetFile, and other
        operations.

### 8.9.0
-   Changes
    -   General (iOS): Fixed an intermittent crash on iOS 15 caused by
        constructing C++ objects during Objective-C's `+load` method.
        ([#706](https://github.com/firebase/firebase-cpp-sdk/pull/706))
        ([#783](https://github.com/firebase/firebase-cpp-sdk/pull/783))
    -   General: Internal changes to Mutex class.

### 8.8.0
-   Changes
    -   General: Fixed a data race that could manifest as null pointer
        dereference in `FutureBase::Release()`.
        ([#747](https://github.com/firebase/firebase-cpp-sdk/pull/747))
    -   General (iOS): iOS SDKs are now built using Xcode 12.4.
    -   General (Desktop): macOS SDKs are now built using Xcode 12.4.
    -   Auth (Desktop): Fixed a crash in `error_code()` when a request
        is cancelled or times out.
        ([#737](https://github.com/firebase/firebase-cpp-sdk/issues/737))
    -   Firestore: Fix "unaligned pointers" build error on macOS Monterey
        ([#712](https://github.com/firebase/firebase-cpp-sdk/issues/712)).
    -   Messaging (Android): Fixed crash during termination.
        ([#739](https://github.com/firebase/firebase-cpp-sdk/pull/739))
        ([#745](https://github.com/firebase/firebase-cpp-sdk/pull/745))
    -   Messaging (Android): Fixed crash during initialization.
        ([#760](https://github.com/firebase/firebase-cpp-sdk/pull/760))
    -   Remote Config (Desktop): Fixed cache expiration time value used by
        `RemoteConfig::FetchAndActivate()`.
        ([#767](https://github.com/firebase/firebase-cpp-sdk/pull/767))

### 8.7.0
-   Changes
    -   Firestore: Released to general availability for Android and iOS (desktop
        support remains in beta).
    -   General (Android): Minimum SDK version is now 19.
    -   General: Variant double type now support 64-bit while saving to json.
        ([#1133](https://github.com/firebase/quickstart-unity/issues/1133)).
    -   Analytics (tvOS): Analytics is now supported on tvOS.
    -   Firestore (iOS): Fix a crash when `Transaction.GetSnapshotAsync()` was
        invoked after `FirebaseFirestore.TerminateAsync()`
        ([#8760](https://github.com/firebase/firebase-ios-sdk/pull/8760)).

### 8.6.0
-   Changes
    -   General (Desktop): MacOS SDKs are now built using Xcode 12.2,
        and include support for ARM-based Mac systems.
    -   General (iOS): iOS SDKs are now built using Xcode 12.2.
    -   Messaging (Android): Fixes an issue to receive token when
        initialize the app.
        ([#667](https://github.com/firebase/firebase-cpp-sdk/pull/667)).
    -   Auth (Desktop): Fix a crash that would occur if parsing the JSON
        response from the server failed
        ([#692](https://github.com/firebase/firebase-cpp-sdk/pull/692)).

### 8.5.0
-   Changes
    -   General: Updating Android and iOS dependencies to the latest.
    -   General: Fixes an issue with generating Proguard files.
        ([#664](https://github.com/firebase/firebase-cpp-sdk/pull/664)).

### 8.4.0
-   Changes
    -   General: Updating Android and iOS dependencies to the latest.
    -   Firestore: Added `operator==` and `operator!=` for `SnapshotMetadata`,
        `Settings`, `QuerySnapshot`, `DocumentSnapshot`, `SetOptions`, and
        `DocumentChange`.

### 8.3.0
-   Changes
    -   General: This release adds tvOS C++ libraries that wrap the
        community-supported Firebase tvOS SDK. `libs/tvos` contains
        tvOS-specific libraries, and the `xcframeworks` directory now
        includes support for both iOS and tvOS. The following products are
        currently included for tvOS: Auth, Database, Firestore, Functions,
        Installations, Messaging, Remote Config, Storage.
    -   General: When building from source, the compiler setting of
        "no exceptions" on app is PRIVATE now and will not affect any other
        targets in the build.
    -   Firestore: Removed the deprecated
        `Firestore::RunTransaction(TransactionFunction*)` function. Please use
        the overload that takes a `std::function` argument instead.
    -   Firestore: `FieldValue::Increment` functions are no longer guarded by
        the `INTERNAL_EXPERIMENTAL` macro.
    -   Firestore: added more validation of invalid input.
    -   Firestore: added an `is_valid` method to the public API classes that can
        be in an invalid state.

### 8.2.0
-   Changes
    -   General (Android): Updated Flatbuffers internal dependency from version
        1.9 to 1.12.
    -   Firestore: Deprecated the
        `Firestore::RunTransaction(TransactionFunction*)` function. Please use
        the overload that takes a `std::function` argument instead.
    -   Firestore: Removed the deprecated `EventListener` class.
    -   Firestore: Removed the deprecated overloads of `AddSnapshotListener` and
        `AddSnapshotsInSyncListener` functions that take an `EventListener*`
        argument. Please use the overloads that take a `std::function` argument
        instead.

### 8.1.0
-   Changes
    -   Firestore: Fixed a linker error when `DocumentChange::npos` was used.
        ([#474](https://github.com/firebase/firebase-cpp-sdk/pull/474)).
    -   Firestore: Added `Firestore::NamedQuery` that allows reading the queries
        used to build a Firestore Data Bundle.

### 8.0.0
-   Changes
    -   Analytics: Removed `SetCurrentScreen()` following its removal from iOS SDK
        and deprecation from Android SDK. Please use `LogEvent` with ScreenView
        event to manually log screen changes.
    -   General (Android): Firebase no longer supports STLPort. Please
        [use libc++ instead](https://developer.android.com/ndk/guides/cpp-support#cs).
    -   General (Android): Firebase support for gnustl (also known as libstdc++)
        is deprecated and will be removed in the next major release. Please use
        libc++ instead.
    -   Instance Id: Removed support for the previously-deprecated Instance ID SDK.
    -   Remote Config: The previously-deprecated static methods have been removed.
        Please use the new instance-based `firebase::remote_config::RemoteConfig`
        API.
    -   Remote Config(Android): Fix for getting Remote Config instance for a
        specific app object.
        ([#991](https://github.com/firebase/quickstart-unity/issues/991)).
    -   General (Android): Fixed a potential SIGABRT when an app was created
        with a non-default app name on Android KitKat
        ([#429](https://github.com/firebase/firebase-cpp-sdk/pull/429)).
    -   AdMob (iOS): Temporarily pinned AdMob dependency to a special version of the
        Google-Mobile-Ads-SDK Cocoapod, "7.69.0-cppsdk", to maintain compatibility
        with version 8.x of the Firebase iOS SDK.
    -   General (iOS): A Database URL is no longer required to be present in
        GoogleService-Info.plist when not using the Real Time Database.
    -   Firestore: Added `Firestore::LoadBundle` to enable loading Firestore Data
        Bundles into the SDK cache. `Firestore::NamedQuery` will be available in a
        future release.

### 7.3.0
-   Changes
    -   General (iOS): Update dependencies.
    -   General (Android): Fix a gradle error if ANDROID_NDK_HOME is not set.

### 7.2.0
-   Changes
    -   General (Android): Firebase support for STLPort is deprecated and will
        be removed in the next major release. Please
        [use libc++ instead](https://developer.android.com/ndk/guides/cpp-support#cs).
    -   General (iOS): iOS SDKs are now built using Xcode 12.
    -   General (iOS): iOS SDKs are now providing XCFrameworks instead of
        Frameworks.
    -   Database: Fixed a potential crash that can occur as a result of a race
        condidtion when adding, removing and deleting `ValueListener`s or
        `ChildListener`s rapidly.
    -   Database: Fixed a crash when setting large values on Windows and Mac
        systems ([#517](https://github.com/firebase/quickstart-unity/issues/517)).
    -   General: Fixed rare crashes at application exit when destructors were
        being executed
        ([#345](https://github.com/firebase/firebase-cpp-sdk/pull/345)).
    -   General (Android): Removed checks for Google Play services for Auth, Database,
        Functions and Storage as the native Android packages no longer need it.
        ([#361](https://github.com/firebase/firebase-cpp-sdk/pull/361)).

### 7.1.1
-   Changes
    -   General (Android): Use non-conflicting file names for embedded resources
        in Android builds. This fixes segfault crashes on old Android devices
        (Android 5 and below).

### 7.1.0
-   Changes
    -   General (iOS): Re-enabled Bitcode in iOS builds
        ([#266][https://github.com/firebase/firebase-cpp-sdk/issues/266]).
    -   Auth: You can now specify a language for emails and text messages sent
        from your apps using `UseAppLanguage()` or `set_language_code()`.
    -   Firestore: Fixed partial updates in `Update()` with
        `FieldValue::Delete()`
        ([#882](https://github.com/firebase/quickstart-unity/issues/882)).
    -   Messaging (Android): Now uses `enqueueWork` instead of `startService`.
        This fixes lost messages with data payloads received when the app
        is in the background.
        ([#877](https://github.com/firebase/quickstart-unity/issues/877)
    -   Remote Config: Added `firebase::remote_config::RemoteConfig` class with
        new instance-based APIs to better manage fetching config data.
    -   Remote Config: Deprecated old module-based API in favor of the new
        instance-based API instead.
    -   Remote Config (Desktop): Fixed multiple definition of Nanopb symbols
        in binary SDK
        ([#271][https://github.com/firebase/firebase-cpp-sdk/issues/271]).

### 7.0.1
-   Changes
    -   Installations (Android): Fix incorrect STL variants, which fixes
        a linker error on Android.

### 7.0.0
-   Changes
    -   General (iOS): iOS SDKs are now built using Xcode 11.7.
    -   General (Desktop): Windows libraries are now built using Visual
        Studio 2019. While VS 2019 is binary-compatible with VS 2015 and
        VS 2017, you must use VS 2019 or newer to link the desktop SDK.
        The libraries have been moved from libs/windows/VS2015 to
        libs/windows/VS2019 to reflect this.
    -   General (Desktop): Linux libraries are now built with both the
        C++11 ABI and the legacy ABI. The libraries have been moved
        from libs/linux/${arch} to libs/linux/${arch}/legacy and
        libs/linux/${arch}/cxx11 to reflect this.
    -   AdMob (Android): Fix a JNI error when initializing without Firebase App.
    -   Analytics: Remove deprecated SetMinimumSessionDuration call.
    -   Installations: Added Installations SDK. See [Documentations](http://firebase.google.com/docs/reference/cpp/namespace/firebase/installations) for
        details.
    -   Instance Id: Marked Instance Id as deprecated.
    -   Messaging: Added getToken, deleteToken apis.
    -   Messaging: Removed deprecated Send() function.
    -   Messaging: raw_data has been changed from a std::string to a
        std::vector<uint8_t>, and can now be populated.
    -   Firestore: Added support for `Query::WhereNotEqualTo` and
        `Query::WhereNotIn`.
    -   Firestore: Added support for `Settings::set_cache_size_bytes` and
        `Settings::cache_size_bytes`.
    -   Firestore: `Query` methods that return new `Query` objects are now
        `const`.
    -   Firestore: Added new internal HTTP headers to the gRPC connection.
    -   Firestore: Fixed a crash when writing to a document after having been
        offline for long enough that the auth token expired
        ([#182](https://github.com/firebase/firebase-cpp-sdk/issues/182)).

### 6.16.1
-   Changes
    -   Database (Desktop): Added a function to create directories recursively
        for persistent storage that fixes segfaults.
    -   Database (Desktop): Fixed a problem with missing symbols on Windows.

### 6.16.0
-   Changes
    -   Database (Desktop): Enabled offline persistence.
    -   Auth: Fixed compiler error related to SignInResult.
    -   Firestore: Defaulted to calling listeners and other callbacks on a
        dedicated thread. This avoids deadlock when using Firestore without
        an event loop on desktop platforms.
    -   Firestore: Added `Error::kErrorNone` as a synonym for `Error::kErrorOk`,
        which is more consistent with other Firebase C++ SDKs.
    -   Messaging (Android): Updated library to be compatible with Android O,
        which should resolve a IllegalStateException that could occur under
        certain conditions.
    -   Messaging: Deprecated the `Send` function.
    -   Firestore: Added `error_message` parameter to snapshot listener
        callbacks.
    -   AdMob: Handling IllegalStateException when creating and loading
        interstitial ads. Added `ConstantsHelper.CALLBACK_ERROR_UNKNOWN` as a
        fallback error.

### 6.15.1

-   Changes

    -   Firestore: all members of `Error` enumeration are now prefixed with
        `kError`; for example, `Error::kUnavailable` is now
        `Error::kErrorUnavailable`, which is more consistent with other Firebase
        C++ SDKs.
    -   Firestore: Firestore can now be compiled on Windows even in presence of
        `min` and `max` macros defined in `<windows.h>`.
    -   Fixed an issue that warns about Future handle not released properly.

### 6.15.0

-   Overview
    -   Fixed an issue whent creating Apps, and various Firestore changes.
-   Changes
    -   Firestore: removed `*LastResult` functions from the public API. Please
        use the futures returned by the async methods directly instead.
    -   Firestore: dropped the `From` prefix from the static functions in
        `FieldValue`; for example, `FieldValue::FromInteger` is now just
        `FieldValue::Integer`.
    -   Firestore: `CollectionReference::id` now returns a const reference.
    -   Firestore: Fixed absl `time_internal` linker error on Windows.
    -   Firestore: changed the signature of the callback passed to
        `Firestore::RunTransaction` to pass the parameters by mutable reference,
        not by pointer. This is to indicate that these parameters are never
        null.
    -   App: Fixed an assert creating a custom App when there is no default App.

### 6.14.1

-   Changes
    -   Auth (iOS): Added SignInResult.UserInfo.updated_credential field. On
        iOS, kAuthErrorCredentialAlreadyInUse errors when linking with Apple may
        contain a valid updated_credential for use in signing-in the
        Apple-linked user.

### 6.14.0

-   Changes
    -   Firestore: `Firestore::set_logging_enabled` is replaced by
        `Firestore::set_log_level` for consistency with other Firebase C++ APIs.
    -   Firestore: added an overload of `Firestore::CollectionGroup` that takes
        a pointer to `const char`.
    -   Firestore: `Firestore::set_settings` now accepts the argument by value.

### 6.12.0
  - Overview
    - Added experimental support for Cloud Firestore SDK.
  - Changes
    - Firestore: Experimental release of Firestore is now available on all
      supported platforms.

### 6.11.0

-   Overview
    -   Updated dependencies, changed minimum Xcode, and fixed an issue in
        Database handling Auth token revocation.
-   Changes
    -   General (iOS): Minimum Xcode version is now 10.3.
    -   General: When creating an App, the project_id from the default App is
        used if one is not provided.
    -   Database (Desktop): Fixed that database stops reconnecting to server
        after the auth token is revoked.

### 6.10.0

-   Overview
    -   Auth bug fixes.
-   Changes
    -   Auth: Reverted the API of an experimental FederatedAuthHandler callback
        handler.
    -   Auth (iOS): Enabled the method OAuthProvider.GetCredential. This method
        takes a nonce parameter as required by Apple Sign-in.
    -   General (iOS): Updated the CMakeLists.txt to link static libraries
        stored under libs/ios/universal for iOS targets

### 6.9.0

-   Overview
    -   Updated dependencies, added support for Apple Sign-in to Auth, support
        for signing-in using a 3rd party web providers and configuration of
        BigQuery export in Messaging.
-   Changes
    -   Auth: Added API for invoking Auth SignInWithProvider and User
        LinkWithProvider and ReauthenticateWithProvider for sign in with third
        party auth providers.
    -   Auth: Added constant kProviderId strings to auth provider classes.
    -   Auth (iOS): Added support for linking Apple Sign-in credentials.
    -   Messaging (Android): Added the option to enable or disable message
        delivery metrics export to BigQuery. This functionality is currently
        only available on Android. Stubs are provided on iOS for cross platform
        compatibility.

### 6.8.0

-   Overview
    -   Updated dependencies, added compiler/stdlib check, fixed issue in Admob
        and fixed resource generation issue with python3.
-   Changes
    -   App (Linux): Added compiler/stdlib check to ensure both the developer's
        executable and firebase library are compiled with the same compiler and
        stdlib.
    -   Admob (Android): Fixed a potentially non thread safe operation in the
        destruction of BannerViews.
    -   General: Fixed an issue where resource generation from
        google-services.json would fail if python3 was used to execute the
        resource generation script.

### 6.7.0

-   Overview
    -   Updated dependencies, fixed issues in Analytics, Database, Storage, and
        App.
-   Changes
    -   App: Added noexcept to move constructors to ensure STL uses move where
        possible.
    -   Storage (iOS/Android): Fixed an issue where Storage::GetReferenceFromUrl
        would return an invalid StorageReference.
    -   Database: Fixed an issue causing timestamps to not be populated
        correctly when using DatabaseReference::UpdateChildren().
    -   Database (Desktop): Fixed an issue preventing listener events from being
        triggered after DatabaseReference::UpdateChildren() is called.
    -   Database (Desktop): Functions that take const char* parameters will now
        fail gracefully if passed a null pointer.
    -   Database (Desktop): Fixed an issue causing
        DatabaseReference::RunTransaction() to fail due to datastale when the
        location previously stored a vector with more than 10 items or a map
        with integer keys.
    -   App (Windows): Fixed bug where literal value 0 will call string
        constructor for Variant class.
    -   Storage (Desktop): Changed url() to return the empty string if the
        Storage instance was created with the default (null) URL.
    -   App: Added small string optimisation for variant.
    -   App: Reduced number of new/delete for variant if copying same type
    -   App: Ensure map sort order for variant is consistent.
    -   Database (Desktop): Fixed an issue that could result in an incorrect
        snapshot being passed to listeners under specific circumstances.
    -   Analytics (iOS): Fixed the racy behavior of
        `analytics::GetAnalyticsInstanceId()` after calling
        `analytics::ResetAnalyticsData()`.
    -   Database (Desktop): Fixed ordering issue of children when using OrderBy
        on double or int64 types with large values

### 6.6.1

-   Overview
    -   Fixed an issue with Future having an undefined reference.
-   Changes
    -   General: Fixed a potential undefined reference in Future::OnCompletion.

### 6.6.0

-   Overview
    -   Update dependencies, fixed issues in Auth, Database and RemoteConfig
-   Changes
    -   Auth (Android): Fixed assert when not using default app instance.
    -   Auth (Desktop): Fixed not loading provider list from cached user data.
    -   Database (Desktop): Fixed a crash that could occur when trying to keep a
        location in the database synced when you do not have permission.
    -   Database (Desktop): Queries on locations in the database with query
        rules now function properly, instead of always returning "Permission
        denied".
    -   Database (Desktop): Fixed the map-to-vector conversion when firing
        events that have maps containing enitrely integer keys.
    -   Remote Config (Android): Fixed a bug when passing a Variant of type Blob
        to SetDefaults() on Android.

### 6.5.0

-   Overview
    -   Updated dependencies, and improved logging for Auth and Database.
-   Changes
    -   Auth (Linux): Improved error logging if libsecret (required for login
        persistence) is not installed on Linux.
    -   Database: The database now supports setting the log level independently
        of the system level logger.

### 6.4.0

-   Overview
    -   Updated dependencies, fixed issues with Futures and Auth persistence,
        and fixed a crash in Database.
-   Changes
    -   General: Fixed an issue causing Futures to clear their data even if a
        reference was still being held.
    -   Auth (Desktop): Fixed an issue with updated user info not being
        persisted.
    -   Database (Desktop): Fixed a crash when saving a ServerTimestamp during a
        transaction.

### 6.3.0

-   Overview
    -   Bug fixes.
-   Changes
    -   General (iOS/Android): Fixed a bug that allows custom firebase::App
        instances to be created after the app has been restarted.
    -   Auth (desktop): Changed destruction behavior. Instead of waiting for all
        async operations to finish, now Auth will cancel all async operations
        and quit. For callbacks that are already running, this will protect
        against cases where auth instances might not exist anymore.
    -   Auth (iOS): Fixed an exception in firebase::auth::VerifyPhoneNumber.
    -   Auth (iOS): Stopped Auth from hanging on destruction if any local
        futures remain in scope.
    -   Database (desktop): Fixed an issue that could cause a crash when
        updating the descendant of a location with a listener attached.

### 6.2.2

-   Overview
    -   Bug fixes.
-   Changes
    -   Auth (desktop): After loading a persisted user data, ensure token is not
        expired.
    -   Auth (desktop): Ensure Database, Storage and Functions do not use an
        expired token after it's loaded from persistent storage.
    -   Database (desktop): Fixed DatabaseReference::RunTransaction() sending
        invalid data to the server which causes error message "Error on incoming
        message" and freeze.

### 6.2.0

-   Overview
    -   Added support for custom domains to Dynamic Links, and fixed issues in
        Database and Instance ID.
-   Changes
    -   General: Added a way to configure SDK-wide log verbosity.
    -   Instance ID (Android): Fixed a crash when destroying InstanceID objects.
    -   Dynamic Links: Added support for custom domains.
    -   Database: Added a way to configure log verbosity of Realtime Database
        instances.

### 6.1.0

-   Overview
    -   Added Auth credential persistence on Desktop, fixed issues in Auth and
        Database, and added additional information to Messaging notifications.
-   Changes
    -   Auth (Desktop): User's credentials will now persist between sessions.
        See the
        [documentation](http://firebase.google.com/docs/auth/cpp/manage-users#persist_a_users_credential)
        for more information.
    -   Auth (Desktop): As part of the above change, if you call current_user()
        immediately after creating the Auth instance, it will block until the
        saved user's state is finished loading.
    -   Auth (Desktop): Fixed an issue where Database/Functions/Storage might
        not use the latest auth token immediately after sign-in.
    -   Auth: Fixed an issue where an error code could get reported incorrectly
        on Android.
    -   Database (Desktop): Fixed an issue that could cause a crash during
        shutdown.
    -   Database (iOS): Fixed a race condition that could cause a crash when
        cleaning up database listeners on iOS.
    -   Database (iOS): Fixed an issue where long (64-bit) values could get
        written to the database incorrectly (truncated to 32-bits).
    -   Cloud Functions: Change assert to log warning when App is deleted before
        Cloud Functions instance is deleted.
    -   Messaging (Android): Added channel_id to Messaging notifications.

### 6.0.0

-   Overview
    -   Fixed issues in Auth and Messaging, removed Firebase Invites, removed
        deprecated functions in Firebase Remote Config, and deprecated a
        function in Firebase Analytics.
-   Changes
    -   Updated
        [Firebase iOS](https://firebase.google.com/support/release-notes/ios#6.0.0)
        and
        [Firebase Android](https://firebase.google.com/support/release-notes/ios#2019-05-07)
        dependencies.
    -   Auth: Fixed a race condition updating the current user.
    -   Messaging (iOS/Android): Fix an issue where Subscribe and Unsubscribe
        never returned if the API was configured not to receive a registration
        token.
    -   Invites: Removed Firebase Invites library, as it is no longer supported.
    -   Remote Config: Removed functions using config namespaces.
    -   Analytics: Deprecated SetMinimumSessionDuration.
-   Known Issues
    -   To work around a incompatible dependency, AdMob for Android temporarily
        requires an additional dependency on
        com.google.android.gms:play-services-measurement-sdk-api:16.5.0

### 5.7.0

-   Overview
    -   Deprecated functions in Remote Config.
-   Changes
    -   Remote Config: Config namespaces are now deprecated. You'll need to
        switch to methods that use the default namespace.
-   Known Issues
    -   To work around a incompatible dependency, AdMob for Android temporarily
        requires an additional dependency on
        com.google.android.gms:play-services-measurement-sdk-api:16.4.0

### 5.6.1

-   Overview
    -   Fixed race condition on iOS SDK startup.
-   Changes
    -   General (iOS): Updated to the latest iOS SDK to fix a crash on
        firebase::App creation caused by a race condition. The crash could occur
        when accessing the [FIRApp firebaseUserAgent] property of the iOS
        FIRApp.

### 5.6.0

-   Overview
    -   Released an open-source version, added Game Center sign-in to Auth,
        enhanced Database on desktop, and fixed a crash when deleting App.
-   Changes
    -   Firebase C++ is now
        [open source](https://github.com/firebase/firebase-cpp-sdk).
    -   Auth (iOS): Added Game Center authentication.
    -   Database (Desktop): Reworked how cached server values work to be more in
        line with mobile implementations.
    -   Database (Desktop): Simultaneous transactions are now supported.
    -   Database (Desktop): The special Timestamp ServerValue is now supported.
    -   Database (Desktop): KeepSynchronized is now supported.
    -   App, Auth, Database, Remote Config, Storage: Fixed a crash when deleting
        `firebase::App` before deleting other Firebase subsystems.

### 5.5.0

-   Overview
    -   Deprecated Firebase Invites and updated how Android dependencies are
        included.
-   Changes
    -   General (Android): Added a gradle file to the SDK that handles adding
        Firebase Android dependencies to your Firebase C++ apps. See the
        [Firebase C++ Samples](https://github.com/firebase/quickstart-cpp) for
        example usage.
    -   Invites: Firebase Invites is deprecated. Please refer to
        https://firebase.google.com/docs/invites for details.

### 5.4.4

-   Overview
    -   Fixed a bug in Cloud Functions on Android, and AdMob on iOS.
-   Changes
    -   Cloud Functions (Android): Fixed an issue with error handling.
    -   AdMob (iOS): Fixed an issue with Rewarded Video ad unit string going out
        of scope.

### 5.4.3

-   Overview
    -   Bug fix for Firebase Storage on iOS.
-   Changes
    -   Storage (iOS): Fixed an issue when downloading files with `GetBytes`.

### 5.4.2

-   Overview
    -   Removed a spurious error message in Auth on Android.
-   Changes
    -   Auth (Android): Removed an irrelevant error about the Java class
        FirebaseAuthWebException.

### 5.4.0

-   Overview
    -   Bug fix for link shortening in Dynamic Links and a known issue in
        Database on Desktop.
-   Changes
    -   Dynamic Links (Android): Fixed short link generation failing with "error
        8".
-   Known Issues
    -   The Realtime Database Desktop SDK uses REST to access your database.
        Because of this, you must declare the indexes you use with
        Query::OrderByChild() on Desktop or your listeners will fail.

### 5.3.1

-   Overview
    -   Updated iOS and Android dependency versions and a bug fix for Invites.
-   Changes
    -   Invites (Android): Fixed an exception when the Android Minimum Version
        code option is used on the Android.

### 5.3.0

-   Overview
    -   Fixed bugs in Database and Functions; changed minimum Xcode version to
        9.4.1.
-   Changes
    -   General (iOS): Minimum Xcode version is now 9.4.1.
    -   Functions (Android): Fixed an issue when a function returns an array.
    -   Database (Desktop): Fixed issues in ChildListener.
    -   Database (Desktop): Fixed crash that can occur if Database is deleted
        while asynchronous operations are still in progress.
-   Known Issues
    -   Dynamic Links (Android): Shortening dynamic links fails with "Error 8".

### 5.2.1

-   Overview
    -   Fixed bugs in Auth and Desktop.
-   Changes
    -   Database (Desktop): Fixed support for `ChildListener` when used with
        `Query::EqualTo()`, `Query::StartAt()`, `Query::EndAt()`,
        `Query::LimitToFirst()` and `Query::LimitToLast()`.
    -   Database: Fixed a crash in DatabaseReference/Query copy assignment
        operator and copy constructor.
    -   Auth, Database: Fixed a race condition returning Futures when calling
        the same method twice in quick succession.

### 5.2.0

-   Overview
    -   Changes to Database, Functions, Auth, and Messaging.
-   Changes
    -   Database: Added a version of `GetInstance` that allows passing in the
        URL of the database to use.
    -   Functions: Added a way to specify which region to run the function in.
    -   Messaging: Changed `Subscribe` and `Unsubscribe` to return a Future.
    -   Auth (Android): Fixed a crash in `User::UpdatePhoneNumberCredential()`.
    -   General (Android): Fixed a null reference in the Google Play Services
        availability checker.

### 5.1.1

-   Overview
    -   Updated Android and iOS dependency versions only.

### 5.1.0

-   Overview
    -   Changes to Analytics, Auth, and Database; and added support for Cloud
        Functions for Firebase.
-   Changes
    -   Analytics: Added `ResetAnalyticsData()` to clear all analytics data for
        an app from the device.
    -   Analytics: Added `GetAppInstanceId()` which allows developers to
        retrieve the current app's analytics instance ID.
    -   Auth: Linking a credential with a provider that has already been linked
        now produces an error.
    -   Auth (iOS): Fixed crashes in User::LinkAndRetrieveDataWithCredential()
        and User::ReauthenticateAndRetrieveData().
    -   Auth (iOS): Fixed photo URL never returning a value on iOS.
    -   Auth (Android): Fixed setting profile photo URL with UpdateUserProfile.
    -   Database: Added support for ServerValues in SetPriority methods.
    -   Functions: Added support for Cloud Functions for Firebase on iOS,
        Android, and desktop.

### 5.0.0

-   Overview
    -   Renamed the Android and iOS libraries to include firebase in their name,
        removed deprecated methods in App, AdMob, Auth, Database, and Storage,
        and exposed new APIs in Dynamic Links and Invites.
-   Changes
    -   General (Android/iOS): Library names have been prefixed with
        "firebase_", for example libapp.a is now libfirebase_app.a. This brings
        them in line with the naming scheme used on desktop, and iOS frameworks.
    -   General (Android): Improved error handling when device is out of space.
    -   App: Removed deprecated accessor methods from Future.
    -   AdMob: Removed deprecated accessor methods from BannerView and
        InterstitialAd.
    -   Auth: Removed deprecated accessors from Auth, Credential, User, and
        UserInfoInterface, including User::refresh_token().
    -   Database: Removed deprecated accessors from DatabaseReference, Query,
        DataSnapshot, and MutableData.
    -   Dynamic Links: Added a field to received dynamic links describing the
        strength of the match.
    -   Invites: Added OnInviteReceived to Listener base class that includes the
        strength of the match on the received invite as an enum. Deprecated
        prior function that received it as a boolean value.
    -   Storage: Removed deprecated accessors from StorageReference.
    -   Storage: Removed Metadata::download_url() and Metadata::download_urls().
        Please use StorageReference::GetDownloadUrl() instead.
    -   Messaging: Added an optional initialization options struct. This can be
        used to suppress the prompt on iOS that requests permission to receive
        notifications at start up. Permission can be requested manually using
        the function firebase::messaging::RequestPermission().

### 4.5.1

-   Overview
    -   Fixed bugs in Database (Desktop) and Remote Config and exposed new APIs
        in Auth on Desktop and Messaging.
-   Changes
    -   Messaging: Added the SetAutoTokenRegistrationOnInitEnabled() and
        IsAutoTokenRegistrationOnInitEnabled() methods to enable or disable
        auto-token generation.
    -   Auth (Desktop): Added support for accessing user metadata.
    -   Database (Desktop): Fixed a bug to make creation of database instances
        with invalid URLs return NULL.
    -   Database (Desktop): Fixed an issue where incorrect values could be
        passed to OnChildAdded.
    -   Remote Config: Fixed a bug causing incorrect reporting of success or
        failure during a Fetch().

### 4.5.0

-   Overview
    -   Desktop workflow support for some features, Google Play Games
        authentication on Android, and changes to AdMob, Auth, and Storage.
-   Changes
    -   Auth, Realtime Database, Remote Config, Storage (Desktop): Stub
        implementations have been replaced with functional desktop
        implementations on Windows, OS X, and Linux.
    -   AdMob: Native Express ads have been discontinued, so
        `NativeExpressAdView` has been marked deprecated and will be removed in
        a future version.
    -   Auth (Android): Added Google Play Games authentication.
    -   Auth: Fixed a race condition initializing/destroying Auth instances.
    -   Storage: Added MD5 hash to Metadata.
    -   Storage: Fixed a crash when deleting listeners and other object
        instances.
    -   Storage: Controller can now be used from any thread.
    -   Storage (iOS): Fixed incorrect content type when uploading.
-   Known Issues
    -   When using Firebase Realtime Database on desktop, only one Transaction
        may be run on a given subtree at the same time.
    -   When using Firebase Realtime Database on desktop, data persistence is
        not available.

### 4.4.3

-   Overview
    -   Fixed linking bug in App.
-   Changes
    -   App (iOS): Removed unresolved symbols in the App library that could
        cause errors when forcing resolution.

### 4.4.2

-   Overview
    -   Fixed bugs in Dynamic Links, Invites, Remote Config and Storage and
        fixed linking issues with the Windows and Linux stub libraries.
-   Changes
    -   Dynamic Links (iOS): Now fetches the invite ID when using universal
        links.
    -   Dynamic Links (iOS): Fixed crash on failure of dynamic link completion.
    -   Dynamic Links (iOS): Fixed an issue where some errors weren't correctly
        reported.
    -   Invites: Fixed SendInvite never completing in the stub implementation.
    -   Remote Config (iOS): Fixed an issue where some errors weren't correctly
        reported.
    -   Storage: Fixed Metadata::content_language returning the wrong data.
    -   Storage (iOS): Reference paths formats are now consistent with other
        platforms.
    -   Storage (iOS): Fixed an issue where trying to upload to a non-existent
        path would not complete the Future.
    -   Storage (iOS): Fixed a crash when a download fails.
    -   General (Windows): Updated all static libs to suppport different C
        runtime libraries and correspondingly updated the package directory
        structure.
    -   Linux: Fixed linking problems with all of the C++ stub libraries.

### 4.4.1

-   Overview
    -   Bug fixes for Realtime Database and Instance ID.
-   Changes
    -   Realtime Database: SetPersistenceEnabled now sets persistence enabled.
    -   Instance ID (iOS): GetToken no longer fails without an APNS certificate,
        and no longer forces registering for notifications.

### 4.4.0

-   Overview
    -   Support for Instance ID.
-   Changes
    -   Instance ID: Added Instance ID library.

### 4.3.0

-   Overview
    -   Bug fix for Remote Config and a new feature for Auth.
-   Changes
    -   Auth: Added support for accessing user metadata.
    -   Remote Config (Android): Fixed remote_config::ValueSource conversion.

### 4.2.0

-   Overview
    -   Bug fixes for Analytics, Database, and Messaging; and updates for Auth
        and Messaging.
-   Changes
    -   Analytics (iOS): Fixed a bug which prevented the user ID and user
        properties being cleared.
    -   Database (Android): Fixed MutableData::children_count().
    -   Messaging (Android): Fixed a bug which prevented the message ID field
        being set.
    -   Auth: Failed operations now return more specific error codes.
    -   Auth (iOS): Phone Authentication no longer requires push notifications.
        When push notifications aren't available, reCAPTCHA verification is used
        instead.
    -   Messaging: Messages sent to users can now contain a link URL.

### 4.1.0

-   Overview
    -   Bug fixes for AdMob, Auth, Messaging, Database, Storage, and Remote
        Config, and added features for Future's OnCompletion callbacks and
        Database transaction callbacks.
-   Changes
    -   General: Futures are now invalidated when their underlying Firebase API
        is destroyed.
    -   General: Added std::function support to Future::OnCompletion, to allow
        use of C++11 lambdas with captures.
    -   AdMob (iOS): Fixed a crash if a BannerView is deleted while a call to
        Destroy() is still pending.
    -   Auth (Android): Now assert fails if you call GetCredential without an
        Auth instance created.
    -   Database: DataSnapshot, DatabaseReference, Query, and other objects are
        invalidated when their Database instance is destroyed.
    -   Database: Added a context pointer to DatabaseReference::RunTransaction,
        as well as std::function support to allow use of C++11 lambdas with
        captures.
    -   Messaging (Android): Fixed a bug where message_type was not set in the
        Message struct.
    -   Messaging (iOS): Fixed a race condition if a message is received before
        Firebase Cloud Messaging is initialized.
    -   Messaging (iOS): Fixed a bug detecting whether the notification was
        opened if the app was running in the background.
    -   Remote Config: When listing keys, the list now includes keys with
        defaults set, even if they were not present in the fetched config.
    -   Storage: StorageReference objects are invalidated when their Storage
        instance is destroyed.
-   Known Issues
    -   When building on Android using STLPort, the std::function versions of
        Future::OnCompletion and DatabaseReference::RunTransaction are not
        available.

### 4.0.4

-   Changes
    -   Messaging (Android): Fixed a bug resulting in Messages not having their
        message_type field populated.

### 4.0.3

-   Overview
    -   Bug fixes for Dynamic Links, Messaging and iOS SDK compatibility.
-   Changes
    -   General (iOS): Fixed an issue which resulted in custom options not being
        applied to firebase::App instances.
    -   General (iOS): Fixed a bug which caused method implementation look ups
        to fail when other iOS SDKs rename the selectors of swizzled methods.
    -   Dynamic Links (Android): Fixed future completion if short link creation
        fails.
    -   Messaging (iOS): Fixed message handling when messages they are received
        via the direct channel to the FCM backend (i.e not via APNS).

### 4.0.2

-   Overview
    -   Bug fixes for Analytics, Auth, Dynamic Links, and Messaging.
-   Changes
    -   Analytics (Android): Fix SetCurrentScreen to work from any thread.
    -   Auth (iOS): Fixed user being invalidated when linking a credential
        fails.
    -   Dynamic Links: Fixed an issue which caused an app to crash or not
        receive a Dynamic Link if the link is opened when the app is installed
        and not running.
    -   Messaging (iOS): Fixed a crash when no Listener is set.
    -   Messaging: Fixed Listener::OnTokenReceived occasionally being called
        twice with the same token.

### 4.0.1

-   Overview
    -   Bug fixes for Dynamic links and Invites on iOS and Cloud Messaging on
        Android and iOS.
-   Changes
    -   Cloud Messaging (Android): Fixed an issue where Terminate was not
        correctly shutting down the Cloud Messaging library.
    -   Cloud Messaging (iOS): Fixed an issue where library would crash on start
        up if there was no registration token.
    -   Dynamic Links & Invites (iOS): Fixed an issue that resulted in apps not
        receiving a link when opening a link if the app is installed and not
        running.

### 4.0.0

-   Overview
    -   Added support for phone number authentication, access to user metadata,
        a standalone dynamic library and bug fixes.
-   Changes
    -   Auth: Added support for phone number authentication.
    -   Auth: Added the ability to retrieve user metadata.
    -   Auth: Moved token notification to a separate listener object.
    -   Dynamic Links: Added a standalone library separate from Invites.
    -   Invites (iOS): Fixed an issue in the analytics SDK's method swizzling
        which resulted in dynamic links / invites not being sent to the
        application.
    -   Messaging (Android): Fixed a regression introduced in 3.0.3 which caused
        a crash when opening up a notification when the app is running in the
        background.
    -   Messaging (iOS): Fixed interoperation with other users of local
        notifications.
    -   General (Android): Fixed crash in some circumstances after resolving
        dependencies by updating Google Play services.

### 3.1.2

-   Overview
    -   Bug fixes for Auth.
-   Changes
    -   Auth: Fixed a crash caused by a stale memory reference when a
        firebase::auth::Auth object is destroyed and then recreated for the same
        App object.
    -   Auth: Fixed potential memory corruption when AuthStateListener is
        destroyed. ### 3.1.1
-   Overview
    -   Bug fixes for Auth, Invites, Messaging, and Storage, plus a general fix.
-   Changes
    -   General (Android): Fixed Google Play Services updater crash when
        clicking outside of the dialog on Android 4.x devices.
    -   Auth: Fixed user being invalidated when linking a credential fails.
    -   Auth: Deprecated User::refresh_token().
    -   Messaging: Fixed incorrectly notifying the app of a message when a
        notification is received while the app is in the background and the app
        is then opened by via the app icon rather than the notification.
    -   Invites (iOS): Fixed an issue which resulted in the app delegate method
        application:openURL:sourceApplication:annotation: not being called when
        linking the invites library.
    -   Storage: Fixed a bug that prevented the construction of Metadata without
        a storage reference.

### 3.1.0

-   Overview
    -   Added support for multiple storage buckets in Cloud Storage for
        Firebase, and fixed a bug in Invites.
-   Changes
    -   Storage: Renamed "Firebase Storage" to "Cloud Storage for Firebase".
    -   Storage: Added an overload for `Storage::GetInstance()` that accepts a
        `gs://...` URL, so you can use Cloud Storage with multiple buckets.
    -   Invites: (Android) Fixed an issue where invites with empty links would
        fail to be received.

### 3.0.0

-   Overview
    -   Renamed some methods, fixed some bugs, and added some features.
-   Changes
    -   General: Renamed and deprecated methods that were inconsistent with the
        Google C++ Style Guide. Deprecated methods will be removed in a future
        release (approximately 2-3 releases from now).
    -   Analytics: Added `SetCurrentScreen()`.
    -   Auth: Fixed a race condition accessing user data in callbacks.
    -   Auth: (Android) Added `is_valid()` to check if a credential returned by
        `GetCredential()` is valid.
    -   Invites: (Android) Added a `Fetch()` function to fetch incoming
        invitations at times other than application start. You must call this on
        Android when your app returns to the foreground (on iOS, this is handled
        automatically).
    -   Messaging: Added a field to `firebase::messaging::Message` specifying
        whether the message was received when the app was in the background.
    -   Messaging: (Android) Added an AAR file containing the Android manifest
        changes needed for receiving notifications. You can add this to your
        project instead of modifying the manifest directly.
    -   Messaging: (iOS) Fixed regression since 2.1.1 that broke messaging on
        iOS 8 & 9 when an AppDelegate did not implement remote notification
        methods.
    -   Invites: (iOS) Fixed regression since 2.1.1 that broke invites if the
        AppDelegate did not implement the open URL method.
    -   Remote Config: Added support for initializing Remote Config defaults
        from `firebase::Variant` values, including binary data.

### 2.1.3

-   Overview
    -   Bug fixes for Auth and Messaging, and a fix for Future callbacks.
-   Changes
    -   General: Fixed a potential deadlock when running callbacks registered
        via `firebase::Future::OnCompletion()`.
    -   Auth: (Android) Fixed an error in `firebase::auth::User::PhotoUri()`.
    -   Messaging: (Android) Fixed an issue where a blank message would appear.
    -   Messaging: (iOS) Removed hard dependency on Xcode 8.

### 2.1.2

-   Overview
    -   Bug fix for AdMob on Android.
-   Changes
    -   AdMob: (Android) Fixed an issue in `firebase::admob::InterstitialAd`
        that caused a crash after displaying multiple interstitial ads.

### 2.1.1

-   Overview
    -   Bug fixes for Firebase Authentication, Messaging and Invites.
-   Changes
    -   Auth: (Android) Fixed an issue that caused a future to never complete
        when signing in while a user is already signed in.
    -   Messaging / Invites: (iOS) Fixed an issue with method swizzling that
        caused some of the application's UIApplicationDelegate methods to not be
        called.
    -   Messaging: (iOS) Fixed a bug which caused a crash when initializing the
        library when building with Xcode 8 for iOS 10.

### 2.1.0

-   Overview
    -   Support for Firebase Storage and minor bugfixes in other libraries.
-   Changes
    -   Storage: Added the Firebase Storage C++ client library.
    -   Auth: Added a check for saved user credentials when Auth is initialized.
-   Known Issues
    -   Storage: On Android, pausing and resuming storage operations will cause
        the transfer to fail with the error code kErrorUnknown.

### 2.0.0

-   Overview
    -   Support for AdMob Native Express Ads, Realtime Database and simplified
        the Invites API.
-   Changes
    -   AdMob: Added support for AdMob Native Express Ads.
    -   Auth: Added AuthStateListener class which provides notifications when a
        user is logged in or logged out.
    -   Realtime Database: Added a client library.
    -   Invites: Breaking change which significantly simplifies the API.
-   Known Issues
    -   AdMob: When calling Initialize, the optional admob_app_id argument is
        ignored.

### 1.2.1

-   Overview
    -   Bug fixes in Messaging.
-   Changes
    -   Messaging: Fixed a bug that prevented Android apps from terminating
        properly.
    -   Messaging: Added missing copy constructor implementation in iOS and stub
        libraries.

### 1.2.0

-   Overview
    -   New features in AdMob, Authentication, Messaging, and Remote Config, a
        helper class for initialization, and bug fixes.
-   Changes
    -   General: Added firebase::ModuleInitializer, a helper class to initialize
        Firebase modules and handle any missing dependency on Google Play
        services on Android.
    -   AdMob: Added Rewarded Video feature. For more information, see the
        [Rewarded Video C++ guide](https://firebase.google.com/docs/admob/cpp/rewarded-video).
    -   AdMob: You can now pass your AdMob App ID to
        firebase::admob::Initialize() to help reduce latency for the initial ad
        request.
    -   AdMob: On both iOS and Android, you must call BannerView::Show() to
        display the ad. Previously, this was only required on Android.
    -   AdMob: Fixed an issue where BannerView::Listener received an incorrect
        bounding box.
    -   AdMob: BannerView now has a black background, rather than transparent.
    -   Authentication: Implemented User::SendEmailVerification() and
        User::EmailVerified() methods on Android.
    -   Invites: Fixed a bug that occurred when initializing InvitesSender and
        InvitesReceiver at the same time.
    -   Invites: Fixed a potential crash at app shutdown on iOS when
        InvitesReceiver::Fetch() is pending.
    -   Messaging: Added firebase::messaging::Notification and associated
        methods for retrieving the contents of a notification on Android and
        iOS.
    -   Messaging: Added support for iOS 10 notifications.
    -   Messaging: Fixed a crash that occurred on Android if Messaging was
        initialized before the native library was loaded.
    -   RemoteConfig: Added GetKeys() and GetKeysByPrefix() methods, which get a
        list of the app's Remote Config parameter keys.

### 1.1.0

-   Overview
    -   Minor bug fixes and new way of checking Google Play services
        availability.
-   Changes
    -   Reverted the firebase::App changes from version 1.0.1 relating to Google
        Play services; this has been replaced with a new API.
    -   Each Firebase C++ library that requires Google Play services now checks
        for its availability at initialization time. See "Requiring Google Play
        services on Android".
        -   firebase::auth::GetAuth() now has an optional output parameter that
            indicates whether initialization was successful, and will return
            nullptr if not.
        -   firebase::messaging::Initialize() now returns a result that
            indicates whether initialization was successful.
        -   Added firebase::invites::Initialize(), which you must call once
            prior to creating InvitesSender or InvitesReceiver instances. This
            function returns a result that indicates whether initialization was
            successful.
        -   firebase::remote_config::Initialize() now returns a result that
            indicates whether initialization was successful.
        -   firebase::admob::Initialize() now returns a result that indicates
            whether initialization was successful.
    -   Added utility functions to check whether Google Play services is
        available. See google_play_services::CheckAvailability() and
        google_play_services::MakeAvailable() for more information.
-   Known Issues
    -   Invites: If you call InvitesReceiver::Fetch() or
        InvitesReceiver::ConvertInvitation() without first calling
        firebase::invites::Initialize(), the operation will never complete. To
        work around the issue, ensure that firebase::invites::Initialize() is
        called once before creating any InvitesReceiver instances.

### 1.0.1

-   Overview
    -   Minor bug fixes.
-   Changes
    -   Modified firebase::App to check for the required version of Google Play
        services on creation to prevent firebase::App creation failing if a
        user's device is out of date. If Google Play services is out of date, a
        dialog will prompt the user to install a new version. See "Requiring
        Google Play services on Android". With the previous version (version
        1.0.0) the developer needed to manually check for an up to date Google
        Play services using GoogleApiClient.
    -   Fixed potential deadlock when using SetListener from a notification
        callback in firebase::admob::InterstitialAd and
        firebase::admob::BannerView on iOS.
    -   Fixed race condition on destruction of admob::BannerView on Android.
    -   Fixed Future handle leak. An internal memory leak would manifest for
        objects or modules that use futures for the lifetime of the object or
        module. For example, during the lifetime of BannerView each call to a
        method which returns a Future could potentially allocate memory which
        wouldn't be reclaimed until the BannerView is destroyed.

### 1.0.0

-   Overview
    -   First public release. See our
        [setup guide](https://firebase.google.com/docs/cpp/setup) to get
        started.
-   Known Issues
    -   Android armeabi libraries must be linked with gcc 4.8.<|MERGE_RESOLUTION|>--- conflicted
+++ resolved
@@ -627,21 +627,15 @@
 code.
 
 ## Release Notes
-<<<<<<< HEAD
-
-### Upcoming Release
--   Changes
-    - General: Add FirebaseApp.GetApps(), to return the list of `firebase::App` instances.
-    - Firestore: Add support for disjunctions in queries (OR queries)
-      ([#1335](https://github.com/firebase/firebase-cpp-sdk/pull/1335)).
-=======
 ### 11.4.0
 -   Changes
     - General (Android): Update to Firebase Android BoM version 32.2.2.
     - General (iOS): Update to Firebase Cocoapods version 10.13.0.
     - General (iOS): 32-bit iOS builds (i386 and armv7) are no longer supported.
+    - General: Add FirebaseApp.GetApps(), to return the list of `firebase::App` instances.
     - GMA (Android): Fixed a crash when initializing GMA without a Firebase App.
->>>>>>> 3002ff46
+    - Firestore: Add support for disjunctions in queries (OR queries)
+      ([#1335](https://github.com/firebase/firebase-cpp-sdk/pull/1335)).
 
 ### 11.3.0
 -   Changes
