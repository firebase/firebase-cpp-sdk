# Firebase C++ SDK

The Firebase C++ SDK provides C++ interfaces for the following Firebase services
on *iOS* and *Android*:

*   AdMob
*   Firebase Analytics
*   Firebase Authentication
*   Firebase Cloud Messaging
*   Firebase Dynamic Links
*   Cloud Firestore
*   Firebase Functions
*   Firebase Installations
*   Firebase Instance ID (deprecated SDK)
*   Firebase Realtime Database
*   Firebase Remote Config
*   Firebase Storage

## Desktop Workflow Implementations

The Firebase C++ SDK includes desktop workflow support for the following subset
of Firebase features, enabling their use on Windows, OS X, and Linux:

*   Firebase Authentication
*   Cloud Firestore
*   Firebase Functions
*   Firebase Remote Config
*   Firebase Realtime Database
*   Firebase Storage

This is a Beta feature, and is intended for workflow use only during the
development of your app, not for publicly shipping code.

## Stub Implementations

Stub (non-functional) implementations of the remaining libraries are provided
for convenience when building for Windows, Mac OS, and Linux so that you don't
need to conditionally compile code when also targeting the desktop.

## Directory Structure

The following table provides an overview of the Firebase C++ SDK directory
structure.

Directories               | Contents
------------------------- | --------
include                   | C++ headers
xcframeworks/API/ARCH     | iOS xcframeworks (compiled against libc++)
libs/ios/ARCH             | iOS static libraries (compiled against
|                         | libc++)
|                         | Multi-architecture libraries are
|                         | provided in the *universal* directory.
libs/android/ARCH         | Android (GCC 4.8+ compatible) static
|                         | libraries for each architecture. Only the
|                         | LLVM libc++ STL runtime ("c++") is supported.
|                         | More information can be found in the
|                         | [NDK C++ Helper Runtimes](https://developer.android.com/ndk/guides/cpp-support.html#runtimes)
|                         | documentation.
*Desktop Implementations* |
libs/darwin               | OS X static libraries (desktop or stub
|                         | implementations, compiled against libc++)
frameworks/darwin         | OS X frameworks (desktop or stub
|                         | implementations, compiled against libc++)
libs/linux/ARCH/ABI       | Linux static libraries (desktop or stub
|                         | implementations, GCC 4.8+, libc++).
|                         | Built against C++11 or legacy ABI.
libs/windows              | Windows static libraries (desktop or stub
|                         | implementations, MSVC 2019+)

## Library / XCFramework Dependencies

Each feature has dependencies upon libraries in this SDK and components
distributed as part of the core Firebase
[iOS SDK](https://firebase.google.com/docs/ios/setup) and
[Android SDK](https://firebase.google.com/docs/android/setup).

### Android Dependencies

Feature                    | Required Libraries and Gradle Packages
-------------------------- | --------------------------------------
Firebase AdMob             | libfirebase_admob.a
|                          | libfirebase_app.a
|                          | com.google.firebase:firebase-analytics:21.0.0 
|                          | (Maven package)
|                          | com.google.firebase:firebase-ads:19.8.0 
|                          | (Maven package)
|                          | com.google.android.gms:play-services-base:18.0.1 
|                          | (Maven package)
Firebase Analytics         | libfirebase_analytics.a
|                          | libfirebase_app.a
|                          | com.google.firebase:firebase-analytics:21.0.0 
|                          | (Maven package)
Firebase Authentication    | libfirebase_auth.a
|                          | libfirebase_app.a
|                          | com.google.firebase:firebase-analytics:21.0.0 
|                          | (Maven package)
|                          | com.google.firebase:firebase-auth:21.0.3 
|                          | (Maven package)
Firebase Dynamic Links     | libfirebase_dynamic_links.a
|                          | libfirebase_app.a
|                          | com.google.firebase:firebase-analytics:21.0.0 
|                          | (Maven package)
|                          | com.google.firebase:firebase-dynamic-links:21.0.1
|                          | (Maven package)
Cloud Firestore            | libfirebase_firestore.a
|                          | libfirebase_auth.a
|                          | libfirebase_app.a
|                          | com.google.firebase:firebase-analytics:21.0.0
|                          | (Maven package)
|                          | com.google.firebase:firebase-firestore:24.1.2
|                          | (Maven package)
|                          | com.google.firebase:firebase-auth:21.0.3
|                          | (Maven package)
Firebase Functions         | libfirebase_functions
|                          | libfirebase_auth.a (optional)
|                          | libfirebase_app.a
|                          | com.google.firebase:firebase-analytics:21.0.0
|                          | (Maven package)
|                          | com.google.firebase:firebase-functions:20.1.0
|                          | (Maven package)
|                          | com.google.firebase:firebase-auth:21.0.3
|                          | (Maven package)
Firebase Installations     | libfirebase_installations.a
|                          | libfirebase_app.a
|                          | com.google.firebase:firebase-installations:17.0.1
|                          | (Maven package)
Firebase Messaging         | libfirebase_messaging.a
|                          | libfirebase_app.a
|                          | com.google.firebase:firebase-analytics:21.0.0
|                          | (Maven package)
|                          | com.google.firebase:firebase-messaging:23.0.4
|                          | (Maven package)
|                          | libmessaging_java.jar (Android service)
|                          | androidx.core:core:1.7.0  (Maven package)
Firebase Realtime Database | libfirebase_database.a
|                          | libfirebase_auth.a
|                          | libfirebase_app.a
|                          | com.google.firebase:firebase-analytics:21.0.0
|                          | (Maven package)
|                          | com.google.firebase:firebase-database:20.0.5
|                          | (Maven package)
|                          | com.google.firebase:firebase-auth:21.0.3
|                          | (Maven package)
Firebase Remote Config     | libfirebase_remote_config.a
|                          | libfirebase_app.a
|                          | com.google.firebase:firebase-analytics:21.0.0
|                          | (Maven package)
|                          | com.google.firebase:firebase-config:21.1.0
|                          | (Maven package)
Firebase Storage           | libfirebase_storage.a
|                          | libfirebase_auth.a
|                          | libfirebase_app.a
|                          | com.google.firebase:firebase-analytics:21.0.0
|                          | (Maven package)
|                          | com.google.firebase:firebase-storage:20.0.1
|                          | (Maven package)
|                          | com.google.firebase:firebase-auth:21.0.3
|                          | (Maven package)

Important: Each version of the Firebase C++ SDK supports specific Firebase
Android SDK module versions. Please ensure that you reference the correct
version of each Maven package listed above in your Gradle file.

Note: AdMob C++ is not currently compatible with the latest Firebase AdMob
Android SDK (20.x.x). Please ensure that you use firebase-ads version 19.8.0 in
conjunction with the latest firebase-analytics version to maintain
compatibility.

#### Gradle dependency file

Firebase C++ includes an `Android/firebase_dependencies.gradle` file
that helps you include the correct Android dependencies and native C++
libraries for each Firebase product. To use it, include the following
in your build.gradle file (you can omit any Firebase products you
aren't using):

```
apply from: "$gradle.firebase_cpp_sdk_dir/Android/firebase_dependencies.gradle"
firebaseCpp.dependencies {
  app  // Recommended for all apps using Firebase.
  admob
  analytics
  auth
  database
  dynamicLinks
  firestore
  functions
  installations
  messaging
  remoteConfig
  storage
}
```

### iOS Dependencies

iOS users can include either xcframeworks or static libraries depending upon their
preferred build environment.

#### XCFrameworks

Feature                    | Required Frameworks and Cocoapods
-------------------------- | ---------------------------------------
Firebase AdMob             | firebase_admob.xcframework
|                          | firebase.xcframework
|                          | Firebase/Analytics Cocoapod (9.0.0)
|                          | Google-Mobile-Ads-SDK Cocoapod (7.69.0-cppsdk2)
Firebase Analytics         | firebase_analytics.xcframework
|                          | firebase.xcframework
|                          | Firebase/Analytics Cocoapod (9.0.0)
Firebase Authentication    | firebase_auth.xcframework
|                          | firebase.xcframework
|                          | Firebase/Auth Cocoapod (9.0.0)
Firebase Dynamic Links     | firebase_dynamic_links.xcframework
|                          | firebase.xcframework
|                          | Firebase/DynamicLinks Cocoapod (9.0.0)
Cloud Firestore            | firebase_firestore.xcframework
|                          | firebase_auth.xcframework
|                          | firebase.xcframework
|                          | Firebase/Firestore Cocoapod (9.0.0)
|                          | Firebase/Auth Cocoapod (9.0.0)
Firebase Functions         | firebase_functions.xcframework
|                          | firebase_auth.xcframework (optional)
|                          | firebase.xcframework
|                          | Firebase/Functions Cocoapod (9.0.0)
|                          | Firebase/Auth Cocoapod (9.0.0)
Firebase Installations     | firebase_installations.xcframework
|                          | firebase.xcframework
|                          | FirebaseInstallations Cocoapod (9.0.0)
Firebase Cloud Messaging   | firebase_messaging.xcframework
|                          | firebase.xcframework
|                          | Firebase/Messaging Cocoapod (9.0.0)
Firebase Realtime Database | firebase_database.xcframework
|                          | firebase_auth.xcframework
|                          | firebase.xcframework
|                          | Firebase/Database Cocoapod (9.0.0)
|                          | Firebase/Auth Cocoapod (9.0.0)
Firebase Remote Config     | firebase_remote_config.xcframework
|                          | firebase.xcframework
|                          | Firebase/RemoteConfig Cocoapod (9.0.0)
Firebase Storage           | firebase_storage.xcframework
|                          | firebase_auth.xcframework
|                          | firebase.xcframework
|                          | Firebase/Storage Cocoapod (9.0.0)
|                          | Firebase/Auth Cocoapod (9.0.0)

Important: Each version of the Firebase C++ SDK supports a specific version of
the Firebase iOS SDK. Please ensure that you reference the Cocoapod versions
listed above.

Note: AdMob C++ is not currently compatible with the latest Firebase AdMob iOS
CocoaPod (9.x). Please ensure that you use the special version of
Google-Mobile-Ads-SDK Cocoapod listed above (7.69.0-cppsdk2) to maintain
compatibility with Firebase 9.x.

Note: Parts of the Firebase iOS SDK are written in Swift. If your application
does not use any Swift code, you may need to add an empty .swift file to your
Xcode project to ensure that the Swift runtime is included in your app.

#### Libraries

If you prefer to link against static libraries instead of xcframeworks (see the
previous section) the following table describes the libraries and Cocoapods
required for each SDK feature.

Feature                    | Required Libraries and Cocoapods
-------------------------- | -----------------------------------------
Firebase AdMob             | libfirebase_admob.a
|                          | libfirebase_app.a
|                          | Firebase/Analytics Cocoapod (9.0.0)
|                          | Google-Mobile-Ads-SDK Cocoapod (7.69.0-cppsdk2)
Firebase Analytics         | libfirebase_analytics.a
|                          | libfirebase_app.a
|                          | Firebase/Analytics Cocoapod (9.0.0)
Firebase Authentication    | libfirebase_auth.a
|                          | libfirebase_app.a
|                          | Firebase/Auth Cocoapod (9.0.0)
Firebase Dynamic Links     | libfirebase_dynamic_links.a
|                          | libfirebase_app.a
|                          | Firebase/DynamicLinks Cocoapod (9.0.0)
Cloud Firestore            | libfirebase_firestore.a
|                          | libfirebase_app.a
|                          | libfirebase_auth.a
|                          | Firebase/Firestore Cocoapod (9.0.0)
|                          | Firebase/Auth Cocoapod (9.0.0)
Firebase Functions         | libfirebase_functions.a
|                          | libfirebase_app.a
|                          | libfirebase_auth.a (optional)
|                          | Firebase/Functions Cocoapod (9.0.0)
|                          | Firebase/Auth Cocoapod (9.0.0)
Firebase Installations     | libfirebase_installations.a
|                          | libfirebase_app.a
|                          | FirebaseInstallations Cocoapod (9.0.0)
Firebase Cloud Messaging   | libfirebase_messaging.a
|                          | libfirebase_app.a
|                          | Firebase/CloudMessaging Cocoapod (9.0.0)
Firebase Realtime Database | libfirebase_database.a
|                          | libfirebase_app.a
|                          | libfirebase_auth.a
|                          | Firebase/Database Cocoapod (9.0.0)
|                          | Firebase/Auth Cocoapod (9.0.0)
Firebase Remote Config     | libfirebase_remote_config.a
|                          | libfirebase_app.a
|                          | Firebase/RemoteConfig Cocoapod (9.0.0)
Firebase Storage           | libfirebase_storage.a
|                          | libfirebase_app.a
|                          | libfirebase_auth.a
|                          | Firebase/Storage Cocoapod (9.0.0)
|                          | Firebase/Auth Cocoapod (9.0.0)

Important: Each version of the Firebase C++ SDK supports a specific version of
the Firebase iOS SDK. Please ensure that you reference the Cocoapod versions
listed above.

Note: AdMob C++ is not currently compatible with the latest Firebase AdMob iOS
CocoaPod (9.x). Please ensure that you use the special version of
Google-Mobile-Ads-SDK Cocoapod listed above (7.69.0-cppsdk2) to maintain
compatibility with Firebase 9.x.

Note: Parts of the Firebase iOS SDK are written in Swift. If your application
does not use any Swift code, you may need to add an empty .swift file to your
Xcode project to ensure that the Swift runtime is included in your app.

### Desktop Implementation Dependencies

#### Linux libraries

For Linux, library versions are provided for 32-bit (i386) and 64-bit (x86_64)
platforms.

Two sets of Linux libraries are available: one set built against the newer C++11
ABI, and another set built against the standard (legacy) ABI. This is equivalent
to the compiler option -D_GLIBCXX_USE_CXX11_ABI=1 or 0, respectively.

Feature                         | Required Libraries
------------------------------- | -----------------------------
Firebase Authentication         | libfirebase_auth.a
|                               | libfirebase_app.a
Cloud Firestore                 | libfirebase_firestore.a
|                               | libfirebase_auth.a
|                               | libfirebase_app.a
Firebase Functions              | libfirebase_functions.a
|                               | libfirebase_auth.a (optional)
|                               | libfirebase_app.a
Firebase Realtime Database      | libfirebase_database.a
|                               | libfirebase_auth.a
|                               | libfirebase_app.a
Firebase Remote Config          | libfirebase_remote_config.a
|                               | libfirebase_app.a
Firebase Storage                | libfirebase_storage.a
|                               | libfirebase_auth.a
|                               | libfirebase_app.a
Firebase AdMob (stub)           | libfirebase_admob.a
|                               | libfirebase_app.a
Firebase Analytics (stub)       | libfirebase_analytics.a
|                               | libfirebase_app.a
Firebase Dynamic Links (stub)   | libfirebase_dynamic_links.a
|                               | libfirebase_app.a
Firebase Installations (stub)   | libfirebase_installations.a
|                               | libfirebase_app.a
Firebase Cloud Messaging (stub) | libfirebase_messaging.a
|                               | libfirebase_app.a

The provided libraries have been tested using GCC 4.8.0, GCC 7.2.0, and Clang
5.0 on Ubuntu. When building C++ desktop apps on Linux, you will need to link
the `pthread` system library (consult your compiler documentation for more
information).

#### OS X libraries

For OS X (Darwin), library versions are provided for both Intel (x86_64) and ARM
(arm64) platforms, as well as universal libraries. See the table above (in the
"Linux libraries" section) for the list of library dependencies. Frameworks are
also provided for your convenience.

Feature                         | Required Frameworks
------------------------------- | ----------------------------------
Firebase Authentication         | firebase_auth.framework
|                               | firebase.framework
Cloud Firestore                 | firebase_firestore.framework
|                               | firebase_auth.framework
|                               | firebase.framework
Firebase Functions              | firebase_functions.framework
|                               | firebase_auth.framework (optional)
|                               | firebase.framework
Firebase Realtime Database      | firebase_database.framework
|                               | firebase_auth.framework
|                               | firebase.framework
Firebase Remote Config          | firebase_remote_config.framework
|                               | firebase.framework
Firebase Storage                | firebase_storage.framework
|                               | firebase_auth.framework
|                               | firebase.framework
Firebase AdMob (stub)           | firebase_admob.framework
|                               | firebase.framework
Firebase Analytics (stub)       | firebase_analytics.framework
|                               | firebase.framework
Firebase Dynamic Links (stub)   | firebase_dynamic_links.framework
|                               | firebase.framework
Firebase Installations (stub)   | firebase_installations.framework
|                               | firebase.framework
Firebase Cloud Messaging (stub) | firebase_messaging.framework
|                               | firebase.framework

The provided libraries have been tested using Xcode 13.3.1. When building C++
desktop apps on OS X, you will need to link the `gssapi_krb5` and `pthread`
system libraries, as well as the `CoreFoundation`, `Foundation`, `GSS`, and
`Security` OS X system frameworks (consult your compiler documentation for more
information).

#### Windows libraries

For Windows, library versions are provided depending on whether your project is
building in 32-bit (x86) or 64-bit (x64) mode, which Windows runtime environment
you are using (Multithreaded /MT or Multithreaded DLL /MD), and whether you are
targeting Release or Debug.

Feature                         | Required Libraries and Gradle Packages
------------------------------- | --------------------------------------
Firebase Authentication         | firebase_auth.lib
|                               | firebase_app.lib
Cloud Firestore                 | firebase_firestore.lib
|                               | firebase_auth.lib
|                               | firebase_app.lib
Firebase Functions              | firebase_functions.lib
|                               | firebase_auth.lib (optional)
|                               | firebase_app.lib
Firebase Realtime Database      | firebase_database.lib
|                               | firebase_auth.lib
|                               | firebase_app.lib
Firebase Remote Config          | firebase_remote_config.lib
|                               | firebase_app.lib
Firebase Storage                | firebase_storage.lib
|                               | firebase_auth.lib
|                               | firebase_app.lib
Firebase AdMob (stub)           | firebase_admob.lib
|                               | firebase_app.lib
Firebase Analytics (stub)       | firebase_analytics.lib
|                               | firebase_app.lib
Firebase Dynamic Links (stub)   | firebase_dynamic_links.lib
|                               | firebase_app.lib
Firebase Installations (stub)   | firebase_installations.lib
|                               | firebase_app.lib
Firebase Cloud Messaging (stub) | firebase_messaging.lib
|                               | firebase_app.lib

The provided libraries have been tested using Visual Studio 2019. When
building C++ desktop apps on Windows, you will need to link the following
Windows SDK libraries (consult your compiler documentation for more
information):

Firebase C++ Library | Windows SDK library dependencies
-------------------- | -----------------------------------------------------
Authentication       | `advapi32, ws2_32, crypt32`
Firestore            | `advapi32, ws2_32, crypt32, rpcrt4, ole32, shell32`
Functions            | `advapi32, ws2_32, crypt32, rpcrt4, ole32`
Realtime Database    | `advapi32, ws2_32, crypt32, iphlpapi, psapi, userenv, shell32`
Remote Config        | `advapi32, ws2_32, crypt32, rpcrt4, ole32`
Storage              | `advapi32, ws2_32, crypt32`

## Getting Started

See our [setup guide](https://firebase.google.com/docs/cpp/setup) to get started
and download the prebuilt version of the Firebase C++ SDK.

## Source Code

The Firebase C++ SDK is open source. You can find the source code (and
information about building it) at
[github.com/firebase/firebase-cpp-sdk](https://github.com/firebase/firebase-cpp-sdk).

## Platform Notes

### iOS Method Swizzling

On iOS, some application events (such as opening URLs and receiving
notifications) require your application delegate to implement specific methods.
For example, receiving a notification may require your application delegate to
implement `application:didReceiveRemoteNotification:`. Because each iOS
application has its own app delegate, Firebase uses _method swizzling_, which
allows the replacement of one method with another, to attach its own handlers in
addition to any you may have implemented.

The Firebase Cloud Messaging library needs to attach
handlers to the application delegate using method swizzling. If you are using
these libraries, at load time, Firebase will identify your `AppDelegate` class
and swizzle the required methods onto it, chaining a call back to your existing
method implementation.

### Custom Android Build Systems

We currently provide generate\_xml\_from\_google\_services\_json.py to convert
google-services.json to .xml resources to be included in an Android application.
This script applies the same transformation that the Google Play Services Gradle
plug-in performs when building Android applications. Users who don't use Gradle
(e.g ndk-build, makefiles, Visual Studio etc.) can use this script to automate
the generation of string resources.

### ProGuard on Android

Many Android build systems use
[ProGuard](https://developer.android.com/studio/build/shrink-code.html) for
builds in Release mode to shrink application sizes and protect Java source code.
If you use ProGuard, you will need to add the files in libs/android/*.pro
corresponding to the Firebase C++ libraries you are using to your ProGuard
configuration.

For example, with Gradle, build.gradle would contain:
~~~
  android {
    [...other stuff...]
    buildTypes {
      release {
        minifyEnabled true
        proguardFile getDefaultProguardFile('your-project-proguard-config.txt')
        proguardFile file(project.ext.firebase_cpp_sdk_dir + "/libs/android/app.pro")
        proguardFile file(project.ext.firebase_cpp_sdk_dir + "/libs/android/analytics.pro")
        [...and so on, for each Firebase C++ library you are using.]
      }
    }
  }
~~~

### Requiring Google Play services on Android

Many Firebase C++ libraries require
[Google Play services](https://developers.google.com/android/guides/overview) on
the user's Android device. If a Firebase C++ library returns
[`kInitResultFailedMissingDependency`](http://firebase.google.com/docs/reference/cpp/namespace/firebase)
on initialization, it means Google Play services is not available on the device
(it needs to be updated, reactivated, permissions fixed, etc.) and that Firebase
library cannot be used until the situation is corrected.

You can find out why Google Play services is unavailable (and try to fix it) by
using the functions in
[`google_play_services/availability.h`](http://firebase.google.com/docs/reference/cpp/namespace/google-play-services).

Optionally, you can use
[`ModuleInitializer`](http://firebase.google.com/docs/reference/cpp/class/firebase/module-initializer)
to initialize one or more Firebase libraries, which will handle prompting the
user to update Google Play services if required.

Note: Some libraries do not require Google Play services and don't return any
initialization status. These can be used without Google Play services. The table
below summarizes whether Google Play services is required by each Firebase C++
library.

Firebase C++ Library | Google Play services required?
-------------------- | ---------------------------------
Analytics            | Not required
AdMob                | Not required (usually; see below)
Cloud Messaging      | Required
Auth                 | Required
Dynamic Links        | Required
Firestore            | Required
Functions            | Required
Installations        | Not Required
Instance ID          | Required
Realtime Database    | Required
Remote Config        | Required
Storage              | Required

#### A note on AdMob and Google Play services

Most versions of the Google Mobile Ads SDK for Android can work properly without
Google Play services. However, if you are using the
`com.google.android.gms:play-services-ads-lite` dependency instead of the
standard `com.google.firebase:firebase-ads` dependency, Google Play services
WILL be required in your specific case.

AdMob initialization will only return `kInitResultFailedMissingDependency` when
Google Play services is unavailable AND you are using
`com.google.android.gms:play-services-ads-lite`.

### Desktop project setup

To use desktop workflow support, you must have an Android or iOS project set up
in the Firebase console.

If you have an Android project, you can simply use the `google-services.json`
file on desktop.

If you have an iOS project and don't wish to create an Android project, you can
use the included Python script `generate_xml_from_google_services_json.py
--plist` to convert your `GoogleService-Info.plist` file into a
`google-services-desktop.json` file.

By default, when your app initializes, Firebase will look for a file named
`google-services.json` or `google-services-desktop.json` in the current
directory. Ensure that one of these files is present, or call
`AppOptions::LoadFromJsonConfig()` before initializing Firebase to specify your
JSON configuration data directly.

### Note on Firebase C++ desktop support

Firebase C++ SDK desktop support is a **Beta** feature, and is intended for
workflow use only during the development of your app, not for publicly shipping
code.

## Release Notes
<<<<<<< HEAD
### Upcoming Release
-   Changes
    -   AdMob: The AdMob SDK has been deprecated. Please update your app to
        use the new Google Mobile Ads SDK which facilitates similar
        functionality.
=======
### Upcoming release
-   Changes
    - General (Android): Fixed a bug that required Android apps to include
      `com.google.android.gms:play-services-base` as an explicit dependency when
      only using AdMob, Analytics, Remote Config, or Messaging.
>>>>>>> 2037576a

### 9.0.0
-   Changes
    -   General (iOS): Firebase C++ on iOS is now built using Xcode 13.3.1.
    -   General (Android): Firebase C++ on Android is now built against NDK
        version r21e.
    -   General (Android): Support for gnustl (also known as libstdc++) has been
        removed. Please use libc++ instead. Android libraries have been moved
        from libs/android/ARCH/STL to libs/android/ARCH.
    -   AdMob (iOS): Temporarily pinned AdMob dependency to a special version of
        the Google-Mobile-Ads-SDK Cocoapod, "7.69.0-cppsdk2", to maintain
        compatibility with version 9.x of the Firebase iOS SDK.
    -   Analytics: Removed deprecated event names and parameters.
    -   Realtime Database (Desktop): Fixed a bug handling server timestamps
        on 32-bit CPUs.
    -   Storage (Desktop): Set Content-Type HTTP header when uploading with
        custom metadata.

### 8.11.0
-   Changes
    -   Firestore/Database (Desktop): Upgrade LevelDb dependency to 1.23
        ([#886](https://github.com/firebase/firebase-cpp-sdk/pull/886)).
    -   Firestore/Database (Desktop): Enabled Snappy compression support
        in LevelDb
        ([#885](https://github.com/firebase/firebase-cpp-sdk/pull/885)).

### 8.10.0
-   Changes
    -   General (iOS): Fixed additional issues on iOS 15 caused by early
        initialization of Firebase iOS SDK.
    -   Remote Config: Fixed default `Fetch()` timeout being 1000 times too
        high.
    -   Storage (Desktop): Added retry logic to PutFile, GetFile, and other
        operations.

### 8.9.0
-   Changes
    -   General (iOS): Fixed an intermittent crash on iOS 15 caused by
        constructing C++ objects during Objective-C's `+load` method.
        ([#706](https://github.com/firebase/firebase-cpp-sdk/pull/706))
        ([#783](https://github.com/firebase/firebase-cpp-sdk/pull/783))
    -   General: Internal changes to Mutex class.

### 8.8.0
-   Changes
    -   General: Fixed a data race that could manifest as null pointer
        dereference in `FutureBase::Release()`.
        ([#747](https://github.com/firebase/firebase-cpp-sdk/pull/747))
    -   General (iOS): iOS SDKs are now built using Xcode 12.4.
    -   General (Desktop): macOS SDKs are now built using Xcode 12.4.
    -   Auth (Desktop): Fixed a crash in `error_code()` when a request
        is cancelled or times out.
        ([#737](https://github.com/firebase/firebase-cpp-sdk/issues/737))
    -   Firestore: Fix "unaligned pointers" build error on macOS Monterey
        ([#712](https://github.com/firebase/firebase-cpp-sdk/issues/712)).
    -   Messaging (Android): Fixed crash during termination.
        ([#739](https://github.com/firebase/firebase-cpp-sdk/pull/739))
        ([#745](https://github.com/firebase/firebase-cpp-sdk/pull/745))
    -   Messaging (Android): Fixed crash during initialization.
        ([#760](https://github.com/firebase/firebase-cpp-sdk/pull/760))
    -   Remote Config (Desktop): Fixed cache expiration time value used by
        `RemoteConfig::FetchAndActivate()`.
        ([#767](https://github.com/firebase/firebase-cpp-sdk/pull/767))

### 8.7.0
-   Changes
    -   Firestore: Released to general availability for Android and iOS (desktop
        support remains in beta).
    -   General (Android): Minimum SDK version is now 19.
    -   General: Variant double type now support 64-bit while saving to json.
        ([#1133](https://github.com/firebase/quickstart-unity/issues/1133)).
    -   Analytics (tvOS): Analytics is now supported on tvOS.
    -   Firestore (iOS): Fix a crash when `Transaction.GetSnapshotAsync()` was
        invoked after `FirebaseFirestore.TerminateAsync()`
        ([#8760](https://github.com/firebase/firebase-ios-sdk/pull/8760)).

### 8.6.0
-   Changes
    -   General (Desktop): MacOS SDKs are now built using Xcode 12.2,
        and include support for ARM-based Mac systems.
    -   General (iOS): iOS SDKs are now built using Xcode 12.2.
    -   Messaging (Android): Fixes an issue to receive token when
        initialize the app. 
        ([#667](https://github.com/firebase/firebase-cpp-sdk/pull/667)).
    -   Auth (Desktop): Fix a crash that would occur if parsing the JSON
        response from the server failed
        ([#692](https://github.com/firebase/firebase-cpp-sdk/pull/692)).
        
### 8.5.0
-   Changes
    -   General: Updating Android and iOS dependencies to the latest.
    -   General: Fixes an issue with generating Proguard files. 
        ([#664](https://github.com/firebase/firebase-cpp-sdk/pull/664)).

### 8.4.0
-   Changes
    -   General: Updating Android and iOS dependencies to the latest.
    -   Firestore: Added `operator==` and `operator!=` for `SnapshotMetadata`,
        `Settings`, `QuerySnapshot`, `DocumentSnapshot`, `SetOptions`, and
        `DocumentChange`.

### 8.3.0
-   Changes
    -   General: This release adds tvOS C++ libraries that wrap the
        community-supported Firebase tvOS SDK. `libs/tvos` contains
        tvOS-specific libraries, and the `xcframeworks` directory now
        includes support for both iOS and tvOS. The following products are
        currently included for tvOS: Auth, Database, Firestore, Functions,
        Installations, Messaging, Remote Config, Storage.
    -   General: When building from source, the compiler setting of
        "no exceptions" on app is PRIVATE now and will not affect any other
        targets in the build.
    -   Firestore: Removed the deprecated
        `Firestore::RunTransaction(TransactionFunction*)` function. Please use
        the overload that takes a `std::function` argument instead.
    -   Firestore: `FieldValue::Increment` functions are no longer guarded by
        the `INTERNAL_EXPERIMENTAL` macro.
    -   Firestore: added more validation of invalid input.
    -   Firestore: added an `is_valid` method to the public API classes that can
        be in an invalid state.

### 8.2.0
-   Changes
    -   General (Android): Updated Flatbuffers internal dependency from version
        1.9 to 1.12.
    -   Firestore: Deprecated the
        `Firestore::RunTransaction(TransactionFunction*)` function. Please use
        the overload that takes a `std::function` argument instead.
    -   Firestore: Removed the deprecated `EventListener` class.
    -   Firestore: Removed the deprecated overloads of `AddSnapshotListener` and
        `AddSnapshotsInSyncListener` functions that take an `EventListener*`
        argument. Please use the overloads that take a `std::function` argument
        instead.

### 8.1.0
-   Changes
    -   Firestore: Fixed a linker error when `DocumentChange::npos` was used.
        ([#474](https://github.com/firebase/firebase-cpp-sdk/pull/474)).
    -   Firestore: Added `Firestore::NamedQuery` that allows reading the queries
        used to build a Firestore Data Bundle.

### 8.0.0
-   Changes
    -   Analytics: Removed `SetCurrentScreen()` following its removal from iOS SDK
        and deprecation from Android SDK. Please use `LogEvent` with ScreenView
        event to manually log screen changes.
    -   General (Android): Firebase no longer supports STLPort. Please
        [use libc++ instead](https://developer.android.com/ndk/guides/cpp-support#cs).
    -   General (Android): Firebase support for gnustl (also known as libstdc++)
        is deprecated and will be removed in the next major release. Please use
        libc++ instead.
    -   Instance Id: Removed support for the previously-deprecated Instance ID SDK.
    -   Remote Config: The previously-deprecated static methods have been removed.
        Please use the new instance-based `firebase::remote_config::RemoteConfig`
        API.
    -   Remote Config(Android): Fix for getting Remote Config instance for a
        specific app object.
        ([#991](https://github.com/firebase/quickstart-unity/issues/991)).
    -   General (Android): Fixed a potential SIGABRT when an app was created
        with a non-default app name on Android KitKat
        ([#429](https://github.com/firebase/firebase-cpp-sdk/pull/429)).
    -   AdMob (iOS): Temporarily pinned AdMob dependency to a special version of the
        Google-Mobile-Ads-SDK Cocoapod, "7.69.0-cppsdk", to maintain compatibility
        with version 8.x of the Firebase iOS SDK.
    -   General (iOS): A Database URL is no longer required to be present in
        GoogleService-Info.plist when not using the Real Time Database.
    -   Firestore: Added `Firestore::LoadBundle` to enable loading Firestore Data
        Bundles into the SDK cache. `Firestore::NamedQuery` will be available in a
        future release.

### 7.3.0
-   Changes
    -   General (iOS): Update dependencies.
    -   General (Android): Fix a gradle error if ANDROID_NDK_HOME is not set.

### 7.2.0
-   Changes
    -   General (Android): Firebase support for STLPort is deprecated and will
        be removed in the next major release. Please
        [use libc++ instead](https://developer.android.com/ndk/guides/cpp-support#cs).
    -   General (iOS): iOS SDKs are now built using Xcode 12.
    -   General (iOS): iOS SDKs are now providing XCFrameworks instead of
        Frameworks.
    -   Database: Fixed a potential crash that can occur as a result of a race
        condidtion when adding, removing and deleting `ValueListener`s or
        `ChildListener`s rapidly.
    -   Database: Fixed a crash when setting large values on Windows and Mac
        systems ([#517](https://github.com/firebase/quickstart-unity/issues/517)).
    -   General: Fixed rare crashes at application exit when destructors were
        being executed
        ([#345](https://github.com/firebase/firebase-cpp-sdk/pull/345)).
    -   General (Android): Removed checks for Google Play services for Auth, Database,
        Functions and Storage as the native Android packages no longer need it.
        ([#361](https://github.com/firebase/firebase-cpp-sdk/pull/361)).

### 7.1.1
-   Changes
    -   General (Android): Use non-conflicting file names for embedded resources
        in Android builds. This fixes segfault crashes on old Android devices
        (Android 5 and below).

### 7.1.0
-   Changes
    -   General (iOS): Re-enabled Bitcode in iOS builds
        ([#266][https://github.com/firebase/firebase-cpp-sdk/issues/266]).
    -   Auth: You can now specify a language for emails and text messages sent
        from your apps using `UseAppLanguage()` or `set_language_code()`.
    -   Firestore: Fixed partial updates in `Update()` with
        `FieldValue::Delete()`
        ([#882](https://github.com/firebase/quickstart-unity/issues/882)).
    -   Messaging (Android): Now uses `enqueueWork` instead of `startService`.
        This fixes lost messages with data payloads received when the app
        is in the background.
        ([#877](https://github.com/firebase/quickstart-unity/issues/877)
    -   Remote Config: Added `firebase::remote_config::RemoteConfig` class with
        new instance-based APIs to better manage fetching config data.
    -   Remote Config: Deprecated old module-based API in favor of the new
        instance-based API instead.
    -   Remote Config (Desktop): Fixed multiple definition of Nanopb symbols
        in binary SDK
        ([#271][https://github.com/firebase/firebase-cpp-sdk/issues/271]).

### 7.0.1
-   Changes
    -   Installations (Android): Fix incorrect STL variants, which fixes
        a linker error on Android.

### 7.0.0
-   Changes
    -   General (iOS): iOS SDKs are now built using Xcode 11.7.
    -   General (Desktop): Windows libraries are now built using Visual
        Studio 2019. While VS 2019 is binary-compatible with VS 2015 and
        VS 2017, you must use VS 2019 or newer to link the desktop SDK.
        The libraries have been moved from libs/windows/VS2015 to
        libs/windows/VS2019 to reflect this.
    -   General (Desktop): Linux libraries are now built with both the
        C++11 ABI and the legacy ABI. The libraries have been moved
        from libs/linux/${arch} to libs/linux/${arch}/legacy and
        libs/linux/${arch}/cxx11 to reflect this.
    -   AdMob (Android): Fix a JNI error when initializing without Firebase App.
    -   Analytics: Remove deprecated SetMinimumSessionDuration call.
    -   Installations: Added Installations SDK. See [Documentations](http://firebase.google.com/docs/reference/cpp/namespace/firebase/installations) for
        details.
    -   Instance Id: Marked Instance Id as deprecated.
    -   Messaging: Added getToken, deleteToken apis.
    -   Messaging: Removed deprecated Send() function.
    -   Messaging: raw_data has been changed from a std::string to a
        std::vector<uint8_t>, and can now be populated.
    -   Firestore: Added support for `Query::WhereNotEqualTo` and
        `Query::WhereNotIn`.
    -   Firestore: Added support for `Settings::set_cache_size_bytes` and
        `Settings::cache_size_bytes`.
    -   Firestore: `Query` methods that return new `Query` objects are now
        `const`.
    -   Firestore: Added new internal HTTP headers to the gRPC connection.
    -   Firestore: Fixed a crash when writing to a document after having been
        offline for long enough that the auth token expired
        ([#182](https://github.com/firebase/firebase-cpp-sdk/issues/182)).

### 6.16.1
-   Changes
    -   Database (Desktop): Added a function to create directories recursively
        for persistent storage that fixes segfaults.
    -   Database (Desktop): Fixed a problem with missing symbols on Windows.

### 6.16.0
-   Changes
    -   Database (Desktop): Enabled offline persistence.
    -   Auth: Fixed compiler error related to SignInResult.
    -   Firestore: Defaulted to calling listeners and other callbacks on a
        dedicated thread. This avoids deadlock when using Firestore without
        an event loop on desktop platforms.
    -   Firestore: Added `Error::kErrorNone` as a synonym for `Error::kErrorOk`,
        which is more consistent with other Firebase C++ SDKs.
    -   Messaging (Android): Updated library to be compatible with Android O,
        which should resolve a IllegalStateException that could occur under
        certain conditions.
    -   Messaging: Deprecated the `Send` function.
    -   Firestore: Added `error_message` parameter to snapshot listener
        callbacks.
    -   AdMob: Handling IllegalStateException when creating and loading
        interstitial ads. Added `ConstantsHelper.CALLBACK_ERROR_UNKNOWN` as a
        fallback error.

### 6.15.1

-   Changes

    -   Firestore: all members of `Error` enumeration are now prefixed with
        `kError`; for example, `Error::kUnavailable` is now
        `Error::kErrorUnavailable`, which is more consistent with other Firebase
        C++ SDKs.
    -   Firestore: Firestore can now be compiled on Windows even in presence of
        `min` and `max` macros defined in `<windows.h>`.
    -   Fixed an issue that warns about Future handle not released properly.

### 6.15.0

-   Overview
    -   Fixed an issue whent creating Apps, and various Firestore changes.
-   Changes
    -   Firestore: removed `*LastResult` functions from the public API. Please
        use the futures returned by the async methods directly instead.
    -   Firestore: dropped the `From` prefix from the static functions in
        `FieldValue`; for example, `FieldValue::FromInteger` is now just
        `FieldValue::Integer`.
    -   Firestore: `CollectionReference::id` now returns a const reference.
    -   Firestore: Fixed absl `time_internal` linker error on Windows.
    -   Firestore: changed the signature of the callback passed to
        `Firestore::RunTransaction` to pass the parameters by mutable reference,
        not by pointer. This is to indicate that these parameters are never
        null.
    -   App: Fixed an assert creating a custom App when there is no default App.

### 6.14.1

-   Changes
    -   Auth (iOS): Added SignInResult.UserInfo.updated_credential field. On
        iOS, kAuthErrorCredentialAlreadyInUse errors when linking with Apple may
        contain a valid updated_credential for use in signing-in the
        Apple-linked user.

### 6.14.0

-   Changes
    -   Firestore: `Firestore::set_logging_enabled` is replaced by
        `Firestore::set_log_level` for consistency with other Firebase C++ APIs.
    -   Firestore: added an overload of `Firestore::CollectionGroup` that takes
        a pointer to `const char`.
    -   Firestore: `Firestore::set_settings` now accepts the argument by value.

### 6.12.0
  - Overview
    - Added experimental support for Cloud Firestore SDK.
  - Changes
    - Firestore: Experimental release of Firestore is now available on all
      supported platforms.

### 6.11.0

-   Overview
    -   Updated dependencies, changed minimum Xcode, and fixed an issue in
        Database handling Auth token revocation.
-   Changes
    -   General (iOS): Minimum Xcode version is now 10.3.
    -   General: When creating an App, the project_id from the default App is
        used if one is not provided.
    -   Database (Desktop): Fixed that database stops reconnecting to server
        after the auth token is revoked.

### 6.10.0

-   Overview
    -   Auth bug fixes.
-   Changes
    -   Auth: Reverted the API of an experimental FederatedAuthHandler callback
        handler.
    -   Auth (iOS): Enabled the method OAuthProvider.GetCredential. This method
        takes a nonce parameter as required by Apple Sign-in.
    -   General (iOS): Updated the CMakeLists.txt to link static libraries
        stored under libs/ios/universal for iOS targets

### 6.9.0

-   Overview
    -   Updated dependencies, added support for Apple Sign-in to Auth, support
        for signing-in using a 3rd party web providers and configuration of
        BigQuery export in Messaging.
-   Changes
    -   Auth: Added API for invoking Auth SignInWithProvider and User
        LinkWithProvider and ReauthenticateWithProvider for sign in with third
        party auth providers.
    -   Auth: Added constant kProviderId strings to auth provider classes.
    -   Auth (iOS): Added support for linking Apple Sign-in credentials.
    -   Messaging (Android): Added the option to enable or disable message
        delivery metrics export to BigQuery. This functionality is currently
        only available on Android. Stubs are provided on iOS for cross platform
        compatibility.

### 6.8.0

-   Overview
    -   Updated dependencies, added compiler/stdlib check, fixed issue in Admob
        and fixed resource generation issue with python3.
-   Changes
    -   App (Linux): Added compiler/stdlib check to ensure both the developer's
        executable and firebase library are compiled with the same compiler and
        stdlib.
    -   Admob (Android): Fixed a potentially non thread safe operation in the
        destruction of BannerViews.
    -   General: Fixed an issue where resource generation from
        google-services.json would fail if python3 was used to execute the
        resource generation script.

### 6.7.0

-   Overview
    -   Updated dependencies, fixed issues in Analytics, Database, Storage, and
        App.
-   Changes
    -   App: Added noexcept to move constructors to ensure STL uses move where
        possible.
    -   Storage (iOS/Android): Fixed an issue where Storage::GetReferenceFromUrl
        would return an invalid StorageReference.
    -   Database: Fixed an issue causing timestamps to not be populated
        correctly when using DatabaseReference::UpdateChildren().
    -   Database (Desktop): Fixed an issue preventing listener events from being
        triggered after DatabaseReference::UpdateChildren() is called.
    -   Database (Desktop): Functions that take const char* parameters will now
        fail gracefully if passed a null pointer.
    -   Database (Desktop): Fixed an issue causing
        DatabaseReference::RunTransaction() to fail due to datastale when the
        location previously stored a vector with more than 10 items or a map
        with integer keys.
    -   App (Windows): Fixed bug where literal value 0 will call string
        constructor for Variant class.
    -   Storage (Desktop): Changed url() to return the empty string if the
        Storage instance was created with the default (null) URL.
    -   App: Added small string optimisation for variant.
    -   App: Reduced number of new/delete for variant if copying same type
    -   App: Ensure map sort order for variant is consistent.
    -   Database (Desktop): Fixed an issue that could result in an incorrect
        snapshot being passed to listeners under specific circumstances.
    -   Analytics (iOS): Fixed the racy behavior of
        `analytics::GetAnalyticsInstanceId()` after calling
        `analytics::ResetAnalyticsData()`.
    -   Database (Desktop): Fixed ordering issue of children when using OrderBy
        on double or int64 types with large values

### 6.6.1

-   Overview
    -   Fixed an issue with Future having an undefined reference.
-   Changes
    -   General: Fixed a potential undefined reference in Future::OnCompletion.

### 6.6.0

-   Overview
    -   Update dependencies, fixed issues in Auth, Database and RemoteConfig
-   Changes
    -   Auth (Android): Fixed assert when not using default app instance.
    -   Auth (Desktop): Fixed not loading provider list from cached user data.
    -   Database (Desktop): Fixed a crash that could occur when trying to keep a
        location in the database synced when you do not have permission.
    -   Database (Desktop): Queries on locations in the database with query
        rules now function properly, instead of always returning "Permission
        denied".
    -   Database (Desktop): Fixed the map-to-vector conversion when firing
        events that have maps containing enitrely integer keys.
    -   Remote Config (Android): Fixed a bug when passing a Variant of type Blob
        to SetDefaults() on Android.

### 6.5.0

-   Overview
    -   Updated dependencies, and improved logging for Auth and Database.
-   Changes
    -   Auth (Linux): Improved error logging if libsecret (required for login
        persistence) is not installed on Linux.
    -   Database: The database now supports setting the log level independently
        of the system level logger.

### 6.4.0

-   Overview
    -   Updated dependencies, fixed issues with Futures and Auth persistence,
        and fixed a crash in Database.
-   Changes
    -   General: Fixed an issue causing Futures to clear their data even if a
        reference was still being held.
    -   Auth (Desktop): Fixed an issue with updated user info not being
        persisted.
    -   Database (Desktop): Fixed a crash when saving a ServerTimestamp during a
        transaction.

### 6.3.0

-   Overview
    -   Bug fixes.
-   Changes
    -   General (iOS/Android): Fixed a bug that allows custom firebase::App
        instances to be created after the app has been restarted.
    -   Auth (desktop): Changed destruction behavior. Instead of waiting for all
        async operations to finish, now Auth will cancel all async operations
        and quit. For callbacks that are already running, this will protect
        against cases where auth instances might not exist anymore.
    -   Auth (iOS): Fixed an exception in firebase::auth::VerifyPhoneNumber.
    -   Auth (iOS): Stopped Auth from hanging on destruction if any local
        futures remain in scope.
    -   Database (desktop): Fixed an issue that could cause a crash when
        updating the descendant of a location with a listener attached.

### 6.2.2

-   Overview
    -   Bug fixes.
-   Changes
    -   Auth (desktop): After loading a persisted user data, ensure token is not
        expired.
    -   Auth (desktop): Ensure Database, Storage and Functions do not use an
        expired token after it's loaded from persistent storage.
    -   Database (desktop): Fixed DatabaseReference::RunTransaction() sending
        invalid data to the server which causes error message "Error on incoming
        message" and freeze.

### 6.2.0

-   Overview
    -   Added support for custom domains to Dynamic Links, and fixed issues in
        Database and Instance ID.
-   Changes
    -   General: Added a way to configure SDK-wide log verbosity.
    -   Instance ID (Android): Fixed a crash when destroying InstanceID objects.
    -   Dynamic Links: Added support for custom domains.
    -   Database: Added a way to configure log verbosity of Realtime Database
        instances.

### 6.1.0

-   Overview
    -   Added Auth credential persistence on Desktop, fixed issues in Auth and
        Database, and added additional information to Messaging notifications.
-   Changes
    -   Auth (Desktop): User's credentials will now persist between sessions.
        See the
        [documentation](http://firebase.google.com/docs/auth/cpp/manage-users#persist_a_users_credential)
        for more information.
    -   Auth (Desktop): As part of the above change, if you call current_user()
        immediately after creating the Auth instance, it will block until the
        saved user's state is finished loading.
    -   Auth (Desktop): Fixed an issue where Database/Functions/Storage might
        not use the latest auth token immediately after sign-in.
    -   Auth: Fixed an issue where an error code could get reported incorrectly
        on Android.
    -   Database (Desktop): Fixed an issue that could cause a crash during
        shutdown.
    -   Database (iOS): Fixed a race condition that could cause a crash when
        cleaning up database listeners on iOS.
    -   Database (iOS): Fixed an issue where long (64-bit) values could get
        written to the database incorrectly (truncated to 32-bits).
    -   Cloud Functions: Change assert to log warning when App is deleted before
        Cloud Functions instance is deleted.
    -   Messaging (Android): Added channel_id to Messaging notifications.

### 6.0.0

-   Overview
    -   Fixed issues in Auth and Messaging, removed Firebase Invites, removed
        deprecated functions in Firebase Remote Config, and deprecated a
        function in Firebase Analytics.
-   Changes
    -   Updated
        [Firebase iOS](https://firebase.google.com/support/release-notes/ios#6.0.0)
        and
        [Firebase Android](https://firebase.google.com/support/release-notes/ios#2019-05-07)
        dependencies.
    -   Auth: Fixed a race condition updating the current user.
    -   Messaging (iOS/Android): Fix an issue where Subscribe and Unsubscribe
        never returned if the API was configured not to receive a registration
        token.
    -   Invites: Removed Firebase Invites library, as it is no longer supported.
    -   Remote Config: Removed functions using config namespaces.
    -   Analytics: Deprecated SetMinimumSessionDuration.
-   Known Issues
    -   To work around a incompatible dependency, AdMob for Android temporarily
        requires an additional dependency on
        com.google.android.gms:play-services-measurement-sdk-api:16.5.0

### 5.7.0

-   Overview
    -   Deprecated functions in Remote Config.
-   Changes
    -   Remote Config: Config namespaces are now deprecated. You'll need to
        switch to methods that use the default namespace.
-   Known Issues
    -   To work around a incompatible dependency, AdMob for Android temporarily
        requires an additional dependency on
        com.google.android.gms:play-services-measurement-sdk-api:16.4.0

### 5.6.1

-   Overview
    -   Fixed race condition on iOS SDK startup.
-   Changes
    -   General (iOS): Updated to the latest iOS SDK to fix a crash on
        firebase::App creation caused by a race condition. The crash could occur
        when accessing the [FIRApp firebaseUserAgent] property of the iOS
        FIRApp.

### 5.6.0

-   Overview
    -   Released an open-source version, added Game Center sign-in to Auth,
        enhanced Database on desktop, and fixed a crash when deleting App.
-   Changes
    -   Firebase C++ is now
        [open source](https://github.com/firebase/firebase-cpp-sdk).
    -   Auth (iOS): Added Game Center authentication.
    -   Database (Desktop): Reworked how cached server values work to be more in
        line with mobile implementations.
    -   Database (Desktop): Simultaneous transactions are now supported.
    -   Database (Desktop): The special Timestamp ServerValue is now supported.
    -   Database (Desktop): KeepSynchronized is now supported.
    -   App, Auth, Database, Remote Config, Storage: Fixed a crash when deleting
        `firebase::App` before deleting other Firebase subsystems.

### 5.5.0

-   Overview
    -   Deprecated Firebase Invites and updated how Android dependencies are
        included.
-   Changes
    -   General (Android): Added a gradle file to the SDK that handles adding
        Firebase Android dependencies to your Firebase C++ apps. See the
        [Firebase C++ Samples](https://github.com/firebase/quickstart-cpp) for
        example usage.
    -   Invites: Firebase Invites is deprecated. Please refer to
        https://firebase.google.com/docs/invites for details.

### 5.4.4

-   Overview
    -   Fixed a bug in Cloud Functions on Android, and AdMob on iOS.
-   Changes
    -   Cloud Functions (Android): Fixed an issue with error handling.
    -   AdMob (iOS): Fixed an issue with Rewarded Video ad unit string going out
        of scope.

### 5.4.3

-   Overview
    -   Bug fix for Firebase Storage on iOS.
-   Changes
    -   Storage (iOS): Fixed an issue when downloading files with `GetBytes`.

### 5.4.2

-   Overview
    -   Removed a spurious error message in Auth on Android.
-   Changes
    -   Auth (Android): Removed an irrelevant error about the Java class
        FirebaseAuthWebException.

### 5.4.0

-   Overview
    -   Bug fix for link shortening in Dynamic Links and a known issue in
        Database on Desktop.
-   Changes
    -   Dynamic Links (Android): Fixed short link generation failing with "error
        8".
-   Known Issues
    -   The Realtime Database Desktop SDK uses REST to access your database.
        Because of this, you must declare the indexes you use with
        Query::OrderByChild() on Desktop or your listeners will fail.

### 5.3.1

-   Overview
    -   Updated iOS and Android dependency versions and a bug fix for Invites.
-   Changes
    -   Invites (Android): Fixed an exception when the Android Minimum Version
        code option is used on the Android.

### 5.3.0

-   Overview
    -   Fixed bugs in Database and Functions; changed minimum Xcode version to
        9.4.1.
-   Changes
    -   General (iOS): Minimum Xcode version is now 9.4.1.
    -   Functions (Android): Fixed an issue when a function returns an array.
    -   Database (Desktop): Fixed issues in ChildListener.
    -   Database (Desktop): Fixed crash that can occur if Database is deleted
        while asynchronous operations are still in progress.
-   Known Issues
    -   Dynamic Links (Android): Shortening dynamic links fails with "Error 8".

### 5.2.1

-   Overview
    -   Fixed bugs in Auth and Desktop.
-   Changes
    -   Database (Desktop): Fixed support for `ChildListener` when used with
        `Query::EqualTo()`, `Query::StartAt()`, `Query::EndAt()`,
        `Query::LimitToFirst()` and `Query::LimitToLast()`.
    -   Database: Fixed a crash in DatabaseReference/Query copy assignment
        operator and copy constructor.
    -   Auth, Database: Fixed a race condition returning Futures when calling
        the same method twice in quick succession.

### 5.2.0

-   Overview
    -   Changes to Database, Functions, Auth, and Messaging.
-   Changes
    -   Database: Added a version of `GetInstance` that allows passing in the
        URL of the database to use.
    -   Functions: Added a way to specify which region to run the function in.
    -   Messaging: Changed `Subscribe` and `Unsubscribe` to return a Future.
    -   Auth (Android): Fixed a crash in `User::UpdatePhoneNumberCredential()`.
    -   General (Android): Fixed a null reference in the Google Play Services
        availability checker.

### 5.1.1

-   Overview
    -   Updated Android and iOS dependency versions only.

### 5.1.0

-   Overview
    -   Changes to Analytics, Auth, and Database; and added support for Cloud
        Functions for Firebase.
-   Changes
    -   Analytics: Added `ResetAnalyticsData()` to clear all analytics data for
        an app from the device.
    -   Analytics: Added `GetAppInstanceId()` which allows developers to
        retrieve the current app's analytics instance ID.
    -   Auth: Linking a credential with a provider that has already been linked
        now produces an error.
    -   Auth (iOS): Fixed crashes in User::LinkAndRetrieveDataWithCredential()
        and User::ReauthenticateAndRetrieveData().
    -   Auth (iOS): Fixed photo URL never returning a value on iOS.
    -   Auth (Android): Fixed setting profile photo URL with UpdateUserProfile.
    -   Database: Added support for ServerValues in SetPriority methods.
    -   Functions: Added support for Cloud Functions for Firebase on iOS,
        Android, and desktop.

### 5.0.0

-   Overview
    -   Renamed the Android and iOS libraries to include firebase in their name,
        removed deprecated methods in App, AdMob, Auth, Database, and Storage,
        and exposed new APIs in Dynamic Links and Invites.
-   Changes
    -   General (Android/iOS): Library names have been prefixed with
        "firebase_", for example libapp.a is now libfirebase_app.a. This brings
        them in line with the naming scheme used on desktop, and iOS frameworks.
    -   General (Android): Improved error handling when device is out of space.
    -   App: Removed deprecated accessor methods from Future.
    -   AdMob: Removed deprecated accessor methods from BannerView and
        InterstitialAd.
    -   Auth: Removed deprecated accessors from Auth, Credential, User, and
        UserInfoInterface, including User::refresh_token().
    -   Database: Removed deprecated accessors from DatabaseReference, Query,
        DataSnapshot, and MutableData.
    -   Dynamic Links: Added a field to received dynamic links describing the
        strength of the match.
    -   Invites: Added OnInviteReceived to Listener base class that includes the
        strength of the match on the received invite as an enum. Deprecated
        prior function that received it as a boolean value.
    -   Storage: Removed deprecated accessors from StorageReference.
    -   Storage: Removed Metadata::download_url() and Metadata::download_urls().
        Please use StorageReference::GetDownloadUrl() instead.
    -   Messaging: Added an optional initialization options struct. This can be
        used to suppress the prompt on iOS that requests permission to receive
        notifications at start up. Permission can be requested manually using
        the function firebase::messaging::RequestPermission().

### 4.5.1

-   Overview
    -   Fixed bugs in Database (Desktop) and Remote Config and exposed new APIs
        in Auth on Desktop and Messaging.
-   Changes
    -   Messaging: Added the SetAutoTokenRegistrationOnInitEnabled() and
        IsAutoTokenRegistrationOnInitEnabled() methods to enable or disable
        auto-token generation.
    -   Auth (Desktop): Added support for accessing user metadata.
    -   Database (Desktop): Fixed a bug to make creation of database instances
        with invalid URLs return NULL.
    -   Database (Desktop): Fixed an issue where incorrect values could be
        passed to OnChildAdded.
    -   Remote Config: Fixed a bug causing incorrect reporting of success or
        failure during a Fetch().

### 4.5.0

-   Overview
    -   Desktop workflow support for some features, Google Play Games
        authentication on Android, and changes to AdMob, Auth, and Storage.
-   Changes
    -   Auth, Realtime Database, Remote Config, Storage (Desktop): Stub
        implementations have been replaced with functional desktop
        implementations on Windows, OS X, and Linux.
    -   AdMob: Native Express ads have been discontinued, so
        `NativeExpressAdView` has been marked deprecated and will be removed in
        a future version.
    -   Auth (Android): Added Google Play Games authentication.
    -   Auth: Fixed a race condition initializing/destroying Auth instances.
    -   Storage: Added MD5 hash to Metadata.
    -   Storage: Fixed a crash when deleting listeners and other object
        instances.
    -   Storage: Controller can now be used from any thread.
    -   Storage (iOS): Fixed incorrect content type when uploading.
-   Known Issues
    -   When using Firebase Realtime Database on desktop, only one Transaction
        may be run on a given subtree at the same time.
    -   When using Firebase Realtime Database on desktop, data persistence is
        not available.

### 4.4.3

-   Overview
    -   Fixed linking bug in App.
-   Changes
    -   App (iOS): Removed unresolved symbols in the App library that could
        cause errors when forcing resolution.

### 4.4.2

-   Overview
    -   Fixed bugs in Dynamic Links, Invites, Remote Config and Storage and
        fixed linking issues with the Windows and Linux stub libraries.
-   Changes
    -   Dynamic Links (iOS): Now fetches the invite ID when using universal
        links.
    -   Dynamic Links (iOS): Fixed crash on failure of dynamic link completion.
    -   Dynamic Links (iOS): Fixed an issue where some errors weren't correctly
        reported.
    -   Invites: Fixed SendInvite never completing in the stub implementation.
    -   Remote Config (iOS): Fixed an issue where some errors weren't correctly
        reported.
    -   Storage: Fixed Metadata::content_language returning the wrong data.
    -   Storage (iOS): Reference paths formats are now consistent with other
        platforms.
    -   Storage (iOS): Fixed an issue where trying to upload to a non-existent
        path would not complete the Future.
    -   Storage (iOS): Fixed a crash when a download fails.
    -   General (Windows): Updated all static libs to suppport different C
        runtime libraries and correspondingly updated the package directory
        structure.
    -   Linux: Fixed linking problems with all of the C++ stub libraries.

### 4.4.1

-   Overview
    -   Bug fixes for Realtime Database and Instance ID.
-   Changes
    -   Realtime Database: SetPersistenceEnabled now sets persistence enabled.
    -   Instance ID (iOS): GetToken no longer fails without an APNS certificate,
        and no longer forces registering for notifications.

### 4.4.0

-   Overview
    -   Support for Instance ID.
-   Changes
    -   Instance ID: Added Instance ID library.

### 4.3.0

-   Overview
    -   Bug fix for Remote Config and a new feature for Auth.
-   Changes
    -   Auth: Added support for accessing user metadata.
    -   Remote Config (Android): Fixed remote_config::ValueSource conversion.

### 4.2.0

-   Overview
    -   Bug fixes for Analytics, Database, and Messaging; and updates for Auth
        and Messaging.
-   Changes
    -   Analytics (iOS): Fixed a bug which prevented the user ID and user
        properties being cleared.
    -   Database (Android): Fixed MutableData::children_count().
    -   Messaging (Android): Fixed a bug which prevented the message ID field
        being set.
    -   Auth: Failed operations now return more specific error codes.
    -   Auth (iOS): Phone Authentication no longer requires push notifications.
        When push notifications aren't available, reCAPTCHA verification is used
        instead.
    -   Messaging: Messages sent to users can now contain a link URL.

### 4.1.0

-   Overview
    -   Bug fixes for AdMob, Auth, Messaging, Database, Storage, and Remote
        Config, and added features for Future's OnCompletion callbacks and
        Database transaction callbacks.
-   Changes
    -   General: Futures are now invalidated when their underlying Firebase API
        is destroyed.
    -   General: Added std::function support to Future::OnCompletion, to allow
        use of C++11 lambdas with captures.
    -   AdMob (iOS): Fixed a crash if a BannerView is deleted while a call to
        Destroy() is still pending.
    -   Auth (Android): Now assert fails if you call GetCredential without an
        Auth instance created.
    -   Database: DataSnapshot, DatabaseReference, Query, and other objects are
        invalidated when their Database instance is destroyed.
    -   Database: Added a context pointer to DatabaseReference::RunTransaction,
        as well as std::function support to allow use of C++11 lambdas with
        captures.
    -   Messaging (Android): Fixed a bug where message_type was not set in the
        Message struct.
    -   Messaging (iOS): Fixed a race condition if a message is received before
        Firebase Cloud Messaging is initialized.
    -   Messaging (iOS): Fixed a bug detecting whether the notification was
        opened if the app was running in the background.
    -   Remote Config: When listing keys, the list now includes keys with
        defaults set, even if they were not present in the fetched config.
    -   Storage: StorageReference objects are invalidated when their Storage
        instance is destroyed.
-   Known Issues
    -   When building on Android using STLPort, the std::function versions of
        Future::OnCompletion and DatabaseReference::RunTransaction are not
        available.

### 4.0.4

-   Changes
    -   Messaging (Android): Fixed a bug resulting in Messages not having their
        message_type field populated.

### 4.0.3

-   Overview
    -   Bug fixes for Dynamic Links, Messaging and iOS SDK compatibility.
-   Changes
    -   General (iOS): Fixed an issue which resulted in custom options not being
        applied to firebase::App instances.
    -   General (iOS): Fixed a bug which caused method implementation look ups
        to fail when other iOS SDKs rename the selectors of swizzled methods.
    -   Dynamic Links (Android): Fixed future completion if short link creation
        fails.
    -   Messaging (iOS): Fixed message handling when messages they are received
        via the direct channel to the FCM backend (i.e not via APNS).

### 4.0.2

-   Overview
    -   Bug fixes for Analytics, Auth, Dynamic Links, and Messaging.
-   Changes
    -   Analytics (Android): Fix SetCurrentScreen to work from any thread.
    -   Auth (iOS): Fixed user being invalidated when linking a credential
        fails.
    -   Dynamic Links: Fixed an issue which caused an app to crash or not
        receive a Dynamic Link if the link is opened when the app is installed
        and not running.
    -   Messaging (iOS): Fixed a crash when no Listener is set.
    -   Messaging: Fixed Listener::OnTokenReceived occasionally being called
        twice with the same token.

### 4.0.1

-   Overview
    -   Bug fixes for Dynamic links and Invites on iOS and Cloud Messaging on
        Android and iOS.
-   Changes
    -   Cloud Messaging (Android): Fixed an issue where Terminate was not
        correctly shutting down the Cloud Messaging library.
    -   Cloud Messaging (iOS): Fixed an issue where library would crash on start
        up if there was no registration token.
    -   Dynamic Links & Invites (iOS): Fixed an issue that resulted in apps not
        receiving a link when opening a link if the app is installed and not
        running.

### 4.0.0

-   Overview
    -   Added support for phone number authentication, access to user metadata,
        a standalone dynamic library and bug fixes.
-   Changes
    -   Auth: Added support for phone number authentication.
    -   Auth: Added the ability to retrieve user metadata.
    -   Auth: Moved token notification to a separate listener object.
    -   Dynamic Links: Added a standalone library separate from Invites.
    -   Invites (iOS): Fixed an issue in the analytics SDK's method swizzling
        which resulted in dynamic links / invites not being sent to the
        application.
    -   Messaging (Android): Fixed a regression introduced in 3.0.3 which caused
        a crash when opening up a notification when the app is running in the
        background.
    -   Messaging (iOS): Fixed interoperation with other users of local
        notifications.
    -   General (Android): Fixed crash in some circumstances after resolving
        dependencies by updating Google Play services.

### 3.1.2

-   Overview
    -   Bug fixes for Auth.
-   Changes
    -   Auth: Fixed a crash caused by a stale memory reference when a
        firebase::auth::Auth object is destroyed and then recreated for the same
        App object.
    -   Auth: Fixed potential memory corruption when AuthStateListener is
        destroyed. ### 3.1.1
-   Overview
    -   Bug fixes for Auth, Invites, Messaging, and Storage, plus a general fix.
-   Changes
    -   General (Android): Fixed Google Play Services updater crash when
        clicking outside of the dialog on Android 4.x devices.
    -   Auth: Fixed user being invalidated when linking a credential fails.
    -   Auth: Deprecated User::refresh_token().
    -   Messaging: Fixed incorrectly notifying the app of a message when a
        notification is received while the app is in the background and the app
        is then opened by via the app icon rather than the notification.
    -   Invites (iOS): Fixed an issue which resulted in the app delegate method
        application:openURL:sourceApplication:annotation: not being called when
        linking the invites library.
    -   Storage: Fixed a bug that prevented the construction of Metadata without
        a storage reference.

### 3.1.0

-   Overview
    -   Added support for multiple storage buckets in Cloud Storage for
        Firebase, and fixed a bug in Invites.
-   Changes
    -   Storage: Renamed "Firebase Storage" to "Cloud Storage for Firebase".
    -   Storage: Added an overload for `Storage::GetInstance()` that accepts a
        `gs://...` URL, so you can use Cloud Storage with multiple buckets.
    -   Invites: (Android) Fixed an issue where invites with empty links would
        fail to be received.

### 3.0.0

-   Overview
    -   Renamed some methods, fixed some bugs, and added some features.
-   Changes
    -   General: Renamed and deprecated methods that were inconsistent with the
        Google C++ Style Guide. Deprecated methods will be removed in a future
        release (approximately 2-3 releases from now).
    -   Analytics: Added `SetCurrentScreen()`.
    -   Auth: Fixed a race condition accessing user data in callbacks.
    -   Auth: (Android) Added `is_valid()` to check if a credential returned by
        `GetCredential()` is valid.
    -   Invites: (Android) Added a `Fetch()` function to fetch incoming
        invitations at times other than application start. You must call this on
        Android when your app returns to the foreground (on iOS, this is handled
        automatically).
    -   Messaging: Added a field to `firebase::messaging::Message` specifying
        whether the message was received when the app was in the background.
    -   Messaging: (Android) Added an AAR file containing the Android manifest
        changes needed for receiving notifications. You can add this to your
        project instead of modifying the manifest directly.
    -   Messaging: (iOS) Fixed regression since 2.1.1 that broke messaging on
        iOS 8 & 9 when an AppDelegate did not implement remote notification
        methods.
    -   Invites: (iOS) Fixed regression since 2.1.1 that broke invites if the
        AppDelegate did not implement the open URL method.
    -   Remote Config: Added support for initializing Remote Config defaults
        from `firebase::Variant` values, including binary data.

### 2.1.3

-   Overview
    -   Bug fixes for Auth and Messaging, and a fix for Future callbacks.
-   Changes
    -   General: Fixed a potential deadlock when running callbacks registered
        via `firebase::Future::OnCompletion()`.
    -   Auth: (Android) Fixed an error in `firebase::auth::User::PhotoUri()`.
    -   Messaging: (Android) Fixed an issue where a blank message would appear.
    -   Messaging: (iOS) Removed hard dependency on Xcode 8.

### 2.1.2

-   Overview
    -   Bug fix for AdMob on Android.
-   Changes
    -   AdMob: (Android) Fixed an issue in `firebase::admob::InterstitialAd`
        that caused a crash after displaying multiple interstitial ads.

### 2.1.1

-   Overview
    -   Bug fixes for Firebase Authentication, Messaging and Invites.
-   Changes
    -   Auth: (Android) Fixed an issue that caused a future to never complete
        when signing in while a user is already signed in.
    -   Messaging / Invites: (iOS) Fixed an issue with method swizzling that
        caused some of the application's UIApplicationDelegate methods to not be
        called.
    -   Messaging: (iOS) Fixed a bug which caused a crash when initializing the
        library when building with Xcode 8 for iOS 10.

### 2.1.0

-   Overview
    -   Support for Firebase Storage and minor bugfixes in other libraries.
-   Changes
    -   Storage: Added the Firebase Storage C++ client library.
    -   Auth: Added a check for saved user credentials when Auth is initialized.
-   Known Issues
    -   Storage: On Android, pausing and resuming storage operations will cause
        the transfer to fail with the error code kErrorUnknown.

### 2.0.0

-   Overview
    -   Support for AdMob Native Express Ads, Realtime Database and simplified
        the Invites API.
-   Changes
    -   AdMob: Added support for AdMob Native Express Ads.
    -   Auth: Added AuthStateListener class which provides notifications when a
        user is logged in or logged out.
    -   Realtime Database: Added a client library.
    -   Invites: Breaking change which significantly simplifies the API.
-   Known Issues
    -   AdMob: When calling Initialize, the optional admob_app_id argument is
        ignored.

### 1.2.1

-   Overview
    -   Bug fixes in Messaging.
-   Changes
    -   Messaging: Fixed a bug that prevented Android apps from terminating
        properly.
    -   Messaging: Added missing copy constructor implementation in iOS and stub
        libraries.

### 1.2.0

-   Overview
    -   New features in AdMob, Authentication, Messaging, and Remote Config, a
        helper class for initialization, and bug fixes.
-   Changes
    -   General: Added firebase::ModuleInitializer, a helper class to initialize
        Firebase modules and handle any missing dependency on Google Play
        services on Android.
    -   AdMob: Added Rewarded Video feature. For more information, see the
        [Rewarded Video C++ guide](https://firebase.google.com/docs/admob/cpp/rewarded-video).
    -   AdMob: You can now pass your AdMob App ID to
        firebase::admob::Initialize() to help reduce latency for the initial ad
        request.
    -   AdMob: On both iOS and Android, you must call BannerView::Show() to
        display the ad. Previously, this was only required on Android.
    -   AdMob: Fixed an issue where BannerView::Listener received an incorrect
        bounding box.
    -   AdMob: BannerView now has a black background, rather than transparent.
    -   Authentication: Implemented User::SendEmailVerification() and
        User::EmailVerified() methods on Android.
    -   Invites: Fixed a bug that occurred when initializing InvitesSender and
        InvitesReceiver at the same time.
    -   Invites: Fixed a potential crash at app shutdown on iOS when
        InvitesReceiver::Fetch() is pending.
    -   Messaging: Added firebase::messaging::Notification and associated
        methods for retrieving the contents of a notification on Android and
        iOS.
    -   Messaging: Added support for iOS 10 notifications.
    -   Messaging: Fixed a crash that occurred on Android if Messaging was
        initialized before the native library was loaded.
    -   RemoteConfig: Added GetKeys() and GetKeysByPrefix() methods, which get a
        list of the app's Remote Config parameter keys.

### 1.1.0

-   Overview
    -   Minor bug fixes and new way of checking Google Play services
        availability.
-   Changes
    -   Reverted the firebase::App changes from version 1.0.1 relating to Google
        Play services; this has been replaced with a new API.
    -   Each Firebase C++ library that requires Google Play services now checks
        for its availability at initialization time. See "Requiring Google Play
        services on Android".
        -   firebase::auth::GetAuth() now has an optional output parameter that
            indicates whether initialization was successful, and will return
            nullptr if not.
        -   firebase::messaging::Initialize() now returns a result that
            indicates whether initialization was successful.
        -   Added firebase::invites::Initialize(), which you must call once
            prior to creating InvitesSender or InvitesReceiver instances. This
            function returns a result that indicates whether initialization was
            successful.
        -   firebase::remote_config::Initialize() now returns a result that
            indicates whether initialization was successful.
        -   firebase::admob::Initialize() now returns a result that indicates
            whether initialization was successful.
    -   Added utility functions to check whether Google Play services is
        available. See google_play_services::CheckAvailability() and
        google_play_services::MakeAvailable() for more information.
-   Known Issues
    -   Invites: If you call InvitesReceiver::Fetch() or
        InvitesReceiver::ConvertInvitation() without first calling
        firebase::invites::Initialize(), the operation will never complete. To
        work around the issue, ensure that firebase::invites::Initialize() is
        called once before creating any InvitesReceiver instances.

### 1.0.1

-   Overview
    -   Minor bug fixes.
-   Changes
    -   Modified firebase::App to check for the required version of Google Play
        services on creation to prevent firebase::App creation failing if a
        user's device is out of date. If Google Play services is out of date, a
        dialog will prompt the user to install a new version. See "Requiring
        Google Play services on Android". With the previous version (version
        1.0.0) the developer needed to manually check for an up to date Google
        Play services using GoogleApiClient.
    -   Fixed potential deadlock when using SetListener from a notification
        callback in firebase::admob::InterstitialAd and
        firebase::admob::BannerView on iOS.
    -   Fixed race condition on destruction of admob::BannerView on Android.
    -   Fixed Future handle leak. An internal memory leak would manifest for
        objects or modules that use futures for the lifetime of the object or
        module. For example, during the lifetime of BannerView each call to a
        method which returns a Future could potentially allocate memory which
        wouldn't be reclaimed until the BannerView is destroyed.

### 1.0.0

-   Overview
    -   First public release. See our
        [setup guide](https://firebase.google.com/docs/cpp/setup) to get
        started.
-   Known Issues
    -   Android armeabi libraries must be linked with gcc 4.8.<|MERGE_RESOLUTION|>--- conflicted
+++ resolved
@@ -598,19 +598,14 @@
 code.
 
 ## Release Notes
-<<<<<<< HEAD
 ### Upcoming Release
 -   Changes
     -   AdMob: The AdMob SDK has been deprecated. Please update your app to
         use the new Google Mobile Ads SDK which facilitates similar
         functionality.
-=======
-### Upcoming release
--   Changes
-    - General (Android): Fixed a bug that required Android apps to include
-      `com.google.android.gms:play-services-base` as an explicit dependency when
-      only using AdMob, Analytics, Remote Config, or Messaging.
->>>>>>> 2037576a
+    -   General (Android): Fixed a bug that required Android apps to include
+        `com.google.android.gms:play-services-base` as an explicit dependency when
+        only using AdMob, Analytics, Remote Config, or Messaging.
 
 ### 9.0.0
 -   Changes
