# Firebase C++ SDK

The Firebase C++ SDK provides C++ interfaces for the following Firebase services
on *iOS* and *Android*:

*   AdMob (deprecated - use Google Mobile Ads instead)
*   Firebase Analytics
*   Firebase Authentication
*   Firebase Cloud Messaging
*   Firebase Dynamic Links
*   Cloud Firestore
*   Firebase Functions
*   Google Mobile Ads
*   Firebase Installations
*   Firebase Instance ID (deprecated SDK)
*   Firebase Realtime Database
*   Firebase Remote Config
*   Firebase Storage

## Desktop Workflow Implementations

The Firebase C++ SDK includes desktop workflow support for the following subset
of Firebase features, enabling their use on Windows, OS X, and Linux:

*   Firebase Authentication
*   Cloud Firestore
*   Firebase Functions
*   Firebase Remote Config
*   Firebase Realtime Database
*   Firebase Storage

This is a Beta feature, and is intended for workflow use only during the
development of your app, not for publicly shipping code.

## Stub Implementations

Stub (non-functional) implementations of the remaining libraries are provided
for convenience when building for Windows, Mac OS, and Linux so that you don't
need to conditionally compile code when also targeting the desktop.

## Directory Structure

The following table provides an overview of the Firebase C++ SDK directory
structure.

Directories               | Contents
------------------------- | --------
include                   | C++ headers
xcframeworks/API/ARCH     | iOS xcframeworks (compiled against libc++)
libs/ios/ARCH             | iOS static libraries (compiled against
|                         | libc++)
|                         | Multi-architecture libraries are
|                         | provided in the *universal* directory.
libs/android/ARCH         | Android (GCC 4.8+ compatible) static
|                         | libraries for each architecture. Only the
|                         | LLVM libc++ STL runtime ("c++") is supported.
|                         | More information can be found in the
|                         | [NDK C++ Helper Runtimes](https://developer.android.com/ndk/guides/cpp-support.html#runtimes)
|                         | documentation.
*Desktop Implementations* |
libs/darwin               | OS X static libraries (desktop or stub
|                         | implementations, compiled against libc++)
frameworks/darwin         | OS X frameworks (desktop or stub
|                         | implementations, compiled against libc++)
libs/linux/ARCH/ABI       | Linux static libraries (desktop or stub
|                         | implementations, GCC 4.8+, libc++).
|                         | Built against C++11 or legacy ABI.
libs/windows              | Windows static libraries (desktop or stub
|                         | implementations, MSVC 2019+)

## Library / XCFramework Dependencies

Each feature has dependencies upon libraries in this SDK and components
distributed as part of the core Firebase
[iOS SDK](https://firebase.google.com/docs/ios/setup) and
[Android SDK](https://firebase.google.com/docs/android/setup).

### Android Dependencies

Feature                    | Required Libraries and Gradle Packages
-------------------------- | --------------------------------------
All Firebase SDKs          | platform(com.google.firebase:firebase-bom:30.3.0)
|                          | (Android Bill of Materials)
Firebase AdMob             | libfirebase_admob.a
| (deprecated)             | libfirebase_app.a
|                          | com.google.firebase:firebase-analytics
|                          | (Maven package)
|                          | com.google.firebase:firebase-ads:19.8.0
|                          | (Maven package)
Firebase Analytics         | libfirebase_analytics.a
|                          | libfirebase_app.a
|                          | com.google.firebase:firebase-analytics
|                          | (Maven package)
Firebase Authentication    | libfirebase_auth.a
|                          | libfirebase_app.a
|                          | com.google.firebase:firebase-analytics
|                          | (Maven package)
|                          | com.google.firebase:firebase-auth
|                          | (Maven package)
Firebase Dynamic Links     | libfirebase_dynamic_links.a
|                          | libfirebase_app.a
|                          | com.google.firebase:firebase-analytics
|                          | (Maven package)
|                          | com.google.firebase:firebase-dynamic-links
|                          | (Maven package)
Cloud Firestore            | libfirebase_firestore.a
|                          | libfirebase_auth.a
|                          | libfirebase_app.a
|                          | com.google.firebase:firebase-analytics
|                          | (Maven package)
|                          | com.google.firebase:firebase-firestore
|                          | (Maven package)
|                          | com.google.firebase:firebase-auth
|                          | (Maven package)
Firebase Functions         | libfirebase_functions
|                          | libfirebase_auth.a (optional)
|                          | libfirebase_app.a
|                          | com.google.firebase:firebase-analytics
|                          | (Maven package)
|                          | com.google.firebase:firebase-functions
|                          | (Maven package)
|                          | com.google.firebase:firebase-auth
|                          | (Maven package)
Google Mobile Ads          | libfirebase_gma.a
|                          | libfirebase_app.a
|                          | com.google.firebase:firebase-analytics
|                          | (Maven package)
|                          | com.google.android.gms:play-services-ads:21.1.0
|                          | (Maven package)
Firebase Installations     | libfirebase_installations.a
|                          | libfirebase_app.a
|                          | com.google.firebase:firebase-installations
|                          | (Maven package)
Firebase Messaging         | libfirebase_messaging.a
|                          | libfirebase_app.a
|                          | com.google.firebase:firebase-analytics
|                          | (Maven package)
|                          | com.google.firebase:firebase-messaging
|                          | (Maven package)
|                          | libmessaging_java.jar (Android service)
|                          | androidx.core:core:1.8.0  (Maven package)
Firebase Realtime Database | libfirebase_database.a
|                          | libfirebase_auth.a
|                          | libfirebase_app.a
|                          | com.google.firebase:firebase-analytics
|                          | (Maven package)
|                          | com.google.firebase:firebase-database
|                          | (Maven package)
|                          | com.google.firebase:firebase-auth
|                          | (Maven package)
Firebase Remote Config     | libfirebase_remote_config.a
|                          | libfirebase_app.a
|                          | com.google.firebase:firebase-analytics
|                          | (Maven package)
|                          | com.google.firebase:firebase-config
|                          | (Maven package)
Firebase Storage           | libfirebase_storage.a
|                          | libfirebase_auth.a
|                          | libfirebase_app.a
|                          | com.google.firebase:firebase-analytics
|                          | (Maven package)
|                          | com.google.firebase:firebase-storage
|                          | (Maven package)
|                          | com.google.firebase:firebase-auth
|                          | (Maven package)
Google Play services module| com.google.android.gms:play-services-base:18.1.0
|                          | (Maven package)

The Firebase C++ SDK uses an Android BoM (Bill of Materials) to specify a single
Firebase Android SDK version number to use, rather than individual versions for
each library. For more information, please see the [Firebase Android SDK
documentation](https://firebase.google.com/docs/android/learn-more#bom).

Note: AdMob C++ (deprecated) is not currently compatible with the latest
Firebase AdMob Android SDK (20.x.x). Please ensure that you use
firebase-ads version 19.8.0 in conjunction with the latest
firebase-analytics version to maintain compatibility.

#### Gradle dependency file

Firebase C++ includes an `Android/firebase_dependencies.gradle` file
that helps you include the correct Android dependencies and Proguard
files for each Firebase product. To use it, include the following in
your build.gradle file (you can omit any Firebase products you aren't
using):

```
apply from: "$gradle.firebase_cpp_sdk_dir/Android/firebase_dependencies.gradle"
firebaseCpp.dependencies {
  app  // Recommended for all apps using Firebase.
  admob
  analytics
  auth
  database
  dynamicLinks
  firestore
  functions
  gma
  installations
  messaging
  remoteConfig
  storage
}
```

#### Google Play services module

If you wish to use the `google_play_services::CheckAvailability` and
`MakeAvailable` functions, or `firebase::ModuleInitializer`, you must include
com.google.android.gms:play-services-base as a dependency as well, as listed
under "Google Play services module" in the table above. If you use the Gradle
dependency file described above, this dependency will automatically be included.
To omit it (not recommended), specify `appWithoutPlayServices` instead of `app`
in `firebaseCpp.dependencies`.

### iOS Dependencies

iOS users can include either xcframeworks or static libraries depending upon their
preferred build environment.

#### XCFrameworks

Feature                    | Required Frameworks and Cocoapods
-------------------------- | ---------------------------------------
Firebase AdMob             | firebase_admob.xcframework
| (deprecated)             | firebase.xcframework
|                          | Firebase/Analytics Cocoapod (9.3.0)
|                          | Google-Mobile-Ads-SDK Cocoapod (7.69.0-cppsdk2)
Firebase Analytics         | firebase_analytics.xcframework
|                          | firebase.xcframework
|                          | Firebase/Analytics Cocoapod (9.3.0)
Firebase Authentication    | firebase_auth.xcframework
|                          | firebase.xcframework
|                          | Firebase/Auth Cocoapod (9.3.0)
Firebase Dynamic Links     | firebase_dynamic_links.xcframework
|                          | firebase.xcframework
|                          | Firebase/DynamicLinks Cocoapod (9.3.0)
Cloud Firestore            | firebase_firestore.xcframework
|                          | firebase_auth.xcframework
|                          | firebase.xcframework
|                          | Firebase/Firestore Cocoapod (9.3.0)
|                          | Firebase/Auth Cocoapod (9.3.0)
Firebase Functions         | firebase_functions.xcframework
|                          | firebase_auth.xcframework (optional)
|                          | firebase.xcframework
|                          | Firebase/Functions Cocoapod (9.3.0)
|                          | Firebase/Auth Cocoapod (9.3.0)
Google Mobile Ads          | firebase_gma.xcframework
|                          | firebase.xcframework
|                          | Firebase/Analytics Cocoapod (9.3.0)
|                          | Google-Mobile-Ads-SDK Cocoapod (9.7.0)
Firebase Installations     | firebase_installations.xcframework
|                          | firebase.xcframework
|                          | FirebaseInstallations Cocoapod (9.3.0)
Firebase Cloud Messaging   | firebase_messaging.xcframework
|                          | firebase.xcframework
|                          | Firebase/Messaging Cocoapod (9.3.0)
Firebase Realtime Database | firebase_database.xcframework
|                          | firebase_auth.xcframework
|                          | firebase.xcframework
|                          | Firebase/Database Cocoapod (9.3.0)
|                          | Firebase/Auth Cocoapod (9.3.0)
Firebase Remote Config     | firebase_remote_config.xcframework
|                          | firebase.xcframework
|                          | Firebase/RemoteConfig Cocoapod (9.3.0)
Firebase Storage           | firebase_storage.xcframework
|                          | firebase_auth.xcframework
|                          | firebase.xcframework
|                          | Firebase/Storage Cocoapod (9.3.0)
|                          | Firebase/Auth Cocoapod (9.3.0)

Important: Each version of the Firebase C++ SDK supports a specific version of
the Firebase iOS SDK. Please ensure that you reference the Cocoapod versions
listed above.

Note: AdMob C++ (deprecated) is not currently compatible with the latest
Firebase AdMob iOS CocoaPod (9.x). Please ensure that you use the special
version of Google-Mobile-Ads-SDK Cocoapod listed above (7.69.0-cppsdk2)
to maintain compatibility with Firebase 9.x.

Note: Parts of the Firebase iOS SDK are written in Swift. If your application
does not use any Swift code, you may need to add an empty .swift file to your
Xcode project to ensure that the Swift runtime is included in your app.

#### Libraries

If you prefer to link against static libraries instead of xcframeworks (see the
previous section) the following table describes the libraries and Cocoapods
required for each SDK feature.

Feature                    | Required Libraries and Cocoapods
-------------------------- | -----------------------------------------
Firebase AdMob             | libfirebase_admob.a
| (deprecated)             | libfirebase_app.a
|                          | Firebase/Analytics Cocoapod (9.3.0)
|                          | Google-Mobile-Ads-SDK Cocoapod (7.69.0-cppsdk2)
Firebase Analytics         | libfirebase_analytics.a
|                          | libfirebase_app.a
|                          | Firebase/Analytics Cocoapod (9.3.0)
Firebase Authentication    | libfirebase_auth.a
|                          | libfirebase_app.a
|                          | Firebase/Auth Cocoapod (9.3.0)
Firebase Dynamic Links     | libfirebase_dynamic_links.a
|                          | libfirebase_app.a
|                          | Firebase/DynamicLinks Cocoapod (9.3.0)
Cloud Firestore            | libfirebase_firestore.a
|                          | libfirebase_app.a
|                          | libfirebase_auth.a
|                          | Firebase/Firestore Cocoapod (9.3.0)
|                          | Firebase/Auth Cocoapod (9.3.0)
Firebase Functions         | libfirebase_functions.a
|                          | libfirebase_app.a
|                          | libfirebase_auth.a (optional)
|                          | Firebase/Functions Cocoapod (9.3.0)
|                          | Firebase/Auth Cocoapod (9.3.0)
Google Mobile Ads          | libfirebase_gma.a
|                          | libfirebase_app.a
|                          | Firebase/Analytics Cocoapod (9.3.0)
|                          | Google-Mobile-Ads-SDK Cocoapod (9.7.0)
Firebase Installations     | libfirebase_installations.a
|                          | libfirebase_app.a
|                          | FirebaseInstallations Cocoapod (9.3.0)
Firebase Cloud Messaging   | libfirebase_messaging.a
|                          | libfirebase_app.a
|                          | Firebase/CloudMessaging Cocoapod (9.3.0)
Firebase Realtime Database | libfirebase_database.a
|                          | libfirebase_app.a
|                          | libfirebase_auth.a
|                          | Firebase/Database Cocoapod (9.3.0)
|                          | Firebase/Auth Cocoapod (9.3.0)
Firebase Remote Config     | libfirebase_remote_config.a
|                          | libfirebase_app.a
|                          | Firebase/RemoteConfig Cocoapod (9.3.0)
Firebase Storage           | libfirebase_storage.a
|                          | libfirebase_app.a
|                          | libfirebase_auth.a
|                          | Firebase/Storage Cocoapod (9.3.0)
|                          | Firebase/Auth Cocoapod (9.3.0)

Important: Each version of the Firebase C++ SDK supports a specific version of
the Firebase iOS SDK. Please ensure that you reference the Cocoapod versions
listed above.

Note: AdMob C++ (deprecated) is not currently compatible with the latest
Firebase AdMob iOS CocoaPod (9.x). Please ensure that you use the special
version of Google-Mobile-Ads-SDK Cocoapod listed above (7.69.0-cppsdk2)
to maintain compatibility with Firebase 9.x.

Note: Parts of the Firebase iOS SDK are written in Swift. If your application
does not use any Swift code, you may need to add an empty .swift file to your
Xcode project to ensure that the Swift runtime is included in your app.

### Desktop Implementation Dependencies

#### Linux libraries

For Linux, library versions are provided for 32-bit (i386) and 64-bit (x86_64)
platforms.

Two sets of Linux libraries are available: one set built against the newer C++11
ABI, and another set built against the standard (legacy) ABI. This is equivalent
to the compiler option -D_GLIBCXX_USE_CXX11_ABI=1 or 0, respectively.

Feature                         | Required Libraries
------------------------------- | -----------------------------
Firebase Authentication         | libfirebase_auth.a
|                               | libfirebase_app.a
Cloud Firestore                 | libfirebase_firestore.a
|                               | libfirebase_auth.a
|                               | libfirebase_app.a
Firebase Functions              | libfirebase_functions.a
|                               | libfirebase_auth.a (optional)
|                               | libfirebase_app.a
Firebase Realtime Database      | libfirebase_database.a
|                               | libfirebase_auth.a
|                               | libfirebase_app.a
Firebase Remote Config          | libfirebase_remote_config.a
|                               | libfirebase_app.a
Firebase Storage                | libfirebase_storage.a
|                               | libfirebase_auth.a
|                               | libfirebase_app.a
Firebase AdMob (stub)           | libfirebase_admob.a
|                               | libfirebase_app.a
Firebase Analytics (stub)       | libfirebase_analytics.a
|                               | libfirebase_app.a
Firebase Dynamic Links (stub)   | libfirebase_dynamic_links.a
|                               | libfirebase_app.a
Google Mobile Ads (stub)        | libfirebase_gma.a
|                               | libfirebase_app.a
Firebase Installations (stub)   | libfirebase_installations.a
|                               | libfirebase_app.a
Firebase Cloud Messaging (stub) | libfirebase_messaging.a
|                               | libfirebase_app.a

The provided libraries have been tested using GCC 4.8.0, GCC 7.2.0, and Clang
5.0 on Ubuntu. When building C++ desktop apps on Linux, you will need to link
the `pthread` system library (consult your compiler documentation for more
information).

#### OS X libraries

For OS X (Darwin), library versions are provided for both Intel (x86_64) and ARM
(arm64) platforms, as well as universal libraries. See the table above (in the
"Linux libraries" section) for the list of library dependencies. Frameworks are
also provided for your convenience.

Feature                         | Required Frameworks
------------------------------- | ----------------------------------
Firebase Authentication         | firebase_auth.framework
|                               | firebase.framework
Cloud Firestore                 | firebase_firestore.framework
|                               | firebase_auth.framework
|                               | firebase.framework
Firebase Functions              | firebase_functions.framework
|                               | firebase_auth.framework (optional)
|                               | firebase.framework
Firebase Realtime Database      | firebase_database.framework
|                               | firebase_auth.framework
|                               | firebase.framework
Firebase Remote Config          | firebase_remote_config.framework
|                               | firebase.framework
Firebase Storage                | firebase_storage.framework
|                               | firebase_auth.framework
|                               | firebase.framework
Firebase AdMob (stub)           | firebase_admob.framework
|                               | firebase.framework
Firebase Analytics (stub)       | firebase_analytics.framework
|                               | firebase.framework
Firebase Dynamic Links (stub)   | firebase_dynamic_links.framework
|                               | firebase.framework
Google Mobile Ads (stub)        | libfirebase_gma.a
|                               | libfirebase_app.a
Firebase Installations (stub)   | firebase_installations.framework
|                               | firebase.framework
Firebase Cloud Messaging (stub) | firebase_messaging.framework
|                               | firebase.framework

The provided libraries have been tested using Xcode 13.3.1. When building C++
desktop apps on OS X, you will need to link the `gssapi_krb5` and `pthread`
system libraries, as well as the `CoreFoundation`, `Foundation`, `GSS`, and
`Security` OS X system frameworks (consult your compiler documentation for more
information).

#### Windows libraries

For Windows, library versions are provided depending on whether your project is
building in 32-bit (x86) or 64-bit (x64) mode, which Windows runtime environment
you are using (Multithreaded /MT or Multithreaded DLL /MD), and whether you are
targeting Release or Debug.

Feature                         | Required Libraries and Gradle Packages
------------------------------- | --------------------------------------
Firebase Authentication         | firebase_auth.lib
|                               | firebase_app.lib
Cloud Firestore                 | firebase_firestore.lib
|                               | firebase_auth.lib
|                               | firebase_app.lib
Firebase Functions              | firebase_functions.lib
|                               | firebase_auth.lib (optional)
|                               | firebase_app.lib
Firebase Realtime Database      | firebase_database.lib
|                               | firebase_auth.lib
|                               | firebase_app.lib
Firebase Remote Config          | firebase_remote_config.lib
|                               | firebase_app.lib
Firebase Storage                | firebase_storage.lib
|                               | firebase_auth.lib
|                               | firebase_app.lib
Firebase AdMob (stub)           | firebase_admob.lib
|                               | firebase_app.lib
Firebase Analytics (stub)       | firebase_analytics.lib
|                               | firebase_app.lib
Firebase Dynamic Links (stub)   | firebase_dynamic_links.lib
|                               | firebase_app.lib
Google Mobile Ads (stub)        | firebase_gma.lib
|                               | firebase_app.lib
Firebase Installations (stub)   | firebase_installations.lib
|                               | firebase_app.lib
Firebase Cloud Messaging (stub) | firebase_messaging.lib
|                               | firebase_app.lib

The provided libraries have been tested using Visual Studio 2019. When
building C++ desktop apps on Windows, you will need to link the following
Windows SDK libraries (consult your compiler documentation for more
information):

Firebase C++ Library | Windows SDK library dependencies
-------------------- | -----------------------------------------------------
Authentication       | `advapi32, ws2_32, crypt32`
Firestore            | `advapi32, ws2_32, crypt32, rpcrt4, ole32, shell32, dbghelp, bcrypt`
Functions            | `advapi32, ws2_32, crypt32, rpcrt4, ole32`
Realtime Database    | `advapi32, ws2_32, crypt32, iphlpapi, psapi, userenv, shell32`
Remote Config        | `advapi32, ws2_32, crypt32, rpcrt4, ole32`
Storage              | `advapi32, ws2_32, crypt32`

## Getting Started

See our [setup guide](https://firebase.google.com/docs/cpp/setup) to get started
and download the prebuilt version of the Firebase C++ SDK.

## Source Code

The Firebase C++ SDK is open source. You can find the source code (and
information about building it) at
[github.com/firebase/firebase-cpp-sdk](https://github.com/firebase/firebase-cpp-sdk).

## Platform Notes

### iOS Method Swizzling

On iOS, some application events (such as opening URLs and receiving
notifications) require your application delegate to implement specific methods.
For example, receiving a notification may require your application delegate to
implement `application:didReceiveRemoteNotification:`. Because each iOS
application has its own app delegate, Firebase uses _method swizzling_, which
allows the replacement of one method with another, to attach its own handlers in
addition to any you may have implemented.

The Firebase Cloud Messaging library needs to attach
handlers to the application delegate using method swizzling. If you are using
these libraries, at load time, Firebase will identify your `AppDelegate` class
and swizzle the required methods onto it, chaining a call back to your existing
method implementation.

### Custom Android Build Systems

We currently provide generate\_xml\_from\_google\_services\_json.py to convert
google-services.json to .xml resources to be included in an Android application.
This script applies the same transformation that the Google Play Services Gradle
plug-in performs when building Android applications. Users who don't use Gradle
(e.g ndk-build, makefiles, Visual Studio etc.) can use this script to automate
the generation of string resources.

### ProGuard on Android

Many Android build systems use
[ProGuard](https://developer.android.com/studio/build/shrink-code.html) for
builds in Release mode to shrink application sizes and protect Java source code.
If you use ProGuard, you will need to add the files in libs/android/*.pro
corresponding to the Firebase C++ libraries you are using to your ProGuard
configuration.

For example, with Gradle, build.gradle would contain:
~~~
  android {
    [...other stuff...]
    buildTypes {
      release {
        minifyEnabled true
        proguardFile getDefaultProguardFile('your-project-proguard-config.txt')
        proguardFile file(project.ext.firebase_cpp_sdk_dir + "/libs/android/app.pro")
        proguardFile file(project.ext.firebase_cpp_sdk_dir + "/libs/android/analytics.pro")
        [...and so on, for each Firebase C++ library you are using.]
      }
    }
  }
~~~

### Requiring Google Play services on Android

Many Firebase C++ libraries require
[Google Play services](https://developers.google.com/android/guides/overview) on
the user's Android device. If a Firebase C++ library returns
[`kInitResultFailedMissingDependency`](http://firebase.google.com/docs/reference/cpp/namespace/firebase)
on initialization, it means Google Play services is not available on the device
(it needs to be updated, reactivated, permissions fixed, etc.) and that Firebase
library cannot be used until the situation is corrected.

You can find out why Google Play services is unavailable (and try to fix it) by
using the functions in
[`google_play_services/availability.h`](http://firebase.google.com/docs/reference/cpp/namespace/google-play-services).

Optionally, you can use
[`ModuleInitializer`](http://firebase.google.com/docs/reference/cpp/class/firebase/module-initializer)
to initialize one or more Firebase libraries, which will handle prompting the
user to update Google Play services if required.

Note: Some libraries do not require Google Play services and don't return any
initialization status. These can be used without Google Play services. The table
below summarizes whether Google Play services is required by each Firebase C++
library.

Firebase C++ Library | Google Play services required?
-------------------- | ---------------------------------
Analytics            | Not required
AdMob (deprecated)   | Not required (usually; see below)
Cloud Messaging      | Required
Auth                 | Required
Dynamic Links        | Required
Firestore            | Required
Functions            | Required
Installations        | Not Required
Instance ID          | Required
Google Mobile Ads    | Not required (usually; see below)
Realtime Database    | Required
Remote Config        | Required
Storage              | Required

#### A note on AdMob, Google Mobile Ads and Google Play services

Most versions of the Google Mobile Ads SDK for Android can work properly without
Google Play services. However, if you are using the
`com.google.android.gms:play-services-ads-lite` dependency instead of the
standard `com.google.firebase:firebase-ads` dependency, Google Play services
WILL be required in your specific case.

AdMob (deprecated) and GMA initialization will only return
`kInitResultFailedMissingDependency` when Google Play services is unavailable
AND you are using `com.google.android.gms:play-services-ads-lite`.

### Desktop project setup

To use desktop workflow support, you must have an Android or iOS project set up
in the Firebase console.

If you have an Android project, you can simply use the `google-services.json`
file on desktop.

If you have an iOS project and don't wish to create an Android project, you can
use the included Python script `generate_xml_from_google_services_json.py
--plist` to convert your `GoogleService-Info.plist` file into a
`google-services-desktop.json` file.

By default, when your app initializes, Firebase will look for a file named
`google-services.json` or `google-services-desktop.json` in the current
directory. Ensure that one of these files is present, or call
`AppOptions::LoadFromJsonConfig()` before initializing Firebase to specify your
JSON configuration data directly.

### Note on Firebase C++ desktop support

Firebase C++ SDK desktop support is a **Beta** feature, and is intended for
workflow use only during the development of your app, not for publicly shipping
code.

## Release Notes
<<<<<<< HEAD
### Upcoming
-   Changes
    - GMA: Updated iOS dependency to Google Mobile Ads SDK version 9.7.0.
=======
### Upcoming Release
-   Changes
    - General (Desktop): Fixed an issue with embedded dependencies that could
      cause duplicate symbol linker errors in conjunction with other libraries
      ([#989](https://github.com/firebase/firebase-cpp-sdk/issues/989)).
>>>>>>> c046c8a8

### 9.3.0
-   Changes
    - General (Android,Linux): Fixed a concurrency bug where waiting for an
      event with a timeout could occasionally return prematurely, as if the
      timeout had occurred
      ([#1021](https://github.com/firebase/firebase-cpp-sdk/pull/1021)).

### 9.2.0
-   Changes
    - GMA: Added the Google Mobile Ads SDK with updated support for AdMob. See
      the [Get Started
      Guide](https://firebase.google.com/docs/admob/cpp/quick-start) for more
      information.
    - AdMob: The AdMob SDK has been deprecated. Please update your app to
      use the new Google Mobile Ads SDK which facilitates similar
      functionality.
    - General (Android): Switched over to Android BoM (Bill of Materials)
      for dependency versions. This requires Gradle 5.
    - Database (Desktop): If the app data directory doesn't exist, create it.
      This fixes an issue with disk persistence on Linux.
    - Messaging (Android): Fixed #973. Make sure all the resources are closed in
      `RegistrationIntentService`.
    - Firestore: Added `TransactionOptions` to control how many times a
      transaction will retry commits before failing
      ([#966](https://github.com/firebase/firebase-cpp-sdk/pull/966)).

### 9.1.0
-   Changes
    - General (Android): Fixed a bug that required Android apps to include
      `com.google.android.gms:play-services-base` as an explicit dependency when
      only using AdMob, Analytics, Remote Config, or Messaging.
    - Functions: Add a new method `GetHttpsCallableFromURL`, to create callables
      with URLs other than cloudfunctions.net.
    - Analytics (iOS): Added InitiateOnDeviceConversionMeasurementWithEmail
      function to facilitate the [on-device conversion
      measurement](https://support.google.com/google-ads/answer/12119136) API.
    - Firestore (Desktop): On Windows, you must additionally link against the
      bcrypt and dbghelp system libraries.

### 9.0.0
-   Changes
    -   General (iOS): Firebase C++ on iOS is now built using Xcode 13.3.1.
    -   General (Android): Firebase C++ on Android is now built against NDK
        version r21e.
    -   General (Android): Support for gnustl (also known as libstdc++) has been
        removed. Please use libc++ instead. Android libraries have been moved
        from libs/android/ARCH/STL to libs/android/ARCH.
    -   AdMob (iOS): Temporarily pinned AdMob dependency to a special version of
        the Google-Mobile-Ads-SDK Cocoapod, "7.69.0-cppsdk2", to maintain
        compatibility with version 9.x of the Firebase iOS SDK.
    -   Analytics: Removed deprecated event names and parameters.
    -   Realtime Database (Desktop): Fixed a bug handling server timestamps
        on 32-bit CPUs.
    -   Storage (Desktop): Set Content-Type HTTP header when uploading with
        custom metadata.

### 8.11.0
-   Changes
    -   Firestore/Database (Desktop): Upgrade LevelDb dependency to 1.23
        ([#886](https://github.com/firebase/firebase-cpp-sdk/pull/886)).
    -   Firestore/Database (Desktop): Enabled Snappy compression support
        in LevelDb
        ([#885](https://github.com/firebase/firebase-cpp-sdk/pull/885)).

### 8.10.0
-   Changes
    -   General (iOS): Fixed additional issues on iOS 15 caused by early
        initialization of Firebase iOS SDK.
    -   Remote Config: Fixed default `Fetch()` timeout being 1000 times too
        high.
    -   Storage (Desktop): Added retry logic to PutFile, GetFile, and other
        operations.

### 8.9.0
-   Changes
    -   General (iOS): Fixed an intermittent crash on iOS 15 caused by
        constructing C++ objects during Objective-C's `+load` method.
        ([#706](https://github.com/firebase/firebase-cpp-sdk/pull/706))
        ([#783](https://github.com/firebase/firebase-cpp-sdk/pull/783))
    -   General: Internal changes to Mutex class.

### 8.8.0
-   Changes
    -   General: Fixed a data race that could manifest as null pointer
        dereference in `FutureBase::Release()`.
        ([#747](https://github.com/firebase/firebase-cpp-sdk/pull/747))
    -   General (iOS): iOS SDKs are now built using Xcode 12.4.
    -   General (Desktop): macOS SDKs are now built using Xcode 12.4.
    -   Auth (Desktop): Fixed a crash in `error_code()` when a request
        is cancelled or times out.
        ([#737](https://github.com/firebase/firebase-cpp-sdk/issues/737))
    -   Firestore: Fix "unaligned pointers" build error on macOS Monterey
        ([#712](https://github.com/firebase/firebase-cpp-sdk/issues/712)).
    -   Messaging (Android): Fixed crash during termination.
        ([#739](https://github.com/firebase/firebase-cpp-sdk/pull/739))
        ([#745](https://github.com/firebase/firebase-cpp-sdk/pull/745))
    -   Messaging (Android): Fixed crash during initialization.
        ([#760](https://github.com/firebase/firebase-cpp-sdk/pull/760))
    -   Remote Config (Desktop): Fixed cache expiration time value used by
        `RemoteConfig::FetchAndActivate()`.
        ([#767](https://github.com/firebase/firebase-cpp-sdk/pull/767))

### 8.7.0
-   Changes
    -   Firestore: Released to general availability for Android and iOS (desktop
        support remains in beta).
    -   General (Android): Minimum SDK version is now 19.
    -   General: Variant double type now support 64-bit while saving to json.
        ([#1133](https://github.com/firebase/quickstart-unity/issues/1133)).
    -   Analytics (tvOS): Analytics is now supported on tvOS.
    -   Firestore (iOS): Fix a crash when `Transaction.GetSnapshotAsync()` was
        invoked after `FirebaseFirestore.TerminateAsync()`
        ([#8760](https://github.com/firebase/firebase-ios-sdk/pull/8760)).

### 8.6.0
-   Changes
    -   General (Desktop): MacOS SDKs are now built using Xcode 12.2,
        and include support for ARM-based Mac systems.
    -   General (iOS): iOS SDKs are now built using Xcode 12.2.
    -   Messaging (Android): Fixes an issue to receive token when
        initialize the app.
        ([#667](https://github.com/firebase/firebase-cpp-sdk/pull/667)).
    -   Auth (Desktop): Fix a crash that would occur if parsing the JSON
        response from the server failed
        ([#692](https://github.com/firebase/firebase-cpp-sdk/pull/692)).

### 8.5.0
-   Changes
    -   General: Updating Android and iOS dependencies to the latest.
    -   General: Fixes an issue with generating Proguard files.
        ([#664](https://github.com/firebase/firebase-cpp-sdk/pull/664)).

### 8.4.0
-   Changes
    -   General: Updating Android and iOS dependencies to the latest.
    -   Firestore: Added `operator==` and `operator!=` for `SnapshotMetadata`,
        `Settings`, `QuerySnapshot`, `DocumentSnapshot`, `SetOptions`, and
        `DocumentChange`.

### 8.3.0
-   Changes
    -   General: This release adds tvOS C++ libraries that wrap the
        community-supported Firebase tvOS SDK. `libs/tvos` contains
        tvOS-specific libraries, and the `xcframeworks` directory now
        includes support for both iOS and tvOS. The following products are
        currently included for tvOS: Auth, Database, Firestore, Functions,
        Installations, Messaging, Remote Config, Storage.
    -   General: When building from source, the compiler setting of
        "no exceptions" on app is PRIVATE now and will not affect any other
        targets in the build.
    -   Firestore: Removed the deprecated
        `Firestore::RunTransaction(TransactionFunction*)` function. Please use
        the overload that takes a `std::function` argument instead.
    -   Firestore: `FieldValue::Increment` functions are no longer guarded by
        the `INTERNAL_EXPERIMENTAL` macro.
    -   Firestore: added more validation of invalid input.
    -   Firestore: added an `is_valid` method to the public API classes that can
        be in an invalid state.

### 8.2.0
-   Changes
    -   General (Android): Updated Flatbuffers internal dependency from version
        1.9 to 1.12.
    -   Firestore: Deprecated the
        `Firestore::RunTransaction(TransactionFunction*)` function. Please use
        the overload that takes a `std::function` argument instead.
    -   Firestore: Removed the deprecated `EventListener` class.
    -   Firestore: Removed the deprecated overloads of `AddSnapshotListener` and
        `AddSnapshotsInSyncListener` functions that take an `EventListener*`
        argument. Please use the overloads that take a `std::function` argument
        instead.

### 8.1.0
-   Changes
    -   Firestore: Fixed a linker error when `DocumentChange::npos` was used.
        ([#474](https://github.com/firebase/firebase-cpp-sdk/pull/474)).
    -   Firestore: Added `Firestore::NamedQuery` that allows reading the queries
        used to build a Firestore Data Bundle.

### 8.0.0
-   Changes
    -   Analytics: Removed `SetCurrentScreen()` following its removal from iOS SDK
        and deprecation from Android SDK. Please use `LogEvent` with ScreenView
        event to manually log screen changes.
    -   General (Android): Firebase no longer supports STLPort. Please
        [use libc++ instead](https://developer.android.com/ndk/guides/cpp-support#cs).
    -   General (Android): Firebase support for gnustl (also known as libstdc++)
        is deprecated and will be removed in the next major release. Please use
        libc++ instead.
    -   Instance Id: Removed support for the previously-deprecated Instance ID SDK.
    -   Remote Config: The previously-deprecated static methods have been removed.
        Please use the new instance-based `firebase::remote_config::RemoteConfig`
        API.
    -   Remote Config(Android): Fix for getting Remote Config instance for a
        specific app object.
        ([#991](https://github.com/firebase/quickstart-unity/issues/991)).
    -   General (Android): Fixed a potential SIGABRT when an app was created
        with a non-default app name on Android KitKat
        ([#429](https://github.com/firebase/firebase-cpp-sdk/pull/429)).
    -   AdMob (iOS): Temporarily pinned AdMob dependency to a special version of the
        Google-Mobile-Ads-SDK Cocoapod, "7.69.0-cppsdk", to maintain compatibility
        with version 8.x of the Firebase iOS SDK.
    -   General (iOS): A Database URL is no longer required to be present in
        GoogleService-Info.plist when not using the Real Time Database.
    -   Firestore: Added `Firestore::LoadBundle` to enable loading Firestore Data
        Bundles into the SDK cache. `Firestore::NamedQuery` will be available in a
        future release.

### 7.3.0
-   Changes
    -   General (iOS): Update dependencies.
    -   General (Android): Fix a gradle error if ANDROID_NDK_HOME is not set.

### 7.2.0
-   Changes
    -   General (Android): Firebase support for STLPort is deprecated and will
        be removed in the next major release. Please
        [use libc++ instead](https://developer.android.com/ndk/guides/cpp-support#cs).
    -   General (iOS): iOS SDKs are now built using Xcode 12.
    -   General (iOS): iOS SDKs are now providing XCFrameworks instead of
        Frameworks.
    -   Database: Fixed a potential crash that can occur as a result of a race
        condidtion when adding, removing and deleting `ValueListener`s or
        `ChildListener`s rapidly.
    -   Database: Fixed a crash when setting large values on Windows and Mac
        systems ([#517](https://github.com/firebase/quickstart-unity/issues/517)).
    -   General: Fixed rare crashes at application exit when destructors were
        being executed
        ([#345](https://github.com/firebase/firebase-cpp-sdk/pull/345)).
    -   General (Android): Removed checks for Google Play services for Auth, Database,
        Functions and Storage as the native Android packages no longer need it.
        ([#361](https://github.com/firebase/firebase-cpp-sdk/pull/361)).

### 7.1.1
-   Changes
    -   General (Android): Use non-conflicting file names for embedded resources
        in Android builds. This fixes segfault crashes on old Android devices
        (Android 5 and below).

### 7.1.0
-   Changes
    -   General (iOS): Re-enabled Bitcode in iOS builds
        ([#266][https://github.com/firebase/firebase-cpp-sdk/issues/266]).
    -   Auth: You can now specify a language for emails and text messages sent
        from your apps using `UseAppLanguage()` or `set_language_code()`.
    -   Firestore: Fixed partial updates in `Update()` with
        `FieldValue::Delete()`
        ([#882](https://github.com/firebase/quickstart-unity/issues/882)).
    -   Messaging (Android): Now uses `enqueueWork` instead of `startService`.
        This fixes lost messages with data payloads received when the app
        is in the background.
        ([#877](https://github.com/firebase/quickstart-unity/issues/877)
    -   Remote Config: Added `firebase::remote_config::RemoteConfig` class with
        new instance-based APIs to better manage fetching config data.
    -   Remote Config: Deprecated old module-based API in favor of the new
        instance-based API instead.
    -   Remote Config (Desktop): Fixed multiple definition of Nanopb symbols
        in binary SDK
        ([#271][https://github.com/firebase/firebase-cpp-sdk/issues/271]).

### 7.0.1
-   Changes
    -   Installations (Android): Fix incorrect STL variants, which fixes
        a linker error on Android.

### 7.0.0
-   Changes
    -   General (iOS): iOS SDKs are now built using Xcode 11.7.
    -   General (Desktop): Windows libraries are now built using Visual
        Studio 2019. While VS 2019 is binary-compatible with VS 2015 and
        VS 2017, you must use VS 2019 or newer to link the desktop SDK.
        The libraries have been moved from libs/windows/VS2015 to
        libs/windows/VS2019 to reflect this.
    -   General (Desktop): Linux libraries are now built with both the
        C++11 ABI and the legacy ABI. The libraries have been moved
        from libs/linux/${arch} to libs/linux/${arch}/legacy and
        libs/linux/${arch}/cxx11 to reflect this.
    -   AdMob (Android): Fix a JNI error when initializing without Firebase App.
    -   Analytics: Remove deprecated SetMinimumSessionDuration call.
    -   Installations: Added Installations SDK. See [Documentations](http://firebase.google.com/docs/reference/cpp/namespace/firebase/installations) for
        details.
    -   Instance Id: Marked Instance Id as deprecated.
    -   Messaging: Added getToken, deleteToken apis.
    -   Messaging: Removed deprecated Send() function.
    -   Messaging: raw_data has been changed from a std::string to a
        std::vector<uint8_t>, and can now be populated.
    -   Firestore: Added support for `Query::WhereNotEqualTo` and
        `Query::WhereNotIn`.
    -   Firestore: Added support for `Settings::set_cache_size_bytes` and
        `Settings::cache_size_bytes`.
    -   Firestore: `Query` methods that return new `Query` objects are now
        `const`.
    -   Firestore: Added new internal HTTP headers to the gRPC connection.
    -   Firestore: Fixed a crash when writing to a document after having been
        offline for long enough that the auth token expired
        ([#182](https://github.com/firebase/firebase-cpp-sdk/issues/182)).

### 6.16.1
-   Changes
    -   Database (Desktop): Added a function to create directories recursively
        for persistent storage that fixes segfaults.
    -   Database (Desktop): Fixed a problem with missing symbols on Windows.

### 6.16.0
-   Changes
    -   Database (Desktop): Enabled offline persistence.
    -   Auth: Fixed compiler error related to SignInResult.
    -   Firestore: Defaulted to calling listeners and other callbacks on a
        dedicated thread. This avoids deadlock when using Firestore without
        an event loop on desktop platforms.
    -   Firestore: Added `Error::kErrorNone` as a synonym for `Error::kErrorOk`,
        which is more consistent with other Firebase C++ SDKs.
    -   Messaging (Android): Updated library to be compatible with Android O,
        which should resolve a IllegalStateException that could occur under
        certain conditions.
    -   Messaging: Deprecated the `Send` function.
    -   Firestore: Added `error_message` parameter to snapshot listener
        callbacks.
    -   AdMob: Handling IllegalStateException when creating and loading
        interstitial ads. Added `ConstantsHelper.CALLBACK_ERROR_UNKNOWN` as a
        fallback error.

### 6.15.1

-   Changes

    -   Firestore: all members of `Error` enumeration are now prefixed with
        `kError`; for example, `Error::kUnavailable` is now
        `Error::kErrorUnavailable`, which is more consistent with other Firebase
        C++ SDKs.
    -   Firestore: Firestore can now be compiled on Windows even in presence of
        `min` and `max` macros defined in `<windows.h>`.
    -   Fixed an issue that warns about Future handle not released properly.

### 6.15.0

-   Overview
    -   Fixed an issue whent creating Apps, and various Firestore changes.
-   Changes
    -   Firestore: removed `*LastResult` functions from the public API. Please
        use the futures returned by the async methods directly instead.
    -   Firestore: dropped the `From` prefix from the static functions in
        `FieldValue`; for example, `FieldValue::FromInteger` is now just
        `FieldValue::Integer`.
    -   Firestore: `CollectionReference::id` now returns a const reference.
    -   Firestore: Fixed absl `time_internal` linker error on Windows.
    -   Firestore: changed the signature of the callback passed to
        `Firestore::RunTransaction` to pass the parameters by mutable reference,
        not by pointer. This is to indicate that these parameters are never
        null.
    -   App: Fixed an assert creating a custom App when there is no default App.

### 6.14.1

-   Changes
    -   Auth (iOS): Added SignInResult.UserInfo.updated_credential field. On
        iOS, kAuthErrorCredentialAlreadyInUse errors when linking with Apple may
        contain a valid updated_credential for use in signing-in the
        Apple-linked user.

### 6.14.0

-   Changes
    -   Firestore: `Firestore::set_logging_enabled` is replaced by
        `Firestore::set_log_level` for consistency with other Firebase C++ APIs.
    -   Firestore: added an overload of `Firestore::CollectionGroup` that takes
        a pointer to `const char`.
    -   Firestore: `Firestore::set_settings` now accepts the argument by value.

### 6.12.0
  - Overview
    - Added experimental support for Cloud Firestore SDK.
  - Changes
    - Firestore: Experimental release of Firestore is now available on all
      supported platforms.

### 6.11.0

-   Overview
    -   Updated dependencies, changed minimum Xcode, and fixed an issue in
        Database handling Auth token revocation.
-   Changes
    -   General (iOS): Minimum Xcode version is now 10.3.
    -   General: When creating an App, the project_id from the default App is
        used if one is not provided.
    -   Database (Desktop): Fixed that database stops reconnecting to server
        after the auth token is revoked.

### 6.10.0

-   Overview
    -   Auth bug fixes.
-   Changes
    -   Auth: Reverted the API of an experimental FederatedAuthHandler callback
        handler.
    -   Auth (iOS): Enabled the method OAuthProvider.GetCredential. This method
        takes a nonce parameter as required by Apple Sign-in.
    -   General (iOS): Updated the CMakeLists.txt to link static libraries
        stored under libs/ios/universal for iOS targets

### 6.9.0

-   Overview
    -   Updated dependencies, added support for Apple Sign-in to Auth, support
        for signing-in using a 3rd party web providers and configuration of
        BigQuery export in Messaging.
-   Changes
    -   Auth: Added API for invoking Auth SignInWithProvider and User
        LinkWithProvider and ReauthenticateWithProvider for sign in with third
        party auth providers.
    -   Auth: Added constant kProviderId strings to auth provider classes.
    -   Auth (iOS): Added support for linking Apple Sign-in credentials.
    -   Messaging (Android): Added the option to enable or disable message
        delivery metrics export to BigQuery. This functionality is currently
        only available on Android. Stubs are provided on iOS for cross platform
        compatibility.

### 6.8.0

-   Overview
    -   Updated dependencies, added compiler/stdlib check, fixed issue in Admob
        and fixed resource generation issue with python3.
-   Changes
    -   App (Linux): Added compiler/stdlib check to ensure both the developer's
        executable and firebase library are compiled with the same compiler and
        stdlib.
    -   Admob (Android): Fixed a potentially non thread safe operation in the
        destruction of BannerViews.
    -   General: Fixed an issue where resource generation from
        google-services.json would fail if python3 was used to execute the
        resource generation script.

### 6.7.0

-   Overview
    -   Updated dependencies, fixed issues in Analytics, Database, Storage, and
        App.
-   Changes
    -   App: Added noexcept to move constructors to ensure STL uses move where
        possible.
    -   Storage (iOS/Android): Fixed an issue where Storage::GetReferenceFromUrl
        would return an invalid StorageReference.
    -   Database: Fixed an issue causing timestamps to not be populated
        correctly when using DatabaseReference::UpdateChildren().
    -   Database (Desktop): Fixed an issue preventing listener events from being
        triggered after DatabaseReference::UpdateChildren() is called.
    -   Database (Desktop): Functions that take const char* parameters will now
        fail gracefully if passed a null pointer.
    -   Database (Desktop): Fixed an issue causing
        DatabaseReference::RunTransaction() to fail due to datastale when the
        location previously stored a vector with more than 10 items or a map
        with integer keys.
    -   App (Windows): Fixed bug where literal value 0 will call string
        constructor for Variant class.
    -   Storage (Desktop): Changed url() to return the empty string if the
        Storage instance was created with the default (null) URL.
    -   App: Added small string optimisation for variant.
    -   App: Reduced number of new/delete for variant if copying same type
    -   App: Ensure map sort order for variant is consistent.
    -   Database (Desktop): Fixed an issue that could result in an incorrect
        snapshot being passed to listeners under specific circumstances.
    -   Analytics (iOS): Fixed the racy behavior of
        `analytics::GetAnalyticsInstanceId()` after calling
        `analytics::ResetAnalyticsData()`.
    -   Database (Desktop): Fixed ordering issue of children when using OrderBy
        on double or int64 types with large values

### 6.6.1

-   Overview
    -   Fixed an issue with Future having an undefined reference.
-   Changes
    -   General: Fixed a potential undefined reference in Future::OnCompletion.

### 6.6.0

-   Overview
    -   Update dependencies, fixed issues in Auth, Database and RemoteConfig
-   Changes
    -   Auth (Android): Fixed assert when not using default app instance.
    -   Auth (Desktop): Fixed not loading provider list from cached user data.
    -   Database (Desktop): Fixed a crash that could occur when trying to keep a
        location in the database synced when you do not have permission.
    -   Database (Desktop): Queries on locations in the database with query
        rules now function properly, instead of always returning "Permission
        denied".
    -   Database (Desktop): Fixed the map-to-vector conversion when firing
        events that have maps containing enitrely integer keys.
    -   Remote Config (Android): Fixed a bug when passing a Variant of type Blob
        to SetDefaults() on Android.

### 6.5.0

-   Overview
    -   Updated dependencies, and improved logging for Auth and Database.
-   Changes
    -   Auth (Linux): Improved error logging if libsecret (required for login
        persistence) is not installed on Linux.
    -   Database: The database now supports setting the log level independently
        of the system level logger.

### 6.4.0

-   Overview
    -   Updated dependencies, fixed issues with Futures and Auth persistence,
        and fixed a crash in Database.
-   Changes
    -   General: Fixed an issue causing Futures to clear their data even if a
        reference was still being held.
    -   Auth (Desktop): Fixed an issue with updated user info not being
        persisted.
    -   Database (Desktop): Fixed a crash when saving a ServerTimestamp during a
        transaction.

### 6.3.0

-   Overview
    -   Bug fixes.
-   Changes
    -   General (iOS/Android): Fixed a bug that allows custom firebase::App
        instances to be created after the app has been restarted.
    -   Auth (desktop): Changed destruction behavior. Instead of waiting for all
        async operations to finish, now Auth will cancel all async operations
        and quit. For callbacks that are already running, this will protect
        against cases where auth instances might not exist anymore.
    -   Auth (iOS): Fixed an exception in firebase::auth::VerifyPhoneNumber.
    -   Auth (iOS): Stopped Auth from hanging on destruction if any local
        futures remain in scope.
    -   Database (desktop): Fixed an issue that could cause a crash when
        updating the descendant of a location with a listener attached.

### 6.2.2

-   Overview
    -   Bug fixes.
-   Changes
    -   Auth (desktop): After loading a persisted user data, ensure token is not
        expired.
    -   Auth (desktop): Ensure Database, Storage and Functions do not use an
        expired token after it's loaded from persistent storage.
    -   Database (desktop): Fixed DatabaseReference::RunTransaction() sending
        invalid data to the server which causes error message "Error on incoming
        message" and freeze.

### 6.2.0

-   Overview
    -   Added support for custom domains to Dynamic Links, and fixed issues in
        Database and Instance ID.
-   Changes
    -   General: Added a way to configure SDK-wide log verbosity.
    -   Instance ID (Android): Fixed a crash when destroying InstanceID objects.
    -   Dynamic Links: Added support for custom domains.
    -   Database: Added a way to configure log verbosity of Realtime Database
        instances.

### 6.1.0

-   Overview
    -   Added Auth credential persistence on Desktop, fixed issues in Auth and
        Database, and added additional information to Messaging notifications.
-   Changes
    -   Auth (Desktop): User's credentials will now persist between sessions.
        See the
        [documentation](http://firebase.google.com/docs/auth/cpp/manage-users#persist_a_users_credential)
        for more information.
    -   Auth (Desktop): As part of the above change, if you call current_user()
        immediately after creating the Auth instance, it will block until the
        saved user's state is finished loading.
    -   Auth (Desktop): Fixed an issue where Database/Functions/Storage might
        not use the latest auth token immediately after sign-in.
    -   Auth: Fixed an issue where an error code could get reported incorrectly
        on Android.
    -   Database (Desktop): Fixed an issue that could cause a crash during
        shutdown.
    -   Database (iOS): Fixed a race condition that could cause a crash when
        cleaning up database listeners on iOS.
    -   Database (iOS): Fixed an issue where long (64-bit) values could get
        written to the database incorrectly (truncated to 32-bits).
    -   Cloud Functions: Change assert to log warning when App is deleted before
        Cloud Functions instance is deleted.
    -   Messaging (Android): Added channel_id to Messaging notifications.

### 6.0.0

-   Overview
    -   Fixed issues in Auth and Messaging, removed Firebase Invites, removed
        deprecated functions in Firebase Remote Config, and deprecated a
        function in Firebase Analytics.
-   Changes
    -   Updated
        [Firebase iOS](https://firebase.google.com/support/release-notes/ios#6.0.0)
        and
        [Firebase Android](https://firebase.google.com/support/release-notes/ios#2019-05-07)
        dependencies.
    -   Auth: Fixed a race condition updating the current user.
    -   Messaging (iOS/Android): Fix an issue where Subscribe and Unsubscribe
        never returned if the API was configured not to receive a registration
        token.
    -   Invites: Removed Firebase Invites library, as it is no longer supported.
    -   Remote Config: Removed functions using config namespaces.
    -   Analytics: Deprecated SetMinimumSessionDuration.
-   Known Issues
    -   To work around a incompatible dependency, AdMob for Android temporarily
        requires an additional dependency on
        com.google.android.gms:play-services-measurement-sdk-api:16.5.0

### 5.7.0

-   Overview
    -   Deprecated functions in Remote Config.
-   Changes
    -   Remote Config: Config namespaces are now deprecated. You'll need to
        switch to methods that use the default namespace.
-   Known Issues
    -   To work around a incompatible dependency, AdMob for Android temporarily
        requires an additional dependency on
        com.google.android.gms:play-services-measurement-sdk-api:16.4.0

### 5.6.1

-   Overview
    -   Fixed race condition on iOS SDK startup.
-   Changes
    -   General (iOS): Updated to the latest iOS SDK to fix a crash on
        firebase::App creation caused by a race condition. The crash could occur
        when accessing the [FIRApp firebaseUserAgent] property of the iOS
        FIRApp.

### 5.6.0

-   Overview
    -   Released an open-source version, added Game Center sign-in to Auth,
        enhanced Database on desktop, and fixed a crash when deleting App.
-   Changes
    -   Firebase C++ is now
        [open source](https://github.com/firebase/firebase-cpp-sdk).
    -   Auth (iOS): Added Game Center authentication.
    -   Database (Desktop): Reworked how cached server values work to be more in
        line with mobile implementations.
    -   Database (Desktop): Simultaneous transactions are now supported.
    -   Database (Desktop): The special Timestamp ServerValue is now supported.
    -   Database (Desktop): KeepSynchronized is now supported.
    -   App, Auth, Database, Remote Config, Storage: Fixed a crash when deleting
        `firebase::App` before deleting other Firebase subsystems.

### 5.5.0

-   Overview
    -   Deprecated Firebase Invites and updated how Android dependencies are
        included.
-   Changes
    -   General (Android): Added a gradle file to the SDK that handles adding
        Firebase Android dependencies to your Firebase C++ apps. See the
        [Firebase C++ Samples](https://github.com/firebase/quickstart-cpp) for
        example usage.
    -   Invites: Firebase Invites is deprecated. Please refer to
        https://firebase.google.com/docs/invites for details.

### 5.4.4

-   Overview
    -   Fixed a bug in Cloud Functions on Android, and AdMob on iOS.
-   Changes
    -   Cloud Functions (Android): Fixed an issue with error handling.
    -   AdMob (iOS): Fixed an issue with Rewarded Video ad unit string going out
        of scope.

### 5.4.3

-   Overview
    -   Bug fix for Firebase Storage on iOS.
-   Changes
    -   Storage (iOS): Fixed an issue when downloading files with `GetBytes`.

### 5.4.2

-   Overview
    -   Removed a spurious error message in Auth on Android.
-   Changes
    -   Auth (Android): Removed an irrelevant error about the Java class
        FirebaseAuthWebException.

### 5.4.0

-   Overview
    -   Bug fix for link shortening in Dynamic Links and a known issue in
        Database on Desktop.
-   Changes
    -   Dynamic Links (Android): Fixed short link generation failing with "error
        8".
-   Known Issues
    -   The Realtime Database Desktop SDK uses REST to access your database.
        Because of this, you must declare the indexes you use with
        Query::OrderByChild() on Desktop or your listeners will fail.

### 5.3.1

-   Overview
    -   Updated iOS and Android dependency versions and a bug fix for Invites.
-   Changes
    -   Invites (Android): Fixed an exception when the Android Minimum Version
        code option is used on the Android.

### 5.3.0

-   Overview
    -   Fixed bugs in Database and Functions; changed minimum Xcode version to
        9.4.1.
-   Changes
    -   General (iOS): Minimum Xcode version is now 9.4.1.
    -   Functions (Android): Fixed an issue when a function returns an array.
    -   Database (Desktop): Fixed issues in ChildListener.
    -   Database (Desktop): Fixed crash that can occur if Database is deleted
        while asynchronous operations are still in progress.
-   Known Issues
    -   Dynamic Links (Android): Shortening dynamic links fails with "Error 8".

### 5.2.1

-   Overview
    -   Fixed bugs in Auth and Desktop.
-   Changes
    -   Database (Desktop): Fixed support for `ChildListener` when used with
        `Query::EqualTo()`, `Query::StartAt()`, `Query::EndAt()`,
        `Query::LimitToFirst()` and `Query::LimitToLast()`.
    -   Database: Fixed a crash in DatabaseReference/Query copy assignment
        operator and copy constructor.
    -   Auth, Database: Fixed a race condition returning Futures when calling
        the same method twice in quick succession.

### 5.2.0

-   Overview
    -   Changes to Database, Functions, Auth, and Messaging.
-   Changes
    -   Database: Added a version of `GetInstance` that allows passing in the
        URL of the database to use.
    -   Functions: Added a way to specify which region to run the function in.
    -   Messaging: Changed `Subscribe` and `Unsubscribe` to return a Future.
    -   Auth (Android): Fixed a crash in `User::UpdatePhoneNumberCredential()`.
    -   General (Android): Fixed a null reference in the Google Play Services
        availability checker.

### 5.1.1

-   Overview
    -   Updated Android and iOS dependency versions only.

### 5.1.0

-   Overview
    -   Changes to Analytics, Auth, and Database; and added support for Cloud
        Functions for Firebase.
-   Changes
    -   Analytics: Added `ResetAnalyticsData()` to clear all analytics data for
        an app from the device.
    -   Analytics: Added `GetAppInstanceId()` which allows developers to
        retrieve the current app's analytics instance ID.
    -   Auth: Linking a credential with a provider that has already been linked
        now produces an error.
    -   Auth (iOS): Fixed crashes in User::LinkAndRetrieveDataWithCredential()
        and User::ReauthenticateAndRetrieveData().
    -   Auth (iOS): Fixed photo URL never returning a value on iOS.
    -   Auth (Android): Fixed setting profile photo URL with UpdateUserProfile.
    -   Database: Added support for ServerValues in SetPriority methods.
    -   Functions: Added support for Cloud Functions for Firebase on iOS,
        Android, and desktop.

### 5.0.0

-   Overview
    -   Renamed the Android and iOS libraries to include firebase in their name,
        removed deprecated methods in App, AdMob, Auth, Database, and Storage,
        and exposed new APIs in Dynamic Links and Invites.
-   Changes
    -   General (Android/iOS): Library names have been prefixed with
        "firebase_", for example libapp.a is now libfirebase_app.a. This brings
        them in line with the naming scheme used on desktop, and iOS frameworks.
    -   General (Android): Improved error handling when device is out of space.
    -   App: Removed deprecated accessor methods from Future.
    -   AdMob: Removed deprecated accessor methods from BannerView and
        InterstitialAd.
    -   Auth: Removed deprecated accessors from Auth, Credential, User, and
        UserInfoInterface, including User::refresh_token().
    -   Database: Removed deprecated accessors from DatabaseReference, Query,
        DataSnapshot, and MutableData.
    -   Dynamic Links: Added a field to received dynamic links describing the
        strength of the match.
    -   Invites: Added OnInviteReceived to Listener base class that includes the
        strength of the match on the received invite as an enum. Deprecated
        prior function that received it as a boolean value.
    -   Storage: Removed deprecated accessors from StorageReference.
    -   Storage: Removed Metadata::download_url() and Metadata::download_urls().
        Please use StorageReference::GetDownloadUrl() instead.
    -   Messaging: Added an optional initialization options struct. This can be
        used to suppress the prompt on iOS that requests permission to receive
        notifications at start up. Permission can be requested manually using
        the function firebase::messaging::RequestPermission().

### 4.5.1

-   Overview
    -   Fixed bugs in Database (Desktop) and Remote Config and exposed new APIs
        in Auth on Desktop and Messaging.
-   Changes
    -   Messaging: Added the SetAutoTokenRegistrationOnInitEnabled() and
        IsAutoTokenRegistrationOnInitEnabled() methods to enable or disable
        auto-token generation.
    -   Auth (Desktop): Added support for accessing user metadata.
    -   Database (Desktop): Fixed a bug to make creation of database instances
        with invalid URLs return NULL.
    -   Database (Desktop): Fixed an issue where incorrect values could be
        passed to OnChildAdded.
    -   Remote Config: Fixed a bug causing incorrect reporting of success or
        failure during a Fetch().

### 4.5.0

-   Overview
    -   Desktop workflow support for some features, Google Play Games
        authentication on Android, and changes to AdMob, Auth, and Storage.
-   Changes
    -   Auth, Realtime Database, Remote Config, Storage (Desktop): Stub
        implementations have been replaced with functional desktop
        implementations on Windows, OS X, and Linux.
    -   AdMob: Native Express ads have been discontinued, so
        `NativeExpressAdView` has been marked deprecated and will be removed in
        a future version.
    -   Auth (Android): Added Google Play Games authentication.
    -   Auth: Fixed a race condition initializing/destroying Auth instances.
    -   Storage: Added MD5 hash to Metadata.
    -   Storage: Fixed a crash when deleting listeners and other object
        instances.
    -   Storage: Controller can now be used from any thread.
    -   Storage (iOS): Fixed incorrect content type when uploading.
-   Known Issues
    -   When using Firebase Realtime Database on desktop, only one Transaction
        may be run on a given subtree at the same time.
    -   When using Firebase Realtime Database on desktop, data persistence is
        not available.

### 4.4.3

-   Overview
    -   Fixed linking bug in App.
-   Changes
    -   App (iOS): Removed unresolved symbols in the App library that could
        cause errors when forcing resolution.

### 4.4.2

-   Overview
    -   Fixed bugs in Dynamic Links, Invites, Remote Config and Storage and
        fixed linking issues with the Windows and Linux stub libraries.
-   Changes
    -   Dynamic Links (iOS): Now fetches the invite ID when using universal
        links.
    -   Dynamic Links (iOS): Fixed crash on failure of dynamic link completion.
    -   Dynamic Links (iOS): Fixed an issue where some errors weren't correctly
        reported.
    -   Invites: Fixed SendInvite never completing in the stub implementation.
    -   Remote Config (iOS): Fixed an issue where some errors weren't correctly
        reported.
    -   Storage: Fixed Metadata::content_language returning the wrong data.
    -   Storage (iOS): Reference paths formats are now consistent with other
        platforms.
    -   Storage (iOS): Fixed an issue where trying to upload to a non-existent
        path would not complete the Future.
    -   Storage (iOS): Fixed a crash when a download fails.
    -   General (Windows): Updated all static libs to suppport different C
        runtime libraries and correspondingly updated the package directory
        structure.
    -   Linux: Fixed linking problems with all of the C++ stub libraries.

### 4.4.1

-   Overview
    -   Bug fixes for Realtime Database and Instance ID.
-   Changes
    -   Realtime Database: SetPersistenceEnabled now sets persistence enabled.
    -   Instance ID (iOS): GetToken no longer fails without an APNS certificate,
        and no longer forces registering for notifications.

### 4.4.0

-   Overview
    -   Support for Instance ID.
-   Changes
    -   Instance ID: Added Instance ID library.

### 4.3.0

-   Overview
    -   Bug fix for Remote Config and a new feature for Auth.
-   Changes
    -   Auth: Added support for accessing user metadata.
    -   Remote Config (Android): Fixed remote_config::ValueSource conversion.

### 4.2.0

-   Overview
    -   Bug fixes for Analytics, Database, and Messaging; and updates for Auth
        and Messaging.
-   Changes
    -   Analytics (iOS): Fixed a bug which prevented the user ID and user
        properties being cleared.
    -   Database (Android): Fixed MutableData::children_count().
    -   Messaging (Android): Fixed a bug which prevented the message ID field
        being set.
    -   Auth: Failed operations now return more specific error codes.
    -   Auth (iOS): Phone Authentication no longer requires push notifications.
        When push notifications aren't available, reCAPTCHA verification is used
        instead.
    -   Messaging: Messages sent to users can now contain a link URL.

### 4.1.0

-   Overview
    -   Bug fixes for AdMob, Auth, Messaging, Database, Storage, and Remote
        Config, and added features for Future's OnCompletion callbacks and
        Database transaction callbacks.
-   Changes
    -   General: Futures are now invalidated when their underlying Firebase API
        is destroyed.
    -   General: Added std::function support to Future::OnCompletion, to allow
        use of C++11 lambdas with captures.
    -   AdMob (iOS): Fixed a crash if a BannerView is deleted while a call to
        Destroy() is still pending.
    -   Auth (Android): Now assert fails if you call GetCredential without an
        Auth instance created.
    -   Database: DataSnapshot, DatabaseReference, Query, and other objects are
        invalidated when their Database instance is destroyed.
    -   Database: Added a context pointer to DatabaseReference::RunTransaction,
        as well as std::function support to allow use of C++11 lambdas with
        captures.
    -   Messaging (Android): Fixed a bug where message_type was not set in the
        Message struct.
    -   Messaging (iOS): Fixed a race condition if a message is received before
        Firebase Cloud Messaging is initialized.
    -   Messaging (iOS): Fixed a bug detecting whether the notification was
        opened if the app was running in the background.
    -   Remote Config: When listing keys, the list now includes keys with
        defaults set, even if they were not present in the fetched config.
    -   Storage: StorageReference objects are invalidated when their Storage
        instance is destroyed.
-   Known Issues
    -   When building on Android using STLPort, the std::function versions of
        Future::OnCompletion and DatabaseReference::RunTransaction are not
        available.

### 4.0.4

-   Changes
    -   Messaging (Android): Fixed a bug resulting in Messages not having their
        message_type field populated.

### 4.0.3

-   Overview
    -   Bug fixes for Dynamic Links, Messaging and iOS SDK compatibility.
-   Changes
    -   General (iOS): Fixed an issue which resulted in custom options not being
        applied to firebase::App instances.
    -   General (iOS): Fixed a bug which caused method implementation look ups
        to fail when other iOS SDKs rename the selectors of swizzled methods.
    -   Dynamic Links (Android): Fixed future completion if short link creation
        fails.
    -   Messaging (iOS): Fixed message handling when messages they are received
        via the direct channel to the FCM backend (i.e not via APNS).

### 4.0.2

-   Overview
    -   Bug fixes for Analytics, Auth, Dynamic Links, and Messaging.
-   Changes
    -   Analytics (Android): Fix SetCurrentScreen to work from any thread.
    -   Auth (iOS): Fixed user being invalidated when linking a credential
        fails.
    -   Dynamic Links: Fixed an issue which caused an app to crash or not
        receive a Dynamic Link if the link is opened when the app is installed
        and not running.
    -   Messaging (iOS): Fixed a crash when no Listener is set.
    -   Messaging: Fixed Listener::OnTokenReceived occasionally being called
        twice with the same token.

### 4.0.1

-   Overview
    -   Bug fixes for Dynamic links and Invites on iOS and Cloud Messaging on
        Android and iOS.
-   Changes
    -   Cloud Messaging (Android): Fixed an issue where Terminate was not
        correctly shutting down the Cloud Messaging library.
    -   Cloud Messaging (iOS): Fixed an issue where library would crash on start
        up if there was no registration token.
    -   Dynamic Links & Invites (iOS): Fixed an issue that resulted in apps not
        receiving a link when opening a link if the app is installed and not
        running.

### 4.0.0

-   Overview
    -   Added support for phone number authentication, access to user metadata,
        a standalone dynamic library and bug fixes.
-   Changes
    -   Auth: Added support for phone number authentication.
    -   Auth: Added the ability to retrieve user metadata.
    -   Auth: Moved token notification to a separate listener object.
    -   Dynamic Links: Added a standalone library separate from Invites.
    -   Invites (iOS): Fixed an issue in the analytics SDK's method swizzling
        which resulted in dynamic links / invites not being sent to the
        application.
    -   Messaging (Android): Fixed a regression introduced in 3.0.3 which caused
        a crash when opening up a notification when the app is running in the
        background.
    -   Messaging (iOS): Fixed interoperation with other users of local
        notifications.
    -   General (Android): Fixed crash in some circumstances after resolving
        dependencies by updating Google Play services.

### 3.1.2

-   Overview
    -   Bug fixes for Auth.
-   Changes
    -   Auth: Fixed a crash caused by a stale memory reference when a
        firebase::auth::Auth object is destroyed and then recreated for the same
        App object.
    -   Auth: Fixed potential memory corruption when AuthStateListener is
        destroyed. ### 3.1.1
-   Overview
    -   Bug fixes for Auth, Invites, Messaging, and Storage, plus a general fix.
-   Changes
    -   General (Android): Fixed Google Play Services updater crash when
        clicking outside of the dialog on Android 4.x devices.
    -   Auth: Fixed user being invalidated when linking a credential fails.
    -   Auth: Deprecated User::refresh_token().
    -   Messaging: Fixed incorrectly notifying the app of a message when a
        notification is received while the app is in the background and the app
        is then opened by via the app icon rather than the notification.
    -   Invites (iOS): Fixed an issue which resulted in the app delegate method
        application:openURL:sourceApplication:annotation: not being called when
        linking the invites library.
    -   Storage: Fixed a bug that prevented the construction of Metadata without
        a storage reference.

### 3.1.0

-   Overview
    -   Added support for multiple storage buckets in Cloud Storage for
        Firebase, and fixed a bug in Invites.
-   Changes
    -   Storage: Renamed "Firebase Storage" to "Cloud Storage for Firebase".
    -   Storage: Added an overload for `Storage::GetInstance()` that accepts a
        `gs://...` URL, so you can use Cloud Storage with multiple buckets.
    -   Invites: (Android) Fixed an issue where invites with empty links would
        fail to be received.

### 3.0.0

-   Overview
    -   Renamed some methods, fixed some bugs, and added some features.
-   Changes
    -   General: Renamed and deprecated methods that were inconsistent with the
        Google C++ Style Guide. Deprecated methods will be removed in a future
        release (approximately 2-3 releases from now).
    -   Analytics: Added `SetCurrentScreen()`.
    -   Auth: Fixed a race condition accessing user data in callbacks.
    -   Auth: (Android) Added `is_valid()` to check if a credential returned by
        `GetCredential()` is valid.
    -   Invites: (Android) Added a `Fetch()` function to fetch incoming
        invitations at times other than application start. You must call this on
        Android when your app returns to the foreground (on iOS, this is handled
        automatically).
    -   Messaging: Added a field to `firebase::messaging::Message` specifying
        whether the message was received when the app was in the background.
    -   Messaging: (Android) Added an AAR file containing the Android manifest
        changes needed for receiving notifications. You can add this to your
        project instead of modifying the manifest directly.
    -   Messaging: (iOS) Fixed regression since 2.1.1 that broke messaging on
        iOS 8 & 9 when an AppDelegate did not implement remote notification
        methods.
    -   Invites: (iOS) Fixed regression since 2.1.1 that broke invites if the
        AppDelegate did not implement the open URL method.
    -   Remote Config: Added support for initializing Remote Config defaults
        from `firebase::Variant` values, including binary data.

### 2.1.3

-   Overview
    -   Bug fixes for Auth and Messaging, and a fix for Future callbacks.
-   Changes
    -   General: Fixed a potential deadlock when running callbacks registered
        via `firebase::Future::OnCompletion()`.
    -   Auth: (Android) Fixed an error in `firebase::auth::User::PhotoUri()`.
    -   Messaging: (Android) Fixed an issue where a blank message would appear.
    -   Messaging: (iOS) Removed hard dependency on Xcode 8.

### 2.1.2

-   Overview
    -   Bug fix for AdMob on Android.
-   Changes
    -   AdMob: (Android) Fixed an issue in `firebase::admob::InterstitialAd`
        that caused a crash after displaying multiple interstitial ads.

### 2.1.1

-   Overview
    -   Bug fixes for Firebase Authentication, Messaging and Invites.
-   Changes
    -   Auth: (Android) Fixed an issue that caused a future to never complete
        when signing in while a user is already signed in.
    -   Messaging / Invites: (iOS) Fixed an issue with method swizzling that
        caused some of the application's UIApplicationDelegate methods to not be
        called.
    -   Messaging: (iOS) Fixed a bug which caused a crash when initializing the
        library when building with Xcode 8 for iOS 10.

### 2.1.0

-   Overview
    -   Support for Firebase Storage and minor bugfixes in other libraries.
-   Changes
    -   Storage: Added the Firebase Storage C++ client library.
    -   Auth: Added a check for saved user credentials when Auth is initialized.
-   Known Issues
    -   Storage: On Android, pausing and resuming storage operations will cause
        the transfer to fail with the error code kErrorUnknown.

### 2.0.0

-   Overview
    -   Support for AdMob Native Express Ads, Realtime Database and simplified
        the Invites API.
-   Changes
    -   AdMob: Added support for AdMob Native Express Ads.
    -   Auth: Added AuthStateListener class which provides notifications when a
        user is logged in or logged out.
    -   Realtime Database: Added a client library.
    -   Invites: Breaking change which significantly simplifies the API.
-   Known Issues
    -   AdMob: When calling Initialize, the optional admob_app_id argument is
        ignored.

### 1.2.1

-   Overview
    -   Bug fixes in Messaging.
-   Changes
    -   Messaging: Fixed a bug that prevented Android apps from terminating
        properly.
    -   Messaging: Added missing copy constructor implementation in iOS and stub
        libraries.

### 1.2.0

-   Overview
    -   New features in AdMob, Authentication, Messaging, and Remote Config, a
        helper class for initialization, and bug fixes.
-   Changes
    -   General: Added firebase::ModuleInitializer, a helper class to initialize
        Firebase modules and handle any missing dependency on Google Play
        services on Android.
    -   AdMob: Added Rewarded Video feature. For more information, see the
        [Rewarded Video C++ guide](https://firebase.google.com/docs/admob/cpp/rewarded-video).
    -   AdMob: You can now pass your AdMob App ID to
        firebase::admob::Initialize() to help reduce latency for the initial ad
        request.
    -   AdMob: On both iOS and Android, you must call BannerView::Show() to
        display the ad. Previously, this was only required on Android.
    -   AdMob: Fixed an issue where BannerView::Listener received an incorrect
        bounding box.
    -   AdMob: BannerView now has a black background, rather than transparent.
    -   Authentication: Implemented User::SendEmailVerification() and
        User::EmailVerified() methods on Android.
    -   Invites: Fixed a bug that occurred when initializing InvitesSender and
        InvitesReceiver at the same time.
    -   Invites: Fixed a potential crash at app shutdown on iOS when
        InvitesReceiver::Fetch() is pending.
    -   Messaging: Added firebase::messaging::Notification and associated
        methods for retrieving the contents of a notification on Android and
        iOS.
    -   Messaging: Added support for iOS 10 notifications.
    -   Messaging: Fixed a crash that occurred on Android if Messaging was
        initialized before the native library was loaded.
    -   RemoteConfig: Added GetKeys() and GetKeysByPrefix() methods, which get a
        list of the app's Remote Config parameter keys.

### 1.1.0

-   Overview
    -   Minor bug fixes and new way of checking Google Play services
        availability.
-   Changes
    -   Reverted the firebase::App changes from version 1.0.1 relating to Google
        Play services; this has been replaced with a new API.
    -   Each Firebase C++ library that requires Google Play services now checks
        for its availability at initialization time. See "Requiring Google Play
        services on Android".
        -   firebase::auth::GetAuth() now has an optional output parameter that
            indicates whether initialization was successful, and will return
            nullptr if not.
        -   firebase::messaging::Initialize() now returns a result that
            indicates whether initialization was successful.
        -   Added firebase::invites::Initialize(), which you must call once
            prior to creating InvitesSender or InvitesReceiver instances. This
            function returns a result that indicates whether initialization was
            successful.
        -   firebase::remote_config::Initialize() now returns a result that
            indicates whether initialization was successful.
        -   firebase::admob::Initialize() now returns a result that indicates
            whether initialization was successful.
    -   Added utility functions to check whether Google Play services is
        available. See google_play_services::CheckAvailability() and
        google_play_services::MakeAvailable() for more information.
-   Known Issues
    -   Invites: If you call InvitesReceiver::Fetch() or
        InvitesReceiver::ConvertInvitation() without first calling
        firebase::invites::Initialize(), the operation will never complete. To
        work around the issue, ensure that firebase::invites::Initialize() is
        called once before creating any InvitesReceiver instances.

### 1.0.1

-   Overview
    -   Minor bug fixes.
-   Changes
    -   Modified firebase::App to check for the required version of Google Play
        services on creation to prevent firebase::App creation failing if a
        user's device is out of date. If Google Play services is out of date, a
        dialog will prompt the user to install a new version. See "Requiring
        Google Play services on Android". With the previous version (version
        1.0.0) the developer needed to manually check for an up to date Google
        Play services using GoogleApiClient.
    -   Fixed potential deadlock when using SetListener from a notification
        callback in firebase::admob::InterstitialAd and
        firebase::admob::BannerView on iOS.
    -   Fixed race condition on destruction of admob::BannerView on Android.
    -   Fixed Future handle leak. An internal memory leak would manifest for
        objects or modules that use futures for the lifetime of the object or
        module. For example, during the lifetime of BannerView each call to a
        method which returns a Future could potentially allocate memory which
        wouldn't be reclaimed until the BannerView is destroyed.

### 1.0.0

-   Overview
    -   First public release. See our
        [setup guide](https://firebase.google.com/docs/cpp/setup) to get
        started.
-   Known Issues
    -   Android armeabi libraries must be linked with gcc 4.8.<|MERGE_RESOLUTION|>--- conflicted
+++ resolved
@@ -634,17 +634,12 @@
 code.
 
 ## Release Notes
-<<<<<<< HEAD
-### Upcoming
--   Changes
-    - GMA: Updated iOS dependency to Google Mobile Ads SDK version 9.7.0.
-=======
 ### Upcoming Release
 -   Changes
     - General (Desktop): Fixed an issue with embedded dependencies that could
       cause duplicate symbol linker errors in conjunction with other libraries
       ([#989](https://github.com/firebase/firebase-cpp-sdk/issues/989)).
->>>>>>> c046c8a8
+    - GMA (iOS): Updated iOS dependency to Google Mobile Ads SDK version 9.7.0.
 
 ### 9.3.0
 -   Changes
