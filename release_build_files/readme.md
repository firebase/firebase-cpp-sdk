# Firebase C++ SDK

The Firebase C++ SDK provides C++ interfaces for the following Firebase services
on *iOS* and *Android*:

*   AdMob (deprecated - use Google Mobile Ads instead)
*   Firebase Analytics
*   Firebase Authentication
*   Firebase Cloud Messaging
*   Firebase Dynamic Links
*   Cloud Firestore
*   Firebase Functions
*   Google Mobile Ads
*   Firebase Installations
*   Firebase Instance ID (deprecated SDK)
*   Firebase Realtime Database
*   Firebase Remote Config
*   Firebase Storage

## Desktop Workflow Implementations

The Firebase C++ SDK includes desktop workflow support for the following subset
of Firebase features, enabling their use on Windows, OS X, and Linux:

*   Firebase Authentication
*   Cloud Firestore
*   Firebase Functions
*   Firebase Remote Config
*   Firebase Realtime Database
*   Firebase Storage

This is a Beta feature, and is intended for workflow use only during the
development of your app, not for publicly shipping code.

## Stub Implementations

Stub (non-functional) implementations of the remaining libraries are provided
for convenience when building for Windows, Mac OS, and Linux so that you don't
need to conditionally compile code when also targeting the desktop.

## Directory Structure

The following table provides an overview of the Firebase C++ SDK directory
structure.

Directories               | Contents
------------------------- | --------
include                   | C++ headers
xcframeworks/API/ARCH     | iOS xcframeworks (compiled against libc++)
libs/ios/ARCH             | iOS static libraries (compiled against
|                         | libc++)
|                         | Multi-architecture libraries are
|                         | provided in the *universal* directory.
libs/android/ARCH         | Android (GCC 4.8+ compatible) static
|                         | libraries for each architecture. Only the
|                         | LLVM libc++ STL runtime ("c++") is supported.
|                         | More information can be found in the
|                         | [NDK C++ Helper Runtimes](https://developer.android.com/ndk/guides/cpp-support.html#runtimes)
|                         | documentation.
*Desktop Implementations* |
libs/darwin               | OS X static libraries (desktop or stub
|                         | implementations, compiled against libc++)
frameworks/darwin         | OS X frameworks (desktop or stub
|                         | implementations, compiled against libc++)
libs/linux/ARCH/ABI       | Linux static libraries (desktop or stub
|                         | implementations, GCC 4.8+, libc++).
|                         | Built against C++11 or legacy ABI.
libs/windows              | Windows static libraries (desktop or stub
|                         | implementations, MSVC 2019+)

## C++ Language Standards

The Firebase C++ SDK supports the C++11 language standard.

Note: The next major release of the Firebase C++ SDK will set the new minimum
C++ version to C++14. For more information please see our
[C++ Language Standard Support Criteria](https://opensource.google/documentation/policies/cplusplus-support#c_language_standard).

## Library / XCFramework Dependencies

Each feature has dependencies upon libraries in this SDK and components
distributed as part of the core Firebase
[iOS SDK](https://firebase.google.com/docs/ios/setup) and
[Android SDK](https://firebase.google.com/docs/android/setup).

### Android Dependencies

Feature                    | Required Libraries and Gradle Packages
-------------------------- | --------------------------------------
All Firebase SDKs          | platform(com.google.firebase:firebase-bom:31.1.1)
|                          | (Android Bill of Materials)
Firebase AdMob             | libfirebase_admob.a
| (deprecated)             | libfirebase_app.a
|                          | com.google.firebase:firebase-analytics
|                          | (Maven package)
|                          | com.google.firebase:firebase-ads:19.8.0
|                          | (Maven package)
Firebase Analytics         | libfirebase_analytics.a
|                          | libfirebase_app.a
|                          | com.google.firebase:firebase-analytics
|                          | (Maven package)
Firebase Authentication    | libfirebase_auth.a
|                          | libfirebase_app.a
|                          | com.google.firebase:firebase-analytics
|                          | (Maven package)
|                          | com.google.firebase:firebase-auth
|                          | (Maven package)
Firebase Dynamic Links     | libfirebase_dynamic_links.a
|                          | libfirebase_app.a
|                          | com.google.firebase:firebase-analytics
|                          | (Maven package)
|                          | com.google.firebase:firebase-dynamic-links
|                          | (Maven package)
Cloud Firestore            | libfirebase_firestore.a
|                          | libfirebase_auth.a
|                          | libfirebase_app.a
|                          | com.google.firebase:firebase-analytics
|                          | (Maven package)
|                          | com.google.firebase:firebase-firestore
|                          | (Maven package)
|                          | com.google.firebase:firebase-auth
|                          | (Maven package)
Firebase Functions         | libfirebase_functions
|                          | libfirebase_auth.a (optional)
|                          | libfirebase_app.a
|                          | com.google.firebase:firebase-analytics
|                          | (Maven package)
|                          | com.google.firebase:firebase-functions
|                          | (Maven package)
|                          | com.google.firebase:firebase-auth
|                          | (Maven package)
Google Mobile Ads          | libfirebase_gma.a
|                          | libfirebase_app.a
|                          | com.google.firebase:firebase-analytics
|                          | (Maven package)
|                          | com.google.android.gms:play-services-ads:21.3.0
|                          | (Maven package)
Firebase Installations     | libfirebase_installations.a
|                          | libfirebase_app.a
|                          | com.google.firebase:firebase-installations
|                          | (Maven package)
Firebase Messaging         | libfirebase_messaging.a
|                          | libfirebase_app.a
|                          | com.google.firebase:firebase-analytics
|                          | (Maven package)
|                          | com.google.firebase:firebase-messaging
|                          | (Maven package)
|                          | libmessaging_java.jar (Android service)
|                          | androidx.core:core:1.9.0  (Maven package)
Firebase Realtime Database | libfirebase_database.a
|                          | libfirebase_auth.a
|                          | libfirebase_app.a
|                          | com.google.firebase:firebase-analytics
|                          | (Maven package)
|                          | com.google.firebase:firebase-database
|                          | (Maven package)
|                          | com.google.firebase:firebase-auth
|                          | (Maven package)
Firebase Remote Config     | libfirebase_remote_config.a
|                          | libfirebase_app.a
|                          | com.google.firebase:firebase-analytics
|                          | (Maven package)
|                          | com.google.firebase:firebase-config
|                          | (Maven package)
Firebase Storage           | libfirebase_storage.a
|                          | libfirebase_auth.a
|                          | libfirebase_app.a
|                          | com.google.firebase:firebase-analytics
|                          | (Maven package)
|                          | com.google.firebase:firebase-storage
|                          | (Maven package)
|                          | com.google.firebase:firebase-auth
|                          | (Maven package)
Google Play services module| com.google.android.gms:play-services-base:18.1.0
|                          | (Maven package)

The Firebase C++ SDK uses an Android BoM (Bill of Materials) to specify a single
Firebase Android SDK version number to use, rather than individual versions for
each library. For more information, please see the [Firebase Android SDK
documentation](https://firebase.google.com/docs/android/learn-more#bom).

Note: AdMob C++ (deprecated) is not currently compatible with the latest
Firebase AdMob Android SDK (20.x.x). Please ensure that you use
firebase-ads version 19.8.0 in conjunction with the latest
firebase-analytics version to maintain compatibility.

#### Gradle dependency file

Firebase C++ includes an `Android/firebase_dependencies.gradle` file
that helps you include the correct Android dependencies and Proguard
files for each Firebase product. To use it, include the following in
your build.gradle file (you can omit any Firebase products you aren't
using):

```
apply from: "$gradle.firebase_cpp_sdk_dir/Android/firebase_dependencies.gradle"
firebaseCpp.dependencies {
  app  // Recommended for all apps using Firebase.
  admob
  analytics
  auth
  database
  dynamicLinks
  firestore
  functions
  gma
  installations
  messaging
  remoteConfig
  storage
}
```

#### Google Play services module

If you wish to use the `google_play_services::CheckAvailability` and
`MakeAvailable` functions, or `firebase::ModuleInitializer`, you must include
com.google.android.gms:play-services-base as a dependency as well, as listed
under "Google Play services module" in the table above. If you use the Gradle
dependency file described above, this dependency will automatically be included.
To omit it (not recommended), specify `appWithoutPlayServices` instead of `app`
in `firebaseCpp.dependencies`.

### iOS Dependencies

iOS users can include either xcframeworks or static libraries depending upon their
preferred build environment.

#### XCFrameworks

Feature                    | Required Frameworks and Cocoapods
-------------------------- | ---------------------------------------
Firebase AdMob             | firebase_admob.xcframework
| (deprecated)             | firebase.xcframework
|                          | Firebase/Analytics Cocoapod (10.3.0)
|                          | Google-Mobile-Ads-SDK Cocoapod (7.69.0-cppsdk3)
Firebase Analytics         | firebase_analytics.xcframework
|                          | firebase.xcframework
|                          | Firebase/Analytics Cocoapod (10.3.0)
Firebase Authentication    | firebase_auth.xcframework
|                          | firebase.xcframework
|                          | Firebase/Auth Cocoapod (10.3.0)
Firebase Dynamic Links     | firebase_dynamic_links.xcframework
|                          | firebase.xcframework
|                          | Firebase/DynamicLinks Cocoapod (10.3.0)
Cloud Firestore            | firebase_firestore.xcframework
|                          | firebase_auth.xcframework
|                          | firebase.xcframework
|                          | Firebase/Firestore Cocoapod (10.3.0)
|                          | Firebase/Auth Cocoapod (10.3.0)
Firebase Functions         | firebase_functions.xcframework
|                          | firebase_auth.xcframework (optional)
|                          | firebase.xcframework
|                          | Firebase/Functions Cocoapod (10.3.0)
|                          | Firebase/Auth Cocoapod (10.3.0)
Google Mobile Ads          | firebase_gma.xcframework
|                          | firebase.xcframework
|                          | Firebase/Analytics Cocoapod (10.3.0)
|                          | Google-Mobile-Ads-SDK Cocoapod (9.11.0.1)
Firebase Installations     | firebase_installations.xcframework
|                          | firebase.xcframework
|                          | FirebaseInstallations Cocoapod (10.3.0)
Firebase Cloud Messaging   | firebase_messaging.xcframework
|                          | firebase.xcframework
|                          | Firebase/Messaging Cocoapod (10.3.0)
Firebase Realtime Database | firebase_database.xcframework
|                          | firebase_auth.xcframework
|                          | firebase.xcframework
|                          | Firebase/Database Cocoapod (10.3.0)
|                          | Firebase/Auth Cocoapod (10.3.0)
Firebase Remote Config     | firebase_remote_config.xcframework
|                          | firebase.xcframework
|                          | Firebase/RemoteConfig Cocoapod (10.3.0)
Firebase Storage           | firebase_storage.xcframework
|                          | firebase_auth.xcframework
|                          | firebase.xcframework
|                          | Firebase/Storage Cocoapod (10.3.0)
|                          | Firebase/Auth Cocoapod (10.3.0)

Important: Each version of the Firebase C++ SDK supports a specific version of
the Firebase iOS SDK. Please ensure that you reference the Cocoapod versions
listed above.

Note: AdMob C++ (deprecated) is not currently compatible with the latest
Firebase AdMob iOS CocoaPod (9.x). Please ensure that you use the special
version of Google-Mobile-Ads-SDK Cocoapod listed above (7.69.0-cppsdk2)
to maintain compatibility with Firebase 9.x.

Note: Parts of the Firebase iOS SDK are written in Swift. If your application
does not use any Swift code, you may need to add an empty .swift file to your
Xcode project to ensure that the Swift runtime is included in your app.

#### Libraries

If you prefer to link against static libraries instead of xcframeworks (see the
previous section) the following table describes the libraries and Cocoapods
required for each SDK feature.

Feature                    | Required Libraries and Cocoapods
-------------------------- | -----------------------------------------
Firebase AdMob             | libfirebase_admob.a
| (deprecated)             | libfirebase_app.a
|                          | Firebase/Analytics Cocoapod (10.3.0)
|                          | Google-Mobile-Ads-SDK Cocoapod (7.69.0-cppsdk3)
Firebase Analytics         | libfirebase_analytics.a
|                          | libfirebase_app.a
|                          | Firebase/Analytics Cocoapod (10.3.0)
Firebase Authentication    | libfirebase_auth.a
|                          | libfirebase_app.a
|                          | Firebase/Auth Cocoapod (10.3.0)
Firebase Dynamic Links     | libfirebase_dynamic_links.a
|                          | libfirebase_app.a
|                          | Firebase/DynamicLinks Cocoapod (10.3.0)
Cloud Firestore            | libfirebase_firestore.a
|                          | libfirebase_app.a
|                          | libfirebase_auth.a
|                          | Firebase/Firestore Cocoapod (10.3.0)
|                          | Firebase/Auth Cocoapod (10.3.0)
Firebase Functions         | libfirebase_functions.a
|                          | libfirebase_app.a
|                          | libfirebase_auth.a (optional)
|                          | Firebase/Functions Cocoapod (10.3.0)
|                          | Firebase/Auth Cocoapod (10.3.0)
Google Mobile Ads          | libfirebase_gma.a
|                          | libfirebase_app.a
|                          | Firebase/Analytics Cocoapod (10.3.0)
|                          | Google-Mobile-Ads-SDK Cocoapod (9.11.0.1)
Firebase Installations     | libfirebase_installations.a
|                          | libfirebase_app.a
|                          | FirebaseInstallations Cocoapod (10.3.0)
Firebase Cloud Messaging   | libfirebase_messaging.a
|                          | libfirebase_app.a
|                          | Firebase/CloudMessaging Cocoapod (10.3.0)
Firebase Realtime Database | libfirebase_database.a
|                          | libfirebase_app.a
|                          | libfirebase_auth.a
|                          | Firebase/Database Cocoapod (10.3.0)
|                          | Firebase/Auth Cocoapod (10.3.0)
Firebase Remote Config     | libfirebase_remote_config.a
|                          | libfirebase_app.a
|                          | Firebase/RemoteConfig Cocoapod (10.3.0)
Firebase Storage           | libfirebase_storage.a
|                          | libfirebase_app.a
|                          | libfirebase_auth.a
|                          | Firebase/Storage Cocoapod (10.3.0)
|                          | Firebase/Auth Cocoapod (10.3.0)

Important: Each version of the Firebase C++ SDK supports a specific version of
the Firebase iOS SDK. Please ensure that you reference the Cocoapod versions
listed above.

Note: AdMob C++ (deprecated) is not currently compatible with the latest
Firebase AdMob iOS CocoaPod (9.x). Please ensure that you use the special
version of Google-Mobile-Ads-SDK Cocoapod listed above (7.69.0-cppsdk2)
to maintain compatibility with Firebase 9.x.

Note: Parts of the Firebase iOS SDK are written in Swift. If your application
does not use any Swift code, you may need to add an empty .swift file to your
Xcode project to ensure that the Swift runtime is included in your app.

### Desktop Implementation Dependencies

#### Linux libraries

For Linux, library versions are provided for 32-bit (i386) and 64-bit (x86_64)
platforms.

Two sets of Linux libraries are available: one set built against the newer C++11
ABI, and another set built against the standard (legacy) ABI. This is equivalent
to the compiler option -D_GLIBCXX_USE_CXX11_ABI=1 or 0, respectively.

Feature                         | Required Libraries
------------------------------- | -----------------------------
Firebase Authentication         | libfirebase_auth.a
|                               | libfirebase_app.a
Cloud Firestore                 | libfirebase_firestore.a
|                               | libfirebase_auth.a
|                               | libfirebase_app.a
Firebase Functions              | libfirebase_functions.a
|                               | libfirebase_auth.a (optional)
|                               | libfirebase_app.a
Firebase Realtime Database      | libfirebase_database.a
|                               | libfirebase_auth.a
|                               | libfirebase_app.a
Firebase Remote Config          | libfirebase_remote_config.a
|                               | libfirebase_app.a
Firebase Storage                | libfirebase_storage.a
|                               | libfirebase_auth.a
|                               | libfirebase_app.a
Firebase AdMob (stub)           | libfirebase_admob.a
|                               | libfirebase_app.a
Firebase Analytics (stub)       | libfirebase_analytics.a
|                               | libfirebase_app.a
Firebase Dynamic Links (stub)   | libfirebase_dynamic_links.a
|                               | libfirebase_app.a
Google Mobile Ads (stub)        | libfirebase_gma.a
|                               | libfirebase_app.a
Firebase Installations (stub)   | libfirebase_installations.a
|                               | libfirebase_app.a
Firebase Cloud Messaging (stub) | libfirebase_messaging.a
|                               | libfirebase_app.a

The provided libraries have been tested using GCC 4.8.0, GCC 7.2.0, and Clang
5.0 on Ubuntu. When building C++ desktop apps on Linux, you will need to link
the `pthread` system library (consult your compiler documentation for more
information).

#### OS X libraries

For OS X (Darwin), library versions are provided for both Intel (x86_64) and ARM
(arm64) platforms, as well as universal libraries. See the table above (in the
"Linux libraries" section) for the list of library dependencies. Frameworks are
also provided for your convenience.

Feature                         | Required Frameworks
------------------------------- | ----------------------------------
Firebase Authentication         | firebase_auth.framework
|                               | firebase.framework
Cloud Firestore                 | firebase_firestore.framework
|                               | firebase_auth.framework
|                               | firebase.framework
Firebase Functions              | firebase_functions.framework
|                               | firebase_auth.framework (optional)
|                               | firebase.framework
Firebase Realtime Database      | firebase_database.framework
|                               | firebase_auth.framework
|                               | firebase.framework
Firebase Remote Config          | firebase_remote_config.framework
|                               | firebase.framework
Firebase Storage                | firebase_storage.framework
|                               | firebase_auth.framework
|                               | firebase.framework
Firebase AdMob (stub)           | firebase_admob.framework
|                               | firebase.framework
Firebase Analytics (stub)       | firebase_analytics.framework
|                               | firebase.framework
Firebase Dynamic Links (stub)   | firebase_dynamic_links.framework
|                               | firebase.framework
Google Mobile Ads (stub)        | libfirebase_gma.a
|                               | libfirebase_app.a
Firebase Installations (stub)   | firebase_installations.framework
|                               | firebase.framework
Firebase Cloud Messaging (stub) | firebase_messaging.framework
|                               | firebase.framework

The provided libraries have been tested using Xcode 13.3.1. When building C++
desktop apps on OS X, you will need to link the `gssapi_krb5` and `pthread`
system libraries, as well as the `CoreFoundation`, `Foundation`, `GSS`, and
`Security` OS X system frameworks (consult your compiler documentation for more
information).

#### Windows libraries

For Windows, library versions are provided depending on whether your project is
building in 32-bit (x86) or 64-bit (x64) mode, which Windows runtime environment
you are using (Multithreaded /MT or Multithreaded DLL /MD), and whether you are
targeting Release or Debug.

Feature                         | Required Libraries and Gradle Packages
------------------------------- | --------------------------------------
Firebase Authentication         | firebase_auth.lib
|                               | firebase_app.lib
Cloud Firestore                 | firebase_firestore.lib
|                               | firebase_auth.lib
|                               | firebase_app.lib
Firebase Functions              | firebase_functions.lib
|                               | firebase_auth.lib (optional)
|                               | firebase_app.lib
Firebase Realtime Database      | firebase_database.lib
|                               | firebase_auth.lib
|                               | firebase_app.lib
Firebase Remote Config          | firebase_remote_config.lib
|                               | firebase_app.lib
Firebase Storage                | firebase_storage.lib
|                               | firebase_auth.lib
|                               | firebase_app.lib
Firebase AdMob (stub)           | firebase_admob.lib
|                               | firebase_app.lib
Firebase Analytics (stub)       | firebase_analytics.lib
|                               | firebase_app.lib
Firebase Dynamic Links (stub)   | firebase_dynamic_links.lib
|                               | firebase_app.lib
Google Mobile Ads (stub)        | firebase_gma.lib
|                               | firebase_app.lib
Firebase Installations (stub)   | firebase_installations.lib
|                               | firebase_app.lib
Firebase Cloud Messaging (stub) | firebase_messaging.lib
|                               | firebase_app.lib

The provided libraries have been tested using Visual Studio 2019. When
building C++ desktop apps on Windows, you will need to link the following
Windows SDK libraries (consult your compiler documentation for more
information):

Firebase C++ Library | Windows SDK library dependencies
-------------------- | -----------------------------------------------------
Authentication       | `advapi32, ws2_32, crypt32`
Firestore            | `advapi32, ws2_32, crypt32, rpcrt4, ole32, shell32, dbghelp, bcrypt`
Functions            | `advapi32, ws2_32, crypt32, rpcrt4, ole32`
Realtime Database    | `advapi32, ws2_32, crypt32, iphlpapi, psapi, userenv, shell32`
Remote Config        | `advapi32, ws2_32, crypt32, rpcrt4, ole32`
Storage              | `advapi32, ws2_32, crypt32`

## Getting Started

See our [setup guide](https://firebase.google.com/docs/cpp/setup) to get started
and download the prebuilt version of the Firebase C++ SDK.

## Source Code

The Firebase C++ SDK is open source. You can find the source code (and
information about building it) at
[github.com/firebase/firebase-cpp-sdk](https://github.com/firebase/firebase-cpp-sdk).

## Platform Notes

### iOS Method Swizzling

On iOS, some application events (such as opening URLs and receiving
notifications) require your application delegate to implement specific methods.
For example, receiving a notification may require your application delegate to
implement `application:didReceiveRemoteNotification:`. Because each iOS
application has its own app delegate, Firebase uses _method swizzling_, which
allows the replacement of one method with another, to attach its own handlers in
addition to any you may have implemented.

The Firebase Cloud Messaging library needs to attach
handlers to the application delegate using method swizzling. If you are using
these libraries, at load time, Firebase will identify your `AppDelegate` class
and swizzle the required methods onto it, chaining a call back to your existing
method implementation.

### Custom Android Build Systems

We currently provide generate\_xml\_from\_google\_services\_json.py to convert
google-services.json to .xml resources to be included in an Android application.
This script applies the same transformation that the Google Play Services Gradle
plug-in performs when building Android applications. Users who don't use Gradle
(e.g ndk-build, makefiles, Visual Studio etc.) can use this script to automate
the generation of string resources.

### ProGuard on Android

Many Android build systems use
[ProGuard](https://developer.android.com/studio/build/shrink-code.html) for
builds in Release mode to shrink application sizes and protect Java source code.
If you use ProGuard, you will need to add the files in libs/android/*.pro
corresponding to the Firebase C++ libraries you are using to your ProGuard
configuration.

For example, with Gradle, build.gradle would contain:
~~~
  android {
    [...other stuff...]
    buildTypes {
      release {
        minifyEnabled true
        proguardFile getDefaultProguardFile('your-project-proguard-config.txt')
        proguardFile file(project.ext.firebase_cpp_sdk_dir + "/libs/android/app.pro")
        proguardFile file(project.ext.firebase_cpp_sdk_dir + "/libs/android/analytics.pro")
        [...and so on, for each Firebase C++ library you are using.]
      }
    }
  }
~~~

### Requiring Google Play services on Android

Many Firebase C++ libraries require
[Google Play services](https://developers.google.com/android/guides/overview) on
the user's Android device. If a Firebase C++ library returns
[`kInitResultFailedMissingDependency`](http://firebase.google.com/docs/reference/cpp/namespace/firebase)
on initialization, it means Google Play services is not available on the device
(it needs to be updated, reactivated, permissions fixed, etc.) and that Firebase
library cannot be used until the situation is corrected.

You can find out why Google Play services is unavailable (and try to fix it) by
using the functions in
[`google_play_services/availability.h`](http://firebase.google.com/docs/reference/cpp/namespace/google-play-services).

Optionally, you can use
[`ModuleInitializer`](http://firebase.google.com/docs/reference/cpp/class/firebase/module-initializer)
to initialize one or more Firebase libraries, which will handle prompting the
user to update Google Play services if required.

Note: Some libraries do not require Google Play services and don't return any
initialization status. These can be used without Google Play services. The table
below summarizes whether Google Play services is required by each Firebase C++
library.

Firebase C++ Library | Google Play services required?
-------------------- | ---------------------------------
Analytics            | Not required
AdMob (deprecated)   | Not required (usually; see below)
Cloud Messaging      | Required
Auth                 | Required
Dynamic Links        | Required
Firestore            | Required
Functions            | Required
Installations        | Not Required
Instance ID          | Required
Google Mobile Ads    | Not required (usually; see below)
Realtime Database    | Required
Remote Config        | Required
Storage              | Required

#### A note on AdMob, Google Mobile Ads and Google Play services

Most versions of the Google Mobile Ads SDK for Android can work properly without
Google Play services. However, if you are using the
`com.google.android.gms:play-services-ads-lite` dependency instead of the
standard `com.google.firebase:firebase-ads` dependency, Google Play services
WILL be required in your specific case.

AdMob (deprecated) and GMA initialization will only return
`kInitResultFailedMissingDependency` when Google Play services is unavailable
AND you are using `com.google.android.gms:play-services-ads-lite`.

### Desktop project setup

To use desktop workflow support, you must have an Android or iOS project set up
in the Firebase console.

If you have an Android project, you can simply use the `google-services.json`
file on desktop.

If you have an iOS project and don't wish to create an Android project, you can
use the included Python script `generate_xml_from_google_services_json.py
--plist` to convert your `GoogleService-Info.plist` file into a
`google-services-desktop.json` file.

By default, when your app initializes, Firebase will look for a file named
`google-services.json` or `google-services-desktop.json` in the current
directory. Ensure that one of these files is present, or call
`AppOptions::LoadFromJsonConfig()` before initializing Firebase to specify your
JSON configuration data directly.

### Note on Firebase C++ desktop support

Firebase C++ SDK desktop support is a **Beta** feature, and is intended for
workflow use only during the development of your app, not for publicly shipping
code.

## Release Notes
<<<<<<< HEAD
### Upcoming
-   Changes
    - General (macOS): In order to support sandbox mode, apps can define a
      key/value pair for FBAppGroupEntitlementName in Info.plist. The value
      associated with this key will be used to prefix semaphore names
      created internally by the Firebase C++ SDK so that they conform with
      [macOS sandbox
      requirements](https://developer.apple.com/library/archive/documentation/Security/Conceptual/AppSandboxDesignGuide/AppSandboxInDepth/AppSandboxInDepth.html#//apple_ref/doc/uid/TP40011183-CH3-SW24).
=======
### 10.3.0
-   Changes
    - General (Android): Update to Firebase Android BoM version 31.1.1.
    - General (iOS): Update to Firebase Cocoapods version 10.3.0.
>>>>>>> 39ab4967

### 10.2.0
-   Changes
    - General (Android): Update to Firebase Android BoM version 31.1.0.
    - General (iOS): Update to Firebase Cocoapods version 10.2.0.
    - General (Desktop): Linux x86 libraries have been fixed.
    - NOTE: The next major release of the Firebase C++ SDK will drop support
      for C++11, setting the new minimum C++ version to C++14. For more
      information please see our
      [C++ Language Standard Support
      Criteria](https://opensource.google/documentation/policies/cplusplus-support#c_language_standard).

### 10.1.0
-   Changes
    - General (Android): Update to Firebase Android BoM version 31.0.2.
    - General (iOS): Update to Firebase Cocoapods version 10.1.0.
    - Firestore (Android): Reduce the number of JNI global references consumed
      when creating or updating documents
      ([#1111](https://github.com/firebase/firebase-cpp-sdk/pull/1111)).
-   Known Issues
    - Linux x86 builds are broken since C++ SDK version 9.6.0. A fix is in
      progress.

### 10.0.0
-   Changes
    - General (Android): Update to Firebase Android BoM version 31.0.0.
    - General (iOS): Update to Firebase Cocoapods version 10.0.0.
    - General: Remove unused headers for performance and test lab from the
      package.
    - Auth (Android/iOS): Deprecating `PhoneAuthProvider::kMaxTimeoutMs`. The
      actual range is determined by the underlying SDK, ex.
      [PhoneAuthOptions.Builder from Android SDK](https://firebase.google.com/docs/reference/android/com/google/firebase/auth/PhoneAuthOptions.Builder).
    - GMA (iOS): Updated iOS dependency to Google Mobile Ads SDK version
      9.11.0.1.
    - AdMob (iOS): Temporarily pinned AdMob dependency to a special version of
      the Google-Mobile-Ads-SDK Cocoapod, "7.69.0-cppsdk3", to maintain
      compatibility with version 10.x of the Firebase iOS SDK.

### 9.6.0
-   Changes
    - General (Android): Update to Firebase Android BoM version 30.5.0.
    - General (iOS): Update to Firebase Cocoapods version 9.6.0.
    - GMA (iOS): Updated iOS dependency to Google Mobile Ads SDK version
      9.9.0.
    - GMA (Android): Updated Android dependency to Google Mobile Ads SDK
      version 21.2.0.

### 9.5.0
-   Changes
    - General (Android): Update to Firebase Android BoM version 30.4.0.
    - General (iOS): Update to Firebase Cocoapods version 9.5.0.

### 9.4.0
-   Changes
    - General (Desktop): Fixed an issue with embedded dependencies that could
      cause duplicate symbol linker errors in conjunction with other libraries
      ([#989](https://github.com/firebase/firebase-cpp-sdk/issues/989)).
    - GMA (iOS): Updated iOS dependency to Google Mobile Ads SDK version 9.7.0.
    - General (Android, iOS, Linux 32-bit): Fixed an integer overflow which
      could result in a crash or premature return when waiting for a `Future`
      with a timeout
      ([#1042](https://github.com/firebase/firebase-cpp-sdk/pull/1042)).

### 9.3.0
-   Changes
    - General (Android, Linux): Fixed a concurrency bug where waiting for an
      event with a timeout could occasionally return prematurely, as if the
      timeout had occurred
      ([#1021](https://github.com/firebase/firebase-cpp-sdk/pull/1021)).

### 9.2.0
-   Changes
    - GMA: Added the Google Mobile Ads SDK with updated support for AdMob. See
      the [Get Started
      Guide](https://firebase.google.com/docs/admob/cpp/quick-start) for more
      information.
    - AdMob: The AdMob SDK has been deprecated. Please update your app to
      use the new Google Mobile Ads SDK which facilitates similar
      functionality.
    - General (Android): Switched over to Android BoM (Bill of Materials)
      for dependency versions. This requires Gradle 5.
    - Database (Desktop): If the app data directory doesn't exist, create it.
      This fixes an issue with disk persistence on Linux.
    - Messaging (Android): Fixed #973. Make sure all the resources are closed in
      `RegistrationIntentService`.
    - Firestore: Added `TransactionOptions` to control how many times a
      transaction will retry commits before failing
      ([#966](https://github.com/firebase/firebase-cpp-sdk/pull/966)).

### 9.1.0
-   Changes
    - General (Android): Fixed a bug that required Android apps to include
      `com.google.android.gms:play-services-base` as an explicit dependency when
      only using AdMob, Analytics, Remote Config, or Messaging.
    - Functions: Add a new method `GetHttpsCallableFromURL`, to create callables
      with URLs other than cloudfunctions.net.
    - Analytics (iOS): Added InitiateOnDeviceConversionMeasurementWithEmail
      function to facilitate the [on-device conversion
      measurement](https://support.google.com/google-ads/answer/12119136) API.
    - Firestore (Desktop): On Windows, you must additionally link against the
      bcrypt and dbghelp system libraries.

### 9.0.0
-   Changes
    -   General (iOS): Firebase C++ on iOS is now built using Xcode 13.3.1.
    -   General (Android): Firebase C++ on Android is now built against NDK
        version r21e.
    -   General (Android): Support for gnustl (also known as libstdc++) has been
        removed. Please use libc++ instead. Android libraries have been moved
        from libs/android/ARCH/STL to libs/android/ARCH.
    -   AdMob (iOS): Temporarily pinned AdMob dependency to a special version of
        the Google-Mobile-Ads-SDK Cocoapod, "7.69.0-cppsdk2", to maintain
        compatibility with version 9.x of the Firebase iOS SDK.
    -   Analytics: Removed deprecated event names and parameters.
    -   Realtime Database (Desktop): Fixed a bug handling server timestamps
        on 32-bit CPUs.
    -   Storage (Desktop): Set Content-Type HTTP header when uploading with
        custom metadata.

### 8.11.0
-   Changes
    -   Firestore/Database (Desktop): Upgrade LevelDb dependency to 1.23
        ([#886](https://github.com/firebase/firebase-cpp-sdk/pull/886)).
    -   Firestore/Database (Desktop): Enabled Snappy compression support
        in LevelDb
        ([#885](https://github.com/firebase/firebase-cpp-sdk/pull/885)).

### 8.10.0
-   Changes
    -   General (iOS): Fixed additional issues on iOS 15 caused by early
        initialization of Firebase iOS SDK.
    -   Remote Config: Fixed default `Fetch()` timeout being 1000 times too
        high.
    -   Storage (Desktop): Added retry logic to PutFile, GetFile, and other
        operations.

### 8.9.0
-   Changes
    -   General (iOS): Fixed an intermittent crash on iOS 15 caused by
        constructing C++ objects during Objective-C's `+load` method.
        ([#706](https://github.com/firebase/firebase-cpp-sdk/pull/706))
        ([#783](https://github.com/firebase/firebase-cpp-sdk/pull/783))
    -   General: Internal changes to Mutex class.

### 8.8.0
-   Changes
    -   General: Fixed a data race that could manifest as null pointer
        dereference in `FutureBase::Release()`.
        ([#747](https://github.com/firebase/firebase-cpp-sdk/pull/747))
    -   General (iOS): iOS SDKs are now built using Xcode 12.4.
    -   General (Desktop): macOS SDKs are now built using Xcode 12.4.
    -   Auth (Desktop): Fixed a crash in `error_code()` when a request
        is cancelled or times out.
        ([#737](https://github.com/firebase/firebase-cpp-sdk/issues/737))
    -   Firestore: Fix "unaligned pointers" build error on macOS Monterey
        ([#712](https://github.com/firebase/firebase-cpp-sdk/issues/712)).
    -   Messaging (Android): Fixed crash during termination.
        ([#739](https://github.com/firebase/firebase-cpp-sdk/pull/739))
        ([#745](https://github.com/firebase/firebase-cpp-sdk/pull/745))
    -   Messaging (Android): Fixed crash during initialization.
        ([#760](https://github.com/firebase/firebase-cpp-sdk/pull/760))
    -   Remote Config (Desktop): Fixed cache expiration time value used by
        `RemoteConfig::FetchAndActivate()`.
        ([#767](https://github.com/firebase/firebase-cpp-sdk/pull/767))

### 8.7.0
-   Changes
    -   Firestore: Released to general availability for Android and iOS (desktop
        support remains in beta).
    -   General (Android): Minimum SDK version is now 19.
    -   General: Variant double type now support 64-bit while saving to json.
        ([#1133](https://github.com/firebase/quickstart-unity/issues/1133)).
    -   Analytics (tvOS): Analytics is now supported on tvOS.
    -   Firestore (iOS): Fix a crash when `Transaction.GetSnapshotAsync()` was
        invoked after `FirebaseFirestore.TerminateAsync()`
        ([#8760](https://github.com/firebase/firebase-ios-sdk/pull/8760)).

### 8.6.0
-   Changes
    -   General (Desktop): MacOS SDKs are now built using Xcode 12.2,
        and include support for ARM-based Mac systems.
    -   General (iOS): iOS SDKs are now built using Xcode 12.2.
    -   Messaging (Android): Fixes an issue to receive token when
        initialize the app.
        ([#667](https://github.com/firebase/firebase-cpp-sdk/pull/667)).
    -   Auth (Desktop): Fix a crash that would occur if parsing the JSON
        response from the server failed
        ([#692](https://github.com/firebase/firebase-cpp-sdk/pull/692)).

### 8.5.0
-   Changes
    -   General: Updating Android and iOS dependencies to the latest.
    -   General: Fixes an issue with generating Proguard files.
        ([#664](https://github.com/firebase/firebase-cpp-sdk/pull/664)).

### 8.4.0
-   Changes
    -   General: Updating Android and iOS dependencies to the latest.
    -   Firestore: Added `operator==` and `operator!=` for `SnapshotMetadata`,
        `Settings`, `QuerySnapshot`, `DocumentSnapshot`, `SetOptions`, and
        `DocumentChange`.

### 8.3.0
-   Changes
    -   General: This release adds tvOS C++ libraries that wrap the
        community-supported Firebase tvOS SDK. `libs/tvos` contains
        tvOS-specific libraries, and the `xcframeworks` directory now
        includes support for both iOS and tvOS. The following products are
        currently included for tvOS: Auth, Database, Firestore, Functions,
        Installations, Messaging, Remote Config, Storage.
    -   General: When building from source, the compiler setting of
        "no exceptions" on app is PRIVATE now and will not affect any other
        targets in the build.
    -   Firestore: Removed the deprecated
        `Firestore::RunTransaction(TransactionFunction*)` function. Please use
        the overload that takes a `std::function` argument instead.
    -   Firestore: `FieldValue::Increment` functions are no longer guarded by
        the `INTERNAL_EXPERIMENTAL` macro.
    -   Firestore: added more validation of invalid input.
    -   Firestore: added an `is_valid` method to the public API classes that can
        be in an invalid state.

### 8.2.0
-   Changes
    -   General (Android): Updated Flatbuffers internal dependency from version
        1.9 to 1.12.
    -   Firestore: Deprecated the
        `Firestore::RunTransaction(TransactionFunction*)` function. Please use
        the overload that takes a `std::function` argument instead.
    -   Firestore: Removed the deprecated `EventListener` class.
    -   Firestore: Removed the deprecated overloads of `AddSnapshotListener` and
        `AddSnapshotsInSyncListener` functions that take an `EventListener*`
        argument. Please use the overloads that take a `std::function` argument
        instead.

### 8.1.0
-   Changes
    -   Firestore: Fixed a linker error when `DocumentChange::npos` was used.
        ([#474](https://github.com/firebase/firebase-cpp-sdk/pull/474)).
    -   Firestore: Added `Firestore::NamedQuery` that allows reading the queries
        used to build a Firestore Data Bundle.

### 8.0.0
-   Changes
    -   Analytics: Removed `SetCurrentScreen()` following its removal from iOS SDK
        and deprecation from Android SDK. Please use `LogEvent` with ScreenView
        event to manually log screen changes.
    -   General (Android): Firebase no longer supports STLPort. Please
        [use libc++ instead](https://developer.android.com/ndk/guides/cpp-support#cs).
    -   General (Android): Firebase support for gnustl (also known as libstdc++)
        is deprecated and will be removed in the next major release. Please use
        libc++ instead.
    -   Instance Id: Removed support for the previously-deprecated Instance ID SDK.
    -   Remote Config: The previously-deprecated static methods have been removed.
        Please use the new instance-based `firebase::remote_config::RemoteConfig`
        API.
    -   Remote Config(Android): Fix for getting Remote Config instance for a
        specific app object.
        ([#991](https://github.com/firebase/quickstart-unity/issues/991)).
    -   General (Android): Fixed a potential SIGABRT when an app was created
        with a non-default app name on Android KitKat
        ([#429](https://github.com/firebase/firebase-cpp-sdk/pull/429)).
    -   AdMob (iOS): Temporarily pinned AdMob dependency to a special version of the
        Google-Mobile-Ads-SDK Cocoapod, "7.69.0-cppsdk", to maintain compatibility
        with version 8.x of the Firebase iOS SDK.
    -   General (iOS): A Database URL is no longer required to be present in
        GoogleService-Info.plist when not using the Real Time Database.
    -   Firestore: Added `Firestore::LoadBundle` to enable loading Firestore Data
        Bundles into the SDK cache. `Firestore::NamedQuery` will be available in a
        future release.

### 7.3.0
-   Changes
    -   General (iOS): Update dependencies.
    -   General (Android): Fix a gradle error if ANDROID_NDK_HOME is not set.

### 7.2.0
-   Changes
    -   General (Android): Firebase support for STLPort is deprecated and will
        be removed in the next major release. Please
        [use libc++ instead](https://developer.android.com/ndk/guides/cpp-support#cs).
    -   General (iOS): iOS SDKs are now built using Xcode 12.
    -   General (iOS): iOS SDKs are now providing XCFrameworks instead of
        Frameworks.
    -   Database: Fixed a potential crash that can occur as a result of a race
        condidtion when adding, removing and deleting `ValueListener`s or
        `ChildListener`s rapidly.
    -   Database: Fixed a crash when setting large values on Windows and Mac
        systems ([#517](https://github.com/firebase/quickstart-unity/issues/517)).
    -   General: Fixed rare crashes at application exit when destructors were
        being executed
        ([#345](https://github.com/firebase/firebase-cpp-sdk/pull/345)).
    -   General (Android): Removed checks for Google Play services for Auth, Database,
        Functions and Storage as the native Android packages no longer need it.
        ([#361](https://github.com/firebase/firebase-cpp-sdk/pull/361)).

### 7.1.1
-   Changes
    -   General (Android): Use non-conflicting file names for embedded resources
        in Android builds. This fixes segfault crashes on old Android devices
        (Android 5 and below).

### 7.1.0
-   Changes
    -   General (iOS): Re-enabled Bitcode in iOS builds
        ([#266][https://github.com/firebase/firebase-cpp-sdk/issues/266]).
    -   Auth: You can now specify a language for emails and text messages sent
        from your apps using `UseAppLanguage()` or `set_language_code()`.
    -   Firestore: Fixed partial updates in `Update()` with
        `FieldValue::Delete()`
        ([#882](https://github.com/firebase/quickstart-unity/issues/882)).
    -   Messaging (Android): Now uses `enqueueWork` instead of `startService`.
        This fixes lost messages with data payloads received when the app
        is in the background.
        ([#877](https://github.com/firebase/quickstart-unity/issues/877)
    -   Remote Config: Added `firebase::remote_config::RemoteConfig` class with
        new instance-based APIs to better manage fetching config data.
    -   Remote Config: Deprecated old module-based API in favor of the new
        instance-based API instead.
    -   Remote Config (Desktop): Fixed multiple definition of Nanopb symbols
        in binary SDK
        ([#271][https://github.com/firebase/firebase-cpp-sdk/issues/271]).

### 7.0.1
-   Changes
    -   Installations (Android): Fix incorrect STL variants, which fixes
        a linker error on Android.

### 7.0.0
-   Changes
    -   General (iOS): iOS SDKs are now built using Xcode 11.7.
    -   General (Desktop): Windows libraries are now built using Visual
        Studio 2019. While VS 2019 is binary-compatible with VS 2015 and
        VS 2017, you must use VS 2019 or newer to link the desktop SDK.
        The libraries have been moved from libs/windows/VS2015 to
        libs/windows/VS2019 to reflect this.
    -   General (Desktop): Linux libraries are now built with both the
        C++11 ABI and the legacy ABI. The libraries have been moved
        from libs/linux/${arch} to libs/linux/${arch}/legacy and
        libs/linux/${arch}/cxx11 to reflect this.
    -   AdMob (Android): Fix a JNI error when initializing without Firebase App.
    -   Analytics: Remove deprecated SetMinimumSessionDuration call.
    -   Installations: Added Installations SDK. See [Documentations](http://firebase.google.com/docs/reference/cpp/namespace/firebase/installations) for
        details.
    -   Instance Id: Marked Instance Id as deprecated.
    -   Messaging: Added getToken, deleteToken apis.
    -   Messaging: Removed deprecated Send() function.
    -   Messaging: raw_data has been changed from a std::string to a
        std::vector<uint8_t>, and can now be populated.
    -   Firestore: Added support for `Query::WhereNotEqualTo` and
        `Query::WhereNotIn`.
    -   Firestore: Added support for `Settings::set_cache_size_bytes` and
        `Settings::cache_size_bytes`.
    -   Firestore: `Query` methods that return new `Query` objects are now
        `const`.
    -   Firestore: Added new internal HTTP headers to the gRPC connection.
    -   Firestore: Fixed a crash when writing to a document after having been
        offline for long enough that the auth token expired
        ([#182](https://github.com/firebase/firebase-cpp-sdk/issues/182)).

### 6.16.1
-   Changes
    -   Database (Desktop): Added a function to create directories recursively
        for persistent storage that fixes segfaults.
    -   Database (Desktop): Fixed a problem with missing symbols on Windows.

### 6.16.0
-   Changes
    -   Database (Desktop): Enabled offline persistence.
    -   Auth: Fixed compiler error related to SignInResult.
    -   Firestore: Defaulted to calling listeners and other callbacks on a
        dedicated thread. This avoids deadlock when using Firestore without
        an event loop on desktop platforms.
    -   Firestore: Added `Error::kErrorNone` as a synonym for `Error::kErrorOk`,
        which is more consistent with other Firebase C++ SDKs.
    -   Messaging (Android): Updated library to be compatible with Android O,
        which should resolve a IllegalStateException that could occur under
        certain conditions.
    -   Messaging: Deprecated the `Send` function.
    -   Firestore: Added `error_message` parameter to snapshot listener
        callbacks.
    -   AdMob: Handling IllegalStateException when creating and loading
        interstitial ads. Added `ConstantsHelper.CALLBACK_ERROR_UNKNOWN` as a
        fallback error.

### 6.15.1

-   Changes

    -   Firestore: all members of `Error` enumeration are now prefixed with
        `kError`; for example, `Error::kUnavailable` is now
        `Error::kErrorUnavailable`, which is more consistent with other Firebase
        C++ SDKs.
    -   Firestore: Firestore can now be compiled on Windows even in presence of
        `min` and `max` macros defined in `<windows.h>`.
    -   Fixed an issue that warns about Future handle not released properly.

### 6.15.0

-   Overview
    -   Fixed an issue whent creating Apps, and various Firestore changes.
-   Changes
    -   Firestore: removed `*LastResult` functions from the public API. Please
        use the futures returned by the async methods directly instead.
    -   Firestore: dropped the `From` prefix from the static functions in
        `FieldValue`; for example, `FieldValue::FromInteger` is now just
        `FieldValue::Integer`.
    -   Firestore: `CollectionReference::id` now returns a const reference.
    -   Firestore: Fixed absl `time_internal` linker error on Windows.
    -   Firestore: changed the signature of the callback passed to
        `Firestore::RunTransaction` to pass the parameters by mutable reference,
        not by pointer. This is to indicate that these parameters are never
        null.
    -   App: Fixed an assert creating a custom App when there is no default App.

### 6.14.1

-   Changes
    -   Auth (iOS): Added SignInResult.UserInfo.updated_credential field. On
        iOS, kAuthErrorCredentialAlreadyInUse errors when linking with Apple may
        contain a valid updated_credential for use in signing-in the
        Apple-linked user.

### 6.14.0

-   Changes
    -   Firestore: `Firestore::set_logging_enabled` is replaced by
        `Firestore::set_log_level` for consistency with other Firebase C++ APIs.
    -   Firestore: added an overload of `Firestore::CollectionGroup` that takes
        a pointer to `const char`.
    -   Firestore: `Firestore::set_settings` now accepts the argument by value.

### 6.12.0
  - Overview
    - Added experimental support for Cloud Firestore SDK.
  - Changes
    - Firestore: Experimental release of Firestore is now available on all
      supported platforms.

### 6.11.0

-   Overview
    -   Updated dependencies, changed minimum Xcode, and fixed an issue in
        Database handling Auth token revocation.
-   Changes
    -   General (iOS): Minimum Xcode version is now 10.3.
    -   General: When creating an App, the project_id from the default App is
        used if one is not provided.
    -   Database (Desktop): Fixed that database stops reconnecting to server
        after the auth token is revoked.

### 6.10.0

-   Overview
    -   Auth bug fixes.
-   Changes
    -   Auth: Reverted the API of an experimental FederatedAuthHandler callback
        handler.
    -   Auth (iOS): Enabled the method OAuthProvider.GetCredential. This method
        takes a nonce parameter as required by Apple Sign-in.
    -   General (iOS): Updated the CMakeLists.txt to link static libraries
        stored under libs/ios/universal for iOS targets

### 6.9.0

-   Overview
    -   Updated dependencies, added support for Apple Sign-in to Auth, support
        for signing-in using a 3rd party web providers and configuration of
        BigQuery export in Messaging.
-   Changes
    -   Auth: Added API for invoking Auth SignInWithProvider and User
        LinkWithProvider and ReauthenticateWithProvider for sign in with third
        party auth providers.
    -   Auth: Added constant kProviderId strings to auth provider classes.
    -   Auth (iOS): Added support for linking Apple Sign-in credentials.
    -   Messaging (Android): Added the option to enable or disable message
        delivery metrics export to BigQuery. This functionality is currently
        only available on Android. Stubs are provided on iOS for cross platform
        compatibility.

### 6.8.0

-   Overview
    -   Updated dependencies, added compiler/stdlib check, fixed issue in Admob
        and fixed resource generation issue with python3.
-   Changes
    -   App (Linux): Added compiler/stdlib check to ensure both the developer's
        executable and firebase library are compiled with the same compiler and
        stdlib.
    -   Admob (Android): Fixed a potentially non thread safe operation in the
        destruction of BannerViews.
    -   General: Fixed an issue where resource generation from
        google-services.json would fail if python3 was used to execute the
        resource generation script.

### 6.7.0

-   Overview
    -   Updated dependencies, fixed issues in Analytics, Database, Storage, and
        App.
-   Changes
    -   App: Added noexcept to move constructors to ensure STL uses move where
        possible.
    -   Storage (iOS/Android): Fixed an issue where Storage::GetReferenceFromUrl
        would return an invalid StorageReference.
    -   Database: Fixed an issue causing timestamps to not be populated
        correctly when using DatabaseReference::UpdateChildren().
    -   Database (Desktop): Fixed an issue preventing listener events from being
        triggered after DatabaseReference::UpdateChildren() is called.
    -   Database (Desktop): Functions that take const char* parameters will now
        fail gracefully if passed a null pointer.
    -   Database (Desktop): Fixed an issue causing
        DatabaseReference::RunTransaction() to fail due to datastale when the
        location previously stored a vector with more than 10 items or a map
        with integer keys.
    -   App (Windows): Fixed bug where literal value 0 will call string
        constructor for Variant class.
    -   Storage (Desktop): Changed url() to return the empty string if the
        Storage instance was created with the default (null) URL.
    -   App: Added small string optimisation for variant.
    -   App: Reduced number of new/delete for variant if copying same type
    -   App: Ensure map sort order for variant is consistent.
    -   Database (Desktop): Fixed an issue that could result in an incorrect
        snapshot being passed to listeners under specific circumstances.
    -   Analytics (iOS): Fixed the racy behavior of
        `analytics::GetAnalyticsInstanceId()` after calling
        `analytics::ResetAnalyticsData()`.
    -   Database (Desktop): Fixed ordering issue of children when using OrderBy
        on double or int64 types with large values

### 6.6.1

-   Overview
    -   Fixed an issue with Future having an undefined reference.
-   Changes
    -   General: Fixed a potential undefined reference in Future::OnCompletion.

### 6.6.0

-   Overview
    -   Update dependencies, fixed issues in Auth, Database and RemoteConfig
-   Changes
    -   Auth (Android): Fixed assert when not using default app instance.
    -   Auth (Desktop): Fixed not loading provider list from cached user data.
    -   Database (Desktop): Fixed a crash that could occur when trying to keep a
        location in the database synced when you do not have permission.
    -   Database (Desktop): Queries on locations in the database with query
        rules now function properly, instead of always returning "Permission
        denied".
    -   Database (Desktop): Fixed the map-to-vector conversion when firing
        events that have maps containing enitrely integer keys.
    -   Remote Config (Android): Fixed a bug when passing a Variant of type Blob
        to SetDefaults() on Android.

### 6.5.0

-   Overview
    -   Updated dependencies, and improved logging for Auth and Database.
-   Changes
    -   Auth (Linux): Improved error logging if libsecret (required for login
        persistence) is not installed on Linux.
    -   Database: The database now supports setting the log level independently
        of the system level logger.

### 6.4.0

-   Overview
    -   Updated dependencies, fixed issues with Futures and Auth persistence,
        and fixed a crash in Database.
-   Changes
    -   General: Fixed an issue causing Futures to clear their data even if a
        reference was still being held.
    -   Auth (Desktop): Fixed an issue with updated user info not being
        persisted.
    -   Database (Desktop): Fixed a crash when saving a ServerTimestamp during a
        transaction.

### 6.3.0

-   Overview
    -   Bug fixes.
-   Changes
    -   General (iOS/Android): Fixed a bug that allows custom firebase::App
        instances to be created after the app has been restarted.
    -   Auth (desktop): Changed destruction behavior. Instead of waiting for all
        async operations to finish, now Auth will cancel all async operations
        and quit. For callbacks that are already running, this will protect
        against cases where auth instances might not exist anymore.
    -   Auth (iOS): Fixed an exception in firebase::auth::VerifyPhoneNumber.
    -   Auth (iOS): Stopped Auth from hanging on destruction if any local
        futures remain in scope.
    -   Database (desktop): Fixed an issue that could cause a crash when
        updating the descendant of a location with a listener attached.

### 6.2.2

-   Overview
    -   Bug fixes.
-   Changes
    -   Auth (desktop): After loading a persisted user data, ensure token is not
        expired.
    -   Auth (desktop): Ensure Database, Storage and Functions do not use an
        expired token after it's loaded from persistent storage.
    -   Database (desktop): Fixed DatabaseReference::RunTransaction() sending
        invalid data to the server which causes error message "Error on incoming
        message" and freeze.

### 6.2.0

-   Overview
    -   Added support for custom domains to Dynamic Links, and fixed issues in
        Database and Instance ID.
-   Changes
    -   General: Added a way to configure SDK-wide log verbosity.
    -   Instance ID (Android): Fixed a crash when destroying InstanceID objects.
    -   Dynamic Links: Added support for custom domains.
    -   Database: Added a way to configure log verbosity of Realtime Database
        instances.

### 6.1.0

-   Overview
    -   Added Auth credential persistence on Desktop, fixed issues in Auth and
        Database, and added additional information to Messaging notifications.
-   Changes
    -   Auth (Desktop): User's credentials will now persist between sessions.
        See the
        [documentation](http://firebase.google.com/docs/auth/cpp/manage-users#persist_a_users_credential)
        for more information.
    -   Auth (Desktop): As part of the above change, if you call current_user()
        immediately after creating the Auth instance, it will block until the
        saved user's state is finished loading.
    -   Auth (Desktop): Fixed an issue where Database/Functions/Storage might
        not use the latest auth token immediately after sign-in.
    -   Auth: Fixed an issue where an error code could get reported incorrectly
        on Android.
    -   Database (Desktop): Fixed an issue that could cause a crash during
        shutdown.
    -   Database (iOS): Fixed a race condition that could cause a crash when
        cleaning up database listeners on iOS.
    -   Database (iOS): Fixed an issue where long (64-bit) values could get
        written to the database incorrectly (truncated to 32-bits).
    -   Cloud Functions: Change assert to log warning when App is deleted before
        Cloud Functions instance is deleted.
    -   Messaging (Android): Added channel_id to Messaging notifications.

### 6.0.0

-   Overview
    -   Fixed issues in Auth and Messaging, removed Firebase Invites, removed
        deprecated functions in Firebase Remote Config, and deprecated a
        function in Firebase Analytics.
-   Changes
    -   Updated
        [Firebase iOS](https://firebase.google.com/support/release-notes/ios#6.0.0)
        and
        [Firebase Android](https://firebase.google.com/support/release-notes/ios#2019-05-07)
        dependencies.
    -   Auth: Fixed a race condition updating the current user.
    -   Messaging (iOS/Android): Fix an issue where Subscribe and Unsubscribe
        never returned if the API was configured not to receive a registration
        token.
    -   Invites: Removed Firebase Invites library, as it is no longer supported.
    -   Remote Config: Removed functions using config namespaces.
    -   Analytics: Deprecated SetMinimumSessionDuration.
-   Known Issues
    -   To work around a incompatible dependency, AdMob for Android temporarily
        requires an additional dependency on
        com.google.android.gms:play-services-measurement-sdk-api:16.5.0

### 5.7.0

-   Overview
    -   Deprecated functions in Remote Config.
-   Changes
    -   Remote Config: Config namespaces are now deprecated. You'll need to
        switch to methods that use the default namespace.
-   Known Issues
    -   To work around a incompatible dependency, AdMob for Android temporarily
        requires an additional dependency on
        com.google.android.gms:play-services-measurement-sdk-api:16.4.0

### 5.6.1

-   Overview
    -   Fixed race condition on iOS SDK startup.
-   Changes
    -   General (iOS): Updated to the latest iOS SDK to fix a crash on
        firebase::App creation caused by a race condition. The crash could occur
        when accessing the [FIRApp firebaseUserAgent] property of the iOS
        FIRApp.

### 5.6.0

-   Overview
    -   Released an open-source version, added Game Center sign-in to Auth,
        enhanced Database on desktop, and fixed a crash when deleting App.
-   Changes
    -   Firebase C++ is now
        [open source](https://github.com/firebase/firebase-cpp-sdk).
    -   Auth (iOS): Added Game Center authentication.
    -   Database (Desktop): Reworked how cached server values work to be more in
        line with mobile implementations.
    -   Database (Desktop): Simultaneous transactions are now supported.
    -   Database (Desktop): The special Timestamp ServerValue is now supported.
    -   Database (Desktop): KeepSynchronized is now supported.
    -   App, Auth, Database, Remote Config, Storage: Fixed a crash when deleting
        `firebase::App` before deleting other Firebase subsystems.

### 5.5.0

-   Overview
    -   Deprecated Firebase Invites and updated how Android dependencies are
        included.
-   Changes
    -   General (Android): Added a gradle file to the SDK that handles adding
        Firebase Android dependencies to your Firebase C++ apps. See the
        [Firebase C++ Samples](https://github.com/firebase/quickstart-cpp) for
        example usage.
    -   Invites: Firebase Invites is deprecated. Please refer to
        https://firebase.google.com/docs/invites for details.

### 5.4.4

-   Overview
    -   Fixed a bug in Cloud Functions on Android, and AdMob on iOS.
-   Changes
    -   Cloud Functions (Android): Fixed an issue with error handling.
    -   AdMob (iOS): Fixed an issue with Rewarded Video ad unit string going out
        of scope.

### 5.4.3

-   Overview
    -   Bug fix for Firebase Storage on iOS.
-   Changes
    -   Storage (iOS): Fixed an issue when downloading files with `GetBytes`.

### 5.4.2

-   Overview
    -   Removed a spurious error message in Auth on Android.
-   Changes
    -   Auth (Android): Removed an irrelevant error about the Java class
        FirebaseAuthWebException.

### 5.4.0

-   Overview
    -   Bug fix for link shortening in Dynamic Links and a known issue in
        Database on Desktop.
-   Changes
    -   Dynamic Links (Android): Fixed short link generation failing with "error
        8".
-   Known Issues
    -   The Realtime Database Desktop SDK uses REST to access your database.
        Because of this, you must declare the indexes you use with
        Query::OrderByChild() on Desktop or your listeners will fail.

### 5.3.1

-   Overview
    -   Updated iOS and Android dependency versions and a bug fix for Invites.
-   Changes
    -   Invites (Android): Fixed an exception when the Android Minimum Version
        code option is used on the Android.

### 5.3.0

-   Overview
    -   Fixed bugs in Database and Functions; changed minimum Xcode version to
        9.4.1.
-   Changes
    -   General (iOS): Minimum Xcode version is now 9.4.1.
    -   Functions (Android): Fixed an issue when a function returns an array.
    -   Database (Desktop): Fixed issues in ChildListener.
    -   Database (Desktop): Fixed crash that can occur if Database is deleted
        while asynchronous operations are still in progress.
-   Known Issues
    -   Dynamic Links (Android): Shortening dynamic links fails with "Error 8".

### 5.2.1

-   Overview
    -   Fixed bugs in Auth and Desktop.
-   Changes
    -   Database (Desktop): Fixed support for `ChildListener` when used with
        `Query::EqualTo()`, `Query::StartAt()`, `Query::EndAt()`,
        `Query::LimitToFirst()` and `Query::LimitToLast()`.
    -   Database: Fixed a crash in DatabaseReference/Query copy assignment
        operator and copy constructor.
    -   Auth, Database: Fixed a race condition returning Futures when calling
        the same method twice in quick succession.

### 5.2.0

-   Overview
    -   Changes to Database, Functions, Auth, and Messaging.
-   Changes
    -   Database: Added a version of `GetInstance` that allows passing in the
        URL of the database to use.
    -   Functions: Added a way to specify which region to run the function in.
    -   Messaging: Changed `Subscribe` and `Unsubscribe` to return a Future.
    -   Auth (Android): Fixed a crash in `User::UpdatePhoneNumberCredential()`.
    -   General (Android): Fixed a null reference in the Google Play Services
        availability checker.

### 5.1.1

-   Overview
    -   Updated Android and iOS dependency versions only.

### 5.1.0

-   Overview
    -   Changes to Analytics, Auth, and Database; and added support for Cloud
        Functions for Firebase.
-   Changes
    -   Analytics: Added `ResetAnalyticsData()` to clear all analytics data for
        an app from the device.
    -   Analytics: Added `GetAppInstanceId()` which allows developers to
        retrieve the current app's analytics instance ID.
    -   Auth: Linking a credential with a provider that has already been linked
        now produces an error.
    -   Auth (iOS): Fixed crashes in User::LinkAndRetrieveDataWithCredential()
        and User::ReauthenticateAndRetrieveData().
    -   Auth (iOS): Fixed photo URL never returning a value on iOS.
    -   Auth (Android): Fixed setting profile photo URL with UpdateUserProfile.
    -   Database: Added support for ServerValues in SetPriority methods.
    -   Functions: Added support for Cloud Functions for Firebase on iOS,
        Android, and desktop.

### 5.0.0

-   Overview
    -   Renamed the Android and iOS libraries to include firebase in their name,
        removed deprecated methods in App, AdMob, Auth, Database, and Storage,
        and exposed new APIs in Dynamic Links and Invites.
-   Changes
    -   General (Android/iOS): Library names have been prefixed with
        "firebase_", for example libapp.a is now libfirebase_app.a. This brings
        them in line with the naming scheme used on desktop, and iOS frameworks.
    -   General (Android): Improved error handling when device is out of space.
    -   App: Removed deprecated accessor methods from Future.
    -   AdMob: Removed deprecated accessor methods from BannerView and
        InterstitialAd.
    -   Auth: Removed deprecated accessors from Auth, Credential, User, and
        UserInfoInterface, including User::refresh_token().
    -   Database: Removed deprecated accessors from DatabaseReference, Query,
        DataSnapshot, and MutableData.
    -   Dynamic Links: Added a field to received dynamic links describing the
        strength of the match.
    -   Invites: Added OnInviteReceived to Listener base class that includes the
        strength of the match on the received invite as an enum. Deprecated
        prior function that received it as a boolean value.
    -   Storage: Removed deprecated accessors from StorageReference.
    -   Storage: Removed Metadata::download_url() and Metadata::download_urls().
        Please use StorageReference::GetDownloadUrl() instead.
    -   Messaging: Added an optional initialization options struct. This can be
        used to suppress the prompt on iOS that requests permission to receive
        notifications at start up. Permission can be requested manually using
        the function firebase::messaging::RequestPermission().

### 4.5.1

-   Overview
    -   Fixed bugs in Database (Desktop) and Remote Config and exposed new APIs
        in Auth on Desktop and Messaging.
-   Changes
    -   Messaging: Added the SetAutoTokenRegistrationOnInitEnabled() and
        IsAutoTokenRegistrationOnInitEnabled() methods to enable or disable
        auto-token generation.
    -   Auth (Desktop): Added support for accessing user metadata.
    -   Database (Desktop): Fixed a bug to make creation of database instances
        with invalid URLs return NULL.
    -   Database (Desktop): Fixed an issue where incorrect values could be
        passed to OnChildAdded.
    -   Remote Config: Fixed a bug causing incorrect reporting of success or
        failure during a Fetch().

### 4.5.0

-   Overview
    -   Desktop workflow support for some features, Google Play Games
        authentication on Android, and changes to AdMob, Auth, and Storage.
-   Changes
    -   Auth, Realtime Database, Remote Config, Storage (Desktop): Stub
        implementations have been replaced with functional desktop
        implementations on Windows, OS X, and Linux.
    -   AdMob: Native Express ads have been discontinued, so
        `NativeExpressAdView` has been marked deprecated and will be removed in
        a future version.
    -   Auth (Android): Added Google Play Games authentication.
    -   Auth: Fixed a race condition initializing/destroying Auth instances.
    -   Storage: Added MD5 hash to Metadata.
    -   Storage: Fixed a crash when deleting listeners and other object
        instances.
    -   Storage: Controller can now be used from any thread.
    -   Storage (iOS): Fixed incorrect content type when uploading.
-   Known Issues
    -   When using Firebase Realtime Database on desktop, only one Transaction
        may be run on a given subtree at the same time.
    -   When using Firebase Realtime Database on desktop, data persistence is
        not available.

### 4.4.3

-   Overview
    -   Fixed linking bug in App.
-   Changes
    -   App (iOS): Removed unresolved symbols in the App library that could
        cause errors when forcing resolution.

### 4.4.2

-   Overview
    -   Fixed bugs in Dynamic Links, Invites, Remote Config and Storage and
        fixed linking issues with the Windows and Linux stub libraries.
-   Changes
    -   Dynamic Links (iOS): Now fetches the invite ID when using universal
        links.
    -   Dynamic Links (iOS): Fixed crash on failure of dynamic link completion.
    -   Dynamic Links (iOS): Fixed an issue where some errors weren't correctly
        reported.
    -   Invites: Fixed SendInvite never completing in the stub implementation.
    -   Remote Config (iOS): Fixed an issue where some errors weren't correctly
        reported.
    -   Storage: Fixed Metadata::content_language returning the wrong data.
    -   Storage (iOS): Reference paths formats are now consistent with other
        platforms.
    -   Storage (iOS): Fixed an issue where trying to upload to a non-existent
        path would not complete the Future.
    -   Storage (iOS): Fixed a crash when a download fails.
    -   General (Windows): Updated all static libs to suppport different C
        runtime libraries and correspondingly updated the package directory
        structure.
    -   Linux: Fixed linking problems with all of the C++ stub libraries.

### 4.4.1

-   Overview
    -   Bug fixes for Realtime Database and Instance ID.
-   Changes
    -   Realtime Database: SetPersistenceEnabled now sets persistence enabled.
    -   Instance ID (iOS): GetToken no longer fails without an APNS certificate,
        and no longer forces registering for notifications.

### 4.4.0

-   Overview
    -   Support for Instance ID.
-   Changes
    -   Instance ID: Added Instance ID library.

### 4.3.0

-   Overview
    -   Bug fix for Remote Config and a new feature for Auth.
-   Changes
    -   Auth: Added support for accessing user metadata.
    -   Remote Config (Android): Fixed remote_config::ValueSource conversion.

### 4.2.0

-   Overview
    -   Bug fixes for Analytics, Database, and Messaging; and updates for Auth
        and Messaging.
-   Changes
    -   Analytics (iOS): Fixed a bug which prevented the user ID and user
        properties being cleared.
    -   Database (Android): Fixed MutableData::children_count().
    -   Messaging (Android): Fixed a bug which prevented the message ID field
        being set.
    -   Auth: Failed operations now return more specific error codes.
    -   Auth (iOS): Phone Authentication no longer requires push notifications.
        When push notifications aren't available, reCAPTCHA verification is used
        instead.
    -   Messaging: Messages sent to users can now contain a link URL.

### 4.1.0

-   Overview
    -   Bug fixes for AdMob, Auth, Messaging, Database, Storage, and Remote
        Config, and added features for Future's OnCompletion callbacks and
        Database transaction callbacks.
-   Changes
    -   General: Futures are now invalidated when their underlying Firebase API
        is destroyed.
    -   General: Added std::function support to Future::OnCompletion, to allow
        use of C++11 lambdas with captures.
    -   AdMob (iOS): Fixed a crash if a BannerView is deleted while a call to
        Destroy() is still pending.
    -   Auth (Android): Now assert fails if you call GetCredential without an
        Auth instance created.
    -   Database: DataSnapshot, DatabaseReference, Query, and other objects are
        invalidated when their Database instance is destroyed.
    -   Database: Added a context pointer to DatabaseReference::RunTransaction,
        as well as std::function support to allow use of C++11 lambdas with
        captures.
    -   Messaging (Android): Fixed a bug where message_type was not set in the
        Message struct.
    -   Messaging (iOS): Fixed a race condition if a message is received before
        Firebase Cloud Messaging is initialized.
    -   Messaging (iOS): Fixed a bug detecting whether the notification was
        opened if the app was running in the background.
    -   Remote Config: When listing keys, the list now includes keys with
        defaults set, even if they were not present in the fetched config.
    -   Storage: StorageReference objects are invalidated when their Storage
        instance is destroyed.
-   Known Issues
    -   When building on Android using STLPort, the std::function versions of
        Future::OnCompletion and DatabaseReference::RunTransaction are not
        available.

### 4.0.4

-   Changes
    -   Messaging (Android): Fixed a bug resulting in Messages not having their
        message_type field populated.

### 4.0.3

-   Overview
    -   Bug fixes for Dynamic Links, Messaging and iOS SDK compatibility.
-   Changes
    -   General (iOS): Fixed an issue which resulted in custom options not being
        applied to firebase::App instances.
    -   General (iOS): Fixed a bug which caused method implementation look ups
        to fail when other iOS SDKs rename the selectors of swizzled methods.
    -   Dynamic Links (Android): Fixed future completion if short link creation
        fails.
    -   Messaging (iOS): Fixed message handling when messages they are received
        via the direct channel to the FCM backend (i.e not via APNS).

### 4.0.2

-   Overview
    -   Bug fixes for Analytics, Auth, Dynamic Links, and Messaging.
-   Changes
    -   Analytics (Android): Fix SetCurrentScreen to work from any thread.
    -   Auth (iOS): Fixed user being invalidated when linking a credential
        fails.
    -   Dynamic Links: Fixed an issue which caused an app to crash or not
        receive a Dynamic Link if the link is opened when the app is installed
        and not running.
    -   Messaging (iOS): Fixed a crash when no Listener is set.
    -   Messaging: Fixed Listener::OnTokenReceived occasionally being called
        twice with the same token.

### 4.0.1

-   Overview
    -   Bug fixes for Dynamic links and Invites on iOS and Cloud Messaging on
        Android and iOS.
-   Changes
    -   Cloud Messaging (Android): Fixed an issue where Terminate was not
        correctly shutting down the Cloud Messaging library.
    -   Cloud Messaging (iOS): Fixed an issue where library would crash on start
        up if there was no registration token.
    -   Dynamic Links & Invites (iOS): Fixed an issue that resulted in apps not
        receiving a link when opening a link if the app is installed and not
        running.

### 4.0.0

-   Overview
    -   Added support for phone number authentication, access to user metadata,
        a standalone dynamic library and bug fixes.
-   Changes
    -   Auth: Added support for phone number authentication.
    -   Auth: Added the ability to retrieve user metadata.
    -   Auth: Moved token notification to a separate listener object.
    -   Dynamic Links: Added a standalone library separate from Invites.
    -   Invites (iOS): Fixed an issue in the analytics SDK's method swizzling
        which resulted in dynamic links / invites not being sent to the
        application.
    -   Messaging (Android): Fixed a regression introduced in 3.0.3 which caused
        a crash when opening up a notification when the app is running in the
        background.
    -   Messaging (iOS): Fixed interoperation with other users of local
        notifications.
    -   General (Android): Fixed crash in some circumstances after resolving
        dependencies by updating Google Play services.

### 3.1.2

-   Overview
    -   Bug fixes for Auth.
-   Changes
    -   Auth: Fixed a crash caused by a stale memory reference when a
        firebase::auth::Auth object is destroyed and then recreated for the same
        App object.
    -   Auth: Fixed potential memory corruption when AuthStateListener is
        destroyed. ### 3.1.1
-   Overview
    -   Bug fixes for Auth, Invites, Messaging, and Storage, plus a general fix.
-   Changes
    -   General (Android): Fixed Google Play Services updater crash when
        clicking outside of the dialog on Android 4.x devices.
    -   Auth: Fixed user being invalidated when linking a credential fails.
    -   Auth: Deprecated User::refresh_token().
    -   Messaging: Fixed incorrectly notifying the app of a message when a
        notification is received while the app is in the background and the app
        is then opened by via the app icon rather than the notification.
    -   Invites (iOS): Fixed an issue which resulted in the app delegate method
        application:openURL:sourceApplication:annotation: not being called when
        linking the invites library.
    -   Storage: Fixed a bug that prevented the construction of Metadata without
        a storage reference.

### 3.1.0

-   Overview
    -   Added support for multiple storage buckets in Cloud Storage for
        Firebase, and fixed a bug in Invites.
-   Changes
    -   Storage: Renamed "Firebase Storage" to "Cloud Storage for Firebase".
    -   Storage: Added an overload for `Storage::GetInstance()` that accepts a
        `gs://...` URL, so you can use Cloud Storage with multiple buckets.
    -   Invites: (Android) Fixed an issue where invites with empty links would
        fail to be received.

### 3.0.0

-   Overview
    -   Renamed some methods, fixed some bugs, and added some features.
-   Changes
    -   General: Renamed and deprecated methods that were inconsistent with the
        Google C++ Style Guide. Deprecated methods will be removed in a future
        release (approximately 2-3 releases from now).
    -   Analytics: Added `SetCurrentScreen()`.
    -   Auth: Fixed a race condition accessing user data in callbacks.
    -   Auth: (Android) Added `is_valid()` to check if a credential returned by
        `GetCredential()` is valid.
    -   Invites: (Android) Added a `Fetch()` function to fetch incoming
        invitations at times other than application start. You must call this on
        Android when your app returns to the foreground (on iOS, this is handled
        automatically).
    -   Messaging: Added a field to `firebase::messaging::Message` specifying
        whether the message was received when the app was in the background.
    -   Messaging: (Android) Added an AAR file containing the Android manifest
        changes needed for receiving notifications. You can add this to your
        project instead of modifying the manifest directly.
    -   Messaging: (iOS) Fixed regression since 2.1.1 that broke messaging on
        iOS 8 & 9 when an AppDelegate did not implement remote notification
        methods.
    -   Invites: (iOS) Fixed regression since 2.1.1 that broke invites if the
        AppDelegate did not implement the open URL method.
    -   Remote Config: Added support for initializing Remote Config defaults
        from `firebase::Variant` values, including binary data.

### 2.1.3

-   Overview
    -   Bug fixes for Auth and Messaging, and a fix for Future callbacks.
-   Changes
    -   General: Fixed a potential deadlock when running callbacks registered
        via `firebase::Future::OnCompletion()`.
    -   Auth: (Android) Fixed an error in `firebase::auth::User::PhotoUri()`.
    -   Messaging: (Android) Fixed an issue where a blank message would appear.
    -   Messaging: (iOS) Removed hard dependency on Xcode 8.

### 2.1.2

-   Overview
    -   Bug fix for AdMob on Android.
-   Changes
    -   AdMob: (Android) Fixed an issue in `firebase::admob::InterstitialAd`
        that caused a crash after displaying multiple interstitial ads.

### 2.1.1

-   Overview
    -   Bug fixes for Firebase Authentication, Messaging and Invites.
-   Changes
    -   Auth: (Android) Fixed an issue that caused a future to never complete
        when signing in while a user is already signed in.
    -   Messaging / Invites: (iOS) Fixed an issue with method swizzling that
        caused some of the application's UIApplicationDelegate methods to not be
        called.
    -   Messaging: (iOS) Fixed a bug which caused a crash when initializing the
        library when building with Xcode 8 for iOS 10.

### 2.1.0

-   Overview
    -   Support for Firebase Storage and minor bugfixes in other libraries.
-   Changes
    -   Storage: Added the Firebase Storage C++ client library.
    -   Auth: Added a check for saved user credentials when Auth is initialized.
-   Known Issues
    -   Storage: On Android, pausing and resuming storage operations will cause
        the transfer to fail with the error code kErrorUnknown.

### 2.0.0

-   Overview
    -   Support for AdMob Native Express Ads, Realtime Database and simplified
        the Invites API.
-   Changes
    -   AdMob: Added support for AdMob Native Express Ads.
    -   Auth: Added AuthStateListener class which provides notifications when a
        user is logged in or logged out.
    -   Realtime Database: Added a client library.
    -   Invites: Breaking change which significantly simplifies the API.
-   Known Issues
    -   AdMob: When calling Initialize, the optional admob_app_id argument is
        ignored.

### 1.2.1

-   Overview
    -   Bug fixes in Messaging.
-   Changes
    -   Messaging: Fixed a bug that prevented Android apps from terminating
        properly.
    -   Messaging: Added missing copy constructor implementation in iOS and stub
        libraries.

### 1.2.0

-   Overview
    -   New features in AdMob, Authentication, Messaging, and Remote Config, a
        helper class for initialization, and bug fixes.
-   Changes
    -   General: Added firebase::ModuleInitializer, a helper class to initialize
        Firebase modules and handle any missing dependency on Google Play
        services on Android.
    -   AdMob: Added Rewarded Video feature. For more information, see the
        [Rewarded Video C++ guide](https://firebase.google.com/docs/admob/cpp/rewarded-video).
    -   AdMob: You can now pass your AdMob App ID to
        firebase::admob::Initialize() to help reduce latency for the initial ad
        request.
    -   AdMob: On both iOS and Android, you must call BannerView::Show() to
        display the ad. Previously, this was only required on Android.
    -   AdMob: Fixed an issue where BannerView::Listener received an incorrect
        bounding box.
    -   AdMob: BannerView now has a black background, rather than transparent.
    -   Authentication: Implemented User::SendEmailVerification() and
        User::EmailVerified() methods on Android.
    -   Invites: Fixed a bug that occurred when initializing InvitesSender and
        InvitesReceiver at the same time.
    -   Invites: Fixed a potential crash at app shutdown on iOS when
        InvitesReceiver::Fetch() is pending.
    -   Messaging: Added firebase::messaging::Notification and associated
        methods for retrieving the contents of a notification on Android and
        iOS.
    -   Messaging: Added support for iOS 10 notifications.
    -   Messaging: Fixed a crash that occurred on Android if Messaging was
        initialized before the native library was loaded.
    -   RemoteConfig: Added GetKeys() and GetKeysByPrefix() methods, which get a
        list of the app's Remote Config parameter keys.

### 1.1.0

-   Overview
    -   Minor bug fixes and new way of checking Google Play services
        availability.
-   Changes
    -   Reverted the firebase::App changes from version 1.0.1 relating to Google
        Play services; this has been replaced with a new API.
    -   Each Firebase C++ library that requires Google Play services now checks
        for its availability at initialization time. See "Requiring Google Play
        services on Android".
        -   firebase::auth::GetAuth() now has an optional output parameter that
            indicates whether initialization was successful, and will return
            nullptr if not.
        -   firebase::messaging::Initialize() now returns a result that
            indicates whether initialization was successful.
        -   Added firebase::invites::Initialize(), which you must call once
            prior to creating InvitesSender or InvitesReceiver instances. This
            function returns a result that indicates whether initialization was
            successful.
        -   firebase::remote_config::Initialize() now returns a result that
            indicates whether initialization was successful.
        -   firebase::admob::Initialize() now returns a result that indicates
            whether initialization was successful.
    -   Added utility functions to check whether Google Play services is
        available. See google_play_services::CheckAvailability() and
        google_play_services::MakeAvailable() for more information.
-   Known Issues
    -   Invites: If you call InvitesReceiver::Fetch() or
        InvitesReceiver::ConvertInvitation() without first calling
        firebase::invites::Initialize(), the operation will never complete. To
        work around the issue, ensure that firebase::invites::Initialize() is
        called once before creating any InvitesReceiver instances.

### 1.0.1

-   Overview
    -   Minor bug fixes.
-   Changes
    -   Modified firebase::App to check for the required version of Google Play
        services on creation to prevent firebase::App creation failing if a
        user's device is out of date. If Google Play services is out of date, a
        dialog will prompt the user to install a new version. See "Requiring
        Google Play services on Android". With the previous version (version
        1.0.0) the developer needed to manually check for an up to date Google
        Play services using GoogleApiClient.
    -   Fixed potential deadlock when using SetListener from a notification
        callback in firebase::admob::InterstitialAd and
        firebase::admob::BannerView on iOS.
    -   Fixed race condition on destruction of admob::BannerView on Android.
    -   Fixed Future handle leak. An internal memory leak would manifest for
        objects or modules that use futures for the lifetime of the object or
        module. For example, during the lifetime of BannerView each call to a
        method which returns a Future could potentially allocate memory which
        wouldn't be reclaimed until the BannerView is destroyed.

### 1.0.0

-   Overview
    -   First public release. See our
        [setup guide](https://firebase.google.com/docs/cpp/setup) to get
        started.
-   Known Issues
    -   Android armeabi libraries must be linked with gcc 4.8.<|MERGE_RESOLUTION|>--- conflicted
+++ resolved
@@ -642,7 +642,6 @@
 code.
 
 ## Release Notes
-<<<<<<< HEAD
 ### Upcoming
 -   Changes
     - General (macOS): In order to support sandbox mode, apps can define a
@@ -651,12 +650,11 @@
       created internally by the Firebase C++ SDK so that they conform with
       [macOS sandbox
       requirements](https://developer.apple.com/library/archive/documentation/Security/Conceptual/AppSandboxDesignGuide/AppSandboxInDepth/AppSandboxInDepth.html#//apple_ref/doc/uid/TP40011183-CH3-SW24).
-=======
+
 ### 10.3.0
 -   Changes
     - General (Android): Update to Firebase Android BoM version 31.1.1.
     - General (iOS): Update to Firebase Cocoapods version 10.3.0.
->>>>>>> 39ab4967
 
 ### 10.2.0
 -   Changes
