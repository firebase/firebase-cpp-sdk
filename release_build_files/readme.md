--- conflicted
+++ resolved
@@ -615,13 +615,10 @@
 -   Changes
     - General (Android): Switched over to Android BoM (Bill of Materials)
       for dependency versions. This requires Gradle 5.
-<<<<<<< HEAD
     - Database (Desktop): If the app data directory doesn't exist, create it.
       This fixes an issue with disk persistence on Linux.
-=======
     - Messaging (Android): Fixed #973. Make sure all the resources are closed in
       `RegistrationIntentService`.
->>>>>>> a2279e95
 
 ### 9.1.0
 -   Changes
