--- conflicted
+++ resolved
@@ -566,7 +566,6 @@
 code.
 
 ## Release Notes
-<<<<<<< HEAD
 ### 9.0.0
 -   Changes
     -   General (Android): On Android, Firebase C++ is now built against NDK
@@ -574,8 +573,6 @@
     -   General (Android): Firebase support for gnustl (also known as libstdc++)
         has been removed. Please use libc++ instead.
 
-=======
->>>>>>> 8a26c99a
 ### 8.11.0
 -   Changes
     -   Firestore/Database (Desktop): Upgrade LevelDb dependency to 1.23
