# Firebase C++ SDK

The Firebase C++ SDK provides C++ interfaces for the following Firebase services
on *iOS* and *Android*:

*   AdMob (deprecated - use Google Mobile Ads instead)
*   Firebase Analytics
*   Firebase Authentication
*   Firebase Cloud Messaging
*   Firebase Dynamic Links
*   Cloud Firestore
*   Firebase Functions
*   Google Mobile Ads
*   Firebase Installations
*   Firebase Instance ID (deprecated SDK)
*   Firebase Realtime Database
*   Firebase Remote Config
*   Firebase Storage

## Desktop Workflow Implementations

The Firebase C++ SDK includes desktop workflow support for the following subset
of Firebase features, enabling their use on Windows, OS X, and Linux:

*   Firebase Authentication
*   Cloud Firestore
*   Firebase Functions
*   Firebase Remote Config
*   Firebase Realtime Database
*   Firebase Storage

This is a Beta feature, and is intended for workflow use only during the
development of your app, not for publicly shipping code.

## Stub Implementations

Stub (non-functional) implementations of the remaining libraries are provided
for convenience when building for Windows, Mac OS, and Linux so that you don't
need to conditionally compile code when also targeting the desktop.

## Directory Structure

The following table provides an overview of the Firebase C++ SDK directory
structure.

Directories               | Contents
------------------------- | --------
include                   | C++ headers
xcframeworks/API/ARCH     | iOS xcframeworks (compiled against libc++)
libs/ios/ARCH             | iOS static libraries (compiled against
|                         | libc++)
|                         | Multi-architecture libraries are
|                         | provided in the *universal* directory.
libs/android/ARCH         | Android (GCC 4.8+ compatible) static
|                         | libraries for each architecture. Only the
|                         | LLVM libc++ STL runtime ("c++") is supported.
|                         | More information can be found in the
|                         | [NDK C++ Helper Runtimes](https://developer.android.com/ndk/guides/cpp-support.html#runtimes)
|                         | documentation.
*Desktop Implementations* |
libs/darwin               | OS X static libraries (desktop or stub
|                         | implementations, compiled against libc++)
frameworks/darwin         | OS X frameworks (desktop or stub
|                         | implementations, compiled against libc++)
libs/linux/ARCH/ABI       | Linux static libraries (desktop or stub
|                         | implementations, GCC 4.8+, libc++).
|                         | Built against C++11 or legacy ABI.
libs/windows              | Windows static libraries (desktop or stub
|                         | implementations, MSVC 2019+)

## Library / XCFramework Dependencies

Each feature has dependencies upon libraries in this SDK and components
distributed as part of the core Firebase
[iOS SDK](https://firebase.google.com/docs/ios/setup) and
[Android SDK](https://firebase.google.com/docs/android/setup).

### Android Dependencies

Feature                    | Required Libraries and Gradle Packages
-------------------------- | --------------------------------------
All Firebase SDKs          | platform(com.google.firebase:firebase-bom:30.5.0)
|                          | (Android Bill of Materials)
Firebase AdMob             | libfirebase_admob.a
| (deprecated)             | libfirebase_app.a
|                          | com.google.firebase:firebase-analytics
|                          | (Maven package)
|                          | com.google.firebase:firebase-ads:19.8.0
|                          | (Maven package)
Firebase Analytics         | libfirebase_analytics.a
|                          | libfirebase_app.a
|                          | com.google.firebase:firebase-analytics
|                          | (Maven package)
Firebase Authentication    | libfirebase_auth.a
|                          | libfirebase_app.a
|                          | com.google.firebase:firebase-analytics
|                          | (Maven package)
|                          | com.google.firebase:firebase-auth
|                          | (Maven package)
Firebase Dynamic Links     | libfirebase_dynamic_links.a
|                          | libfirebase_app.a
|                          | com.google.firebase:firebase-analytics
|                          | (Maven package)
|                          | com.google.firebase:firebase-dynamic-links
|                          | (Maven package)
Cloud Firestore            | libfirebase_firestore.a
|                          | libfirebase_auth.a
|                          | libfirebase_app.a
|                          | com.google.firebase:firebase-analytics
|                          | (Maven package)
|                          | com.google.firebase:firebase-firestore
|                          | (Maven package)
|                          | com.google.firebase:firebase-auth
|                          | (Maven package)
Firebase Functions         | libfirebase_functions
|                          | libfirebase_auth.a (optional)
|                          | libfirebase_app.a
|                          | com.google.firebase:firebase-analytics
|                          | (Maven package)
|                          | com.google.firebase:firebase-functions
|                          | (Maven package)
|                          | com.google.firebase:firebase-auth
|                          | (Maven package)
Google Mobile Ads          | libfirebase_gma.a
|                          | libfirebase_app.a
|                          | com.google.firebase:firebase-analytics
|                          | (Maven package)
|                          | com.google.android.gms:play-services-ads:21.2.0
|                          | (Maven package)
Firebase Installations     | libfirebase_installations.a
|                          | libfirebase_app.a
|                          | com.google.firebase:firebase-installations
|                          | (Maven package)
Firebase Messaging         | libfirebase_messaging.a
|                          | libfirebase_app.a
|                          | com.google.firebase:firebase-analytics
|                          | (Maven package)
|                          | com.google.firebase:firebase-messaging
|                          | (Maven package)
|                          | libmessaging_java.jar (Android service)
|                          | androidx.core:core:1.9.0  (Maven package)
Firebase Realtime Database | libfirebase_database.a
|                          | libfirebase_auth.a
|                          | libfirebase_app.a
|                          | com.google.firebase:firebase-analytics
|                          | (Maven package)
|                          | com.google.firebase:firebase-database
|                          | (Maven package)
|                          | com.google.firebase:firebase-auth
|                          | (Maven package)
Firebase Remote Config     | libfirebase_remote_config.a
|                          | libfirebase_app.a
|                          | com.google.firebase:firebase-analytics
|                          | (Maven package)
|                          | com.google.firebase:firebase-config
|                          | (Maven package)
Firebase Storage           | libfirebase_storage.a
|                          | libfirebase_auth.a
|                          | libfirebase_app.a
|                          | com.google.firebase:firebase-analytics
|                          | (Maven package)
|                          | com.google.firebase:firebase-storage
|                          | (Maven package)
|                          | com.google.firebase:firebase-auth
|                          | (Maven package)
Google Play services module| com.google.android.gms:play-services-base:18.1.0
|                          | (Maven package)

The Firebase C++ SDK uses an Android BoM (Bill of Materials) to specify a single
Firebase Android SDK version number to use, rather than individual versions for
each library. For more information, please see the [Firebase Android SDK
documentation](https://firebase.google.com/docs/android/learn-more#bom).

Note: AdMob C++ (deprecated) is not currently compatible with the latest
Firebase AdMob Android SDK (20.x.x). Please ensure that you use
firebase-ads version 19.8.0 in conjunction with the latest
firebase-analytics version to maintain compatibility.

#### Gradle dependency file

Firebase C++ includes an `Android/firebase_dependencies.gradle` file
that helps you include the correct Android dependencies and Proguard
files for each Firebase product. To use it, include the following in
your build.gradle file (you can omit any Firebase products you aren't
using):

```
apply from: "$gradle.firebase_cpp_sdk_dir/Android/firebase_dependencies.gradle"
firebaseCpp.dependencies {
  app  // Recommended for all apps using Firebase.
  admob
  analytics
  auth
  database
  dynamicLinks
  firestore
  functions
  gma
  installations
  messaging
  remoteConfig
  storage
}
```

#### Google Play services module

If you wish to use the `google_play_services::CheckAvailability` and
`MakeAvailable` functions, or `firebase::ModuleInitializer`, you must include
com.google.android.gms:play-services-base as a dependency as well, as listed
under "Google Play services module" in the table above. If you use the Gradle
dependency file described above, this dependency will automatically be included.
To omit it (not recommended), specify `appWithoutPlayServices` instead of `app`
in `firebaseCpp.dependencies`.

### iOS Dependencies

iOS users can include either xcframeworks or static libraries depending upon their
preferred build environment.

#### XCFrameworks

Feature                    | Required Frameworks and Cocoapods
-------------------------- | ---------------------------------------
Firebase AdMob             | firebase_admob.xcframework
| (deprecated)             | firebase.xcframework
|                          | Firebase/Analytics Cocoapod (9.6.0)
|                          | Google-Mobile-Ads-SDK Cocoapod (7.69.0-cppsdk2)
Firebase Analytics         | firebase_analytics.xcframework
|                          | firebase.xcframework
|                          | Firebase/Analytics Cocoapod (9.6.0)
Firebase Authentication    | firebase_auth.xcframework
|                          | firebase.xcframework
|                          | Firebase/Auth Cocoapod (9.6.0)
Firebase Dynamic Links     | firebase_dynamic_links.xcframework
|                          | firebase.xcframework
|                          | Firebase/DynamicLinks Cocoapod (9.6.0)
Cloud Firestore            | firebase_firestore.xcframework
|                          | firebase_auth.xcframework
|                          | firebase.xcframework
|                          | Firebase/Firestore Cocoapod (9.6.0)
|                          | Firebase/Auth Cocoapod (9.6.0)
Firebase Functions         | firebase_functions.xcframework
|                          | firebase_auth.xcframework (optional)
|                          | firebase.xcframework
|                          | Firebase/Functions Cocoapod (9.6.0)
|                          | Firebase/Auth Cocoapod (9.6.0)
Google Mobile Ads          | firebase_gma.xcframework
|                          | firebase.xcframework
|                          | Firebase/Analytics Cocoapod (9.6.0)
|                          | Google-Mobile-Ads-SDK Cocoapod (9.9.0)
Firebase Installations     | firebase_installations.xcframework
|                          | firebase.xcframework
|                          | FirebaseInstallations Cocoapod (9.6.0)
Firebase Cloud Messaging   | firebase_messaging.xcframework
|                          | firebase.xcframework
|                          | Firebase/Messaging Cocoapod (9.6.0)
Firebase Realtime Database | firebase_database.xcframework
|                          | firebase_auth.xcframework
|                          | firebase.xcframework
|                          | Firebase/Database Cocoapod (9.6.0)
|                          | Firebase/Auth Cocoapod (9.6.0)
Firebase Remote Config     | firebase_remote_config.xcframework
|                          | firebase.xcframework
|                          | Firebase/RemoteConfig Cocoapod (9.6.0)
Firebase Storage           | firebase_storage.xcframework
|                          | firebase_auth.xcframework
|                          | firebase.xcframework
|                          | Firebase/Storage Cocoapod (9.6.0)
|                          | Firebase/Auth Cocoapod (9.6.0)

Important: Each version of the Firebase C++ SDK supports a specific version of
the Firebase iOS SDK. Please ensure that you reference the Cocoapod versions
listed above.

Note: AdMob C++ (deprecated) is not currently compatible with the latest
Firebase AdMob iOS CocoaPod (9.x). Please ensure that you use the special
version of Google-Mobile-Ads-SDK Cocoapod listed above (7.69.0-cppsdk2)
to maintain compatibility with Firebase 9.x.

Note: Parts of the Firebase iOS SDK are written in Swift. If your application
does not use any Swift code, you may need to add an empty .swift file to your
Xcode project to ensure that the Swift runtime is included in your app.

#### Libraries

If you prefer to link against static libraries instead of xcframeworks (see the
previous section) the following table describes the libraries and Cocoapods
required for each SDK feature.

Feature                    | Required Libraries and Cocoapods
-------------------------- | -----------------------------------------
Firebase AdMob             | libfirebase_admob.a
| (deprecated)             | libfirebase_app.a
|                          | Firebase/Analytics Cocoapod (9.6.0)
|                          | Google-Mobile-Ads-SDK Cocoapod (7.69.0-cppsdk2)
Firebase Analytics         | libfirebase_analytics.a
|                          | libfirebase_app.a
|                          | Firebase/Analytics Cocoapod (9.6.0)
Firebase Authentication    | libfirebase_auth.a
|                          | libfirebase_app.a
|                          | Firebase/Auth Cocoapod (9.6.0)
Firebase Dynamic Links     | libfirebase_dynamic_links.a
|                          | libfirebase_app.a
|                          | Firebase/DynamicLinks Cocoapod (9.6.0)
Cloud Firestore            | libfirebase_firestore.a
|                          | libfirebase_app.a
|                          | libfirebase_auth.a
|                          | Firebase/Firestore Cocoapod (9.6.0)
|                          | Firebase/Auth Cocoapod (9.6.0)
Firebase Functions         | libfirebase_functions.a
|                          | libfirebase_app.a
|                          | libfirebase_auth.a (optional)
|                          | Firebase/Functions Cocoapod (9.6.0)
|                          | Firebase/Auth Cocoapod (9.6.0)
Google Mobile Ads          | libfirebase_gma.a
|                          | libfirebase_app.a
|                          | Firebase/Analytics Cocoapod (9.6.0)
|                          | Google-Mobile-Ads-SDK Cocoapod (9.9.0)
Firebase Installations     | libfirebase_installations.a
|                          | libfirebase_app.a
|                          | FirebaseInstallations Cocoapod (9.6.0)
Firebase Cloud Messaging   | libfirebase_messaging.a
|                          | libfirebase_app.a
|                          | Firebase/CloudMessaging Cocoapod (9.6.0)
Firebase Realtime Database | libfirebase_database.a
|                          | libfirebase_app.a
|                          | libfirebase_auth.a
|                          | Firebase/Database Cocoapod (9.6.0)
|                          | Firebase/Auth Cocoapod (9.6.0)
Firebase Remote Config     | libfirebase_remote_config.a
|                          | libfirebase_app.a
|                          | Firebase/RemoteConfig Cocoapod (9.6.0)
Firebase Storage           | libfirebase_storage.a
|                          | libfirebase_app.a
|                          | libfirebase_auth.a
|                          | Firebase/Storage Cocoapod (9.6.0)
|                          | Firebase/Auth Cocoapod (9.6.0)

Important: Each version of the Firebase C++ SDK supports a specific version of
the Firebase iOS SDK. Please ensure that you reference the Cocoapod versions
listed above.

Note: AdMob C++ (deprecated) is not currently compatible with the latest
Firebase AdMob iOS CocoaPod (9.x). Please ensure that you use the special
version of Google-Mobile-Ads-SDK Cocoapod listed above (7.69.0-cppsdk2)
to maintain compatibility with Firebase 9.x.

Note: Parts of the Firebase iOS SDK are written in Swift. If your application
does not use any Swift code, you may need to add an empty .swift file to your
Xcode project to ensure that the Swift runtime is included in your app.

### Desktop Implementation Dependencies

#### Linux libraries

For Linux, library versions are provided for 32-bit (i386) and 64-bit (x86_64)
platforms.

Two sets of Linux libraries are available: one set built against the newer C++11
ABI, and another set built against the standard (legacy) ABI. This is equivalent
to the compiler option -D_GLIBCXX_USE_CXX11_ABI=1 or 0, respectively.

Feature                         | Required Libraries
------------------------------- | -----------------------------
Firebase Authentication         | libfirebase_auth.a
|                               | libfirebase_app.a
Cloud Firestore                 | libfirebase_firestore.a
|                               | libfirebase_auth.a
|                               | libfirebase_app.a
Firebase Functions              | libfirebase_functions.a
|                               | libfirebase_auth.a (optional)
|                               | libfirebase_app.a
Firebase Realtime Database      | libfirebase_database.a
|                               | libfirebase_auth.a
|                               | libfirebase_app.a
Firebase Remote Config          | libfirebase_remote_config.a
|                               | libfirebase_app.a
Firebase Storage                | libfirebase_storage.a
|                               | libfirebase_auth.a
|                               | libfirebase_app.a
Firebase AdMob (stub)           | libfirebase_admob.a
|                               | libfirebase_app.a
Firebase Analytics (stub)       | libfirebase_analytics.a
|                               | libfirebase_app.a
Firebase Dynamic Links (stub)   | libfirebase_dynamic_links.a
|                               | libfirebase_app.a
Google Mobile Ads (stub)        | libfirebase_gma.a
|                               | libfirebase_app.a
Firebase Installations (stub)   | libfirebase_installations.a
|                               | libfirebase_app.a
Firebase Cloud Messaging (stub) | libfirebase_messaging.a
|                               | libfirebase_app.a

The provided libraries have been tested using GCC 4.8.0, GCC 7.2.0, and Clang
5.0 on Ubuntu. When building C++ desktop apps on Linux, you will need to link
the `pthread` system library (consult your compiler documentation for more
information).

#### OS X libraries

For OS X (Darwin), library versions are provided for both Intel (x86_64) and ARM
(arm64) platforms, as well as universal libraries. See the table above (in the
"Linux libraries" section) for the list of library dependencies. Frameworks are
also provided for your convenience.

Feature                         | Required Frameworks
------------------------------- | ----------------------------------
Firebase Authentication         | firebase_auth.framework
|                               | firebase.framework
Cloud Firestore                 | firebase_firestore.framework
|                               | firebase_auth.framework
|                               | firebase.framework
Firebase Functions              | firebase_functions.framework
|                               | firebase_auth.framework (optional)
|                               | firebase.framework
Firebase Realtime Database      | firebase_database.framework
|                               | firebase_auth.framework
|                               | firebase.framework
Firebase Remote Config          | firebase_remote_config.framework
|                               | firebase.framework
Firebase Storage                | firebase_storage.framework
|                               | firebase_auth.framework
|                               | firebase.framework
Firebase AdMob (stub)           | firebase_admob.framework
|                               | firebase.framework
Firebase Analytics (stub)       | firebase_analytics.framework
|                               | firebase.framework
Firebase Dynamic Links (stub)   | firebase_dynamic_links.framework
|                               | firebase.framework
Google Mobile Ads (stub)        | libfirebase_gma.a
|                               | libfirebase_app.a
Firebase Installations (stub)   | firebase_installations.framework
|                               | firebase.framework
Firebase Cloud Messaging (stub) | firebase_messaging.framework
|                               | firebase.framework

The provided libraries have been tested using Xcode 13.3.1. When building C++
desktop apps on OS X, you will need to link the `gssapi_krb5` and `pthread`
system libraries, as well as the `CoreFoundation`, `Foundation`, `GSS`, and
`Security` OS X system frameworks (consult your compiler documentation for more
information).

#### Windows libraries

For Windows, library versions are provided depending on whether your project is
building in 32-bit (x86) or 64-bit (x64) mode, which Windows runtime environment
you are using (Multithreaded /MT or Multithreaded DLL /MD), and whether you are
targeting Release or Debug.

Feature                         | Required Libraries and Gradle Packages
------------------------------- | --------------------------------------
Firebase Authentication         | firebase_auth.lib
|                               | firebase_app.lib
Cloud Firestore                 | firebase_firestore.lib
|                               | firebase_auth.lib
|                               | firebase_app.lib
Firebase Functions              | firebase_functions.lib
|                               | firebase_auth.lib (optional)
|                               | firebase_app.lib
Firebase Realtime Database      | firebase_database.lib
|                               | firebase_auth.lib
|                               | firebase_app.lib
Firebase Remote Config          | firebase_remote_config.lib
|                               | firebase_app.lib
Firebase Storage                | firebase_storage.lib
|                               | firebase_auth.lib
|                               | firebase_app.lib
Firebase AdMob (stub)           | firebase_admob.lib
|                               | firebase_app.lib
Firebase Analytics (stub)       | firebase_analytics.lib
|                               | firebase_app.lib
Firebase Dynamic Links (stub)   | firebase_dynamic_links.lib
|                               | firebase_app.lib
Google Mobile Ads (stub)        | firebase_gma.lib
|                               | firebase_app.lib
Firebase Installations (stub)   | firebase_installations.lib
|                               | firebase_app.lib
Firebase Cloud Messaging (stub) | firebase_messaging.lib
|                               | firebase_app.lib

The provided libraries have been tested using Visual Studio 2019. When
building C++ desktop apps on Windows, you will need to link the following
Windows SDK libraries (consult your compiler documentation for more
information):

Firebase C++ Library | Windows SDK library dependencies
-------------------- | -----------------------------------------------------
Authentication       | `advapi32, ws2_32, crypt32`
Firestore            | `advapi32, ws2_32, crypt32, rpcrt4, ole32, shell32, dbghelp, bcrypt`
Functions            | `advapi32, ws2_32, crypt32, rpcrt4, ole32`
Realtime Database    | `advapi32, ws2_32, crypt32, iphlpapi, psapi, userenv, shell32`
Remote Config        | `advapi32, ws2_32, crypt32, rpcrt4, ole32`
Storage              | `advapi32, ws2_32, crypt32`

## Getting Started

See our [setup guide](https://firebase.google.com/docs/cpp/setup) to get started
and download the prebuilt version of the Firebase C++ SDK.

## Source Code

The Firebase C++ SDK is open source. You can find the source code (and
information about building it) at
[github.com/firebase/firebase-cpp-sdk](https://github.com/firebase/firebase-cpp-sdk).

## Platform Notes

### iOS Method Swizzling

On iOS, some application events (such as opening URLs and receiving
notifications) require your application delegate to implement specific methods.
For example, receiving a notification may require your application delegate to
implement `application:didReceiveRemoteNotification:`. Because each iOS
application has its own app delegate, Firebase uses _method swizzling_, which
allows the replacement of one method with another, to attach its own handlers in
addition to any you may have implemented.

The Firebase Cloud Messaging library needs to attach
handlers to the application delegate using method swizzling. If you are using
these libraries, at load time, Firebase will identify your `AppDelegate` class
and swizzle the required methods onto it, chaining a call back to your existing
method implementation.

### Custom Android Build Systems

We currently provide generate\_xml\_from\_google\_services\_json.py to convert
google-services.json to .xml resources to be included in an Android application.
This script applies the same transformation that the Google Play Services Gradle
plug-in performs when building Android applications. Users who don't use Gradle
(e.g ndk-build, makefiles, Visual Studio etc.) can use this script to automate
the generation of string resources.

### ProGuard on Android

Many Android build systems use
[ProGuard](https://developer.android.com/studio/build/shrink-code.html) for
builds in Release mode to shrink application sizes and protect Java source code.
If you use ProGuard, you will need to add the files in libs/android/*.pro
corresponding to the Firebase C++ libraries you are using to your ProGuard
configuration.

For example, with Gradle, build.gradle would contain:
~~~
  android {
    [...other stuff...]
    buildTypes {
      release {
        minifyEnabled true
        proguardFile getDefaultProguardFile('your-project-proguard-config.txt')
        proguardFile file(project.ext.firebase_cpp_sdk_dir + "/libs/android/app.pro")
        proguardFile file(project.ext.firebase_cpp_sdk_dir + "/libs/android/analytics.pro")
        [...and so on, for each Firebase C++ library you are using.]
      }
    }
  }
~~~

### Requiring Google Play services on Android

Many Firebase C++ libraries require
[Google Play services](https://developers.google.com/android/guides/overview) on
the user's Android device. If a Firebase C++ library returns
[`kInitResultFailedMissingDependency`](http://firebase.google.com/docs/reference/cpp/namespace/firebase)
on initialization, it means Google Play services is not available on the device
(it needs to be updated, reactivated, permissions fixed, etc.) and that Firebase
library cannot be used until the situation is corrected.

You can find out why Google Play services is unavailable (and try to fix it) by
using the functions in
[`google_play_services/availability.h`](http://firebase.google.com/docs/reference/cpp/namespace/google-play-services).

Optionally, you can use
[`ModuleInitializer`](http://firebase.google.com/docs/reference/cpp/class/firebase/module-initializer)
to initialize one or more Firebase libraries, which will handle prompting the
user to update Google Play services if required.

Note: Some libraries do not require Google Play services and don't return any
initialization status. These can be used without Google Play services. The table
below summarizes whether Google Play services is required by each Firebase C++
library.

Firebase C++ Library | Google Play services required?
-------------------- | ---------------------------------
Analytics            | Not required
AdMob (deprecated)   | Not required (usually; see below)
Cloud Messaging      | Required
Auth                 | Required
Dynamic Links        | Required
Firestore            | Required
Functions            | Required
Installations        | Not Required
Instance ID          | Required
Google Mobile Ads    | Not required (usually; see below)
Realtime Database    | Required
Remote Config        | Required
Storage              | Required

#### A note on AdMob, Google Mobile Ads and Google Play services

Most versions of the Google Mobile Ads SDK for Android can work properly without
Google Play services. However, if you are using the
`com.google.android.gms:play-services-ads-lite` dependency instead of the
standard `com.google.firebase:firebase-ads` dependency, Google Play services
WILL be required in your specific case.

AdMob (deprecated) and GMA initialization will only return
`kInitResultFailedMissingDependency` when Google Play services is unavailable
AND you are using `com.google.android.gms:play-services-ads-lite`.

### Desktop project setup

To use desktop workflow support, you must have an Android or iOS project set up
in the Firebase console.

If you have an Android project, you can simply use the `google-services.json`
file on desktop.

If you have an iOS project and don't wish to create an Android project, you can
use the included Python script `generate_xml_from_google_services_json.py
--plist` to convert your `GoogleService-Info.plist` file into a
`google-services-desktop.json` file.

By default, when your app initializes, Firebase will look for a file named
`google-services.json` or `google-services-desktop.json` in the current
directory. Ensure that one of these files is present, or call
`AppOptions::LoadFromJsonConfig()` before initializing Firebase to specify your
JSON configuration data directly.

### Note on Firebase C++ desktop support

Firebase C++ SDK desktop support is a **Beta** feature, and is intended for
workflow use only during the development of your app, not for publicly shipping
code.

## Release Notes
<<<<<<< HEAD
### Upcoming
-   Changes
    - Auth (Android/iOS): Deprecating `PhoneAuthProvider::kMaxTimeoutMs`. The
      actual range is determined by the underlying SDK, ex.
      [PhoneAuthOptions.Builder from Android SDK](https://firebase.google.com/docs/reference/android/com/google/firebase/auth/PhoneAuthOptions.Builder).
=======
### Upcoming Release
-   Changes
    - General: Remove unused headers for performance and test lab from the
      package.
>>>>>>> f1e2b439

### 9.6.0
-   Changes
    - General (Android): Update to Firebase Android BoM version 30.5.0.
    - General (iOS): Update to Firebase Cocoapods version 9.6.0.
    - GMA (iOS): Updated iOS dependency to Google Mobile Ads SDK version
      9.9.0.
    - GMA (Android): Updated Android dependency to Google Mobile Ads SDK
      version 21.2.0.

### 9.5.0
-   Changes
    - General (Android): Update to Firebase Android BoM version 30.4.0.
    - General (iOS): Update to Firebase Cocoapods version 9.5.0.

### 9.4.0
-   Changes
    - General (Desktop): Fixed an issue with embedded dependencies that could
      cause duplicate symbol linker errors in conjunction with other libraries
      ([#989](https://github.com/firebase/firebase-cpp-sdk/issues/989)).
    - GMA (iOS): Updated iOS dependency to Google Mobile Ads SDK version 9.7.0.
    - General (Android, iOS, Linux 32-bit): Fixed an integer overflow which
      could result in a crash or premature return when waiting for a `Future`
      with a timeout
      ([#1042](https://github.com/firebase/firebase-cpp-sdk/pull/1042)).

### 9.3.0
-   Changes
    - General (Android, Linux): Fixed a concurrency bug where waiting for an
      event with a timeout could occasionally return prematurely, as if the
      timeout had occurred
      ([#1021](https://github.com/firebase/firebase-cpp-sdk/pull/1021)).

### 9.2.0
-   Changes
    - GMA: Added the Google Mobile Ads SDK with updated support for AdMob. See
      the [Get Started
      Guide](https://firebase.google.com/docs/admob/cpp/quick-start) for more
      information.
    - AdMob: The AdMob SDK has been deprecated. Please update your app to
      use the new Google Mobile Ads SDK which facilitates similar
      functionality.
    - General (Android): Switched over to Android BoM (Bill of Materials)
      for dependency versions. This requires Gradle 5.
    - Database (Desktop): If the app data directory doesn't exist, create it.
      This fixes an issue with disk persistence on Linux.
    - Messaging (Android): Fixed #973. Make sure all the resources are closed in
      `RegistrationIntentService`.
    - Firestore: Added `TransactionOptions` to control how many times a
      transaction will retry commits before failing
      ([#966](https://github.com/firebase/firebase-cpp-sdk/pull/966)).

### 9.1.0
-   Changes
    - General (Android): Fixed a bug that required Android apps to include
      `com.google.android.gms:play-services-base` as an explicit dependency when
      only using AdMob, Analytics, Remote Config, or Messaging.
    - Functions: Add a new method `GetHttpsCallableFromURL`, to create callables
      with URLs other than cloudfunctions.net.
    - Analytics (iOS): Added InitiateOnDeviceConversionMeasurementWithEmail
      function to facilitate the [on-device conversion
      measurement](https://support.google.com/google-ads/answer/12119136) API.
    - Firestore (Desktop): On Windows, you must additionally link against the
      bcrypt and dbghelp system libraries.

### 9.0.0
-   Changes
    -   General (iOS): Firebase C++ on iOS is now built using Xcode 13.3.1.
    -   General (Android): Firebase C++ on Android is now built against NDK
        version r21e.
    -   General (Android): Support for gnustl (also known as libstdc++) has been
        removed. Please use libc++ instead. Android libraries have been moved
        from libs/android/ARCH/STL to libs/android/ARCH.
    -   AdMob (iOS): Temporarily pinned AdMob dependency to a special version of
        the Google-Mobile-Ads-SDK Cocoapod, "7.69.0-cppsdk2", to maintain
        compatibility with version 9.x of the Firebase iOS SDK.
    -   Analytics: Removed deprecated event names and parameters.
    -   Realtime Database (Desktop): Fixed a bug handling server timestamps
        on 32-bit CPUs.
    -   Storage (Desktop): Set Content-Type HTTP header when uploading with
        custom metadata.

### 8.11.0
-   Changes
    -   Firestore/Database (Desktop): Upgrade LevelDb dependency to 1.23
        ([#886](https://github.com/firebase/firebase-cpp-sdk/pull/886)).
    -   Firestore/Database (Desktop): Enabled Snappy compression support
        in LevelDb
        ([#885](https://github.com/firebase/firebase-cpp-sdk/pull/885)).

### 8.10.0
-   Changes
    -   General (iOS): Fixed additional issues on iOS 15 caused by early
        initialization of Firebase iOS SDK.
    -   Remote Config: Fixed default `Fetch()` timeout being 1000 times too
        high.
    -   Storage (Desktop): Added retry logic to PutFile, GetFile, and other
        operations.

### 8.9.0
-   Changes
    -   General (iOS): Fixed an intermittent crash on iOS 15 caused by
        constructing C++ objects during Objective-C's `+load` method.
        ([#706](https://github.com/firebase/firebase-cpp-sdk/pull/706))
        ([#783](https://github.com/firebase/firebase-cpp-sdk/pull/783))
    -   General: Internal changes to Mutex class.

### 8.8.0
-   Changes
    -   General: Fixed a data race that could manifest as null pointer
        dereference in `FutureBase::Release()`.
        ([#747](https://github.com/firebase/firebase-cpp-sdk/pull/747))
    -   General (iOS): iOS SDKs are now built using Xcode 12.4.
    -   General (Desktop): macOS SDKs are now built using Xcode 12.4.
    -   Auth (Desktop): Fixed a crash in `error_code()` when a request
        is cancelled or times out.
        ([#737](https://github.com/firebase/firebase-cpp-sdk/issues/737))
    -   Firestore: Fix "unaligned pointers" build error on macOS Monterey
        ([#712](https://github.com/firebase/firebase-cpp-sdk/issues/712)).
    -   Messaging (Android): Fixed crash during termination.
        ([#739](https://github.com/firebase/firebase-cpp-sdk/pull/739))
        ([#745](https://github.com/firebase/firebase-cpp-sdk/pull/745))
    -   Messaging (Android): Fixed crash during initialization.
        ([#760](https://github.com/firebase/firebase-cpp-sdk/pull/760))
    -   Remote Config (Desktop): Fixed cache expiration time value used by
        `RemoteConfig::FetchAndActivate()`.
        ([#767](https://github.com/firebase/firebase-cpp-sdk/pull/767))

### 8.7.0
-   Changes
    -   Firestore: Released to general availability for Android and iOS (desktop
        support remains in beta).
    -   General (Android): Minimum SDK version is now 19.
    -   General: Variant double type now support 64-bit while saving to json.
        ([#1133](https://github.com/firebase/quickstart-unity/issues/1133)).
    -   Analytics (tvOS): Analytics is now supported on tvOS.
    -   Firestore (iOS): Fix a crash when `Transaction.GetSnapshotAsync()` was
        invoked after `FirebaseFirestore.TerminateAsync()`
        ([#8760](https://github.com/firebase/firebase-ios-sdk/pull/8760)).

### 8.6.0
-   Changes
    -   General (Desktop): MacOS SDKs are now built using Xcode 12.2,
        and include support for ARM-based Mac systems.
    -   General (iOS): iOS SDKs are now built using Xcode 12.2.
    -   Messaging (Android): Fixes an issue to receive token when
        initialize the app.
        ([#667](https://github.com/firebase/firebase-cpp-sdk/pull/667)).
    -   Auth (Desktop): Fix a crash that would occur if parsing the JSON
        response from the server failed
        ([#692](https://github.com/firebase/firebase-cpp-sdk/pull/692)).

### 8.5.0
-   Changes
    -   General: Updating Android and iOS dependencies to the latest.
    -   General: Fixes an issue with generating Proguard files.
        ([#664](https://github.com/firebase/firebase-cpp-sdk/pull/664)).

### 8.4.0
-   Changes
    -   General: Updating Android and iOS dependencies to the latest.
    -   Firestore: Added `operator==` and `operator!=` for `SnapshotMetadata`,
        `Settings`, `QuerySnapshot`, `DocumentSnapshot`, `SetOptions`, and
        `DocumentChange`.

### 8.3.0
-   Changes
    -   General: This release adds tvOS C++ libraries that wrap the
        community-supported Firebase tvOS SDK. `libs/tvos` contains
        tvOS-specific libraries, and the `xcframeworks` directory now
        includes support for both iOS and tvOS. The following products are
        currently included for tvOS: Auth, Database, Firestore, Functions,
        Installations, Messaging, Remote Config, Storage.
    -   General: When building from source, the compiler setting of
        "no exceptions" on app is PRIVATE now and will not affect any other
        targets in the build.
    -   Firestore: Removed the deprecated
        `Firestore::RunTransaction(TransactionFunction*)` function. Please use
        the overload that takes a `std::function` argument instead.
    -   Firestore: `FieldValue::Increment` functions are no longer guarded by
        the `INTERNAL_EXPERIMENTAL` macro.
    -   Firestore: added more validation of invalid input.
    -   Firestore: added an `is_valid` method to the public API classes that can
        be in an invalid state.

### 8.2.0
-   Changes
    -   General (Android): Updated Flatbuffers internal dependency from version
        1.9 to 1.12.
    -   Firestore: Deprecated the
        `Firestore::RunTransaction(TransactionFunction*)` function. Please use
        the overload that takes a `std::function` argument instead.
    -   Firestore: Removed the deprecated `EventListener` class.
    -   Firestore: Removed the deprecated overloads of `AddSnapshotListener` and
        `AddSnapshotsInSyncListener` functions that take an `EventListener*`
        argument. Please use the overloads that take a `std::function` argument
        instead.

### 8.1.0
-   Changes
    -   Firestore: Fixed a linker error when `DocumentChange::npos` was used.
        ([#474](https://github.com/firebase/firebase-cpp-sdk/pull/474)).
    -   Firestore: Added `Firestore::NamedQuery` that allows reading the queries
        used to build a Firestore Data Bundle.

### 8.0.0
-   Changes
    -   Analytics: Removed `SetCurrentScreen()` following its removal from iOS SDK
        and deprecation from Android SDK. Please use `LogEvent` with ScreenView
        event to manually log screen changes.
    -   General (Android): Firebase no longer supports STLPort. Please
        [use libc++ instead](https://developer.android.com/ndk/guides/cpp-support#cs).
    -   General (Android): Firebase support for gnustl (also known as libstdc++)
        is deprecated and will be removed in the next major release. Please use
        libc++ instead.
    -   Instance Id: Removed support for the previously-deprecated Instance ID SDK.
    -   Remote Config: The previously-deprecated static methods have been removed.
        Please use the new instance-based `firebase::remote_config::RemoteConfig`
        API.
    -   Remote Config(Android): Fix for getting Remote Config instance for a
        specific app object.
        ([#991](https://github.com/firebase/quickstart-unity/issues/991)).
    -   General (Android): Fixed a potential SIGABRT when an app was created
        with a non-default app name on Android KitKat
        ([#429](https://github.com/firebase/firebase-cpp-sdk/pull/429)).
    -   AdMob (iOS): Temporarily pinned AdMob dependency to a special version of the
        Google-Mobile-Ads-SDK Cocoapod, "7.69.0-cppsdk", to maintain compatibility
        with version 8.x of the Firebase iOS SDK.
    -   General (iOS): A Database URL is no longer required to be present in
        GoogleService-Info.plist when not using the Real Time Database.
    -   Firestore: Added `Firestore::LoadBundle` to enable loading Firestore Data
        Bundles into the SDK cache. `Firestore::NamedQuery` will be available in a
        future release.

### 7.3.0
-   Changes
    -   General (iOS): Update dependencies.
    -   General (Android): Fix a gradle error if ANDROID_NDK_HOME is not set.

### 7.2.0
-   Changes
    -   General (Android): Firebase support for STLPort is deprecated and will
        be removed in the next major release. Please
        [use libc++ instead](https://developer.android.com/ndk/guides/cpp-support#cs).
    -   General (iOS): iOS SDKs are now built using Xcode 12.
    -   General (iOS): iOS SDKs are now providing XCFrameworks instead of
        Frameworks.
    -   Database: Fixed a potential crash that can occur as a result of a race
        condidtion when adding, removing and deleting `ValueListener`s or
        `ChildListener`s rapidly.
    -   Database: Fixed a crash when setting large values on Windows and Mac
        systems ([#517](https://github.com/firebase/quickstart-unity/issues/517)).
    -   General: Fixed rare crashes at application exit when destructors were
        being executed
        ([#345](https://github.com/firebase/firebase-cpp-sdk/pull/345)).
    -   General (Android): Removed checks for Google Play services for Auth, Database,
        Functions and Storage as the native Android packages no longer need it.
        ([#361](https://github.com/firebase/firebase-cpp-sdk/pull/361)).

### 7.1.1
-   Changes
    -   General (Android): Use non-conflicting file names for embedded resources
        in Android builds. This fixes segfault crashes on old Android devices
        (Android 5 and below).

### 7.1.0
-   Changes
    -   General (iOS): Re-enabled Bitcode in iOS builds
        ([#266][https://github.com/firebase/firebase-cpp-sdk/issues/266]).
    -   Auth: You can now specify a language for emails and text messages sent
        from your apps using `UseAppLanguage()` or `set_language_code()`.
    -   Firestore: Fixed partial updates in `Update()` with
        `FieldValue::Delete()`
        ([#882](https://github.com/firebase/quickstart-unity/issues/882)).
    -   Messaging (Android): Now uses `enqueueWork` instead of `startService`.
        This fixes lost messages with data payloads received when the app
        is in the background.
        ([#877](https://github.com/firebase/quickstart-unity/issues/877)
    -   Remote Config: Added `firebase::remote_config::RemoteConfig` class with
        new instance-based APIs to better manage fetching config data.
    -   Remote Config: Deprecated old module-based API in favor of the new
        instance-based API instead.
    -   Remote Config (Desktop): Fixed multiple definition of Nanopb symbols
        in binary SDK
        ([#271][https://github.com/firebase/firebase-cpp-sdk/issues/271]).

### 7.0.1
-   Changes
    -   Installations (Android): Fix incorrect STL variants, which fixes
        a linker error on Android.

### 7.0.0
-   Changes
    -   General (iOS): iOS SDKs are now built using Xcode 11.7.
    -   General (Desktop): Windows libraries are now built using Visual
        Studio 2019. While VS 2019 is binary-compatible with VS 2015 and
        VS 2017, you must use VS 2019 or newer to link the desktop SDK.
        The libraries have been moved from libs/windows/VS2015 to
        libs/windows/VS2019 to reflect this.
    -   General (Desktop): Linux libraries are now built with both the
        C++11 ABI and the legacy ABI. The libraries have been moved
        from libs/linux/${arch} to libs/linux/${arch}/legacy and
        libs/linux/${arch}/cxx11 to reflect this.
    -   AdMob (Android): Fix a JNI error when initializing without Firebase App.
    -   Analytics: Remove deprecated SetMinimumSessionDuration call.
    -   Installations: Added Installations SDK. See [Documentations](http://firebase.google.com/docs/reference/cpp/namespace/firebase/installations) for
        details.
    -   Instance Id: Marked Instance Id as deprecated.
    -   Messaging: Added getToken, deleteToken apis.
    -   Messaging: Removed deprecated Send() function.
    -   Messaging: raw_data has been changed from a std::string to a
        std::vector<uint8_t>, and can now be populated.
    -   Firestore: Added support for `Query::WhereNotEqualTo` and
        `Query::WhereNotIn`.
    -   Firestore: Added support for `Settings::set_cache_size_bytes` and
        `Settings::cache_size_bytes`.
    -   Firestore: `Query` methods that return new `Query` objects are now
        `const`.
    -   Firestore: Added new internal HTTP headers to the gRPC connection.
    -   Firestore: Fixed a crash when writing to a document after having been
        offline for long enough that the auth token expired
        ([#182](https://github.com/firebase/firebase-cpp-sdk/issues/182)).

### 6.16.1
-   Changes
    -   Database (Desktop): Added a function to create directories recursively
        for persistent storage that fixes segfaults.
    -   Database (Desktop): Fixed a problem with missing symbols on Windows.

### 6.16.0
-   Changes
    -   Database (Desktop): Enabled offline persistence.
    -   Auth: Fixed compiler error related to SignInResult.
    -   Firestore: Defaulted to calling listeners and other callbacks on a
        dedicated thread. This avoids deadlock when using Firestore without
        an event loop on desktop platforms.
    -   Firestore: Added `Error::kErrorNone` as a synonym for `Error::kErrorOk`,
        which is more consistent with other Firebase C++ SDKs.
    -   Messaging (Android): Updated library to be compatible with Android O,
        which should resolve a IllegalStateException that could occur under
        certain conditions.
    -   Messaging: Deprecated the `Send` function.
    -   Firestore: Added `error_message` parameter to snapshot listener
        callbacks.
    -   AdMob: Handling IllegalStateException when creating and loading
        interstitial ads. Added `ConstantsHelper.CALLBACK_ERROR_UNKNOWN` as a
        fallback error.

### 6.15.1

-   Changes

    -   Firestore: all members of `Error` enumeration are now prefixed with
        `kError`; for example, `Error::kUnavailable` is now
        `Error::kErrorUnavailable`, which is more consistent with other Firebase
        C++ SDKs.
    -   Firestore: Firestore can now be compiled on Windows even in presence of
        `min` and `max` macros defined in `<windows.h>`.
    -   Fixed an issue that warns about Future handle not released properly.

### 6.15.0

-   Overview
    -   Fixed an issue whent creating Apps, and various Firestore changes.
-   Changes
    -   Firestore: removed `*LastResult` functions from the public API. Please
        use the futures returned by the async methods directly instead.
    -   Firestore: dropped the `From` prefix from the static functions in
        `FieldValue`; for example, `FieldValue::FromInteger` is now just
        `FieldValue::Integer`.
    -   Firestore: `CollectionReference::id` now returns a const reference.
    -   Firestore: Fixed absl `time_internal` linker error on Windows.
    -   Firestore: changed the signature of the callback passed to
        `Firestore::RunTransaction` to pass the parameters by mutable reference,
        not by pointer. This is to indicate that these parameters are never
        null.
    -   App: Fixed an assert creating a custom App when there is no default App.

### 6.14.1

-   Changes
    -   Auth (iOS): Added SignInResult.UserInfo.updated_credential field. On
        iOS, kAuthErrorCredentialAlreadyInUse errors when linking with Apple may
        contain a valid updated_credential for use in signing-in the
        Apple-linked user.

### 6.14.0

-   Changes
    -   Firestore: `Firestore::set_logging_enabled` is replaced by
        `Firestore::set_log_level` for consistency with other Firebase C++ APIs.
    -   Firestore: added an overload of `Firestore::CollectionGroup` that takes
        a pointer to `const char`.
    -   Firestore: `Firestore::set_settings` now accepts the argument by value.

### 6.12.0
  - Overview
    - Added experimental support for Cloud Firestore SDK.
  - Changes
    - Firestore: Experimental release of Firestore is now available on all
      supported platforms.

### 6.11.0

-   Overview
    -   Updated dependencies, changed minimum Xcode, and fixed an issue in
        Database handling Auth token revocation.
-   Changes
    -   General (iOS): Minimum Xcode version is now 10.3.
    -   General: When creating an App, the project_id from the default App is
        used if one is not provided.
    -   Database (Desktop): Fixed that database stops reconnecting to server
        after the auth token is revoked.

### 6.10.0

-   Overview
    -   Auth bug fixes.
-   Changes
    -   Auth: Reverted the API of an experimental FederatedAuthHandler callback
        handler.
    -   Auth (iOS): Enabled the method OAuthProvider.GetCredential. This method
        takes a nonce parameter as required by Apple Sign-in.
    -   General (iOS): Updated the CMakeLists.txt to link static libraries
        stored under libs/ios/universal for iOS targets

### 6.9.0

-   Overview
    -   Updated dependencies, added support for Apple Sign-in to Auth, support
        for signing-in using a 3rd party web providers and configuration of
        BigQuery export in Messaging.
-   Changes
    -   Auth: Added API for invoking Auth SignInWithProvider and User
        LinkWithProvider and ReauthenticateWithProvider for sign in with third
        party auth providers.
    -   Auth: Added constant kProviderId strings to auth provider classes.
    -   Auth (iOS): Added support for linking Apple Sign-in credentials.
    -   Messaging (Android): Added the option to enable or disable message
        delivery metrics export to BigQuery. This functionality is currently
        only available on Android. Stubs are provided on iOS for cross platform
        compatibility.

### 6.8.0

-   Overview
    -   Updated dependencies, added compiler/stdlib check, fixed issue in Admob
        and fixed resource generation issue with python3.
-   Changes
    -   App (Linux): Added compiler/stdlib check to ensure both the developer's
        executable and firebase library are compiled with the same compiler and
        stdlib.
    -   Admob (Android): Fixed a potentially non thread safe operation in the
        destruction of BannerViews.
    -   General: Fixed an issue where resource generation from
        google-services.json would fail if python3 was used to execute the
        resource generation script.

### 6.7.0

-   Overview
    -   Updated dependencies, fixed issues in Analytics, Database, Storage, and
        App.
-   Changes
    -   App: Added noexcept to move constructors to ensure STL uses move where
        possible.
    -   Storage (iOS/Android): Fixed an issue where Storage::GetReferenceFromUrl
        would return an invalid StorageReference.
    -   Database: Fixed an issue causing timestamps to not be populated
        correctly when using DatabaseReference::UpdateChildren().
    -   Database (Desktop): Fixed an issue preventing listener events from being
        triggered after DatabaseReference::UpdateChildren() is called.
    -   Database (Desktop): Functions that take const char* parameters will now
        fail gracefully if passed a null pointer.
    -   Database (Desktop): Fixed an issue causing
        DatabaseReference::RunTransaction() to fail due to datastale when the
        location previously stored a vector with more than 10 items or a map
        with integer keys.
    -   App (Windows): Fixed bug where literal value 0 will call string
        constructor for Variant class.
    -   Storage (Desktop): Changed url() to return the empty string if the
        Storage instance was created with the default (null) URL.
    -   App: Added small string optimisation for variant.
    -   App: Reduced number of new/delete for variant if copying same type
    -   App: Ensure map sort order for variant is consistent.
    -   Database (Desktop): Fixed an issue that could result in an incorrect
        snapshot being passed to listeners under specific circumstances.
    -   Analytics (iOS): Fixed the racy behavior of
        `analytics::GetAnalyticsInstanceId()` after calling
        `analytics::ResetAnalyticsData()`.
    -   Database (Desktop): Fixed ordering issue of children when using OrderBy
        on double or int64 types with large values

### 6.6.1

-   Overview
    -   Fixed an issue with Future having an undefined reference.
-   Changes
    -   General: Fixed a potential undefined reference in Future::OnCompletion.

### 6.6.0

-   Overview
    -   Update dependencies, fixed issues in Auth, Database and RemoteConfig
-   Changes
    -   Auth (Android): Fixed assert when not using default app instance.
    -   Auth (Desktop): Fixed not loading provider list from cached user data.
    -   Database (Desktop): Fixed a crash that could occur when trying to keep a
        location in the database synced when you do not have permission.
    -   Database (Desktop): Queries on locations in the database with query
        rules now function properly, instead of always returning "Permission
        denied".
    -   Database (Desktop): Fixed the map-to-vector conversion when firing
        events that have maps containing enitrely integer keys.
    -   Remote Config (Android): Fixed a bug when passing a Variant of type Blob
        to SetDefaults() on Android.

### 6.5.0

-   Overview
    -   Updated dependencies, and improved logging for Auth and Database.
-   Changes
    -   Auth (Linux): Improved error logging if libsecret (required for login
        persistence) is not installed on Linux.
    -   Database: The database now supports setting the log level independently
        of the system level logger.

### 6.4.0

-   Overview
    -   Updated dependencies, fixed issues with Futures and Auth persistence,
        and fixed a crash in Database.
-   Changes
    -   General: Fixed an issue causing Futures to clear their data even if a
        reference was still being held.
    -   Auth (Desktop): Fixed an issue with updated user info not being
        persisted.
    -   Database (Desktop): Fixed a crash when saving a ServerTimestamp during a
        transaction.

### 6.3.0

-   Overview
    -   Bug fixes.
-   Changes
    -   General (iOS/Android): Fixed a bug that allows custom firebase::App
        instances to be created after the app has been restarted.
    -   Auth (desktop): Changed destruction behavior. Instead of waiting for all
        async operations to finish, now Auth will cancel all async operations
        and quit. For callbacks that are already running, this will protect
        against cases where auth instances might not exist anymore.
    -   Auth (iOS): Fixed an exception in firebase::auth::VerifyPhoneNumber.
    -   Auth (iOS): Stopped Auth from hanging on destruction if any local
        futures remain in scope.
    -   Database (desktop): Fixed an issue that could cause a crash when
        updating the descendant of a location with a listener attached.

### 6.2.2

-   Overview
    -   Bug fixes.
-   Changes
    -   Auth (desktop): After loading a persisted user data, ensure token is not
        expired.
    -   Auth (desktop): Ensure Database, Storage and Functions do not use an
        expired token after it's loaded from persistent storage.
    -   Database (desktop): Fixed DatabaseReference::RunTransaction() sending
        invalid data to the server which causes error message "Error on incoming
        message" and freeze.

### 6.2.0

-   Overview
    -   Added support for custom domains to Dynamic Links, and fixed issues in
        Database and Instance ID.
-   Changes
    -   General: Added a way to configure SDK-wide log verbosity.
    -   Instance ID (Android): Fixed a crash when destroying InstanceID objects.
    -   Dynamic Links: Added support for custom domains.
    -   Database: Added a way to configure log verbosity of Realtime Database
        instances.

### 6.1.0

-   Overview
    -   Added Auth credential persistence on Desktop, fixed issues in Auth and
        Database, and added additional information to Messaging notifications.
-   Changes
    -   Auth (Desktop): User's credentials will now persist between sessions.
        See the
        [documentation](http://firebase.google.com/docs/auth/cpp/manage-users#persist_a_users_credential)
        for more information.
    -   Auth (Desktop): As part of the above change, if you call current_user()
        immediately after creating the Auth instance, it will block until the
        saved user's state is finished loading.
    -   Auth (Desktop): Fixed an issue where Database/Functions/Storage might
        not use the latest auth token immediately after sign-in.
    -   Auth: Fixed an issue where an error code could get reported incorrectly
        on Android.
    -   Database (Desktop): Fixed an issue that could cause a crash during
        shutdown.
    -   Database (iOS): Fixed a race condition that could cause a crash when
        cleaning up database listeners on iOS.
    -   Database (iOS): Fixed an issue where long (64-bit) values could get
        written to the database incorrectly (truncated to 32-bits).
    -   Cloud Functions: Change assert to log warning when App is deleted before
        Cloud Functions instance is deleted.
    -   Messaging (Android): Added channel_id to Messaging notifications.

### 6.0.0

-   Overview
    -   Fixed issues in Auth and Messaging, removed Firebase Invites, removed
        deprecated functions in Firebase Remote Config, and deprecated a
        function in Firebase Analytics.
-   Changes
    -   Updated
        [Firebase iOS](https://firebase.google.com/support/release-notes/ios#6.0.0)
        and
        [Firebase Android](https://firebase.google.com/support/release-notes/ios#2019-05-07)
        dependencies.
    -   Auth: Fixed a race condition updating the current user.
    -   Messaging (iOS/Android): Fix an issue where Subscribe and Unsubscribe
        never returned if the API was configured not to receive a registration
        token.
    -   Invites: Removed Firebase Invites library, as it is no longer supported.
    -   Remote Config: Removed functions using config namespaces.
    -   Analytics: Deprecated SetMinimumSessionDuration.
-   Known Issues
    -   To work around a incompatible dependency, AdMob for Android temporarily
        requires an additional dependency on
        com.google.android.gms:play-services-measurement-sdk-api:16.5.0

### 5.7.0

-   Overview
    -   Deprecated functions in Remote Config.
-   Changes
    -   Remote Config: Config namespaces are now deprecated. You'll need to
        switch to methods that use the default namespace.
-   Known Issues
    -   To work around a incompatible dependency, AdMob for Android temporarily
        requires an additional dependency on
        com.google.android.gms:play-services-measurement-sdk-api:16.4.0

### 5.6.1

-   Overview
    -   Fixed race condition on iOS SDK startup.
-   Changes
    -   General (iOS): Updated to the latest iOS SDK to fix a crash on
        firebase::App creation caused by a race condition. The crash could occur
        when accessing the [FIRApp firebaseUserAgent] property of the iOS
        FIRApp.

### 5.6.0

-   Overview
    -   Released an open-source version, added Game Center sign-in to Auth,
        enhanced Database on desktop, and fixed a crash when deleting App.
-   Changes
    -   Firebase C++ is now
        [open source](https://github.com/firebase/firebase-cpp-sdk).
    -   Auth (iOS): Added Game Center authentication.
    -   Database (Desktop): Reworked how cached server values work to be more in
        line with mobile implementations.
    -   Database (Desktop): Simultaneous transactions are now supported.
    -   Database (Desktop): The special Timestamp ServerValue is now supported.
    -   Database (Desktop): KeepSynchronized is now supported.
    -   App, Auth, Database, Remote Config, Storage: Fixed a crash when deleting
        `firebase::App` before deleting other Firebase subsystems.

### 5.5.0

-   Overview
    -   Deprecated Firebase Invites and updated how Android dependencies are
        included.
-   Changes
    -   General (Android): Added a gradle file to the SDK that handles adding
        Firebase Android dependencies to your Firebase C++ apps. See the
        [Firebase C++ Samples](https://github.com/firebase/quickstart-cpp) for
        example usage.
    -   Invites: Firebase Invites is deprecated. Please refer to
        https://firebase.google.com/docs/invites for details.

### 5.4.4

-   Overview
    -   Fixed a bug in Cloud Functions on Android, and AdMob on iOS.
-   Changes
    -   Cloud Functions (Android): Fixed an issue with error handling.
    -   AdMob (iOS): Fixed an issue with Rewarded Video ad unit string going out
        of scope.

### 5.4.3

-   Overview
    -   Bug fix for Firebase Storage on iOS.
-   Changes
    -   Storage (iOS): Fixed an issue when downloading files with `GetBytes`.

### 5.4.2

-   Overview
    -   Removed a spurious error message in Auth on Android.
-   Changes
    -   Auth (Android): Removed an irrelevant error about the Java class
        FirebaseAuthWebException.

### 5.4.0

-   Overview
    -   Bug fix for link shortening in Dynamic Links and a known issue in
        Database on Desktop.
-   Changes
    -   Dynamic Links (Android): Fixed short link generation failing with "error
        8".
-   Known Issues
    -   The Realtime Database Desktop SDK uses REST to access your database.
        Because of this, you must declare the indexes you use with
        Query::OrderByChild() on Desktop or your listeners will fail.

### 5.3.1

-   Overview
    -   Updated iOS and Android dependency versions and a bug fix for Invites.
-   Changes
    -   Invites (Android): Fixed an exception when the Android Minimum Version
        code option is used on the Android.

### 5.3.0

-   Overview
    -   Fixed bugs in Database and Functions; changed minimum Xcode version to
        9.4.1.
-   Changes
    -   General (iOS): Minimum Xcode version is now 9.4.1.
    -   Functions (Android): Fixed an issue when a function returns an array.
    -   Database (Desktop): Fixed issues in ChildListener.
    -   Database (Desktop): Fixed crash that can occur if Database is deleted
        while asynchronous operations are still in progress.
-   Known Issues
    -   Dynamic Links (Android): Shortening dynamic links fails with "Error 8".

### 5.2.1

-   Overview
    -   Fixed bugs in Auth and Desktop.
-   Changes
    -   Database (Desktop): Fixed support for `ChildListener` when used with
        `Query::EqualTo()`, `Query::StartAt()`, `Query::EndAt()`,
        `Query::LimitToFirst()` and `Query::LimitToLast()`.
    -   Database: Fixed a crash in DatabaseReference/Query copy assignment
        operator and copy constructor.
    -   Auth, Database: Fixed a race condition returning Futures when calling
        the same method twice in quick succession.

### 5.2.0

-   Overview
    -   Changes to Database, Functions, Auth, and Messaging.
-   Changes
    -   Database: Added a version of `GetInstance` that allows passing in the
        URL of the database to use.
    -   Functions: Added a way to specify which region to run the function in.
    -   Messaging: Changed `Subscribe` and `Unsubscribe` to return a Future.
    -   Auth (Android): Fixed a crash in `User::UpdatePhoneNumberCredential()`.
    -   General (Android): Fixed a null reference in the Google Play Services
        availability checker.

### 5.1.1

-   Overview
    -   Updated Android and iOS dependency versions only.

### 5.1.0

-   Overview
    -   Changes to Analytics, Auth, and Database; and added support for Cloud
        Functions for Firebase.
-   Changes
    -   Analytics: Added `ResetAnalyticsData()` to clear all analytics data for
        an app from the device.
    -   Analytics: Added `GetAppInstanceId()` which allows developers to
        retrieve the current app's analytics instance ID.
    -   Auth: Linking a credential with a provider that has already been linked
        now produces an error.
    -   Auth (iOS): Fixed crashes in User::LinkAndRetrieveDataWithCredential()
        and User::ReauthenticateAndRetrieveData().
    -   Auth (iOS): Fixed photo URL never returning a value on iOS.
    -   Auth (Android): Fixed setting profile photo URL with UpdateUserProfile.
    -   Database: Added support for ServerValues in SetPriority methods.
    -   Functions: Added support for Cloud Functions for Firebase on iOS,
        Android, and desktop.

### 5.0.0

-   Overview
    -   Renamed the Android and iOS libraries to include firebase in their name,
        removed deprecated methods in App, AdMob, Auth, Database, and Storage,
        and exposed new APIs in Dynamic Links and Invites.
-   Changes
    -   General (Android/iOS): Library names have been prefixed with
        "firebase_", for example libapp.a is now libfirebase_app.a. This brings
        them in line with the naming scheme used on desktop, and iOS frameworks.
    -   General (Android): Improved error handling when device is out of space.
    -   App: Removed deprecated accessor methods from Future.
    -   AdMob: Removed deprecated accessor methods from BannerView and
        InterstitialAd.
    -   Auth: Removed deprecated accessors from Auth, Credential, User, and
        UserInfoInterface, including User::refresh_token().
    -   Database: Removed deprecated accessors from DatabaseReference, Query,
        DataSnapshot, and MutableData.
    -   Dynamic Links: Added a field to received dynamic links describing the
        strength of the match.
    -   Invites: Added OnInviteReceived to Listener base class that includes the
        strength of the match on the received invite as an enum. Deprecated
        prior function that received it as a boolean value.
    -   Storage: Removed deprecated accessors from StorageReference.
    -   Storage: Removed Metadata::download_url() and Metadata::download_urls().
        Please use StorageReference::GetDownloadUrl() instead.
    -   Messaging: Added an optional initialization options struct. This can be
        used to suppress the prompt on iOS that requests permission to receive
        notifications at start up. Permission can be requested manually using
        the function firebase::messaging::RequestPermission().

### 4.5.1

-   Overview
    -   Fixed bugs in Database (Desktop) and Remote Config and exposed new APIs
        in Auth on Desktop and Messaging.
-   Changes
    -   Messaging: Added the SetAutoTokenRegistrationOnInitEnabled() and
        IsAutoTokenRegistrationOnInitEnabled() methods to enable or disable
        auto-token generation.
    -   Auth (Desktop): Added support for accessing user metadata.
    -   Database (Desktop): Fixed a bug to make creation of database instances
        with invalid URLs return NULL.
    -   Database (Desktop): Fixed an issue where incorrect values could be
        passed to OnChildAdded.
    -   Remote Config: Fixed a bug causing incorrect reporting of success or
        failure during a Fetch().

### 4.5.0

-   Overview
    -   Desktop workflow support for some features, Google Play Games
        authentication on Android, and changes to AdMob, Auth, and Storage.
-   Changes
    -   Auth, Realtime Database, Remote Config, Storage (Desktop): Stub
        implementations have been replaced with functional desktop
        implementations on Windows, OS X, and Linux.
    -   AdMob: Native Express ads have been discontinued, so
        `NativeExpressAdView` has been marked deprecated and will be removed in
        a future version.
    -   Auth (Android): Added Google Play Games authentication.
    -   Auth: Fixed a race condition initializing/destroying Auth instances.
    -   Storage: Added MD5 hash to Metadata.
    -   Storage: Fixed a crash when deleting listeners and other object
        instances.
    -   Storage: Controller can now be used from any thread.
    -   Storage (iOS): Fixed incorrect content type when uploading.
-   Known Issues
    -   When using Firebase Realtime Database on desktop, only one Transaction
        may be run on a given subtree at the same time.
    -   When using Firebase Realtime Database on desktop, data persistence is
        not available.

### 4.4.3

-   Overview
    -   Fixed linking bug in App.
-   Changes
    -   App (iOS): Removed unresolved symbols in the App library that could
        cause errors when forcing resolution.

### 4.4.2

-   Overview
    -   Fixed bugs in Dynamic Links, Invites, Remote Config and Storage and
        fixed linking issues with the Windows and Linux stub libraries.
-   Changes
    -   Dynamic Links (iOS): Now fetches the invite ID when using universal
        links.
    -   Dynamic Links (iOS): Fixed crash on failure of dynamic link completion.
    -   Dynamic Links (iOS): Fixed an issue where some errors weren't correctly
        reported.
    -   Invites: Fixed SendInvite never completing in the stub implementation.
    -   Remote Config (iOS): Fixed an issue where some errors weren't correctly
        reported.
    -   Storage: Fixed Metadata::content_language returning the wrong data.
    -   Storage (iOS): Reference paths formats are now consistent with other
        platforms.
    -   Storage (iOS): Fixed an issue where trying to upload to a non-existent
        path would not complete the Future.
    -   Storage (iOS): Fixed a crash when a download fails.
    -   General (Windows): Updated all static libs to suppport different C
        runtime libraries and correspondingly updated the package directory
        structure.
    -   Linux: Fixed linking problems with all of the C++ stub libraries.

### 4.4.1

-   Overview
    -   Bug fixes for Realtime Database and Instance ID.
-   Changes
    -   Realtime Database: SetPersistenceEnabled now sets persistence enabled.
    -   Instance ID (iOS): GetToken no longer fails without an APNS certificate,
        and no longer forces registering for notifications.

### 4.4.0

-   Overview
    -   Support for Instance ID.
-   Changes
    -   Instance ID: Added Instance ID library.

### 4.3.0

-   Overview
    -   Bug fix for Remote Config and a new feature for Auth.
-   Changes
    -   Auth: Added support for accessing user metadata.
    -   Remote Config (Android): Fixed remote_config::ValueSource conversion.

### 4.2.0

-   Overview
    -   Bug fixes for Analytics, Database, and Messaging; and updates for Auth
        and Messaging.
-   Changes
    -   Analytics (iOS): Fixed a bug which prevented the user ID and user
        properties being cleared.
    -   Database (Android): Fixed MutableData::children_count().
    -   Messaging (Android): Fixed a bug which prevented the message ID field
        being set.
    -   Auth: Failed operations now return more specific error codes.
    -   Auth (iOS): Phone Authentication no longer requires push notifications.
        When push notifications aren't available, reCAPTCHA verification is used
        instead.
    -   Messaging: Messages sent to users can now contain a link URL.

### 4.1.0

-   Overview
    -   Bug fixes for AdMob, Auth, Messaging, Database, Storage, and Remote
        Config, and added features for Future's OnCompletion callbacks and
        Database transaction callbacks.
-   Changes
    -   General: Futures are now invalidated when their underlying Firebase API
        is destroyed.
    -   General: Added std::function support to Future::OnCompletion, to allow
        use of C++11 lambdas with captures.
    -   AdMob (iOS): Fixed a crash if a BannerView is deleted while a call to
        Destroy() is still pending.
    -   Auth (Android): Now assert fails if you call GetCredential without an
        Auth instance created.
    -   Database: DataSnapshot, DatabaseReference, Query, and other objects are
        invalidated when their Database instance is destroyed.
    -   Database: Added a context pointer to DatabaseReference::RunTransaction,
        as well as std::function support to allow use of C++11 lambdas with
        captures.
    -   Messaging (Android): Fixed a bug where message_type was not set in the
        Message struct.
    -   Messaging (iOS): Fixed a race condition if a message is received before
        Firebase Cloud Messaging is initialized.
    -   Messaging (iOS): Fixed a bug detecting whether the notification was
        opened if the app was running in the background.
    -   Remote Config: When listing keys, the list now includes keys with
        defaults set, even if they were not present in the fetched config.
    -   Storage: StorageReference objects are invalidated when their Storage
        instance is destroyed.
-   Known Issues
    -   When building on Android using STLPort, the std::function versions of
        Future::OnCompletion and DatabaseReference::RunTransaction are not
        available.

### 4.0.4

-   Changes
    -   Messaging (Android): Fixed a bug resulting in Messages not having their
        message_type field populated.

### 4.0.3

-   Overview
    -   Bug fixes for Dynamic Links, Messaging and iOS SDK compatibility.
-   Changes
    -   General (iOS): Fixed an issue which resulted in custom options not being
        applied to firebase::App instances.
    -   General (iOS): Fixed a bug which caused method implementation look ups
        to fail when other iOS SDKs rename the selectors of swizzled methods.
    -   Dynamic Links (Android): Fixed future completion if short link creation
        fails.
    -   Messaging (iOS): Fixed message handling when messages they are received
        via the direct channel to the FCM backend (i.e not via APNS).

### 4.0.2

-   Overview
    -   Bug fixes for Analytics, Auth, Dynamic Links, and Messaging.
-   Changes
    -   Analytics (Android): Fix SetCurrentScreen to work from any thread.
    -   Auth (iOS): Fixed user being invalidated when linking a credential
        fails.
    -   Dynamic Links: Fixed an issue which caused an app to crash or not
        receive a Dynamic Link if the link is opened when the app is installed
        and not running.
    -   Messaging (iOS): Fixed a crash when no Listener is set.
    -   Messaging: Fixed Listener::OnTokenReceived occasionally being called
        twice with the same token.

### 4.0.1

-   Overview
    -   Bug fixes for Dynamic links and Invites on iOS and Cloud Messaging on
        Android and iOS.
-   Changes
    -   Cloud Messaging (Android): Fixed an issue where Terminate was not
        correctly shutting down the Cloud Messaging library.
    -   Cloud Messaging (iOS): Fixed an issue where library would crash on start
        up if there was no registration token.
    -   Dynamic Links & Invites (iOS): Fixed an issue that resulted in apps not
        receiving a link when opening a link if the app is installed and not
        running.

### 4.0.0

-   Overview
    -   Added support for phone number authentication, access to user metadata,
        a standalone dynamic library and bug fixes.
-   Changes
    -   Auth: Added support for phone number authentication.
    -   Auth: Added the ability to retrieve user metadata.
    -   Auth: Moved token notification to a separate listener object.
    -   Dynamic Links: Added a standalone library separate from Invites.
    -   Invites (iOS): Fixed an issue in the analytics SDK's method swizzling
        which resulted in dynamic links / invites not being sent to the
        application.
    -   Messaging (Android): Fixed a regression introduced in 3.0.3 which caused
        a crash when opening up a notification when the app is running in the
        background.
    -   Messaging (iOS): Fixed interoperation with other users of local
        notifications.
    -   General (Android): Fixed crash in some circumstances after resolving
        dependencies by updating Google Play services.

### 3.1.2

-   Overview
    -   Bug fixes for Auth.
-   Changes
    -   Auth: Fixed a crash caused by a stale memory reference when a
        firebase::auth::Auth object is destroyed and then recreated for the same
        App object.
    -   Auth: Fixed potential memory corruption when AuthStateListener is
        destroyed. ### 3.1.1
-   Overview
    -   Bug fixes for Auth, Invites, Messaging, and Storage, plus a general fix.
-   Changes
    -   General (Android): Fixed Google Play Services updater crash when
        clicking outside of the dialog on Android 4.x devices.
    -   Auth: Fixed user being invalidated when linking a credential fails.
    -   Auth: Deprecated User::refresh_token().
    -   Messaging: Fixed incorrectly notifying the app of a message when a
        notification is received while the app is in the background and the app
        is then opened by via the app icon rather than the notification.
    -   Invites (iOS): Fixed an issue which resulted in the app delegate method
        application:openURL:sourceApplication:annotation: not being called when
        linking the invites library.
    -   Storage: Fixed a bug that prevented the construction of Metadata without
        a storage reference.

### 3.1.0

-   Overview
    -   Added support for multiple storage buckets in Cloud Storage for
        Firebase, and fixed a bug in Invites.
-   Changes
    -   Storage: Renamed "Firebase Storage" to "Cloud Storage for Firebase".
    -   Storage: Added an overload for `Storage::GetInstance()` that accepts a
        `gs://...` URL, so you can use Cloud Storage with multiple buckets.
    -   Invites: (Android) Fixed an issue where invites with empty links would
        fail to be received.

### 3.0.0

-   Overview
    -   Renamed some methods, fixed some bugs, and added some features.
-   Changes
    -   General: Renamed and deprecated methods that were inconsistent with the
        Google C++ Style Guide. Deprecated methods will be removed in a future
        release (approximately 2-3 releases from now).
    -   Analytics: Added `SetCurrentScreen()`.
    -   Auth: Fixed a race condition accessing user data in callbacks.
    -   Auth: (Android) Added `is_valid()` to check if a credential returned by
        `GetCredential()` is valid.
    -   Invites: (Android) Added a `Fetch()` function to fetch incoming
        invitations at times other than application start. You must call this on
        Android when your app returns to the foreground (on iOS, this is handled
        automatically).
    -   Messaging: Added a field to `firebase::messaging::Message` specifying
        whether the message was received when the app was in the background.
    -   Messaging: (Android) Added an AAR file containing the Android manifest
        changes needed for receiving notifications. You can add this to your
        project instead of modifying the manifest directly.
    -   Messaging: (iOS) Fixed regression since 2.1.1 that broke messaging on
        iOS 8 & 9 when an AppDelegate did not implement remote notification
        methods.
    -   Invites: (iOS) Fixed regression since 2.1.1 that broke invites if the
        AppDelegate did not implement the open URL method.
    -   Remote Config: Added support for initializing Remote Config defaults
        from `firebase::Variant` values, including binary data.

### 2.1.3

-   Overview
    -   Bug fixes for Auth and Messaging, and a fix for Future callbacks.
-   Changes
    -   General: Fixed a potential deadlock when running callbacks registered
        via `firebase::Future::OnCompletion()`.
    -   Auth: (Android) Fixed an error in `firebase::auth::User::PhotoUri()`.
    -   Messaging: (Android) Fixed an issue where a blank message would appear.
    -   Messaging: (iOS) Removed hard dependency on Xcode 8.

### 2.1.2

-   Overview
    -   Bug fix for AdMob on Android.
-   Changes
    -   AdMob: (Android) Fixed an issue in `firebase::admob::InterstitialAd`
        that caused a crash after displaying multiple interstitial ads.

### 2.1.1

-   Overview
    -   Bug fixes for Firebase Authentication, Messaging and Invites.
-   Changes
    -   Auth: (Android) Fixed an issue that caused a future to never complete
        when signing in while a user is already signed in.
    -   Messaging / Invites: (iOS) Fixed an issue with method swizzling that
        caused some of the application's UIApplicationDelegate methods to not be
        called.
    -   Messaging: (iOS) Fixed a bug which caused a crash when initializing the
        library when building with Xcode 8 for iOS 10.

### 2.1.0

-   Overview
    -   Support for Firebase Storage and minor bugfixes in other libraries.
-   Changes
    -   Storage: Added the Firebase Storage C++ client library.
    -   Auth: Added a check for saved user credentials when Auth is initialized.
-   Known Issues
    -   Storage: On Android, pausing and resuming storage operations will cause
        the transfer to fail with the error code kErrorUnknown.

### 2.0.0

-   Overview
    -   Support for AdMob Native Express Ads, Realtime Database and simplified
        the Invites API.
-   Changes
    -   AdMob: Added support for AdMob Native Express Ads.
    -   Auth: Added AuthStateListener class which provides notifications when a
        user is logged in or logged out.
    -   Realtime Database: Added a client library.
    -   Invites: Breaking change which significantly simplifies the API.
-   Known Issues
    -   AdMob: When calling Initialize, the optional admob_app_id argument is
        ignored.

### 1.2.1

-   Overview
    -   Bug fixes in Messaging.
-   Changes
    -   Messaging: Fixed a bug that prevented Android apps from terminating
        properly.
    -   Messaging: Added missing copy constructor implementation in iOS and stub
        libraries.

### 1.2.0

-   Overview
    -   New features in AdMob, Authentication, Messaging, and Remote Config, a
        helper class for initialization, and bug fixes.
-   Changes
    -   General: Added firebase::ModuleInitializer, a helper class to initialize
        Firebase modules and handle any missing dependency on Google Play
        services on Android.
    -   AdMob: Added Rewarded Video feature. For more information, see the
        [Rewarded Video C++ guide](https://firebase.google.com/docs/admob/cpp/rewarded-video).
    -   AdMob: You can now pass your AdMob App ID to
        firebase::admob::Initialize() to help reduce latency for the initial ad
        request.
    -   AdMob: On both iOS and Android, you must call BannerView::Show() to
        display the ad. Previously, this was only required on Android.
    -   AdMob: Fixed an issue where BannerView::Listener received an incorrect
        bounding box.
    -   AdMob: BannerView now has a black background, rather than transparent.
    -   Authentication: Implemented User::SendEmailVerification() and
        User::EmailVerified() methods on Android.
    -   Invites: Fixed a bug that occurred when initializing InvitesSender and
        InvitesReceiver at the same time.
    -   Invites: Fixed a potential crash at app shutdown on iOS when
        InvitesReceiver::Fetch() is pending.
    -   Messaging: Added firebase::messaging::Notification and associated
        methods for retrieving the contents of a notification on Android and
        iOS.
    -   Messaging: Added support for iOS 10 notifications.
    -   Messaging: Fixed a crash that occurred on Android if Messaging was
        initialized before the native library was loaded.
    -   RemoteConfig: Added GetKeys() and GetKeysByPrefix() methods, which get a
        list of the app's Remote Config parameter keys.

### 1.1.0

-   Overview
    -   Minor bug fixes and new way of checking Google Play services
        availability.
-   Changes
    -   Reverted the firebase::App changes from version 1.0.1 relating to Google
        Play services; this has been replaced with a new API.
    -   Each Firebase C++ library that requires Google Play services now checks
        for its availability at initialization time. See "Requiring Google Play
        services on Android".
        -   firebase::auth::GetAuth() now has an optional output parameter that
            indicates whether initialization was successful, and will return
            nullptr if not.
        -   firebase::messaging::Initialize() now returns a result that
            indicates whether initialization was successful.
        -   Added firebase::invites::Initialize(), which you must call once
            prior to creating InvitesSender or InvitesReceiver instances. This
            function returns a result that indicates whether initialization was
            successful.
        -   firebase::remote_config::Initialize() now returns a result that
            indicates whether initialization was successful.
        -   firebase::admob::Initialize() now returns a result that indicates
            whether initialization was successful.
    -   Added utility functions to check whether Google Play services is
        available. See google_play_services::CheckAvailability() and
        google_play_services::MakeAvailable() for more information.
-   Known Issues
    -   Invites: If you call InvitesReceiver::Fetch() or
        InvitesReceiver::ConvertInvitation() without first calling
        firebase::invites::Initialize(), the operation will never complete. To
        work around the issue, ensure that firebase::invites::Initialize() is
        called once before creating any InvitesReceiver instances.

### 1.0.1

-   Overview
    -   Minor bug fixes.
-   Changes
    -   Modified firebase::App to check for the required version of Google Play
        services on creation to prevent firebase::App creation failing if a
        user's device is out of date. If Google Play services is out of date, a
        dialog will prompt the user to install a new version. See "Requiring
        Google Play services on Android". With the previous version (version
        1.0.0) the developer needed to manually check for an up to date Google
        Play services using GoogleApiClient.
    -   Fixed potential deadlock when using SetListener from a notification
        callback in firebase::admob::InterstitialAd and
        firebase::admob::BannerView on iOS.
    -   Fixed race condition on destruction of admob::BannerView on Android.
    -   Fixed Future handle leak. An internal memory leak would manifest for
        objects or modules that use futures for the lifetime of the object or
        module. For example, during the lifetime of BannerView each call to a
        method which returns a Future could potentially allocate memory which
        wouldn't be reclaimed until the BannerView is destroyed.

### 1.0.0

-   Overview
    -   First public release. See our
        [setup guide](https://firebase.google.com/docs/cpp/setup) to get
        started.
-   Known Issues
    -   Android armeabi libraries must be linked with gcc 4.8.<|MERGE_RESOLUTION|>--- conflicted
+++ resolved
@@ -634,18 +634,15 @@
 code.
 
 ## Release Notes
-<<<<<<< HEAD
 ### Upcoming
 -   Changes
+    - General: Remove unused headers for performance and test lab from the
+      package.
     - Auth (Android/iOS): Deprecating `PhoneAuthProvider::kMaxTimeoutMs`. The
       actual range is determined by the underlying SDK, ex.
       [PhoneAuthOptions.Builder from Android SDK](https://firebase.google.com/docs/reference/android/com/google/firebase/auth/PhoneAuthOptions.Builder).
-=======
 ### Upcoming Release
 -   Changes
-    - General: Remove unused headers for performance and test lab from the
-      package.
->>>>>>> f1e2b439
 
 ### 9.6.0
 -   Changes
