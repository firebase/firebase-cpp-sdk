--- conflicted
+++ resolved
@@ -634,12 +634,9 @@
 ### 12.0.0
 -   Changes
     - General (iOS): Minimum iOS deployment target is now 13.0.
-<<<<<<< HEAD
-    - Auth: Removed methods that were deprecated in v11.0.0.
-=======
     - General (Android): Updated minSdkVersion to 21, and targetSdkVersion
       and compileSdkVersion to 34.
->>>>>>> de498a63
+    - Auth: Removed methods that were deprecated in v11.0.0.
     - Storage (iOS): Fix invalid pointer in `StorageReference::GetFile()` when
       running in a secondary thread
       ([#1570](https://github.com/firebase/firebase-cpp-sdk/issues/1570)).
