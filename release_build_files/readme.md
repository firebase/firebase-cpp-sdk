# Firebase C++ SDK

The Firebase C++ SDK provides C++ interfaces for the following Firebase services
on *iOS* and *Android*:

*   AdMob (deprecated - use Google Mobile Ads instead)
*   Firebase Analytics
*   Firebase Authentication
*   Firebase Cloud Messaging
*   Firebase Dynamic Links
*   Cloud Firestore
*   Firebase Functions
*   Google Mobile Ads
*   Firebase Installations
*   Firebase Instance ID (deprecated SDK)
*   Firebase Realtime Database
*   Firebase Remote Config
*   Firebase Storage

## Desktop Workflow Implementations

The Firebase C++ SDK includes desktop workflow support for the following subset
of Firebase features, enabling their use on Windows, OS X, and Linux:

*   Firebase Authentication
*   Cloud Firestore
*   Firebase Functions
*   Firebase Remote Config
*   Firebase Realtime Database
*   Firebase Storage

This is a Beta feature, and is intended for workflow use only during the
development of your app, not for publicly shipping code.

## Stub Implementations

Stub (non-functional) implementations of the remaining libraries are provided
for convenience when building for Windows, Mac OS, and Linux so that you don't
need to conditionally compile code when also targeting the desktop.

## Directory Structure

The following table provides an overview of the Firebase C++ SDK directory
structure.

Directories               | Contents
------------------------- | --------
include                   | C++ headers
xcframeworks/API/ARCH     | iOS xcframeworks (compiled against libc++)
libs/ios/ARCH             | iOS static libraries (compiled against
|                         | libc++)
|                         | Multi-architecture libraries are
|                         | provided in the *universal* directory.
libs/android/ARCH         | Android (GCC 4.8+ compatible) static
|                         | libraries for each architecture. Only the
|                         | LLVM libc++ STL runtime ("c++") is supported.
|                         | More information can be found in the
|                         | [NDK C++ Helper Runtimes](https://developer.android.com/ndk/guides/cpp-support.html#runtimes)
|                         | documentation.
*Desktop Implementations* |
libs/darwin               | OS X static libraries (desktop or stub
|                         | implementations, compiled against libc++)
frameworks/darwin         | OS X frameworks (desktop or stub
|                         | implementations, compiled against libc++)
libs/linux/ARCH/ABI       | Linux static libraries (desktop or stub
|                         | implementations, GCC 4.8+, libc++).
|                         | Built against C++11 or legacy ABI.
libs/windows              | Windows static libraries (desktop or stub
|                         | implementations, MSVC 2019+)

## C++ Language Standards

The Firebase C++ SDK supports the C++11 language standard.

Note: The next major release of the Firebase C++ SDK will set the new minimum
C++ version to C++14. For more information please see our
[C++ Language Standard Support Criteria](https://opensource.google/documentation/policies/cplusplus-support#c_language_standard).

## Library / XCFramework Dependencies

Each feature has dependencies upon libraries in this SDK and components
distributed as part of the core Firebase
[iOS SDK](https://firebase.google.com/docs/ios/setup) and
[Android SDK](https://firebase.google.com/docs/android/setup).

### Android Dependencies

Feature                    | Required Libraries and Gradle Packages
-------------------------- | --------------------------------------
All Firebase SDKs          | platform(com.google.firebase:firebase-bom:31.1.1)
|                          | (Android Bill of Materials)
Firebase AdMob             | libfirebase_admob.a
| (deprecated)             | libfirebase_app.a
|                          | com.google.firebase:firebase-analytics
|                          | (Maven package)
|                          | com.google.firebase:firebase-ads:19.8.0
|                          | (Maven package)
Firebase Analytics         | libfirebase_analytics.a
|                          | libfirebase_app.a
|                          | com.google.firebase:firebase-analytics
|                          | (Maven package)
Firebase Authentication    | libfirebase_auth.a
|                          | libfirebase_app.a
|                          | com.google.firebase:firebase-analytics
|                          | (Maven package)
|                          | com.google.firebase:firebase-auth
|                          | (Maven package)
Firebase Dynamic Links     | libfirebase_dynamic_links.a
|                          | libfirebase_app.a
|                          | com.google.firebase:firebase-analytics
|                          | (Maven package)
|                          | com.google.firebase:firebase-dynamic-links
|                          | (Maven package)
Cloud Firestore            | libfirebase_firestore.a
|                          | libfirebase_auth.a
|                          | libfirebase_app.a
|                          | com.google.firebase:firebase-analytics
|                          | (Maven package)
|                          | com.google.firebase:firebase-firestore
|                          | (Maven package)
|                          | com.google.firebase:firebase-auth
|                          | (Maven package)
Firebase Functions         | libfirebase_functions
|                          | libfirebase_auth.a (optional)
|                          | libfirebase_app.a
|                          | com.google.firebase:firebase-analytics
|                          | (Maven package)
|                          | com.google.firebase:firebase-functions
|                          | (Maven package)
|                          | com.google.firebase:firebase-auth
|                          | (Maven package)
Google Mobile Ads          | libfirebase_gma.a
|                          | libfirebase_app.a
|                          | com.google.firebase:firebase-analytics
|                          | (Maven package)
|                          | com.google.android.gms:play-services-ads:21.3.0
|                          | (Maven package)
Firebase Installations     | libfirebase_installations.a
|                          | libfirebase_app.a
|                          | com.google.firebase:firebase-installations
|                          | (Maven package)
Firebase Messaging         | libfirebase_messaging.a
|                          | libfirebase_app.a
|                          | com.google.firebase:firebase-analytics
|                          | (Maven package)
|                          | com.google.firebase:firebase-messaging
|                          | (Maven package)
|                          | libmessaging_java.jar (Android service)
|                          | androidx.core:core:1.9.0  (Maven package)
Firebase Realtime Database | libfirebase_database.a
|                          | libfirebase_auth.a
|                          | libfirebase_app.a
|                          | com.google.firebase:firebase-analytics
|                          | (Maven package)
|                          | com.google.firebase:firebase-database
|                          | (Maven package)
|                          | com.google.firebase:firebase-auth
|                          | (Maven package)
Firebase Remote Config     | libfirebase_remote_config.a
|                          | libfirebase_app.a
|                          | com.google.firebase:firebase-analytics
|                          | (Maven package)
|                          | com.google.firebase:firebase-config
|                          | (Maven package)
Firebase Storage           | libfirebase_storage.a
|                          | libfirebase_auth.a
|                          | libfirebase_app.a
|                          | com.google.firebase:firebase-analytics
|                          | (Maven package)
|                          | com.google.firebase:firebase-storage
|                          | (Maven package)
|                          | com.google.firebase:firebase-auth
|                          | (Maven package)
Google Play services module| com.google.android.gms:play-services-base:18.1.0
|                          | (Maven package)

The Firebase C++ SDK uses an Android BoM (Bill of Materials) to specify a single
Firebase Android SDK version number to use, rather than individual versions for
each library. For more information, please see the [Firebase Android SDK
documentation](https://firebase.google.com/docs/android/learn-more#bom).

Note: AdMob C++ (deprecated) is not currently compatible with the latest
Firebase AdMob Android SDK (20.x.x). Please ensure that you use
firebase-ads version 19.8.0 in conjunction with the latest
firebase-analytics version to maintain compatibility.

#### Gradle dependency file

Firebase C++ includes an `Android/firebase_dependencies.gradle` file
that helps you include the correct Android dependencies and Proguard
files for each Firebase product. To use it, include the following in
your build.gradle file (you can omit any Firebase products you aren't
using):

```
apply from: "$gradle.firebase_cpp_sdk_dir/Android/firebase_dependencies.gradle"
firebaseCpp.dependencies {
  app  // Recommended for all apps using Firebase.
  admob
  analytics
  auth
  database
  dynamicLinks
  firestore
  functions
  gma
  installations
  messaging
  remoteConfig
  storage
}
```

#### Google Play services module

If you wish to use the `google_play_services::CheckAvailability` and
`MakeAvailable` functions, or `firebase::ModuleInitializer`, you must include
com.google.android.gms:play-services-base as a dependency as well, as listed
under "Google Play services module" in the table above. If you use the Gradle
dependency file described above, this dependency will automatically be included.
To omit it (not recommended), specify `appWithoutPlayServices` instead of `app`
in `firebaseCpp.dependencies`.

### iOS Dependencies

iOS users can include either xcframeworks or static libraries depending upon their
preferred build environment.

#### XCFrameworks

Feature                    | Required Frameworks and Cocoapods
-------------------------- | ---------------------------------------
Firebase AdMob             | firebase_admob.xcframework
| (deprecated)             | firebase.xcframework
|                          | Firebase/Analytics Cocoapod (10.3.0)
|                          | Google-Mobile-Ads-SDK Cocoapod (7.69.0-cppsdk3)
Firebase Analytics         | firebase_analytics.xcframework
|                          | firebase.xcframework
|                          | Firebase/Analytics Cocoapod (10.3.0)
Firebase Authentication    | firebase_auth.xcframework
|                          | firebase.xcframework
|                          | Firebase/Auth Cocoapod (10.3.0)
Firebase Dynamic Links     | firebase_dynamic_links.xcframework
|                          | firebase.xcframework
|                          | Firebase/DynamicLinks Cocoapod (10.3.0)
Cloud Firestore            | firebase_firestore.xcframework
|                          | firebase_auth.xcframework
|                          | firebase.xcframework
|                          | Firebase/Firestore Cocoapod (10.3.0)
|                          | Firebase/Auth Cocoapod (10.3.0)
Firebase Functions         | firebase_functions.xcframework
|                          | firebase_auth.xcframework (optional)
|                          | firebase.xcframework
|                          | Firebase/Functions Cocoapod (10.3.0)
|                          | Firebase/Auth Cocoapod (10.3.0)
Google Mobile Ads          | firebase_gma.xcframework
|                          | firebase.xcframework
|                          | Firebase/Analytics Cocoapod (10.3.0)
|                          | Google-Mobile-Ads-SDK Cocoapod (9.11.0.1)
Firebase Installations     | firebase_installations.xcframework
|                          | firebase.xcframework
|                          | FirebaseInstallations Cocoapod (10.3.0)
Firebase Cloud Messaging   | firebase_messaging.xcframework
|                          | firebase.xcframework
|                          | Firebase/Messaging Cocoapod (10.3.0)
Firebase Realtime Database | firebase_database.xcframework
|                          | firebase_auth.xcframework
|                          | firebase.xcframework
|                          | Firebase/Database Cocoapod (10.3.0)
|                          | Firebase/Auth Cocoapod (10.3.0)
Firebase Remote Config     | firebase_remote_config.xcframework
|                          | firebase.xcframework
|                          | Firebase/RemoteConfig Cocoapod (10.3.0)
Firebase Storage           | firebase_storage.xcframework
|                          | firebase_auth.xcframework
|                          | firebase.xcframework
|                          | Firebase/Storage Cocoapod (10.3.0)
|                          | Firebase/Auth Cocoapod (10.3.0)

Important: Each version of the Firebase C++ SDK supports a specific version of
the Firebase iOS SDK. Please ensure that you reference the Cocoapod versions
listed above.

Note: AdMob C++ (deprecated) is not currently compatible with the latest
Firebase AdMob iOS CocoaPod (9.x). Please ensure that you use the special
version of Google-Mobile-Ads-SDK Cocoapod listed above (7.69.0-cppsdk2)
to maintain compatibility with Firebase 9.x.

Note: Parts of the Firebase iOS SDK are written in Swift. If your application
does not use any Swift code, you may need to add an empty .swift file to your
Xcode project to ensure that the Swift runtime is included in your app.

#### Libraries

If you prefer to link against static libraries instead of xcframeworks (see the
previous section) the following table describes the libraries and Cocoapods
required for each SDK feature.

Feature                    | Required Libraries and Cocoapods
-------------------------- | -----------------------------------------
Firebase AdMob             | libfirebase_admob.a
| (deprecated)             | libfirebase_app.a
|                          | Firebase/Analytics Cocoapod (10.3.0)
|                          | Google-Mobile-Ads-SDK Cocoapod (7.69.0-cppsdk3)
Firebase Analytics         | libfirebase_analytics.a
|                          | libfirebase_app.a
|                          | Firebase/Analytics Cocoapod (10.3.0)
Firebase Authentication    | libfirebase_auth.a
|                          | libfirebase_app.a
|                          | Firebase/Auth Cocoapod (10.3.0)
Firebase Dynamic Links     | libfirebase_dynamic_links.a
|                          | libfirebase_app.a
|                          | Firebase/DynamicLinks Cocoapod (10.3.0)
Cloud Firestore            | libfirebase_firestore.a
|                          | libfirebase_app.a
|                          | libfirebase_auth.a
|                          | Firebase/Firestore Cocoapod (10.3.0)
|                          | Firebase/Auth Cocoapod (10.3.0)
Firebase Functions         | libfirebase_functions.a
|                          | libfirebase_app.a
|                          | libfirebase_auth.a (optional)
|                          | Firebase/Functions Cocoapod (10.3.0)
|                          | Firebase/Auth Cocoapod (10.3.0)
Google Mobile Ads          | libfirebase_gma.a
|                          | libfirebase_app.a
|                          | Firebase/Analytics Cocoapod (10.3.0)
|                          | Google-Mobile-Ads-SDK Cocoapod (9.11.0.1)
Firebase Installations     | libfirebase_installations.a
|                          | libfirebase_app.a
|                          | FirebaseInstallations Cocoapod (10.3.0)
Firebase Cloud Messaging   | libfirebase_messaging.a
|                          | libfirebase_app.a
|                          | Firebase/CloudMessaging Cocoapod (10.3.0)
Firebase Realtime Database | libfirebase_database.a
|                          | libfirebase_app.a
|                          | libfirebase_auth.a
|                          | Firebase/Database Cocoapod (10.3.0)
|                          | Firebase/Auth Cocoapod (10.3.0)
Firebase Remote Config     | libfirebase_remote_config.a
|                          | libfirebase_app.a
|                          | Firebase/RemoteConfig Cocoapod (10.3.0)
Firebase Storage           | libfirebase_storage.a
|                          | libfirebase_app.a
|                          | libfirebase_auth.a
|                          | Firebase/Storage Cocoapod (10.3.0)
|                          | Firebase/Auth Cocoapod (10.3.0)

Important: Each version of the Firebase C++ SDK supports a specific version of
the Firebase iOS SDK. Please ensure that you reference the Cocoapod versions
listed above.

Note: AdMob C++ (deprecated) is not currently compatible with the latest
Firebase AdMob iOS CocoaPod (9.x). Please ensure that you use the special
version of Google-Mobile-Ads-SDK Cocoapod listed above (7.69.0-cppsdk2)
to maintain compatibility with Firebase 9.x.

Note: Parts of the Firebase iOS SDK are written in Swift. If your application
does not use any Swift code, you may need to add an empty .swift file to your
Xcode project to ensure that the Swift runtime is included in your app.

### Desktop Implementation Dependencies

#### Linux libraries

For Linux, library versions are provided for 32-bit (i386) and 64-bit (x86_64)
platforms.

Two sets of Linux libraries are available: one set built against the newer C++11
ABI, and another set built against the standard (legacy) ABI. This is equivalent
to the compiler option -D_GLIBCXX_USE_CXX11_ABI=1 or 0, respectively.

Feature                         | Required Libraries
------------------------------- | -----------------------------
Firebase Authentication         | libfirebase_auth.a
|                               | libfirebase_app.a
Cloud Firestore                 | libfirebase_firestore.a
|                               | libfirebase_auth.a
|                               | libfirebase_app.a
Firebase Functions              | libfirebase_functions.a
|                               | libfirebase_auth.a (optional)
|                               | libfirebase_app.a
Firebase Realtime Database      | libfirebase_database.a
|                               | libfirebase_auth.a
|                               | libfirebase_app.a
Firebase Remote Config          | libfirebase_remote_config.a
|                               | libfirebase_app.a
Firebase Storage                | libfirebase_storage.a
|                               | libfirebase_auth.a
|                               | libfirebase_app.a
Firebase AdMob (stub)           | libfirebase_admob.a
|                               | libfirebase_app.a
Firebase Analytics (stub)       | libfirebase_analytics.a
|                               | libfirebase_app.a
Firebase Dynamic Links (stub)   | libfirebase_dynamic_links.a
|                               | libfirebase_app.a
Google Mobile Ads (stub)        | libfirebase_gma.a
|                               | libfirebase_app.a
Firebase Installations (stub)   | libfirebase_installations.a
|                               | libfirebase_app.a
Firebase Cloud Messaging (stub) | libfirebase_messaging.a
|                               | libfirebase_app.a

The provided libraries have been tested using GCC 4.8.0, GCC 7.2.0, and Clang
5.0 on Ubuntu. When building C++ desktop apps on Linux, you will need to link
the `pthread` system library (consult your compiler documentation for more
information).

#### OS X libraries

For OS X (Darwin), library versions are provided for both Intel (x86_64) and ARM
(arm64) platforms, as well as universal libraries. See the table above (in the
"Linux libraries" section) for the list of library dependencies. Frameworks are
also provided for your convenience.

Feature                         | Required Frameworks
------------------------------- | ----------------------------------
Firebase Authentication         | firebase_auth.framework
|                               | firebase.framework
Cloud Firestore                 | firebase_firestore.framework
|                               | firebase_auth.framework
|                               | firebase.framework
Firebase Functions              | firebase_functions.framework
|                               | firebase_auth.framework (optional)
|                               | firebase.framework
Firebase Realtime Database      | firebase_database.framework
|                               | firebase_auth.framework
|                               | firebase.framework
Firebase Remote Config          | firebase_remote_config.framework
|                               | firebase.framework
Firebase Storage                | firebase_storage.framework
|                               | firebase_auth.framework
|                               | firebase.framework
Firebase AdMob (stub)           | firebase_admob.framework
|                               | firebase.framework
Firebase Analytics (stub)       | firebase_analytics.framework
|                               | firebase.framework
Firebase Dynamic Links (stub)   | firebase_dynamic_links.framework
|                               | firebase.framework
Google Mobile Ads (stub)        | libfirebase_gma.a
|                               | libfirebase_app.a
Firebase Installations (stub)   | firebase_installations.framework
|                               | firebase.framework
Firebase Cloud Messaging (stub) | firebase_messaging.framework
|                               | firebase.framework

The provided libraries have been tested using Xcode 13.3.1. When building C++
desktop apps on OS X, you will need to link the `gssapi_krb5` and `pthread`
system libraries, as well as the `CoreFoundation`, `Foundation`, `GSS`, and
`Security` OS X system frameworks (consult your compiler documentation for more
information).

#### Windows libraries

For Windows, library versions are provided depending on whether your project is
building in 32-bit (x86) or 64-bit (x64) mode, which Windows runtime environment
you are using (Multithreaded /MT or Multithreaded DLL /MD), and whether you are
targeting Release or Debug.

Feature                         | Required Libraries and Gradle Packages
------------------------------- | --------------------------------------
Firebase Authentication         | firebase_auth.lib
|                               | firebase_app.lib
Cloud Firestore                 | firebase_firestore.lib
|                               | firebase_auth.lib
|                               | firebase_app.lib
Firebase Functions              | firebase_functions.lib
|                               | firebase_auth.lib (optional)
|                               | firebase_app.lib
Firebase Realtime Database      | firebase_database.lib
|                               | firebase_auth.lib
|                               | firebase_app.lib
Firebase Remote Config          | firebase_remote_config.lib
|                               | firebase_app.lib
Firebase Storage                | firebase_storage.lib
|                               | firebase_auth.lib
|                               | firebase_app.lib
Firebase AdMob (stub)           | firebase_admob.lib
|                               | firebase_app.lib
Firebase Analytics (stub)       | firebase_analytics.lib
|                               | firebase_app.lib
Firebase Dynamic Links (stub)   | firebase_dynamic_links.lib
|                               | firebase_app.lib
Google Mobile Ads (stub)        | firebase_gma.lib
|                               | firebase_app.lib
Firebase Installations (stub)   | firebase_installations.lib
|                               | firebase_app.lib
Firebase Cloud Messaging (stub) | firebase_messaging.lib
|                               | firebase_app.lib

The provided libraries have been tested using Visual Studio 2019. When
building C++ desktop apps on Windows, you will need to link the following
Windows SDK libraries (consult your compiler documentation for more
information):

Firebase C++ Library | Windows SDK library dependencies
-------------------- | -----------------------------------------------------
Authentication       | `advapi32, ws2_32, crypt32`
Firestore            | `advapi32, ws2_32, crypt32, rpcrt4, ole32, shell32, dbghelp, bcrypt`
Functions            | `advapi32, ws2_32, crypt32, rpcrt4, ole32`
Realtime Database    | `advapi32, ws2_32, crypt32, iphlpapi, psapi, userenv, shell32`
Remote Config        | `advapi32, ws2_32, crypt32, rpcrt4, ole32`
Storage              | `advapi32, ws2_32, crypt32`

## Getting Started

See our [setup guide](https://firebase.google.com/docs/cpp/setup) to get started
and download the prebuilt version of the Firebase C++ SDK.

## Source Code

The Firebase C++ SDK is open source. You can find the source code (and
information about building it) at
[github.com/firebase/firebase-cpp-sdk](https://github.com/firebase/firebase-cpp-sdk).

## Platform Notes

### iOS Method Swizzling

On iOS, some application events (such as opening URLs and receiving
notifications) require your application delegate to implement specific methods.
For example, receiving a notification may require your application delegate to
implement `application:didReceiveRemoteNotification:`. Because each iOS
application has its own app delegate, Firebase uses _method swizzling_, which
allows the replacement of one method with another, to attach its own handlers in
addition to any you may have implemented.

The Firebase Cloud Messaging library needs to attach
handlers to the application delegate using method swizzling. If you are using
these libraries, at load time, Firebase will identify your `AppDelegate` class
and swizzle the required methods onto it, chaining a call back to your existing
method implementation.

### Custom Android Build Systems

We currently provide generate\_xml\_from\_google\_services\_json.py to convert
google-services.json to .xml resources to be included in an Android application.
This script applies the same transformation that the Google Play Services Gradle
plug-in performs when building Android applications. Users who don't use Gradle
(e.g ndk-build, makefiles, Visual Studio etc.) can use this script to automate
the generation of string resources.

### ProGuard on Android

Many Android build systems use
[ProGuard](https://developer.android.com/studio/build/shrink-code.html) for
builds in Release mode to shrink application sizes and protect Java source code.
If you use ProGuard, you will need to add the files in libs/android/*.pro
corresponding to the Firebase C++ libraries you are using to your ProGuard
configuration.

For example, with Gradle, build.gradle would contain:
~~~
  android {
    [...other stuff...]
    buildTypes {
      release {
        minifyEnabled true
        proguardFile getDefaultProguardFile('your-project-proguard-config.txt')
        proguardFile file(project.ext.firebase_cpp_sdk_dir + "/libs/android/app.pro")
        proguardFile file(project.ext.firebase_cpp_sdk_dir + "/libs/android/analytics.pro")
        [...and so on, for each Firebase C++ library you are using.]
      }
    }
  }
~~~

### Requiring Google Play services on Android

Many Firebase C++ libraries require
[Google Play services](https://developers.google.com/android/guides/overview) on
the user's Android device. If a Firebase C++ library returns
[`kInitResultFailedMissingDependency`](http://firebase.google.com/docs/reference/cpp/namespace/firebase)
on initialization, it means Google Play services is not available on the device
(it needs to be updated, reactivated, permissions fixed, etc.) and that Firebase
library cannot be used until the situation is corrected.

You can find out why Google Play services is unavailable (and try to fix it) by
using the functions in
[`google_play_services/availability.h`](http://firebase.google.com/docs/reference/cpp/namespace/google-play-services).

Optionally, you can use
[`ModuleInitializer`](http://firebase.google.com/docs/reference/cpp/class/firebase/module-initializer)
to initialize one or more Firebase libraries, which will handle prompting the
user to update Google Play services if required.

Note: Some libraries do not require Google Play services and don't return any
initialization status. These can be used without Google Play services. The table
below summarizes whether Google Play services is required by each Firebase C++
library.

Firebase C++ Library | Google Play services required?
-------------------- | ---------------------------------
Analytics            | Not required
AdMob (deprecated)   | Not required (usually; see below)
Cloud Messaging      | Required
Auth                 | Required
Dynamic Links        | Required
Firestore            | Required
Functions            | Required
Installations        | Not Required
Instance ID          | Required
Google Mobile Ads    | Not required (usually; see below)
Realtime Database    | Required
Remote Config        | Required
Storage              | Required

#### A note on AdMob, Google Mobile Ads and Google Play services

Most versions of the Google Mobile Ads SDK for Android can work properly without
Google Play services. However, if you are using the
`com.google.android.gms:play-services-ads-lite` dependency instead of the
standard `com.google.firebase:firebase-ads` dependency, Google Play services
WILL be required in your specific case.

AdMob (deprecated) and GMA initialization will only return
`kInitResultFailedMissingDependency` when Google Play services is unavailable
AND you are using `com.google.android.gms:play-services-ads-lite`.

### Desktop project setup

To use desktop workflow support, you must have an Android or iOS project set up
in the Firebase console.

If you have an Android project, you can simply use the `google-services.json`
file on desktop.

If you have an iOS project and don't wish to create an Android project, you can
use the included Python script `generate_xml_from_google_services_json.py
--plist` to convert your `GoogleService-Info.plist` file into a
`google-services-desktop.json` file.

By default, when your app initializes, Firebase will look for a file named
`google-services.json` or `google-services-desktop.json` in the current
directory. Ensure that one of these files is present, or call
`AppOptions::LoadFromJsonConfig()` before initializing Firebase to specify your
JSON configuration data directly.

### Note on Firebase C++ desktop support

Firebase C++ SDK desktop support is a **Beta** feature, and is intended for
workflow use only during the development of your app, not for publicly shipping
code.

## Release Notes
### Upcoming Release
-   Changes
<<<<<<< HEAD
    - Analytics: Add a new function `GetSessionId`.
=======
    - Analytics: Add `analytics::SetConsent()` API.
>>>>>>> 3c64b33c

### 10.3.0
-   Changes
    - General (Android): Update to Firebase Android BoM version 31.1.1.
    - General (iOS): Update to Firebase Cocoapods version 10.3.0.

### 10.2.0
-   Changes
    - General (Android): Update to Firebase Android BoM version 31.1.0.
    - General (iOS): Update to Firebase Cocoapods version 10.2.0.
    - General (Desktop): Linux x86 libraries have been fixed.
    - NOTE: The next major release of the Firebase C++ SDK will drop support
      for C++11, setting the new minimum C++ version to C++14. For more
      information please see our
      [C++ Language Standard Support
      Criteria](https://opensource.google/documentation/policies/cplusplus-support#c_language_standard).

### 10.1.0
-   Changes
    - General (Android): Update to Firebase Android BoM version 31.0.2.
    - General (iOS): Update to Firebase Cocoapods version 10.1.0.
    - Firestore (Android): Reduce the number of JNI global references consumed
      when creating or updating documents
      ([#1111](https://github.com/firebase/firebase-cpp-sdk/pull/1111)).
-   Known Issues
    - Linux x86 builds are broken since C++ SDK version 9.6.0. A fix is in
      progress.

### 10.0.0
-   Changes
    - General (Android): Update to Firebase Android BoM version 31.0.0.
    - General (iOS): Update to Firebase Cocoapods version 10.0.0.
    - General: Remove unused headers for performance and test lab from the
      package.
    - Auth (Android/iOS): Deprecating `PhoneAuthProvider::kMaxTimeoutMs`. The
      actual range is determined by the underlying SDK, ex.
      [PhoneAuthOptions.Builder from Android SDK](https://firebase.google.com/docs/reference/android/com/google/firebase/auth/PhoneAuthOptions.Builder).
    - GMA (iOS): Updated iOS dependency to Google Mobile Ads SDK version
      9.11.0.1.
    - AdMob (iOS): Temporarily pinned AdMob dependency to a special version of
      the Google-Mobile-Ads-SDK Cocoapod, "7.69.0-cppsdk3", to maintain
      compatibility with version 10.x of the Firebase iOS SDK.

### 9.6.0
-   Changes
    - General (Android): Update to Firebase Android BoM version 30.5.0.
    - General (iOS): Update to Firebase Cocoapods version 9.6.0.
    - GMA (iOS): Updated iOS dependency to Google Mobile Ads SDK version
      9.9.0.
    - GMA (Android): Updated Android dependency to Google Mobile Ads SDK
      version 21.2.0.

### 9.5.0
-   Changes
    - General (Android): Update to Firebase Android BoM version 30.4.0.
    - General (iOS): Update to Firebase Cocoapods version 9.5.0.

### 9.4.0
-   Changes
    - General (Desktop): Fixed an issue with embedded dependencies that could
      cause duplicate symbol linker errors in conjunction with other libraries
      ([#989](https://github.com/firebase/firebase-cpp-sdk/issues/989)).
    - GMA (iOS): Updated iOS dependency to Google Mobile Ads SDK version 9.7.0.
    - General (Android, iOS, Linux 32-bit): Fixed an integer overflow which
      could result in a crash or premature return when waiting for a `Future`
      with a timeout
      ([#1042](https://github.com/firebase/firebase-cpp-sdk/pull/1042)).

### 9.3.0
-   Changes
    - General (Android, Linux): Fixed a concurrency bug where waiting for an
      event with a timeout could occasionally return prematurely, as if the
      timeout had occurred
      ([#1021](https://github.com/firebase/firebase-cpp-sdk/pull/1021)).

### 9.2.0
-   Changes
    - GMA: Added the Google Mobile Ads SDK with updated support for AdMob. See
      the [Get Started
      Guide](https://firebase.google.com/docs/admob/cpp/quick-start) for more
      information.
    - AdMob: The AdMob SDK has been deprecated. Please update your app to
      use the new Google Mobile Ads SDK which facilitates similar
      functionality.
    - General (Android): Switched over to Android BoM (Bill of Materials)
      for dependency versions. This requires Gradle 5.
    - Database (Desktop): If the app data directory doesn't exist, create it.
      This fixes an issue with disk persistence on Linux.
    - Messaging (Android): Fixed #973. Make sure all the resources are closed in
      `RegistrationIntentService`.
    - Firestore: Added `TransactionOptions` to control how many times a
      transaction will retry commits before failing
      ([#966](https://github.com/firebase/firebase-cpp-sdk/pull/966)).

### 9.1.0
-   Changes
    - General (Android): Fixed a bug that required Android apps to include
      `com.google.android.gms:play-services-base` as an explicit dependency when
      only using AdMob, Analytics, Remote Config, or Messaging.
    - Functions: Add a new method `GetHttpsCallableFromURL`, to create callables
      with URLs other than cloudfunctions.net.
    - Analytics (iOS): Added InitiateOnDeviceConversionMeasurementWithEmail
      function to facilitate the [on-device conversion
      measurement](https://support.google.com/google-ads/answer/12119136) API.
    - Firestore (Desktop): On Windows, you must additionally link against the
      bcrypt and dbghelp system libraries.

### 9.0.0
-   Changes
    -   General (iOS): Firebase C++ on iOS is now built using Xcode 13.3.1.
    -   General (Android): Firebase C++ on Android is now built against NDK
        version r21e.
    -   General (Android): Support for gnustl (also known as libstdc++) has been
        removed. Please use libc++ instead. Android libraries have been moved
        from libs/android/ARCH/STL to libs/android/ARCH.
    -   AdMob (iOS): Temporarily pinned AdMob dependency to a special version of
        the Google-Mobile-Ads-SDK Cocoapod, "7.69.0-cppsdk2", to maintain
        compatibility with version 9.x of the Firebase iOS SDK.
    -   Analytics: Removed deprecated event names and parameters.
    -   Realtime Database (Desktop): Fixed a bug handling server timestamps
        on 32-bit CPUs.
    -   Storage (Desktop): Set Content-Type HTTP header when uploading with
        custom metadata.

### 8.11.0
-   Changes
    -   Firestore/Database (Desktop): Upgrade LevelDb dependency to 1.23
        ([#886](https://github.com/firebase/firebase-cpp-sdk/pull/886)).
    -   Firestore/Database (Desktop): Enabled Snappy compression support
        in LevelDb
        ([#885](https://github.com/firebase/firebase-cpp-sdk/pull/885)).

### 8.10.0
-   Changes
    -   General (iOS): Fixed additional issues on iOS 15 caused by early
        initialization of Firebase iOS SDK.
    -   Remote Config: Fixed default `Fetch()` timeout being 1000 times too
        high.
    -   Storage (Desktop): Added retry logic to PutFile, GetFile, and other
        operations.

### 8.9.0
-   Changes
    -   General (iOS): Fixed an intermittent crash on iOS 15 caused by
        constructing C++ objects during Objective-C's `+load` method.
        ([#706](https://github.com/firebase/firebase-cpp-sdk/pull/706))
        ([#783](https://github.com/firebase/firebase-cpp-sdk/pull/783))
    -   General: Internal changes to Mutex class.

### 8.8.0
-   Changes
    -   General: Fixed a data race that could manifest as null pointer
        dereference in `FutureBase::Release()`.
        ([#747](https://github.com/firebase/firebase-cpp-sdk/pull/747))
    -   General (iOS): iOS SDKs are now built using Xcode 12.4.
    -   General (Desktop): macOS SDKs are now built using Xcode 12.4.
    -   Auth (Desktop): Fixed a crash in `error_code()` when a request
        is cancelled or times out.
        ([#737](https://github.com/firebase/firebase-cpp-sdk/issues/737))
    -   Firestore: Fix "unaligned pointers" build error on macOS Monterey
        ([#712](https://github.com/firebase/firebase-cpp-sdk/issues/712)).
    -   Messaging (Android): Fixed crash during termination.
        ([#739](https://github.com/firebase/firebase-cpp-sdk/pull/739))
        ([#745](https://github.com/firebase/firebase-cpp-sdk/pull/745))
    -   Messaging (Android): Fixed crash during initialization.
        ([#760](https://github.com/firebase/firebase-cpp-sdk/pull/760))
    -   Remote Config (Desktop): Fixed cache expiration time value used by
        `RemoteConfig::FetchAndActivate()`.
        ([#767](https://github.com/firebase/firebase-cpp-sdk/pull/767))

### 8.7.0
-   Changes
    -   Firestore: Released to general availability for Android and iOS (desktop
        support remains in beta).
    -   General (Android): Minimum SDK version is now 19.
    -   General: Variant double type now support 64-bit while saving to json.
        ([#1133](https://github.com/firebase/quickstart-unity/issues/1133)).
    -   Analytics (tvOS): Analytics is now supported on tvOS.
    -   Firestore (iOS): Fix a crash when `Transaction.GetSnapshotAsync()` was
        invoked after `FirebaseFirestore.TerminateAsync()`
        ([#8760](https://github.com/firebase/firebase-ios-sdk/pull/8760)).

### 8.6.0
-   Changes
    -   General (Desktop): MacOS SDKs are now built using Xcode 12.2,
        and include support for ARM-based Mac systems.
    -   General (iOS): iOS SDKs are now built using Xcode 12.2.
    -   Messaging (Android): Fixes an issue to receive token when
        initialize the app.
        ([#667](https://github.com/firebase/firebase-cpp-sdk/pull/667)).
    -   Auth (Desktop): Fix a crash that would occur if parsing the JSON
        response from the server failed
        ([#692](https://github.com/firebase/firebase-cpp-sdk/pull/692)).

### 8.5.0
-   Changes
    -   General: Updating Android and iOS dependencies to the latest.
    -   General: Fixes an issue with generating Proguard files.
        ([#664](https://github.com/firebase/firebase-cpp-sdk/pull/664)).

### 8.4.0
-   Changes
    -   General: Updating Android and iOS dependencies to the latest.
    -   Firestore: Added `operator==` and `operator!=` for `SnapshotMetadata`,
        `Settings`, `QuerySnapshot`, `DocumentSnapshot`, `SetOptions`, and
        `DocumentChange`.

### 8.3.0
-   Changes
    -   General: This release adds tvOS C++ libraries that wrap the
        community-supported Firebase tvOS SDK. `libs/tvos` contains
        tvOS-specific libraries, and the `xcframeworks` directory now
        includes support for both iOS and tvOS. The following products are
        currently included for tvOS: Auth, Database, Firestore, Functions,
        Installations, Messaging, Remote Config, Storage.
    -   General: When building from source, the compiler setting of
        "no exceptions" on app is PRIVATE now and will not affect any other
        targets in the build.
    -   Firestore: Removed the deprecated
        `Firestore::RunTransaction(TransactionFunction*)` function. Please use
        the overload that takes a `std::function` argument instead.
    -   Firestore: `FieldValue::Increment` functions are no longer guarded by
        the `INTERNAL_EXPERIMENTAL` macro.
    -   Firestore: added more validation of invalid input.
    -   Firestore: added an `is_valid` method to the public API classes that can
        be in an invalid state.

### 8.2.0
-   Changes
    -   General (Android): Updated Flatbuffers internal dependency from version
        1.9 to 1.12.
    -   Firestore: Deprecated the
        `Firestore::RunTransaction(TransactionFunction*)` function. Please use
        the overload that takes a `std::function` argument instead.
    -   Firestore: Removed the deprecated `EventListener` class.
    -   Firestore: Removed the deprecated overloads of `AddSnapshotListener` and
        `AddSnapshotsInSyncListener` functions that take an `EventListener*`
        argument. Please use the overloads that take a `std::function` argument
        instead.

### 8.1.0
-   Changes
    -   Firestore: Fixed a linker error when `DocumentChange::npos` was used.
        ([#474](https://github.com/firebase/firebase-cpp-sdk/pull/474)).
    -   Firestore: Added `Firestore::NamedQuery` that allows reading the queries
        used to build a Firestore Data Bundle.

### 8.0.0
-   Changes
    -   Analytics: Removed `SetCurrentScreen()` following its removal from iOS SDK
        and deprecation from Android SDK. Please use `LogEvent` with ScreenView
        event to manually log screen changes.
    -   General (Android): Firebase no longer supports STLPort. Please
        [use libc++ instead](https://developer.android.com/ndk/guides/cpp-support#cs).
    -   General (Android): Firebase support for gnustl (also known as libstdc++)
        is deprecated and will be removed in the next major release. Please use
        libc++ instead.
    -   Instance Id: Removed support for the previously-deprecated Instance ID SDK.
    -   Remote Config: The previously-deprecated static methods have been removed.
        Please use the new instance-based `firebase::remote_config::RemoteConfig`
        API.
    -   Remote Config(Android): Fix for getting Remote Config instance for a
        specific app object.
        ([#991](https://github.com/firebase/quickstart-unity/issues/991)).
    -   General (Android): Fixed a potential SIGABRT when an app was created
        with a non-default app name on Android KitKat
        ([#429](https://github.com/firebase/firebase-cpp-sdk/pull/429)).
    -   AdMob (iOS): Temporarily pinned AdMob dependency to a special version of the
        Google-Mobile-Ads-SDK Cocoapod, "7.69.0-cppsdk", to maintain compatibility
        with version 8.x of the Firebase iOS SDK.
    -   General (iOS): A Database URL is no longer required to be present in
        GoogleService-Info.plist when not using the Real Time Database.
    -   Firestore: Added `Firestore::LoadBundle` to enable loading Firestore Data
        Bundles into the SDK cache. `Firestore::NamedQuery` will be available in a
        future release.

### 7.3.0
-   Changes
    -   General (iOS): Update dependencies.
    -   General (Android): Fix a gradle error if ANDROID_NDK_HOME is not set.

### 7.2.0
-   Changes
    -   General (Android): Firebase support for STLPort is deprecated and will
        be removed in the next major release. Please
        [use libc++ instead](https://developer.android.com/ndk/guides/cpp-support#cs).
    -   General (iOS): iOS SDKs are now built using Xcode 12.
    -   General (iOS): iOS SDKs are now providing XCFrameworks instead of
        Frameworks.
    -   Database: Fixed a potential crash that can occur as a result of a race
        condidtion when adding, removing and deleting `ValueListener`s or
        `ChildListener`s rapidly.
    -   Database: Fixed a crash when setting large values on Windows and Mac
        systems ([#517](https://github.com/firebase/quickstart-unity/issues/517)).
    -   General: Fixed rare crashes at application exit when destructors were
        being executed
        ([#345](https://github.com/firebase/firebase-cpp-sdk/pull/345)).
    -   General (Android): Removed checks for Google Play services for Auth, Database,
        Functions and Storage as the native Android packages no longer need it.
        ([#361](https://github.com/firebase/firebase-cpp-sdk/pull/361)).

### 7.1.1
-   Changes
    -   General (Android): Use non-conflicting file names for embedded resources
        in Android builds. This fixes segfault crashes on old Android devices
        (Android 5 and below).

### 7.1.0
-   Changes
    -   General (iOS): Re-enabled Bitcode in iOS builds
        ([#266][https://github.com/firebase/firebase-cpp-sdk/issues/266]).
    -   Auth: You can now specify a language for emails and text messages sent
        from your apps using `UseAppLanguage()` or `set_language_code()`.
    -   Firestore: Fixed partial updates in `Update()` with
        `FieldValue::Delete()`
        ([#882](https://github.com/firebase/quickstart-unity/issues/882)).
    -   Messaging (Android): Now uses `enqueueWork` instead of `startService`.
        This fixes lost messages with data payloads received when the app
        is in the background.
        ([#877](https://github.com/firebase/quickstart-unity/issues/877)
    -   Remote Config: Added `firebase::remote_config::RemoteConfig` class with
        new instance-based APIs to better manage fetching config data.
    -   Remote Config: Deprecated old module-based API in favor of the new
        instance-based API instead.
    -   Remote Config (Desktop): Fixed multiple definition of Nanopb symbols
        in binary SDK
        ([#271][https://github.com/firebase/firebase-cpp-sdk/issues/271]).

### 7.0.1
-   Changes
    -   Installations (Android): Fix incorrect STL variants, which fixes
        a linker error on Android.

### 7.0.0
-   Changes
    -   General (iOS): iOS SDKs are now built using Xcode 11.7.
    -   General (Desktop): Windows libraries are now built using Visual
        Studio 2019. While VS 2019 is binary-compatible with VS 2015 and
        VS 2017, you must use VS 2019 or newer to link the desktop SDK.
        The libraries have been moved from libs/windows/VS2015 to
        libs/windows/VS2019 to reflect this.
    -   General (Desktop): Linux libraries are now built with both the
        C++11 ABI and the legacy ABI. The libraries have been moved
        from libs/linux/${arch} to libs/linux/${arch}/legacy and
        libs/linux/${arch}/cxx11 to reflect this.
    -   AdMob (Android): Fix a JNI error when initializing without Firebase App.
    -   Analytics: Remove deprecated SetMinimumSessionDuration call.
    -   Installations: Added Installations SDK. See [Documentations](http://firebase.google.com/docs/reference/cpp/namespace/firebase/installations) for
        details.
    -   Instance Id: Marked Instance Id as deprecated.
    -   Messaging: Added getToken, deleteToken apis.
    -   Messaging: Removed deprecated Send() function.
    -   Messaging: raw_data has been changed from a std::string to a
        std::vector<uint8_t>, and can now be populated.
    -   Firestore: Added support for `Query::WhereNotEqualTo` and
        `Query::WhereNotIn`.
    -   Firestore: Added support for `Settings::set_cache_size_bytes` and
        `Settings::cache_size_bytes`.
    -   Firestore: `Query` methods that return new `Query` objects are now
        `const`.
    -   Firestore: Added new internal HTTP headers to the gRPC connection.
    -   Firestore: Fixed a crash when writing to a document after having been
        offline for long enough that the auth token expired
        ([#182](https://github.com/firebase/firebase-cpp-sdk/issues/182)).

### 6.16.1
-   Changes
    -   Database (Desktop): Added a function to create directories recursively
        for persistent storage that fixes segfaults.
    -   Database (Desktop): Fixed a problem with missing symbols on Windows.

### 6.16.0
-   Changes
    -   Database (Desktop): Enabled offline persistence.
    -   Auth: Fixed compiler error related to SignInResult.
    -   Firestore: Defaulted to calling listeners and other callbacks on a
        dedicated thread. This avoids deadlock when using Firestore without
        an event loop on desktop platforms.
    -   Firestore: Added `Error::kErrorNone` as a synonym for `Error::kErrorOk`,
        which is more consistent with other Firebase C++ SDKs.
    -   Messaging (Android): Updated library to be compatible with Android O,
        which should resolve a IllegalStateException that could occur under
        certain conditions.
    -   Messaging: Deprecated the `Send` function.
    -   Firestore: Added `error_message` parameter to snapshot listener
        callbacks.
    -   AdMob: Handling IllegalStateException when creating and loading
        interstitial ads. Added `ConstantsHelper.CALLBACK_ERROR_UNKNOWN` as a
        fallback error.

### 6.15.1

-   Changes

    -   Firestore: all members of `Error` enumeration are now prefixed with
        `kError`; for example, `Error::kUnavailable` is now
        `Error::kErrorUnavailable`, which is more consistent with other Firebase
        C++ SDKs.
    -   Firestore: Firestore can now be compiled on Windows even in presence of
        `min` and `max` macros defined in `<windows.h>`.
    -   Fixed an issue that warns about Future handle not released properly.

### 6.15.0

-   Overview
    -   Fixed an issue whent creating Apps, and various Firestore changes.
-   Changes
    -   Firestore: removed `*LastResult` functions from the public API. Please
        use the futures returned by the async methods directly instead.
    -   Firestore: dropped the `From` prefix from the static functions in
        `FieldValue`; for example, `FieldValue::FromInteger` is now just
        `FieldValue::Integer`.
    -   Firestore: `CollectionReference::id` now returns a const reference.
    -   Firestore: Fixed absl `time_internal` linker error on Windows.
    -   Firestore: changed the signature of the callback passed to
        `Firestore::RunTransaction` to pass the parameters by mutable reference,
        not by pointer. This is to indicate that these parameters are never
        null.
    -   App: Fixed an assert creating a custom App when there is no default App.

### 6.14.1

-   Changes
    -   Auth (iOS): Added SignInResult.UserInfo.updated_credential field. On
        iOS, kAuthErrorCredentialAlreadyInUse errors when linking with Apple may
        contain a valid updated_credential for use in signing-in the
        Apple-linked user.

### 6.14.0

-   Changes
    -   Firestore: `Firestore::set_logging_enabled` is replaced by
        `Firestore::set_log_level` for consistency with other Firebase C++ APIs.
    -   Firestore: added an overload of `Firestore::CollectionGroup` that takes
        a pointer to `const char`.
    -   Firestore: `Firestore::set_settings` now accepts the argument by value.

### 6.12.0
  - Overview
    - Added experimental support for Cloud Firestore SDK.
  - Changes
    - Firestore: Experimental release of Firestore is now available on all
      supported platforms.

### 6.11.0

-   Overview
    -   Updated dependencies, changed minimum Xcode, and fixed an issue in
        Database handling Auth token revocation.
-   Changes
    -   General (iOS): Minimum Xcode version is now 10.3.
    -   General: When creating an App, the project_id from the default App is
        used if one is not provided.
    -   Database (Desktop): Fixed that database stops reconnecting to server
        after the auth token is revoked.

### 6.10.0

-   Overview
    -   Auth bug fixes.
-   Changes
    -   Auth: Reverted the API of an experimental FederatedAuthHandler callback
        handler.
    -   Auth (iOS): Enabled the method OAuthProvider.GetCredential. This method
        takes a nonce parameter as required by Apple Sign-in.
    -   General (iOS): Updated the CMakeLists.txt to link static libraries
        stored under libs/ios/universal for iOS targets

### 6.9.0

-   Overview
    -   Updated dependencies, added support for Apple Sign-in to Auth, support
        for signing-in using a 3rd party web providers and configuration of
        BigQuery export in Messaging.
-   Changes
    -   Auth: Added API for invoking Auth SignInWithProvider and User
        LinkWithProvider and ReauthenticateWithProvider for sign in with third
        party auth providers.
    -   Auth: Added constant kProviderId strings to auth provider classes.
    -   Auth (iOS): Added support for linking Apple Sign-in credentials.
    -   Messaging (Android): Added the option to enable or disable message
        delivery metrics export to BigQuery. This functionality is currently
        only available on Android. Stubs are provided on iOS for cross platform
        compatibility.

### 6.8.0

-   Overview
    -   Updated dependencies, added compiler/stdlib check, fixed issue in Admob
        and fixed resource generation issue with python3.
-   Changes
    -   App (Linux): Added compiler/stdlib check to ensure both the developer's
        executable and firebase library are compiled with the same compiler and
        stdlib.
    -   Admob (Android): Fixed a potentially non thread safe operation in the
        destruction of BannerViews.
    -   General: Fixed an issue where resource generation from
        google-services.json would fail if python3 was used to execute the
        resource generation script.

### 6.7.0

-   Overview
    -   Updated dependencies, fixed issues in Analytics, Database, Storage, and
        App.
-   Changes
    -   App: Added noexcept to move constructors to ensure STL uses move where
        possible.
    -   Storage (iOS/Android): Fixed an issue where Storage::GetReferenceFromUrl
        would return an invalid StorageReference.
    -   Database: Fixed an issue causing timestamps to not be populated
        correctly when using DatabaseReference::UpdateChildren().
    -   Database (Desktop): Fixed an issue preventing listener events from being
        triggered after DatabaseReference::UpdateChildren() is called.
    -   Database (Desktop): Functions that take const char* parameters will now
        fail gracefully if passed a null pointer.
    -   Database (Desktop): Fixed an issue causing
        DatabaseReference::RunTransaction() to fail due to datastale when the
        location previously stored a vector with more than 10 items or a map
        with integer keys.
    -   App (Windows): Fixed bug where literal value 0 will call string
        constructor for Variant class.
    -   Storage (Desktop): Changed url() to return the empty string if the
        Storage instance was created with the default (null) URL.
    -   App: Added small string optimisation for variant.
    -   App: Reduced number of new/delete for variant if copying same type
    -   App: Ensure map sort order for variant is consistent.
    -   Database (Desktop): Fixed an issue that could result in an incorrect
        snapshot being passed to listeners under specific circumstances.
    -   Analytics (iOS): Fixed the racy behavior of
        `analytics::GetAnalyticsInstanceId()` after calling
        `analytics::ResetAnalyticsData()`.
    -   Database (Desktop): Fixed ordering issue of children when using OrderBy
        on double or int64 types with large values

### 6.6.1

-   Overview
    -   Fixed an issue with Future having an undefined reference.
-   Changes
    -   General: Fixed a potential undefined reference in Future::OnCompletion.

### 6.6.0

-   Overview
    -   Update dependencies, fixed issues in Auth, Database and RemoteConfig
-   Changes
    -   Auth (Android): Fixed assert when not using default app instance.
    -   Auth (Desktop): Fixed not loading provider list from cached user data.
    -   Database (Desktop): Fixed a crash that could occur when trying to keep a
        location in the database synced when you do not have permission.
    -   Database (Desktop): Queries on locations in the database with query
        rules now function properly, instead of always returning "Permission
        denied".
    -   Database (Desktop): Fixed the map-to-vector conversion when firing
        events that have maps containing enitrely integer keys.
    -   Remote Config (Android): Fixed a bug when passing a Variant of type Blob
        to SetDefaults() on Android.

### 6.5.0

-   Overview
    -   Updated dependencies, and improved logging for Auth and Database.
-   Changes
    -   Auth (Linux): Improved error logging if libsecret (required for login
        persistence) is not installed on Linux.
    -   Database: The database now supports setting the log level independently
        of the system level logger.

### 6.4.0

-   Overview
    -   Updated dependencies, fixed issues with Futures and Auth persistence,
        and fixed a crash in Database.
-   Changes
    -   General: Fixed an issue causing Futures to clear their data even if a
        reference was still being held.
    -   Auth (Desktop): Fixed an issue with updated user info not being
        persisted.
    -   Database (Desktop): Fixed a crash when saving a ServerTimestamp during a
        transaction.

### 6.3.0

-   Overview
    -   Bug fixes.
-   Changes
    -   General (iOS/Android): Fixed a bug that allows custom firebase::App
        instances to be created after the app has been restarted.
    -   Auth (desktop): Changed destruction behavior. Instead of waiting for all
        async operations to finish, now Auth will cancel all async operations
        and quit. For callbacks that are already running, this will protect
        against cases where auth instances might not exist anymore.
    -   Auth (iOS): Fixed an exception in firebase::auth::VerifyPhoneNumber.
    -   Auth (iOS): Stopped Auth from hanging on destruction if any local
        futures remain in scope.
    -   Database (desktop): Fixed an issue that could cause a crash when
        updating the descendant of a location with a listener attached.

### 6.2.2

-   Overview
    -   Bug fixes.
-   Changes
    -   Auth (desktop): After loading a persisted user data, ensure token is not
        expired.
    -   Auth (desktop): Ensure Database, Storage and Functions do not use an
        expired token after it's loaded from persistent storage.
    -   Database (desktop): Fixed DatabaseReference::RunTransaction() sending
        invalid data to the server which causes error message "Error on incoming
        message" and freeze.

### 6.2.0

-   Overview
    -   Added support for custom domains to Dynamic Links, and fixed issues in
        Database and Instance ID.
-   Changes
    -   General: Added a way to configure SDK-wide log verbosity.
    -   Instance ID (Android): Fixed a crash when destroying InstanceID objects.
    -   Dynamic Links: Added support for custom domains.
    -   Database: Added a way to configure log verbosity of Realtime Database
        instances.

### 6.1.0

-   Overview
    -   Added Auth credential persistence on Desktop, fixed issues in Auth and
        Database, and added additional information to Messaging notifications.
-   Changes
    -   Auth (Desktop): User's credentials will now persist between sessions.
        See the
        [documentation](http://firebase.google.com/docs/auth/cpp/manage-users#persist_a_users_credential)
        for more information.
    -   Auth (Desktop): As part of the above change, if you call current_user()
        immediately after creating the Auth instance, it will block until the
        saved user's state is finished loading.
    -   Auth (Desktop): Fixed an issue where Database/Functions/Storage might
        not use the latest auth token immediately after sign-in.
    -   Auth: Fixed an issue where an error code could get reported incorrectly
        on Android.
    -   Database (Desktop): Fixed an issue that could cause a crash during
        shutdown.
    -   Database (iOS): Fixed a race condition that could cause a crash when
        cleaning up database listeners on iOS.
    -   Database (iOS): Fixed an issue where long (64-bit) values could get
        written to the database incorrectly (truncated to 32-bits).
    -   Cloud Functions: Change assert to log warning when App is deleted before
        Cloud Functions instance is deleted.
    -   Messaging (Android): Added channel_id to Messaging notifications.

### 6.0.0

-   Overview
    -   Fixed issues in Auth and Messaging, removed Firebase Invites, removed
        deprecated functions in Firebase Remote Config, and deprecated a
        function in Firebase Analytics.
-   Changes
    -   Updated
        [Firebase iOS](https://firebase.google.com/support/release-notes/ios#6.0.0)
        and
        [Firebase Android](https://firebase.google.com/support/release-notes/ios#2019-05-07)
        dependencies.
    -   Auth: Fixed a race condition updating the current user.
    -   Messaging (iOS/Android): Fix an issue where Subscribe and Unsubscribe
        never returned if the API was configured not to receive a registration
        token.
    -   Invites: Removed Firebase Invites library, as it is no longer supported.
    -   Remote Config: Removed functions using config namespaces.
    -   Analytics: Deprecated SetMinimumSessionDuration.
-   Known Issues
    -   To work around a incompatible dependency, AdMob for Android temporarily
        requires an additional dependency on
        com.google.android.gms:play-services-measurement-sdk-api:16.5.0

### 5.7.0

-   Overview
    -   Deprecated functions in Remote Config.
-   Changes
    -   Remote Config: Config namespaces are now deprecated. You'll need to
        switch to methods that use the default namespace.
-   Known Issues
    -   To work around a incompatible dependency, AdMob for Android temporarily
        requires an additional dependency on
        com.google.android.gms:play-services-measurement-sdk-api:16.4.0

### 5.6.1

-   Overview
    -   Fixed race condition on iOS SDK startup.
-   Changes
    -   General (iOS): Updated to the latest iOS SDK to fix a crash on
        firebase::App creation caused by a race condition. The crash could occur
        when accessing the [FIRApp firebaseUserAgent] property of the iOS
        FIRApp.

### 5.6.0

-   Overview
    -   Released an open-source version, added Game Center sign-in to Auth,
        enhanced Database on desktop, and fixed a crash when deleting App.
-   Changes
    -   Firebase C++ is now
        [open source](https://github.com/firebase/firebase-cpp-sdk).
    -   Auth (iOS): Added Game Center authentication.
    -   Database (Desktop): Reworked how cached server values work to be more in
        line with mobile implementations.
    -   Database (Desktop): Simultaneous transactions are now supported.
    -   Database (Desktop): The special Timestamp ServerValue is now supported.
    -   Database (Desktop): KeepSynchronized is now supported.
    -   App, Auth, Database, Remote Config, Storage: Fixed a crash when deleting
        `firebase::App` before deleting other Firebase subsystems.

### 5.5.0

-   Overview
    -   Deprecated Firebase Invites and updated how Android dependencies are
        included.
-   Changes
    -   General (Android): Added a gradle file to the SDK that handles adding
        Firebase Android dependencies to your Firebase C++ apps. See the
        [Firebase C++ Samples](https://github.com/firebase/quickstart-cpp) for
        example usage.
    -   Invites: Firebase Invites is deprecated. Please refer to
        https://firebase.google.com/docs/invites for details.

### 5.4.4

-   Overview
    -   Fixed a bug in Cloud Functions on Android, and AdMob on iOS.
-   Changes
    -   Cloud Functions (Android): Fixed an issue with error handling.
    -   AdMob (iOS): Fixed an issue with Rewarded Video ad unit string going out
        of scope.

### 5.4.3

-   Overview
    -   Bug fix for Firebase Storage on iOS.
-   Changes
    -   Storage (iOS): Fixed an issue when downloading files with `GetBytes`.

### 5.4.2

-   Overview
    -   Removed a spurious error message in Auth on Android.
-   Changes
    -   Auth (Android): Removed an irrelevant error about the Java class
        FirebaseAuthWebException.

### 5.4.0

-   Overview
    -   Bug fix for link shortening in Dynamic Links and a known issue in
        Database on Desktop.
-   Changes
    -   Dynamic Links (Android): Fixed short link generation failing with "error
        8".
-   Known Issues
    -   The Realtime Database Desktop SDK uses REST to access your database.
        Because of this, you must declare the indexes you use with
        Query::OrderByChild() on Desktop or your listeners will fail.

### 5.3.1

-   Overview
    -   Updated iOS and Android dependency versions and a bug fix for Invites.
-   Changes
    -   Invites (Android): Fixed an exception when the Android Minimum Version
        code option is used on the Android.

### 5.3.0

-   Overview
    -   Fixed bugs in Database and Functions; changed minimum Xcode version to
        9.4.1.
-   Changes
    -   General (iOS): Minimum Xcode version is now 9.4.1.
    -   Functions (Android): Fixed an issue when a function returns an array.
    -   Database (Desktop): Fixed issues in ChildListener.
    -   Database (Desktop): Fixed crash that can occur if Database is deleted
        while asynchronous operations are still in progress.
-   Known Issues
    -   Dynamic Links (Android): Shortening dynamic links fails with "Error 8".

### 5.2.1

-   Overview
    -   Fixed bugs in Auth and Desktop.
-   Changes
    -   Database (Desktop): Fixed support for `ChildListener` when used with
        `Query::EqualTo()`, `Query::StartAt()`, `Query::EndAt()`,
        `Query::LimitToFirst()` and `Query::LimitToLast()`.
    -   Database: Fixed a crash in DatabaseReference/Query copy assignment
        operator and copy constructor.
    -   Auth, Database: Fixed a race condition returning Futures when calling
        the same method twice in quick succession.

### 5.2.0

-   Overview
    -   Changes to Database, Functions, Auth, and Messaging.
-   Changes
    -   Database: Added a version of `GetInstance` that allows passing in the
        URL of the database to use.
    -   Functions: Added a way to specify which region to run the function in.
    -   Messaging: Changed `Subscribe` and `Unsubscribe` to return a Future.
    -   Auth (Android): Fixed a crash in `User::UpdatePhoneNumberCredential()`.
    -   General (Android): Fixed a null reference in the Google Play Services
        availability checker.

### 5.1.1

-   Overview
    -   Updated Android and iOS dependency versions only.

### 5.1.0

-   Overview
    -   Changes to Analytics, Auth, and Database; and added support for Cloud
        Functions for Firebase.
-   Changes
    -   Analytics: Added `ResetAnalyticsData()` to clear all analytics data for
        an app from the device.
    -   Analytics: Added `GetAppInstanceId()` which allows developers to
        retrieve the current app's analytics instance ID.
    -   Auth: Linking a credential with a provider that has already been linked
        now produces an error.
    -   Auth (iOS): Fixed crashes in User::LinkAndRetrieveDataWithCredential()
        and User::ReauthenticateAndRetrieveData().
    -   Auth (iOS): Fixed photo URL never returning a value on iOS.
    -   Auth (Android): Fixed setting profile photo URL with UpdateUserProfile.
    -   Database: Added support for ServerValues in SetPriority methods.
    -   Functions: Added support for Cloud Functions for Firebase on iOS,
        Android, and desktop.

### 5.0.0

-   Overview
    -   Renamed the Android and iOS libraries to include firebase in their name,
        removed deprecated methods in App, AdMob, Auth, Database, and Storage,
        and exposed new APIs in Dynamic Links and Invites.
-   Changes
    -   General (Android/iOS): Library names have been prefixed with
        "firebase_", for example libapp.a is now libfirebase_app.a. This brings
        them in line with the naming scheme used on desktop, and iOS frameworks.
    -   General (Android): Improved error handling when device is out of space.
    -   App: Removed deprecated accessor methods from Future.
    -   AdMob: Removed deprecated accessor methods from BannerView and
        InterstitialAd.
    -   Auth: Removed deprecated accessors from Auth, Credential, User, and
        UserInfoInterface, including User::refresh_token().
    -   Database: Removed deprecated accessors from DatabaseReference, Query,
        DataSnapshot, and MutableData.
    -   Dynamic Links: Added a field to received dynamic links describing the
        strength of the match.
    -   Invites: Added OnInviteReceived to Listener base class that includes the
        strength of the match on the received invite as an enum. Deprecated
        prior function that received it as a boolean value.
    -   Storage: Removed deprecated accessors from StorageReference.
    -   Storage: Removed Metadata::download_url() and Metadata::download_urls().
        Please use StorageReference::GetDownloadUrl() instead.
    -   Messaging: Added an optional initialization options struct. This can be
        used to suppress the prompt on iOS that requests permission to receive
        notifications at start up. Permission can be requested manually using
        the function firebase::messaging::RequestPermission().

### 4.5.1

-   Overview
    -   Fixed bugs in Database (Desktop) and Remote Config and exposed new APIs
        in Auth on Desktop and Messaging.
-   Changes
    -   Messaging: Added the SetAutoTokenRegistrationOnInitEnabled() and
        IsAutoTokenRegistrationOnInitEnabled() methods to enable or disable
        auto-token generation.
    -   Auth (Desktop): Added support for accessing user metadata.
    -   Database (Desktop): Fixed a bug to make creation of database instances
        with invalid URLs return NULL.
    -   Database (Desktop): Fixed an issue where incorrect values could be
        passed to OnChildAdded.
    -   Remote Config: Fixed a bug causing incorrect reporting of success or
        failure during a Fetch().

### 4.5.0

-   Overview
    -   Desktop workflow support for some features, Google Play Games
        authentication on Android, and changes to AdMob, Auth, and Storage.
-   Changes
    -   Auth, Realtime Database, Remote Config, Storage (Desktop): Stub
        implementations have been replaced with functional desktop
        implementations on Windows, OS X, and Linux.
    -   AdMob: Native Express ads have been discontinued, so
        `NativeExpressAdView` has been marked deprecated and will be removed in
        a future version.
    -   Auth (Android): Added Google Play Games authentication.
    -   Auth: Fixed a race condition initializing/destroying Auth instances.
    -   Storage: Added MD5 hash to Metadata.
    -   Storage: Fixed a crash when deleting listeners and other object
        instances.
    -   Storage: Controller can now be used from any thread.
    -   Storage (iOS): Fixed incorrect content type when uploading.
-   Known Issues
    -   When using Firebase Realtime Database on desktop, only one Transaction
        may be run on a given subtree at the same time.
    -   When using Firebase Realtime Database on desktop, data persistence is
        not available.

### 4.4.3

-   Overview
    -   Fixed linking bug in App.
-   Changes
    -   App (iOS): Removed unresolved symbols in the App library that could
        cause errors when forcing resolution.

### 4.4.2

-   Overview
    -   Fixed bugs in Dynamic Links, Invites, Remote Config and Storage and
        fixed linking issues with the Windows and Linux stub libraries.
-   Changes
    -   Dynamic Links (iOS): Now fetches the invite ID when using universal
        links.
    -   Dynamic Links (iOS): Fixed crash on failure of dynamic link completion.
    -   Dynamic Links (iOS): Fixed an issue where some errors weren't correctly
        reported.
    -   Invites: Fixed SendInvite never completing in the stub implementation.
    -   Remote Config (iOS): Fixed an issue where some errors weren't correctly
        reported.
    -   Storage: Fixed Metadata::content_language returning the wrong data.
    -   Storage (iOS): Reference paths formats are now consistent with other
        platforms.
    -   Storage (iOS): Fixed an issue where trying to upload to a non-existent
        path would not complete the Future.
    -   Storage (iOS): Fixed a crash when a download fails.
    -   General (Windows): Updated all static libs to suppport different C
        runtime libraries and correspondingly updated the package directory
        structure.
    -   Linux: Fixed linking problems with all of the C++ stub libraries.

### 4.4.1

-   Overview
    -   Bug fixes for Realtime Database and Instance ID.
-   Changes
    -   Realtime Database: SetPersistenceEnabled now sets persistence enabled.
    -   Instance ID (iOS): GetToken no longer fails without an APNS certificate,
        and no longer forces registering for notifications.

### 4.4.0

-   Overview
    -   Support for Instance ID.
-   Changes
    -   Instance ID: Added Instance ID library.

### 4.3.0

-   Overview
    -   Bug fix for Remote Config and a new feature for Auth.
-   Changes
    -   Auth: Added support for accessing user metadata.
    -   Remote Config (Android): Fixed remote_config::ValueSource conversion.

### 4.2.0

-   Overview
    -   Bug fixes for Analytics, Database, and Messaging; and updates for Auth
        and Messaging.
-   Changes
    -   Analytics (iOS): Fixed a bug which prevented the user ID and user
        properties being cleared.
    -   Database (Android): Fixed MutableData::children_count().
    -   Messaging (Android): Fixed a bug which prevented the message ID field
        being set.
    -   Auth: Failed operations now return more specific error codes.
    -   Auth (iOS): Phone Authentication no longer requires push notifications.
        When push notifications aren't available, reCAPTCHA verification is used
        instead.
    -   Messaging: Messages sent to users can now contain a link URL.

### 4.1.0

-   Overview
    -   Bug fixes for AdMob, Auth, Messaging, Database, Storage, and Remote
        Config, and added features for Future's OnCompletion callbacks and
        Database transaction callbacks.
-   Changes
    -   General: Futures are now invalidated when their underlying Firebase API
        is destroyed.
    -   General: Added std::function support to Future::OnCompletion, to allow
        use of C++11 lambdas with captures.
    -   AdMob (iOS): Fixed a crash if a BannerView is deleted while a call to
        Destroy() is still pending.
    -   Auth (Android): Now assert fails if you call GetCredential without an
        Auth instance created.
    -   Database: DataSnapshot, DatabaseReference, Query, and other objects are
        invalidated when their Database instance is destroyed.
    -   Database: Added a context pointer to DatabaseReference::RunTransaction,
        as well as std::function support to allow use of C++11 lambdas with
        captures.
    -   Messaging (Android): Fixed a bug where message_type was not set in the
        Message struct.
    -   Messaging (iOS): Fixed a race condition if a message is received before
        Firebase Cloud Messaging is initialized.
    -   Messaging (iOS): Fixed a bug detecting whether the notification was
        opened if the app was running in the background.
    -   Remote Config: When listing keys, the list now includes keys with
        defaults set, even if they were not present in the fetched config.
    -   Storage: StorageReference objects are invalidated when their Storage
        instance is destroyed.
-   Known Issues
    -   When building on Android using STLPort, the std::function versions of
        Future::OnCompletion and DatabaseReference::RunTransaction are not
        available.

### 4.0.4

-   Changes
    -   Messaging (Android): Fixed a bug resulting in Messages not having their
        message_type field populated.

### 4.0.3

-   Overview
    -   Bug fixes for Dynamic Links, Messaging and iOS SDK compatibility.
-   Changes
    -   General (iOS): Fixed an issue which resulted in custom options not being
        applied to firebase::App instances.
    -   General (iOS): Fixed a bug which caused method implementation look ups
        to fail when other iOS SDKs rename the selectors of swizzled methods.
    -   Dynamic Links (Android): Fixed future completion if short link creation
        fails.
    -   Messaging (iOS): Fixed message handling when messages they are received
        via the direct channel to the FCM backend (i.e not via APNS).

### 4.0.2

-   Overview
    -   Bug fixes for Analytics, Auth, Dynamic Links, and Messaging.
-   Changes
    -   Analytics (Android): Fix SetCurrentScreen to work from any thread.
    -   Auth (iOS): Fixed user being invalidated when linking a credential
        fails.
    -   Dynamic Links: Fixed an issue which caused an app to crash or not
        receive a Dynamic Link if the link is opened when the app is installed
        and not running.
    -   Messaging (iOS): Fixed a crash when no Listener is set.
    -   Messaging: Fixed Listener::OnTokenReceived occasionally being called
        twice with the same token.

### 4.0.1

-   Overview
    -   Bug fixes for Dynamic links and Invites on iOS and Cloud Messaging on
        Android and iOS.
-   Changes
    -   Cloud Messaging (Android): Fixed an issue where Terminate was not
        correctly shutting down the Cloud Messaging library.
    -   Cloud Messaging (iOS): Fixed an issue where library would crash on start
        up if there was no registration token.
    -   Dynamic Links & Invites (iOS): Fixed an issue that resulted in apps not
        receiving a link when opening a link if the app is installed and not
        running.

### 4.0.0

-   Overview
    -   Added support for phone number authentication, access to user metadata,
        a standalone dynamic library and bug fixes.
-   Changes
    -   Auth: Added support for phone number authentication.
    -   Auth: Added the ability to retrieve user metadata.
    -   Auth: Moved token notification to a separate listener object.
    -   Dynamic Links: Added a standalone library separate from Invites.
    -   Invites (iOS): Fixed an issue in the analytics SDK's method swizzling
        which resulted in dynamic links / invites not being sent to the
        application.
    -   Messaging (Android): Fixed a regression introduced in 3.0.3 which caused
        a crash when opening up a notification when the app is running in the
        background.
    -   Messaging (iOS): Fixed interoperation with other users of local
        notifications.
    -   General (Android): Fixed crash in some circumstances after resolving
        dependencies by updating Google Play services.

### 3.1.2

-   Overview
    -   Bug fixes for Auth.
-   Changes
    -   Auth: Fixed a crash caused by a stale memory reference when a
        firebase::auth::Auth object is destroyed and then recreated for the same
        App object.
    -   Auth: Fixed potential memory corruption when AuthStateListener is
        destroyed. ### 3.1.1
-   Overview
    -   Bug fixes for Auth, Invites, Messaging, and Storage, plus a general fix.
-   Changes
    -   General (Android): Fixed Google Play Services updater crash when
        clicking outside of the dialog on Android 4.x devices.
    -   Auth: Fixed user being invalidated when linking a credential fails.
    -   Auth: Deprecated User::refresh_token().
    -   Messaging: Fixed incorrectly notifying the app of a message when a
        notification is received while the app is in the background and the app
        is then opened by via the app icon rather than the notification.
    -   Invites (iOS): Fixed an issue which resulted in the app delegate method
        application:openURL:sourceApplication:annotation: not being called when
        linking the invites library.
    -   Storage: Fixed a bug that prevented the construction of Metadata without
        a storage reference.

### 3.1.0

-   Overview
    -   Added support for multiple storage buckets in Cloud Storage for
        Firebase, and fixed a bug in Invites.
-   Changes
    -   Storage: Renamed "Firebase Storage" to "Cloud Storage for Firebase".
    -   Storage: Added an overload for `Storage::GetInstance()` that accepts a
        `gs://...` URL, so you can use Cloud Storage with multiple buckets.
    -   Invites: (Android) Fixed an issue where invites with empty links would
        fail to be received.

### 3.0.0

-   Overview
    -   Renamed some methods, fixed some bugs, and added some features.
-   Changes
    -   General: Renamed and deprecated methods that were inconsistent with the
        Google C++ Style Guide. Deprecated methods will be removed in a future
        release (approximately 2-3 releases from now).
    -   Analytics: Added `SetCurrentScreen()`.
    -   Auth: Fixed a race condition accessing user data in callbacks.
    -   Auth: (Android) Added `is_valid()` to check if a credential returned by
        `GetCredential()` is valid.
    -   Invites: (Android) Added a `Fetch()` function to fetch incoming
        invitations at times other than application start. You must call this on
        Android when your app returns to the foreground (on iOS, this is handled
        automatically).
    -   Messaging: Added a field to `firebase::messaging::Message` specifying
        whether the message was received when the app was in the background.
    -   Messaging: (Android) Added an AAR file containing the Android manifest
        changes needed for receiving notifications. You can add this to your
        project instead of modifying the manifest directly.
    -   Messaging: (iOS) Fixed regression since 2.1.1 that broke messaging on
        iOS 8 & 9 when an AppDelegate did not implement remote notification
        methods.
    -   Invites: (iOS) Fixed regression since 2.1.1 that broke invites if the
        AppDelegate did not implement the open URL method.
    -   Remote Config: Added support for initializing Remote Config defaults
        from `firebase::Variant` values, including binary data.

### 2.1.3

-   Overview
    -   Bug fixes for Auth and Messaging, and a fix for Future callbacks.
-   Changes
    -   General: Fixed a potential deadlock when running callbacks registered
        via `firebase::Future::OnCompletion()`.
    -   Auth: (Android) Fixed an error in `firebase::auth::User::PhotoUri()`.
    -   Messaging: (Android) Fixed an issue where a blank message would appear.
    -   Messaging: (iOS) Removed hard dependency on Xcode 8.

### 2.1.2

-   Overview
    -   Bug fix for AdMob on Android.
-   Changes
    -   AdMob: (Android) Fixed an issue in `firebase::admob::InterstitialAd`
        that caused a crash after displaying multiple interstitial ads.

### 2.1.1

-   Overview
    -   Bug fixes for Firebase Authentication, Messaging and Invites.
-   Changes
    -   Auth: (Android) Fixed an issue that caused a future to never complete
        when signing in while a user is already signed in.
    -   Messaging / Invites: (iOS) Fixed an issue with method swizzling that
        caused some of the application's UIApplicationDelegate methods to not be
        called.
    -   Messaging: (iOS) Fixed a bug which caused a crash when initializing the
        library when building with Xcode 8 for iOS 10.

### 2.1.0

-   Overview
    -   Support for Firebase Storage and minor bugfixes in other libraries.
-   Changes
    -   Storage: Added the Firebase Storage C++ client library.
    -   Auth: Added a check for saved user credentials when Auth is initialized.
-   Known Issues
    -   Storage: On Android, pausing and resuming storage operations will cause
        the transfer to fail with the error code kErrorUnknown.

### 2.0.0

-   Overview
    -   Support for AdMob Native Express Ads, Realtime Database and simplified
        the Invites API.
-   Changes
    -   AdMob: Added support for AdMob Native Express Ads.
    -   Auth: Added AuthStateListener class which provides notifications when a
        user is logged in or logged out.
    -   Realtime Database: Added a client library.
    -   Invites: Breaking change which significantly simplifies the API.
-   Known Issues
    -   AdMob: When calling Initialize, the optional admob_app_id argument is
        ignored.

### 1.2.1

-   Overview
    -   Bug fixes in Messaging.
-   Changes
    -   Messaging: Fixed a bug that prevented Android apps from terminating
        properly.
    -   Messaging: Added missing copy constructor implementation in iOS and stub
        libraries.

### 1.2.0

-   Overview
    -   New features in AdMob, Authentication, Messaging, and Remote Config, a
        helper class for initialization, and bug fixes.
-   Changes
    -   General: Added firebase::ModuleInitializer, a helper class to initialize
        Firebase modules and handle any missing dependency on Google Play
        services on Android.
    -   AdMob: Added Rewarded Video feature. For more information, see the
        [Rewarded Video C++ guide](https://firebase.google.com/docs/admob/cpp/rewarded-video).
    -   AdMob: You can now pass your AdMob App ID to
        firebase::admob::Initialize() to help reduce latency for the initial ad
        request.
    -   AdMob: On both iOS and Android, you must call BannerView::Show() to
        display the ad. Previously, this was only required on Android.
    -   AdMob: Fixed an issue where BannerView::Listener received an incorrect
        bounding box.
    -   AdMob: BannerView now has a black background, rather than transparent.
    -   Authentication: Implemented User::SendEmailVerification() and
        User::EmailVerified() methods on Android.
    -   Invites: Fixed a bug that occurred when initializing InvitesSender and
        InvitesReceiver at the same time.
    -   Invites: Fixed a potential crash at app shutdown on iOS when
        InvitesReceiver::Fetch() is pending.
    -   Messaging: Added firebase::messaging::Notification and associated
        methods for retrieving the contents of a notification on Android and
        iOS.
    -   Messaging: Added support for iOS 10 notifications.
    -   Messaging: Fixed a crash that occurred on Android if Messaging was
        initialized before the native library was loaded.
    -   RemoteConfig: Added GetKeys() and GetKeysByPrefix() methods, which get a
        list of the app's Remote Config parameter keys.

### 1.1.0

-   Overview
    -   Minor bug fixes and new way of checking Google Play services
        availability.
-   Changes
    -   Reverted the firebase::App changes from version 1.0.1 relating to Google
        Play services; this has been replaced with a new API.
    -   Each Firebase C++ library that requires Google Play services now checks
        for its availability at initialization time. See "Requiring Google Play
        services on Android".
        -   firebase::auth::GetAuth() now has an optional output parameter that
            indicates whether initialization was successful, and will return
            nullptr if not.
        -   firebase::messaging::Initialize() now returns a result that
            indicates whether initialization was successful.
        -   Added firebase::invites::Initialize(), which you must call once
            prior to creating InvitesSender or InvitesReceiver instances. This
            function returns a result that indicates whether initialization was
            successful.
        -   firebase::remote_config::Initialize() now returns a result that
            indicates whether initialization was successful.
        -   firebase::admob::Initialize() now returns a result that indicates
            whether initialization was successful.
    -   Added utility functions to check whether Google Play services is
        available. See google_play_services::CheckAvailability() and
        google_play_services::MakeAvailable() for more information.
-   Known Issues
    -   Invites: If you call InvitesReceiver::Fetch() or
        InvitesReceiver::ConvertInvitation() without first calling
        firebase::invites::Initialize(), the operation will never complete. To
        work around the issue, ensure that firebase::invites::Initialize() is
        called once before creating any InvitesReceiver instances.

### 1.0.1

-   Overview
    -   Minor bug fixes.
-   Changes
    -   Modified firebase::App to check for the required version of Google Play
        services on creation to prevent firebase::App creation failing if a
        user's device is out of date. If Google Play services is out of date, a
        dialog will prompt the user to install a new version. See "Requiring
        Google Play services on Android". With the previous version (version
        1.0.0) the developer needed to manually check for an up to date Google
        Play services using GoogleApiClient.
    -   Fixed potential deadlock when using SetListener from a notification
        callback in firebase::admob::InterstitialAd and
        firebase::admob::BannerView on iOS.
    -   Fixed race condition on destruction of admob::BannerView on Android.
    -   Fixed Future handle leak. An internal memory leak would manifest for
        objects or modules that use futures for the lifetime of the object or
        module. For example, during the lifetime of BannerView each call to a
        method which returns a Future could potentially allocate memory which
        wouldn't be reclaimed until the BannerView is destroyed.

### 1.0.0

-   Overview
    -   First public release. See our
        [setup guide](https://firebase.google.com/docs/cpp/setup) to get
        started.
-   Known Issues
    -   Android armeabi libraries must be linked with gcc 4.8.<|MERGE_RESOLUTION|>--- conflicted
+++ resolved
@@ -644,11 +644,7 @@
 ## Release Notes
 ### Upcoming Release
 -   Changes
-<<<<<<< HEAD
-    - Analytics: Add a new function `GetSessionId`.
-=======
-    - Analytics: Add `analytics::SetConsent()` API.
->>>>>>> 3c64b33c
+    - Analytics: Add `analytics::SetConsent()` and `analytics::GetSessionId()`.
 
 ### 10.3.0
 -   Changes
