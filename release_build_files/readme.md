--- conflicted
+++ resolved
@@ -633,11 +633,8 @@
 ## Release Notes
 ### 12.0.0
 -   Changes
-<<<<<<< HEAD
+    - General (iOS): Minimum iOS deployment target is now 13.0.
     - Auth: Removed methods that were deprecated in v11.0.0.
-=======
-    - General (iOS): Minimum iOS deployment target is now 13.0.
->>>>>>> 4887fd49
     - Storage (iOS): Fix invalid pointer in `StorageReference::GetFile()` when
       running in a secondary thread
       ([#1570](https://github.com/firebase/firebase-cpp-sdk/issues/1570)).
