--- conflicted
+++ resolved
@@ -629,12 +629,9 @@
 ## Release Notes
 ### Next Release
 -   Changes
-<<<<<<< HEAD
-=======
     - Analytics (iOS): Added InitiateOnDeviceConversionMeasurementWithPhoneNumber
       function to facilitate the [on-device conversion
       measurement](https://support.google.com/google-ads/answer/12119136) API.
->>>>>>> 7a19a444
     - Auth: Add Firebase Auth Emulator support. Set the environment variable
       USE_AUTH_EMULATOR=yes (and optionally AUTH_EMULATOR_PORT, default 9099) 
       to connect to the local Firebase Auth Emulator.
