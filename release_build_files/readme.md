# Firebase C++ SDK

The Firebase C++ SDK provides C++ interfaces for the following Firebase services
on *iOS* and *Android*:

*   AdMob (deprecated - use Google Mobile Ads instead)
*   Firebase Analytics
*   Firebase Authentication
*   Firebase Cloud Messaging
*   Firebase Dynamic Links
*   Cloud Firestore
*   Firebase Functions
*   Google Mobile Ads
*   Firebase Installations
*   Firebase Instance ID (deprecated SDK)
*   Firebase Realtime Database
*   Firebase Remote Config
*   Firebase Storage

## Desktop Workflow Implementations

The Firebase C++ SDK includes desktop workflow support for the following subset
of Firebase features, enabling their use on Windows, OS X, and Linux:

*   Firebase Authentication
*   Cloud Firestore
*   Firebase Functions
*   Firebase Remote Config
*   Firebase Realtime Database
*   Firebase Storage

This is a Beta feature, and is intended for workflow use only during the
development of your app, not for publicly shipping code.

## Stub Implementations

Stub (non-functional) implementations of the remaining libraries are provided
for convenience when building for Windows, Mac OS, and Linux so that you don't
need to conditionally compile code when also targeting the desktop.

## Directory Structure

The following table provides an overview of the Firebase C++ SDK directory
structure.

Directories               | Contents
------------------------- | --------
include                   | C++ headers
xcframeworks/API/ARCH     | iOS xcframeworks (compiled against libc++)
libs/ios/ARCH             | iOS static libraries (compiled against
|                         | libc++)
|                         | Multi-architecture libraries are
|                         | provided in the *universal* directory.
libs/android/ARCH         | Android (GCC 4.8+ compatible) static
|                         | libraries for each architecture. Only the
|                         | LLVM libc++ STL runtime ("c++") is supported.
|                         | More information can be found in the
|                         | [NDK C++ Helper Runtimes](https://developer.android.com/ndk/guides/cpp-support.html#runtimes)
|                         | documentation.
*Desktop Implementations* |
libs/darwin               | OS X static libraries (desktop or stub
|                         | implementations, compiled against libc++)
frameworks/darwin         | OS X frameworks (desktop or stub
|                         | implementations, compiled against libc++)
libs/linux/ARCH/ABI       | Linux static libraries (desktop or stub
|                         | implementations, GCC 4.8+, libc++).
|                         | Built against C++11 or legacy ABI.
libs/windows              | Windows static libraries (desktop or stub
|                         | implementations, MSVC 2019+)

## C++ Language Standards

The Firebase C++ SDK supports the C++11 language standard.

Note: The next major release of the Firebase C++ SDK will set the new minimum
C++ version to C++14. For more information please see our
[C++ Language Standard Support Criteria](https://opensource.google/documentation/policies/cplusplus-support#c_language_standard).

## Library / XCFramework Dependencies

Each feature has dependencies upon libraries in this SDK and components
distributed as part of the core Firebase
[iOS SDK](https://firebase.google.com/docs/ios/setup) and
[Android SDK](https://firebase.google.com/docs/android/setup).

### Android Dependencies

Feature                    | Required Libraries and Gradle Packages
-------------------------- | --------------------------------------
All Firebase SDKs          | platform(com.google.firebase:firebase-bom:31.3.0)
|                          | (Android Bill of Materials)
Firebase AdMob             | libfirebase_admob.a
| (deprecated)             | libfirebase_app.a
|                          | com.google.firebase:firebase-analytics
|                          | (Maven package)
|                          | com.google.firebase:firebase-ads:19.8.0
|                          | (Maven package)
Firebase Analytics         | libfirebase_analytics.a
|                          | libfirebase_app.a
|                          | com.google.firebase:firebase-analytics
|                          | (Maven package)
Firebase Authentication    | libfirebase_auth.a
|                          | libfirebase_app.a
|                          | com.google.firebase:firebase-analytics
|                          | (Maven package)
|                          | com.google.firebase:firebase-auth
|                          | (Maven package)
Firebase Dynamic Links     | libfirebase_dynamic_links.a
|                          | libfirebase_app.a
|                          | com.google.firebase:firebase-analytics
|                          | (Maven package)
|                          | com.google.firebase:firebase-dynamic-links
|                          | (Maven package)
Cloud Firestore            | libfirebase_firestore.a
|                          | libfirebase_auth.a
|                          | libfirebase_app.a
|                          | com.google.firebase:firebase-analytics
|                          | (Maven package)
|                          | com.google.firebase:firebase-firestore
|                          | (Maven package)
|                          | com.google.firebase:firebase-auth
|                          | (Maven package)
Firebase Functions         | libfirebase_functions
|                          | libfirebase_auth.a (optional)
|                          | libfirebase_app.a
|                          | com.google.firebase:firebase-analytics
|                          | (Maven package)
|                          | com.google.firebase:firebase-functions
|                          | (Maven package)
|                          | com.google.firebase:firebase-auth
|                          | (Maven package)
Google Mobile Ads          | libfirebase_gma.a
|                          | libfirebase_app.a
|                          | com.google.firebase:firebase-analytics
|                          | (Maven package)
|                          | com.google.android.gms:play-services-ads:21.5.0
|                          | (Maven package)
Firebase Installations     | libfirebase_installations.a
|                          | libfirebase_app.a
|                          | com.google.firebase:firebase-installations
|                          | (Maven package)
Firebase Messaging         | libfirebase_messaging.a
|                          | libfirebase_app.a
|                          | com.google.firebase:firebase-analytics
|                          | (Maven package)
|                          | com.google.firebase:firebase-messaging
|                          | (Maven package)
|                          | libmessaging_java.jar (Android service)
|                          | androidx.core:core:1.9.0  (Maven package)
Firebase Realtime Database | libfirebase_database.a
|                          | libfirebase_auth.a
|                          | libfirebase_app.a
|                          | com.google.firebase:firebase-analytics
|                          | (Maven package)
|                          | com.google.firebase:firebase-database
|                          | (Maven package)
|                          | com.google.firebase:firebase-auth
|                          | (Maven package)
Firebase Remote Config     | libfirebase_remote_config.a
|                          | libfirebase_app.a
|                          | com.google.firebase:firebase-analytics
|                          | (Maven package)
|                          | com.google.firebase:firebase-config
|                          | (Maven package)
Firebase Storage           | libfirebase_storage.a
|                          | libfirebase_auth.a
|                          | libfirebase_app.a
|                          | com.google.firebase:firebase-analytics
|                          | (Maven package)
|                          | com.google.firebase:firebase-storage
|                          | (Maven package)
|                          | com.google.firebase:firebase-auth
|                          | (Maven package)
Google Play services module| com.google.android.gms:play-services-base:18.2.0
|                          | (Maven package)

The Firebase C++ SDK uses an Android BoM (Bill of Materials) to specify a single
Firebase Android SDK version number to use, rather than individual versions for
each library. For more information, please see the [Firebase Android SDK
documentation](https://firebase.google.com/docs/android/learn-more#bom).

Note: AdMob C++ (deprecated) is not currently compatible with the latest
Firebase AdMob Android SDK (20.x.x). Please ensure that you use
firebase-ads version 19.8.0 in conjunction with the latest
firebase-analytics version to maintain compatibility.

#### Gradle dependency file

Firebase C++ includes an `Android/firebase_dependencies.gradle` file
that helps you include the correct Android dependencies and Proguard
files for each Firebase product. To use it, include the following in
your build.gradle file (you can omit any Firebase products you aren't
using):

```
apply from: "$gradle.firebase_cpp_sdk_dir/Android/firebase_dependencies.gradle"
firebaseCpp.dependencies {
  app  // Recommended for all apps using Firebase.
  admob
  analytics
  auth
  database
  dynamicLinks
  firestore
  functions
  gma
  installations
  messaging
  remoteConfig
  storage
}
```

#### Google Play services module

If you wish to use the `google_play_services::CheckAvailability` and
`MakeAvailable` functions, or `firebase::ModuleInitializer`, you must include
com.google.android.gms:play-services-base as a dependency as well, as listed
under "Google Play services module" in the table above. If you use the Gradle
dependency file described above, this dependency will automatically be included.
To omit it (not recommended), specify `appWithoutPlayServices` instead of `app`
in `firebaseCpp.dependencies`.

### iOS Dependencies

iOS users can include either xcframeworks or static libraries depending upon their
preferred build environment.

#### XCFrameworks

Feature                    | Required Frameworks and Cocoapods
-------------------------- | ---------------------------------------
Firebase AdMob             | firebase_admob.xcframework
| (deprecated)             | firebase.xcframework
|                          | Firebase/Analytics Cocoapod (10.7.0)
|                          | Google-Mobile-Ads-SDK Cocoapod (7.69.0-cppsdk3)
Firebase Analytics         | firebase_analytics.xcframework
|                          | firebase.xcframework
|                          | Firebase/Analytics Cocoapod (10.7.0)
Firebase Authentication    | firebase_auth.xcframework
|                          | firebase.xcframework
|                          | Firebase/Auth Cocoapod (10.7.0)
Firebase Dynamic Links     | firebase_dynamic_links.xcframework
|                          | firebase.xcframework
|                          | Firebase/DynamicLinks Cocoapod (10.7.0)
Cloud Firestore            | firebase_firestore.xcframework
|                          | firebase_auth.xcframework
|                          | firebase.xcframework
|                          | Firebase/Firestore Cocoapod (10.7.0)
|                          | Firebase/Auth Cocoapod (10.7.0)
Firebase Functions         | firebase_functions.xcframework
|                          | firebase_auth.xcframework (optional)
|                          | firebase.xcframework
|                          | Firebase/Functions Cocoapod (10.7.0)
|                          | Firebase/Auth Cocoapod (10.7.0)
Google Mobile Ads          | firebase_gma.xcframework
|                          | firebase.xcframework
|                          | Firebase/Analytics Cocoapod (10.7.0)
|                          | Google-Mobile-Ads-SDK Cocoapod (10.3.0)
Firebase Installations     | firebase_installations.xcframework
|                          | firebase.xcframework
|                          | FirebaseInstallations Cocoapod (10.7.0)
Firebase Cloud Messaging   | firebase_messaging.xcframework
|                          | firebase.xcframework
|                          | Firebase/Messaging Cocoapod (10.7.0)
Firebase Realtime Database | firebase_database.xcframework
|                          | firebase_auth.xcframework
|                          | firebase.xcframework
|                          | Firebase/Database Cocoapod (10.7.0)
|                          | Firebase/Auth Cocoapod (10.7.0)
Firebase Remote Config     | firebase_remote_config.xcframework
|                          | firebase.xcframework
|                          | Firebase/RemoteConfig Cocoapod (10.7.0)
Firebase Storage           | firebase_storage.xcframework
|                          | firebase_auth.xcframework
|                          | firebase.xcframework
|                          | Firebase/Storage Cocoapod (10.7.0)
|                          | Firebase/Auth Cocoapod (10.7.0)

Important: Each version of the Firebase C++ SDK supports a specific version of
the Firebase iOS SDK. Please ensure that you reference the Cocoapod versions
listed above.

Note: AdMob C++ (deprecated) is not currently compatible with the latest
Firebase AdMob iOS CocoaPod (9.x). Please ensure that you use the special
version of Google-Mobile-Ads-SDK Cocoapod listed above (7.69.0-cppsdk2)
to maintain compatibility with Firebase 9.x.

Note: Parts of the Firebase iOS SDK are written in Swift. If your application
does not use any Swift code, you may need to add an empty .swift file to your
Xcode project to ensure that the Swift runtime is included in your app.

#### Libraries

If you prefer to link against static libraries instead of xcframeworks (see the
previous section) the following table describes the libraries and Cocoapods
required for each SDK feature.

Feature                    | Required Libraries and Cocoapods
-------------------------- | -----------------------------------------
Firebase AdMob             | libfirebase_admob.a
| (deprecated)             | libfirebase_app.a
|                          | Firebase/Analytics Cocoapod (10.7.0)
|                          | Google-Mobile-Ads-SDK Cocoapod (7.69.0-cppsdk3)
Firebase Analytics         | libfirebase_analytics.a
|                          | libfirebase_app.a
|                          | Firebase/Analytics Cocoapod (10.7.0)
Firebase Authentication    | libfirebase_auth.a
|                          | libfirebase_app.a
|                          | Firebase/Auth Cocoapod (10.7.0)
Firebase Dynamic Links     | libfirebase_dynamic_links.a
|                          | libfirebase_app.a
|                          | Firebase/DynamicLinks Cocoapod (10.7.0)
Cloud Firestore            | libfirebase_firestore.a
|                          | libfirebase_app.a
|                          | libfirebase_auth.a
|                          | Firebase/Firestore Cocoapod (10.7.0)
|                          | Firebase/Auth Cocoapod (10.7.0)
Firebase Functions         | libfirebase_functions.a
|                          | libfirebase_app.a
|                          | libfirebase_auth.a (optional)
|                          | Firebase/Functions Cocoapod (10.7.0)
|                          | Firebase/Auth Cocoapod (10.7.0)
Google Mobile Ads          | libfirebase_gma.a
|                          | libfirebase_app.a
|                          | Firebase/Analytics Cocoapod (10.7.0)
|                          | Google-Mobile-Ads-SDK Cocoapod (10.3.0)
Firebase Installations     | libfirebase_installations.a
|                          | libfirebase_app.a
|                          | FirebaseInstallations Cocoapod (10.7.0)
Firebase Cloud Messaging   | libfirebase_messaging.a
|                          | libfirebase_app.a
|                          | Firebase/CloudMessaging Cocoapod (10.7.0)
Firebase Realtime Database | libfirebase_database.a
|                          | libfirebase_app.a
|                          | libfirebase_auth.a
|                          | Firebase/Database Cocoapod (10.7.0)
|                          | Firebase/Auth Cocoapod (10.7.0)
Firebase Remote Config     | libfirebase_remote_config.a
|                          | libfirebase_app.a
|                          | Firebase/RemoteConfig Cocoapod (10.7.0)
Firebase Storage           | libfirebase_storage.a
|                          | libfirebase_app.a
|                          | libfirebase_auth.a
|                          | Firebase/Storage Cocoapod (10.7.0)
|                          | Firebase/Auth Cocoapod (10.7.0)

Important: Each version of the Firebase C++ SDK supports a specific version of
the Firebase iOS SDK. Please ensure that you reference the Cocoapod versions
listed above.

Note: AdMob C++ (deprecated) is not currently compatible with the latest
Firebase AdMob iOS CocoaPod (9.x). Please ensure that you use the special
version of Google-Mobile-Ads-SDK Cocoapod listed above (7.69.0-cppsdk2)
to maintain compatibility with Firebase 9.x.

Note: Parts of the Firebase iOS SDK are written in Swift. If your application
does not use any Swift code, you may need to add an empty .swift file to your
Xcode project to ensure that the Swift runtime is included in your app.

### Desktop Implementation Dependencies

#### Linux libraries

For Linux, library versions are provided for 32-bit (i386) and 64-bit (x86_64)
platforms.

Two sets of Linux libraries are available: one set built against the newer C++11
ABI, and another set built against the standard (legacy) ABI. This is equivalent
to the compiler option -D_GLIBCXX_USE_CXX11_ABI=1 or 0, respectively.

Feature                         | Required Libraries
------------------------------- | -----------------------------
Firebase Authentication         | libfirebase_auth.a
|                               | libfirebase_app.a
Cloud Firestore                 | libfirebase_firestore.a
|                               | libfirebase_auth.a
|                               | libfirebase_app.a
Firebase Functions              | libfirebase_functions.a
|                               | libfirebase_auth.a (optional)
|                               | libfirebase_app.a
Firebase Realtime Database      | libfirebase_database.a
|                               | libfirebase_auth.a
|                               | libfirebase_app.a
Firebase Remote Config          | libfirebase_remote_config.a
|                               | libfirebase_app.a
Firebase Storage                | libfirebase_storage.a
|                               | libfirebase_auth.a
|                               | libfirebase_app.a
Firebase AdMob (stub)           | libfirebase_admob.a
|                               | libfirebase_app.a
Firebase Analytics (stub)       | libfirebase_analytics.a
|                               | libfirebase_app.a
Firebase Dynamic Links (stub)   | libfirebase_dynamic_links.a
|                               | libfirebase_app.a
Google Mobile Ads (stub)        | libfirebase_gma.a
|                               | libfirebase_app.a
Firebase Installations (stub)   | libfirebase_installations.a
|                               | libfirebase_app.a
Firebase Cloud Messaging (stub) | libfirebase_messaging.a
|                               | libfirebase_app.a

The provided libraries have been tested using GCC 4.8.0, GCC 7.2.0, and Clang
5.0 on Ubuntu. When building C++ desktop apps on Linux, you will need to link
the `pthread` system library (consult your compiler documentation for more
information).

#### OS X libraries

For OS X (Darwin), library versions are provided for both Intel (x86_64) and ARM
(arm64) platforms, as well as universal libraries. See the table above (in the
"Linux libraries" section) for the list of library dependencies. Frameworks are
also provided for your convenience.

Feature                         | Required Frameworks
------------------------------- | ----------------------------------
Firebase Authentication         | firebase_auth.framework
|                               | firebase.framework
Cloud Firestore                 | firebase_firestore.framework
|                               | firebase_auth.framework
|                               | firebase.framework
Firebase Functions              | firebase_functions.framework
|                               | firebase_auth.framework (optional)
|                               | firebase.framework
Firebase Realtime Database      | firebase_database.framework
|                               | firebase_auth.framework
|                               | firebase.framework
Firebase Remote Config          | firebase_remote_config.framework
|                               | firebase.framework
Firebase Storage                | firebase_storage.framework
|                               | firebase_auth.framework
|                               | firebase.framework
Firebase AdMob (stub)           | firebase_admob.framework
|                               | firebase.framework
Firebase Analytics (stub)       | firebase_analytics.framework
|                               | firebase.framework
Firebase Dynamic Links (stub)   | firebase_dynamic_links.framework
|                               | firebase.framework
Google Mobile Ads (stub)        | libfirebase_gma.a
|                               | libfirebase_app.a
Firebase Installations (stub)   | firebase_installations.framework
|                               | firebase.framework
Firebase Cloud Messaging (stub) | firebase_messaging.framework
|                               | firebase.framework

The provided libraries have been tested using Xcode 13.3.1. When building C++
desktop apps on OS X, you will need to link the `gssapi_krb5` and `pthread`
system libraries, as well as the `CoreFoundation`, `Foundation`, `GSS`, and
`Security` OS X system frameworks (consult your compiler documentation for more
information).

#### Windows libraries

For Windows, library versions are provided depending on whether your project is
building in 32-bit (x86) or 64-bit (x64) mode, which Windows runtime environment
you are using (Multithreaded /MT or Multithreaded DLL /MD), and whether you are
targeting Release or Debug.

Feature                         | Required Libraries and Gradle Packages
------------------------------- | --------------------------------------
Firebase Authentication         | firebase_auth.lib
|                               | firebase_app.lib
Cloud Firestore                 | firebase_firestore.lib
|                               | firebase_auth.lib
|                               | firebase_app.lib
Firebase Functions              | firebase_functions.lib
|                               | firebase_auth.lib (optional)
|                               | firebase_app.lib
Firebase Realtime Database      | firebase_database.lib
|                               | firebase_auth.lib
|                               | firebase_app.lib
Firebase Remote Config          | firebase_remote_config.lib
|                               | firebase_app.lib
Firebase Storage                | firebase_storage.lib
|                               | firebase_auth.lib
|                               | firebase_app.lib
Firebase AdMob (stub)           | firebase_admob.lib
|                               | firebase_app.lib
Firebase Analytics (stub)       | firebase_analytics.lib
|                               | firebase_app.lib
Firebase Dynamic Links (stub)   | firebase_dynamic_links.lib
|                               | firebase_app.lib
Google Mobile Ads (stub)        | firebase_gma.lib
|                               | firebase_app.lib
Firebase Installations (stub)   | firebase_installations.lib
|                               | firebase_app.lib
Firebase Cloud Messaging (stub) | firebase_messaging.lib
|                               | firebase_app.lib

The provided libraries have been tested using Visual Studio 2019. When
building C++ desktop apps on Windows, you will need to link the following
Windows SDK libraries (consult your compiler documentation for more
information):

Firebase C++ Library | Windows SDK library dependencies
-------------------- | -----------------------------------------------------
Authentication       | `advapi32, ws2_32, crypt32`
Firestore            | `advapi32, ws2_32, crypt32, rpcrt4, ole32, shell32, dbghelp, bcrypt`
Functions            | `advapi32, ws2_32, crypt32, rpcrt4, ole32`
Realtime Database    | `advapi32, ws2_32, crypt32, iphlpapi, psapi, userenv, shell32`
Remote Config        | `advapi32, ws2_32, crypt32, rpcrt4, ole32`
Storage              | `advapi32, ws2_32, crypt32`

## Getting Started

See our [setup guide](https://firebase.google.com/docs/cpp/setup) to get started
and download the prebuilt version of the Firebase C++ SDK.

## Source Code

The Firebase C++ SDK is open source. You can find the source code (and
information about building it) at
[github.com/firebase/firebase-cpp-sdk](https://github.com/firebase/firebase-cpp-sdk).

## Platform Notes

### iOS Method Swizzling

On iOS, some application events (such as opening URLs and receiving
notifications) require your application delegate to implement specific methods.
For example, receiving a notification may require your application delegate to
implement `application:didReceiveRemoteNotification:`. Because each iOS
application has its own app delegate, Firebase uses _method swizzling_, which
allows the replacement of one method with another, to attach its own handlers in
addition to any you may have implemented.

The Firebase Cloud Messaging library needs to attach
handlers to the application delegate using method swizzling. If you are using
these libraries, at load time, Firebase will identify your `AppDelegate` class
and swizzle the required methods onto it, chaining a call back to your existing
method implementation.

### Custom Android Build Systems

We currently provide generate\_xml\_from\_google\_services\_json.py to convert
google-services.json to .xml resources to be included in an Android application.
This script applies the same transformation that the Google Play Services Gradle
plug-in performs when building Android applications. Users who don't use Gradle
(e.g ndk-build, makefiles, Visual Studio etc.) can use this script to automate
the generation of string resources.

### ProGuard on Android

Many Android build systems use
[ProGuard](https://developer.android.com/studio/build/shrink-code.html) for
builds in Release mode to shrink application sizes and protect Java source code.
If you use ProGuard, you will need to add the files in libs/android/*.pro
corresponding to the Firebase C++ libraries you are using to your ProGuard
configuration.

For example, with Gradle, build.gradle would contain:
~~~
  android {
    [...other stuff...]
    buildTypes {
      release {
        minifyEnabled true
        proguardFile getDefaultProguardFile('your-project-proguard-config.txt')
        proguardFile file(project.ext.firebase_cpp_sdk_dir + "/libs/android/app.pro")
        proguardFile file(project.ext.firebase_cpp_sdk_dir + "/libs/android/analytics.pro")
        [...and so on, for each Firebase C++ library you are using.]
      }
    }
  }
~~~

### Requiring Google Play services on Android

Many Firebase C++ libraries require
[Google Play services](https://developers.google.com/android/guides/overview) on
the user's Android device. If a Firebase C++ library returns
[`kInitResultFailedMissingDependency`](http://firebase.google.com/docs/reference/cpp/namespace/firebase)
on initialization, it means Google Play services is not available on the device
(it needs to be updated, reactivated, permissions fixed, etc.) and that Firebase
library cannot be used until the situation is corrected.

You can find out why Google Play services is unavailable (and try to fix it) by
using the functions in
[`google_play_services/availability.h`](http://firebase.google.com/docs/reference/cpp/namespace/google-play-services).

Optionally, you can use
[`ModuleInitializer`](http://firebase.google.com/docs/reference/cpp/class/firebase/module-initializer)
to initialize one or more Firebase libraries, which will handle prompting the
user to update Google Play services if required.

Note: Some libraries do not require Google Play services and don't return any
initialization status. These can be used without Google Play services. The table
below summarizes whether Google Play services is required by each Firebase C++
library.

Firebase C++ Library | Google Play services required?
-------------------- | ---------------------------------
Analytics            | Not required
AdMob (deprecated)   | Not required (usually; see below)
Cloud Messaging      | Required
Auth                 | Required
Dynamic Links        | Required
Firestore            | Required
Functions            | Required
Installations        | Not Required
Instance ID          | Required
Google Mobile Ads    | Not required (usually; see below)
Realtime Database    | Required
Remote Config        | Required
Storage              | Required

#### A note on AdMob, Google Mobile Ads and Google Play services

Most versions of the Google Mobile Ads SDK for Android can work properly without
Google Play services. However, if you are using the
`com.google.android.gms:play-services-ads-lite` dependency instead of the
standard `com.google.firebase:firebase-ads` dependency, Google Play services
WILL be required in your specific case.

AdMob (deprecated) and GMA initialization will only return
`kInitResultFailedMissingDependency` when Google Play services is unavailable
AND you are using `com.google.android.gms:play-services-ads-lite`.

### Desktop project setup

To use desktop workflow support, you must have an Android or iOS project set up
in the Firebase console.

If you have an Android project, you can simply use the `google-services.json`
file on desktop.

If you have an iOS project and don't wish to create an Android project, you can
use the included Python script `generate_xml_from_google_services_json.py
--plist` to convert your `GoogleService-Info.plist` file into a
`google-services-desktop.json` file.

By default, when your app initializes, Firebase will look for a file named
`google-services.json` or `google-services-desktop.json` in the current
directory. Ensure that one of these files is present, or call
`AppOptions::LoadFromJsonConfig()` before initializing Firebase to specify your
JSON configuration data directly.

### Note on Firebase C++ desktop support

Firebase C++ SDK desktop support is a **Beta** feature, and is intended for
workflow use only during the development of your app, not for publicly shipping
code.

## Release Notes
### 10.7.0
-   Changes
<<<<<<< HEAD
    - Firestore: Added `Query::Count()`, which fetches the number of documents in the result
      set without actually downloading the documents ([#1174](https://github.com/firebase/firebase-cpp-sdk/pull/1174)).
=======
    - General (Android): Update to Firebase Android BoM version 31.3.0.
    - General (iOS): Update to Firebase Cocoapods version 10.7.0.
>>>>>>> 73ce6feb
    - General: Add build time warning for C++11, since the next major release of
      the Firebase C++ SDK will set the new minimum C++ version to C++14.

### 10.6.0
-   Changes
    - General (Android): Update to Firebase Android BoM version 31.2.3.
    - General (iOS): Update to Firebase Cocoapods version 10.6.0.

### 10.5.0
-   Changes
    - General (Android): Update to Firebase Android BoM version 31.2.1.
    - General (iOS): Update to Firebase Cocoapods version 10.5.0.

### 10.4.0
-   Changes
    - General (Android): Update to Firebase Android BoM version 31.2.0.
    - General (iOS): Update to Firebase Cocoapods version 10.4.0.
    - General (Desktop): On macOS, in order to support sandbox mode, apps can
      define a key/value pair for `FBAppGroupEntitlementName` in Info.plist. The
      value associated with this key will be used to prefix semaphore names
      created internally by the Firebase C++ SDK so that they conform with
      [macOS sandbox
      requirements](https://developer.apple.com/library/archive/documentation/Security/Conceptual/AppSandboxDesignGuide/AppSandboxInDepth/AppSandboxInDepth.html#//apple_ref/doc/uid/TP40011183-CH3-SW24).
    - Analytics: Add `analytics::SetConsent()` and `analytics::GetSessionId()`
      APIs.
    - GMA (Android): Updated dependency to play-services-ads version 21.4.0.
      This new version requires Multidex to be enabled in your Android builds.
    - GMA (iOS): Updated dependency to Google-Mobile-Ads-SDK version 9.14.0.

### 10.3.0
-   Changes
    - General (Android): Update to Firebase Android BoM version 31.1.1.
    - General (iOS): Update to Firebase Cocoapods version 10.3.0.

### 10.2.0
-   Changes
    - General (Android): Update to Firebase Android BoM version 31.1.0.
    - General (iOS): Update to Firebase Cocoapods version 10.2.0.
    - General (Desktop): Linux x86 libraries have been fixed.
    - NOTE: The next major release of the Firebase C++ SDK will drop support
      for C++11, setting the new minimum C++ version to C++14. For more
      information please see our
      [C++ Language Standard Support
      Criteria](https://opensource.google/documentation/policies/cplusplus-support#c_language_standard).

### 10.1.0
-   Changes
    - General (Android): Update to Firebase Android BoM version 31.0.2.
    - General (iOS): Update to Firebase Cocoapods version 10.1.0.
    - Firestore (Android): Reduce the number of JNI global references consumed
      when creating or updating documents
      ([#1111](https://github.com/firebase/firebase-cpp-sdk/pull/1111)).
-   Known Issues
    - Linux x86 builds are broken since C++ SDK version 9.6.0. A fix is in
      progress.

### 10.0.0
-   Changes
    - General (Android): Update to Firebase Android BoM version 31.0.0.
    - General (iOS): Update to Firebase Cocoapods version 10.0.0.
    - General: Remove unused headers for performance and test lab from the
      package.
    - Auth (Android/iOS): Deprecating `PhoneAuthProvider::kMaxTimeoutMs`. The
      actual range is determined by the underlying SDK, ex.
      [PhoneAuthOptions.Builder from Android SDK](https://firebase.google.com/docs/reference/android/com/google/firebase/auth/PhoneAuthOptions.Builder).
    - GMA (iOS): Updated iOS dependency to Google Mobile Ads SDK version
      9.11.0.1.
    - AdMob (iOS): Temporarily pinned AdMob dependency to a special version of
      the Google-Mobile-Ads-SDK Cocoapod, "7.69.0-cppsdk3", to maintain
      compatibility with version 10.x of the Firebase iOS SDK.

### 9.6.0
-   Changes
    - General (Android): Update to Firebase Android BoM version 30.5.0.
    - General (iOS): Update to Firebase Cocoapods version 9.6.0.
    - GMA (iOS): Updated iOS dependency to Google Mobile Ads SDK version
      9.9.0.
    - GMA (Android): Updated Android dependency to Google Mobile Ads SDK
      version 21.2.0.

### 9.5.0
-   Changes
    - General (Android): Update to Firebase Android BoM version 30.4.0.
    - General (iOS): Update to Firebase Cocoapods version 9.5.0.

### 9.4.0
-   Changes
    - General (Desktop): Fixed an issue with embedded dependencies that could
      cause duplicate symbol linker errors in conjunction with other libraries
      ([#989](https://github.com/firebase/firebase-cpp-sdk/issues/989)).
    - GMA (iOS): Updated iOS dependency to Google Mobile Ads SDK version 9.7.0.
    - General (Android, iOS, Linux 32-bit): Fixed an integer overflow which
      could result in a crash or premature return when waiting for a `Future`
      with a timeout
      ([#1042](https://github.com/firebase/firebase-cpp-sdk/pull/1042)).

### 9.3.0
-   Changes
    - General (Android, Linux): Fixed a concurrency bug where waiting for an
      event with a timeout could occasionally return prematurely, as if the
      timeout had occurred
      ([#1021](https://github.com/firebase/firebase-cpp-sdk/pull/1021)).

### 9.2.0
-   Changes
    - GMA: Added the Google Mobile Ads SDK with updated support for AdMob. See
      the [Get Started
      Guide](https://firebase.google.com/docs/admob/cpp/quick-start) for more
      information.
    - AdMob: The AdMob SDK has been deprecated. Please update your app to
      use the new Google Mobile Ads SDK which facilitates similar
      functionality.
    - General (Android): Switched over to Android BoM (Bill of Materials)
      for dependency versions. This requires Gradle 5.
    - Database (Desktop): If the app data directory doesn't exist, create it.
      This fixes an issue with disk persistence on Linux.
    - Messaging (Android): Fixed #973. Make sure all the resources are closed in
      `RegistrationIntentService`.
    - Firestore: Added `TransactionOptions` to control how many times a
      transaction will retry commits before failing
      ([#966](https://github.com/firebase/firebase-cpp-sdk/pull/966)).

### 9.1.0
-   Changes
    - General (Android): Fixed a bug that required Android apps to include
      `com.google.android.gms:play-services-base` as an explicit dependency when
      only using AdMob, Analytics, Remote Config, or Messaging.
    - Functions: Add a new method `GetHttpsCallableFromURL`, to create callables
      with URLs other than cloudfunctions.net.
    - Analytics (iOS): Added InitiateOnDeviceConversionMeasurementWithEmail
      function to facilitate the [on-device conversion
      measurement](https://support.google.com/google-ads/answer/12119136) API.
    - Firestore (Desktop): On Windows, you must additionally link against the
      bcrypt and dbghelp system libraries.

### 9.0.0
-   Changes
    -   General (iOS): Firebase C++ on iOS is now built using Xcode 13.3.1.
    -   General (Android): Firebase C++ on Android is now built against NDK
        version r21e.
    -   General (Android): Support for gnustl (also known as libstdc++) has been
        removed. Please use libc++ instead. Android libraries have been moved
        from libs/android/ARCH/STL to libs/android/ARCH.
    -   AdMob (iOS): Temporarily pinned AdMob dependency to a special version of
        the Google-Mobile-Ads-SDK Cocoapod, "7.69.0-cppsdk2", to maintain
        compatibility with version 9.x of the Firebase iOS SDK.
    -   Analytics: Removed deprecated event names and parameters.
    -   Realtime Database (Desktop): Fixed a bug handling server timestamps
        on 32-bit CPUs.
    -   Storage (Desktop): Set Content-Type HTTP header when uploading with
        custom metadata.

### 8.11.0
-   Changes
    -   Firestore/Database (Desktop): Upgrade LevelDb dependency to 1.23
        ([#886](https://github.com/firebase/firebase-cpp-sdk/pull/886)).
    -   Firestore/Database (Desktop): Enabled Snappy compression support
        in LevelDb
        ([#885](https://github.com/firebase/firebase-cpp-sdk/pull/885)).

### 8.10.0
-   Changes
    -   General (iOS): Fixed additional issues on iOS 15 caused by early
        initialization of Firebase iOS SDK.
    -   Remote Config: Fixed default `Fetch()` timeout being 1000 times too
        high.
    -   Storage (Desktop): Added retry logic to PutFile, GetFile, and other
        operations.

### 8.9.0
-   Changes
    -   General (iOS): Fixed an intermittent crash on iOS 15 caused by
        constructing C++ objects during Objective-C's `+load` method.
        ([#706](https://github.com/firebase/firebase-cpp-sdk/pull/706))
        ([#783](https://github.com/firebase/firebase-cpp-sdk/pull/783))
    -   General: Internal changes to Mutex class.

### 8.8.0
-   Changes
    -   General: Fixed a data race that could manifest as null pointer
        dereference in `FutureBase::Release()`.
        ([#747](https://github.com/firebase/firebase-cpp-sdk/pull/747))
    -   General (iOS): iOS SDKs are now built using Xcode 12.4.
    -   General (Desktop): macOS SDKs are now built using Xcode 12.4.
    -   Auth (Desktop): Fixed a crash in `error_code()` when a request
        is cancelled or times out.
        ([#737](https://github.com/firebase/firebase-cpp-sdk/issues/737))
    -   Firestore: Fix "unaligned pointers" build error on macOS Monterey
        ([#712](https://github.com/firebase/firebase-cpp-sdk/issues/712)).
    -   Messaging (Android): Fixed crash during termination.
        ([#739](https://github.com/firebase/firebase-cpp-sdk/pull/739))
        ([#745](https://github.com/firebase/firebase-cpp-sdk/pull/745))
    -   Messaging (Android): Fixed crash during initialization.
        ([#760](https://github.com/firebase/firebase-cpp-sdk/pull/760))
    -   Remote Config (Desktop): Fixed cache expiration time value used by
        `RemoteConfig::FetchAndActivate()`.
        ([#767](https://github.com/firebase/firebase-cpp-sdk/pull/767))

### 8.7.0
-   Changes
    -   Firestore: Released to general availability for Android and iOS (desktop
        support remains in beta).
    -   General (Android): Minimum SDK version is now 19.
    -   General: Variant double type now support 64-bit while saving to json.
        ([#1133](https://github.com/firebase/quickstart-unity/issues/1133)).
    -   Analytics (tvOS): Analytics is now supported on tvOS.
    -   Firestore (iOS): Fix a crash when `Transaction.GetSnapshotAsync()` was
        invoked after `FirebaseFirestore.TerminateAsync()`
        ([#8760](https://github.com/firebase/firebase-ios-sdk/pull/8760)).

### 8.6.0
-   Changes
    -   General (Desktop): MacOS SDKs are now built using Xcode 12.2,
        and include support for ARM-based Mac systems.
    -   General (iOS): iOS SDKs are now built using Xcode 12.2.
    -   Messaging (Android): Fixes an issue to receive token when
        initialize the app.
        ([#667](https://github.com/firebase/firebase-cpp-sdk/pull/667)).
    -   Auth (Desktop): Fix a crash that would occur if parsing the JSON
        response from the server failed
        ([#692](https://github.com/firebase/firebase-cpp-sdk/pull/692)).

### 8.5.0
-   Changes
    -   General: Updating Android and iOS dependencies to the latest.
    -   General: Fixes an issue with generating Proguard files.
        ([#664](https://github.com/firebase/firebase-cpp-sdk/pull/664)).

### 8.4.0
-   Changes
    -   General: Updating Android and iOS dependencies to the latest.
    -   Firestore: Added `operator==` and `operator!=` for `SnapshotMetadata`,
        `Settings`, `QuerySnapshot`, `DocumentSnapshot`, `SetOptions`, and
        `DocumentChange`.

### 8.3.0
-   Changes
    -   General: This release adds tvOS C++ libraries that wrap the
        community-supported Firebase tvOS SDK. `libs/tvos` contains
        tvOS-specific libraries, and the `xcframeworks` directory now
        includes support for both iOS and tvOS. The following products are
        currently included for tvOS: Auth, Database, Firestore, Functions,
        Installations, Messaging, Remote Config, Storage.
    -   General: When building from source, the compiler setting of
        "no exceptions" on app is PRIVATE now and will not affect any other
        targets in the build.
    -   Firestore: Removed the deprecated
        `Firestore::RunTransaction(TransactionFunction*)` function. Please use
        the overload that takes a `std::function` argument instead.
    -   Firestore: `FieldValue::Increment` functions are no longer guarded by
        the `INTERNAL_EXPERIMENTAL` macro.
    -   Firestore: added more validation of invalid input.
    -   Firestore: added an `is_valid` method to the public API classes that can
        be in an invalid state.

### 8.2.0
-   Changes
    -   General (Android): Updated Flatbuffers internal dependency from version
        1.9 to 1.12.
    -   Firestore: Deprecated the
        `Firestore::RunTransaction(TransactionFunction*)` function. Please use
        the overload that takes a `std::function` argument instead.
    -   Firestore: Removed the deprecated `EventListener` class.
    -   Firestore: Removed the deprecated overloads of `AddSnapshotListener` and
        `AddSnapshotsInSyncListener` functions that take an `EventListener*`
        argument. Please use the overloads that take a `std::function` argument
        instead.

### 8.1.0
-   Changes
    -   Firestore: Fixed a linker error when `DocumentChange::npos` was used.
        ([#474](https://github.com/firebase/firebase-cpp-sdk/pull/474)).
    -   Firestore: Added `Firestore::NamedQuery` that allows reading the queries
        used to build a Firestore Data Bundle.

### 8.0.0
-   Changes
    -   Analytics: Removed `SetCurrentScreen()` following its removal from iOS SDK
        and deprecation from Android SDK. Please use `LogEvent` with ScreenView
        event to manually log screen changes.
    -   General (Android): Firebase no longer supports STLPort. Please
        [use libc++ instead](https://developer.android.com/ndk/guides/cpp-support#cs).
    -   General (Android): Firebase support for gnustl (also known as libstdc++)
        is deprecated and will be removed in the next major release. Please use
        libc++ instead.
    -   Instance Id: Removed support for the previously-deprecated Instance ID SDK.
    -   Remote Config: The previously-deprecated static methods have been removed.
        Please use the new instance-based `firebase::remote_config::RemoteConfig`
        API.
    -   Remote Config(Android): Fix for getting Remote Config instance for a
        specific app object.
        ([#991](https://github.com/firebase/quickstart-unity/issues/991)).
    -   General (Android): Fixed a potential SIGABRT when an app was created
        with a non-default app name on Android KitKat
        ([#429](https://github.com/firebase/firebase-cpp-sdk/pull/429)).
    -   AdMob (iOS): Temporarily pinned AdMob dependency to a special version of the
        Google-Mobile-Ads-SDK Cocoapod, "7.69.0-cppsdk", to maintain compatibility
        with version 8.x of the Firebase iOS SDK.
    -   General (iOS): A Database URL is no longer required to be present in
        GoogleService-Info.plist when not using the Real Time Database.
    -   Firestore: Added `Firestore::LoadBundle` to enable loading Firestore Data
        Bundles into the SDK cache. `Firestore::NamedQuery` will be available in a
        future release.

### 7.3.0
-   Changes
    -   General (iOS): Update dependencies.
    -   General (Android): Fix a gradle error if ANDROID_NDK_HOME is not set.

### 7.2.0
-   Changes
    -   General (Android): Firebase support for STLPort is deprecated and will
        be removed in the next major release. Please
        [use libc++ instead](https://developer.android.com/ndk/guides/cpp-support#cs).
    -   General (iOS): iOS SDKs are now built using Xcode 12.
    -   General (iOS): iOS SDKs are now providing XCFrameworks instead of
        Frameworks.
    -   Database: Fixed a potential crash that can occur as a result of a race
        condidtion when adding, removing and deleting `ValueListener`s or
        `ChildListener`s rapidly.
    -   Database: Fixed a crash when setting large values on Windows and Mac
        systems ([#517](https://github.com/firebase/quickstart-unity/issues/517)).
    -   General: Fixed rare crashes at application exit when destructors were
        being executed
        ([#345](https://github.com/firebase/firebase-cpp-sdk/pull/345)).
    -   General (Android): Removed checks for Google Play services for Auth, Database,
        Functions and Storage as the native Android packages no longer need it.
        ([#361](https://github.com/firebase/firebase-cpp-sdk/pull/361)).

### 7.1.1
-   Changes
    -   General (Android): Use non-conflicting file names for embedded resources
        in Android builds. This fixes segfault crashes on old Android devices
        (Android 5 and below).

### 7.1.0
-   Changes
    -   General (iOS): Re-enabled Bitcode in iOS builds
        ([#266][https://github.com/firebase/firebase-cpp-sdk/issues/266]).
    -   Auth: You can now specify a language for emails and text messages sent
        from your apps using `UseAppLanguage()` or `set_language_code()`.
    -   Firestore: Fixed partial updates in `Update()` with
        `FieldValue::Delete()`
        ([#882](https://github.com/firebase/quickstart-unity/issues/882)).
    -   Messaging (Android): Now uses `enqueueWork` instead of `startService`.
        This fixes lost messages with data payloads received when the app
        is in the background.
        ([#877](https://github.com/firebase/quickstart-unity/issues/877)
    -   Remote Config: Added `firebase::remote_config::RemoteConfig` class with
        new instance-based APIs to better manage fetching config data.
    -   Remote Config: Deprecated old module-based API in favor of the new
        instance-based API instead.
    -   Remote Config (Desktop): Fixed multiple definition of Nanopb symbols
        in binary SDK
        ([#271][https://github.com/firebase/firebase-cpp-sdk/issues/271]).

### 7.0.1
-   Changes
    -   Installations (Android): Fix incorrect STL variants, which fixes
        a linker error on Android.

### 7.0.0
-   Changes
    -   General (iOS): iOS SDKs are now built using Xcode 11.7.
    -   General (Desktop): Windows libraries are now built using Visual
        Studio 2019. While VS 2019 is binary-compatible with VS 2015 and
        VS 2017, you must use VS 2019 or newer to link the desktop SDK.
        The libraries have been moved from libs/windows/VS2015 to
        libs/windows/VS2019 to reflect this.
    -   General (Desktop): Linux libraries are now built with both the
        C++11 ABI and the legacy ABI. The libraries have been moved
        from libs/linux/${arch} to libs/linux/${arch}/legacy and
        libs/linux/${arch}/cxx11 to reflect this.
    -   AdMob (Android): Fix a JNI error when initializing without Firebase App.
    -   Analytics: Remove deprecated SetMinimumSessionDuration call.
    -   Installations: Added Installations SDK. See [Documentations](http://firebase.google.com/docs/reference/cpp/namespace/firebase/installations) for
        details.
    -   Instance Id: Marked Instance Id as deprecated.
    -   Messaging: Added getToken, deleteToken apis.
    -   Messaging: Removed deprecated Send() function.
    -   Messaging: raw_data has been changed from a std::string to a
        std::vector<uint8_t>, and can now be populated.
    -   Firestore: Added support for `Query::WhereNotEqualTo` and
        `Query::WhereNotIn`.
    -   Firestore: Added support for `Settings::set_cache_size_bytes` and
        `Settings::cache_size_bytes`.
    -   Firestore: `Query` methods that return new `Query` objects are now
        `const`.
    -   Firestore: Added new internal HTTP headers to the gRPC connection.
    -   Firestore: Fixed a crash when writing to a document after having been
        offline for long enough that the auth token expired
        ([#182](https://github.com/firebase/firebase-cpp-sdk/issues/182)).

### 6.16.1
-   Changes
    -   Database (Desktop): Added a function to create directories recursively
        for persistent storage that fixes segfaults.
    -   Database (Desktop): Fixed a problem with missing symbols on Windows.

### 6.16.0
-   Changes
    -   Database (Desktop): Enabled offline persistence.
    -   Auth: Fixed compiler error related to SignInResult.
    -   Firestore: Defaulted to calling listeners and other callbacks on a
        dedicated thread. This avoids deadlock when using Firestore without
        an event loop on desktop platforms.
    -   Firestore: Added `Error::kErrorNone` as a synonym for `Error::kErrorOk`,
        which is more consistent with other Firebase C++ SDKs.
    -   Messaging (Android): Updated library to be compatible with Android O,
        which should resolve a IllegalStateException that could occur under
        certain conditions.
    -   Messaging: Deprecated the `Send` function.
    -   Firestore: Added `error_message` parameter to snapshot listener
        callbacks.
    -   AdMob: Handling IllegalStateException when creating and loading
        interstitial ads. Added `ConstantsHelper.CALLBACK_ERROR_UNKNOWN` as a
        fallback error.

### 6.15.1

-   Changes

    -   Firestore: all members of `Error` enumeration are now prefixed with
        `kError`; for example, `Error::kUnavailable` is now
        `Error::kErrorUnavailable`, which is more consistent with other Firebase
        C++ SDKs.
    -   Firestore: Firestore can now be compiled on Windows even in presence of
        `min` and `max` macros defined in `<windows.h>`.
    -   Fixed an issue that warns about Future handle not released properly.

### 6.15.0

-   Overview
    -   Fixed an issue whent creating Apps, and various Firestore changes.
-   Changes
    -   Firestore: removed `*LastResult` functions from the public API. Please
        use the futures returned by the async methods directly instead.
    -   Firestore: dropped the `From` prefix from the static functions in
        `FieldValue`; for example, `FieldValue::FromInteger` is now just
        `FieldValue::Integer`.
    -   Firestore: `CollectionReference::id` now returns a const reference.
    -   Firestore: Fixed absl `time_internal` linker error on Windows.
    -   Firestore: changed the signature of the callback passed to
        `Firestore::RunTransaction` to pass the parameters by mutable reference,
        not by pointer. This is to indicate that these parameters are never
        null.
    -   App: Fixed an assert creating a custom App when there is no default App.

### 6.14.1

-   Changes
    -   Auth (iOS): Added SignInResult.UserInfo.updated_credential field. On
        iOS, kAuthErrorCredentialAlreadyInUse errors when linking with Apple may
        contain a valid updated_credential for use in signing-in the
        Apple-linked user.

### 6.14.0

-   Changes
    -   Firestore: `Firestore::set_logging_enabled` is replaced by
        `Firestore::set_log_level` for consistency with other Firebase C++ APIs.
    -   Firestore: added an overload of `Firestore::CollectionGroup` that takes
        a pointer to `const char`.
    -   Firestore: `Firestore::set_settings` now accepts the argument by value.

### 6.12.0
  - Overview
    - Added experimental support for Cloud Firestore SDK.
  - Changes
    - Firestore: Experimental release of Firestore is now available on all
      supported platforms.

### 6.11.0

-   Overview
    -   Updated dependencies, changed minimum Xcode, and fixed an issue in
        Database handling Auth token revocation.
-   Changes
    -   General (iOS): Minimum Xcode version is now 10.3.
    -   General: When creating an App, the project_id from the default App is
        used if one is not provided.
    -   Database (Desktop): Fixed that database stops reconnecting to server
        after the auth token is revoked.

### 6.10.0

-   Overview
    -   Auth bug fixes.
-   Changes
    -   Auth: Reverted the API of an experimental FederatedAuthHandler callback
        handler.
    -   Auth (iOS): Enabled the method OAuthProvider.GetCredential. This method
        takes a nonce parameter as required by Apple Sign-in.
    -   General (iOS): Updated the CMakeLists.txt to link static libraries
        stored under libs/ios/universal for iOS targets

### 6.9.0

-   Overview
    -   Updated dependencies, added support for Apple Sign-in to Auth, support
        for signing-in using a 3rd party web providers and configuration of
        BigQuery export in Messaging.
-   Changes
    -   Auth: Added API for invoking Auth SignInWithProvider and User
        LinkWithProvider and ReauthenticateWithProvider for sign in with third
        party auth providers.
    -   Auth: Added constant kProviderId strings to auth provider classes.
    -   Auth (iOS): Added support for linking Apple Sign-in credentials.
    -   Messaging (Android): Added the option to enable or disable message
        delivery metrics export to BigQuery. This functionality is currently
        only available on Android. Stubs are provided on iOS for cross platform
        compatibility.

### 6.8.0

-   Overview
    -   Updated dependencies, added compiler/stdlib check, fixed issue in Admob
        and fixed resource generation issue with python3.
-   Changes
    -   App (Linux): Added compiler/stdlib check to ensure both the developer's
        executable and firebase library are compiled with the same compiler and
        stdlib.
    -   Admob (Android): Fixed a potentially non thread safe operation in the
        destruction of BannerViews.
    -   General: Fixed an issue where resource generation from
        google-services.json would fail if python3 was used to execute the
        resource generation script.

### 6.7.0

-   Overview
    -   Updated dependencies, fixed issues in Analytics, Database, Storage, and
        App.
-   Changes
    -   App: Added noexcept to move constructors to ensure STL uses move where
        possible.
    -   Storage (iOS/Android): Fixed an issue where Storage::GetReferenceFromUrl
        would return an invalid StorageReference.
    -   Database: Fixed an issue causing timestamps to not be populated
        correctly when using DatabaseReference::UpdateChildren().
    -   Database (Desktop): Fixed an issue preventing listener events from being
        triggered after DatabaseReference::UpdateChildren() is called.
    -   Database (Desktop): Functions that take const char* parameters will now
        fail gracefully if passed a null pointer.
    -   Database (Desktop): Fixed an issue causing
        DatabaseReference::RunTransaction() to fail due to datastale when the
        location previously stored a vector with more than 10 items or a map
        with integer keys.
    -   App (Windows): Fixed bug where literal value 0 will call string
        constructor for Variant class.
    -   Storage (Desktop): Changed url() to return the empty string if the
        Storage instance was created with the default (null) URL.
    -   App: Added small string optimisation for variant.
    -   App: Reduced number of new/delete for variant if copying same type
    -   App: Ensure map sort order for variant is consistent.
    -   Database (Desktop): Fixed an issue that could result in an incorrect
        snapshot being passed to listeners under specific circumstances.
    -   Analytics (iOS): Fixed the racy behavior of
        `analytics::GetAnalyticsInstanceId()` after calling
        `analytics::ResetAnalyticsData()`.
    -   Database (Desktop): Fixed ordering issue of children when using OrderBy
        on double or int64 types with large values

### 6.6.1

-   Overview
    -   Fixed an issue with Future having an undefined reference.
-   Changes
    -   General: Fixed a potential undefined reference in Future::OnCompletion.

### 6.6.0

-   Overview
    -   Update dependencies, fixed issues in Auth, Database and RemoteConfig
-   Changes
    -   Auth (Android): Fixed assert when not using default app instance.
    -   Auth (Desktop): Fixed not loading provider list from cached user data.
    -   Database (Desktop): Fixed a crash that could occur when trying to keep a
        location in the database synced when you do not have permission.
    -   Database (Desktop): Queries on locations in the database with query
        rules now function properly, instead of always returning "Permission
        denied".
    -   Database (Desktop): Fixed the map-to-vector conversion when firing
        events that have maps containing enitrely integer keys.
    -   Remote Config (Android): Fixed a bug when passing a Variant of type Blob
        to SetDefaults() on Android.

### 6.5.0

-   Overview
    -   Updated dependencies, and improved logging for Auth and Database.
-   Changes
    -   Auth (Linux): Improved error logging if libsecret (required for login
        persistence) is not installed on Linux.
    -   Database: The database now supports setting the log level independently
        of the system level logger.

### 6.4.0

-   Overview
    -   Updated dependencies, fixed issues with Futures and Auth persistence,
        and fixed a crash in Database.
-   Changes
    -   General: Fixed an issue causing Futures to clear their data even if a
        reference was still being held.
    -   Auth (Desktop): Fixed an issue with updated user info not being
        persisted.
    -   Database (Desktop): Fixed a crash when saving a ServerTimestamp during a
        transaction.

### 6.3.0

-   Overview
    -   Bug fixes.
-   Changes
    -   General (iOS/Android): Fixed a bug that allows custom firebase::App
        instances to be created after the app has been restarted.
    -   Auth (desktop): Changed destruction behavior. Instead of waiting for all
        async operations to finish, now Auth will cancel all async operations
        and quit. For callbacks that are already running, this will protect
        against cases where auth instances might not exist anymore.
    -   Auth (iOS): Fixed an exception in firebase::auth::VerifyPhoneNumber.
    -   Auth (iOS): Stopped Auth from hanging on destruction if any local
        futures remain in scope.
    -   Database (desktop): Fixed an issue that could cause a crash when
        updating the descendant of a location with a listener attached.

### 6.2.2

-   Overview
    -   Bug fixes.
-   Changes
    -   Auth (desktop): After loading a persisted user data, ensure token is not
        expired.
    -   Auth (desktop): Ensure Database, Storage and Functions do not use an
        expired token after it's loaded from persistent storage.
    -   Database (desktop): Fixed DatabaseReference::RunTransaction() sending
        invalid data to the server which causes error message "Error on incoming
        message" and freeze.

### 6.2.0

-   Overview
    -   Added support for custom domains to Dynamic Links, and fixed issues in
        Database and Instance ID.
-   Changes
    -   General: Added a way to configure SDK-wide log verbosity.
    -   Instance ID (Android): Fixed a crash when destroying InstanceID objects.
    -   Dynamic Links: Added support for custom domains.
    -   Database: Added a way to configure log verbosity of Realtime Database
        instances.

### 6.1.0

-   Overview
    -   Added Auth credential persistence on Desktop, fixed issues in Auth and
        Database, and added additional information to Messaging notifications.
-   Changes
    -   Auth (Desktop): User's credentials will now persist between sessions.
        See the
        [documentation](http://firebase.google.com/docs/auth/cpp/manage-users#persist_a_users_credential)
        for more information.
    -   Auth (Desktop): As part of the above change, if you call current_user()
        immediately after creating the Auth instance, it will block until the
        saved user's state is finished loading.
    -   Auth (Desktop): Fixed an issue where Database/Functions/Storage might
        not use the latest auth token immediately after sign-in.
    -   Auth: Fixed an issue where an error code could get reported incorrectly
        on Android.
    -   Database (Desktop): Fixed an issue that could cause a crash during
        shutdown.
    -   Database (iOS): Fixed a race condition that could cause a crash when
        cleaning up database listeners on iOS.
    -   Database (iOS): Fixed an issue where long (64-bit) values could get
        written to the database incorrectly (truncated to 32-bits).
    -   Cloud Functions: Change assert to log warning when App is deleted before
        Cloud Functions instance is deleted.
    -   Messaging (Android): Added channel_id to Messaging notifications.

### 6.0.0

-   Overview
    -   Fixed issues in Auth and Messaging, removed Firebase Invites, removed
        deprecated functions in Firebase Remote Config, and deprecated a
        function in Firebase Analytics.
-   Changes
    -   Updated
        [Firebase iOS](https://firebase.google.com/support/release-notes/ios#6.0.0)
        and
        [Firebase Android](https://firebase.google.com/support/release-notes/ios#2019-05-07)
        dependencies.
    -   Auth: Fixed a race condition updating the current user.
    -   Messaging (iOS/Android): Fix an issue where Subscribe and Unsubscribe
        never returned if the API was configured not to receive a registration
        token.
    -   Invites: Removed Firebase Invites library, as it is no longer supported.
    -   Remote Config: Removed functions using config namespaces.
    -   Analytics: Deprecated SetMinimumSessionDuration.
-   Known Issues
    -   To work around a incompatible dependency, AdMob for Android temporarily
        requires an additional dependency on
        com.google.android.gms:play-services-measurement-sdk-api:16.5.0

### 5.7.0

-   Overview
    -   Deprecated functions in Remote Config.
-   Changes
    -   Remote Config: Config namespaces are now deprecated. You'll need to
        switch to methods that use the default namespace.
-   Known Issues
    -   To work around a incompatible dependency, AdMob for Android temporarily
        requires an additional dependency on
        com.google.android.gms:play-services-measurement-sdk-api:16.4.0

### 5.6.1

-   Overview
    -   Fixed race condition on iOS SDK startup.
-   Changes
    -   General (iOS): Updated to the latest iOS SDK to fix a crash on
        firebase::App creation caused by a race condition. The crash could occur
        when accessing the [FIRApp firebaseUserAgent] property of the iOS
        FIRApp.

### 5.6.0

-   Overview
    -   Released an open-source version, added Game Center sign-in to Auth,
        enhanced Database on desktop, and fixed a crash when deleting App.
-   Changes
    -   Firebase C++ is now
        [open source](https://github.com/firebase/firebase-cpp-sdk).
    -   Auth (iOS): Added Game Center authentication.
    -   Database (Desktop): Reworked how cached server values work to be more in
        line with mobile implementations.
    -   Database (Desktop): Simultaneous transactions are now supported.
    -   Database (Desktop): The special Timestamp ServerValue is now supported.
    -   Database (Desktop): KeepSynchronized is now supported.
    -   App, Auth, Database, Remote Config, Storage: Fixed a crash when deleting
        `firebase::App` before deleting other Firebase subsystems.

### 5.5.0

-   Overview
    -   Deprecated Firebase Invites and updated how Android dependencies are
        included.
-   Changes
    -   General (Android): Added a gradle file to the SDK that handles adding
        Firebase Android dependencies to your Firebase C++ apps. See the
        [Firebase C++ Samples](https://github.com/firebase/quickstart-cpp) for
        example usage.
    -   Invites: Firebase Invites is deprecated. Please refer to
        https://firebase.google.com/docs/invites for details.

### 5.4.4

-   Overview
    -   Fixed a bug in Cloud Functions on Android, and AdMob on iOS.
-   Changes
    -   Cloud Functions (Android): Fixed an issue with error handling.
    -   AdMob (iOS): Fixed an issue with Rewarded Video ad unit string going out
        of scope.

### 5.4.3

-   Overview
    -   Bug fix for Firebase Storage on iOS.
-   Changes
    -   Storage (iOS): Fixed an issue when downloading files with `GetBytes`.

### 5.4.2

-   Overview
    -   Removed a spurious error message in Auth on Android.
-   Changes
    -   Auth (Android): Removed an irrelevant error about the Java class
        FirebaseAuthWebException.

### 5.4.0

-   Overview
    -   Bug fix for link shortening in Dynamic Links and a known issue in
        Database on Desktop.
-   Changes
    -   Dynamic Links (Android): Fixed short link generation failing with "error
        8".
-   Known Issues
    -   The Realtime Database Desktop SDK uses REST to access your database.
        Because of this, you must declare the indexes you use with
        Query::OrderByChild() on Desktop or your listeners will fail.

### 5.3.1

-   Overview
    -   Updated iOS and Android dependency versions and a bug fix for Invites.
-   Changes
    -   Invites (Android): Fixed an exception when the Android Minimum Version
        code option is used on the Android.

### 5.3.0

-   Overview
    -   Fixed bugs in Database and Functions; changed minimum Xcode version to
        9.4.1.
-   Changes
    -   General (iOS): Minimum Xcode version is now 9.4.1.
    -   Functions (Android): Fixed an issue when a function returns an array.
    -   Database (Desktop): Fixed issues in ChildListener.
    -   Database (Desktop): Fixed crash that can occur if Database is deleted
        while asynchronous operations are still in progress.
-   Known Issues
    -   Dynamic Links (Android): Shortening dynamic links fails with "Error 8".

### 5.2.1

-   Overview
    -   Fixed bugs in Auth and Desktop.
-   Changes
    -   Database (Desktop): Fixed support for `ChildListener` when used with
        `Query::EqualTo()`, `Query::StartAt()`, `Query::EndAt()`,
        `Query::LimitToFirst()` and `Query::LimitToLast()`.
    -   Database: Fixed a crash in DatabaseReference/Query copy assignment
        operator and copy constructor.
    -   Auth, Database: Fixed a race condition returning Futures when calling
        the same method twice in quick succession.

### 5.2.0

-   Overview
    -   Changes to Database, Functions, Auth, and Messaging.
-   Changes
    -   Database: Added a version of `GetInstance` that allows passing in the
        URL of the database to use.
    -   Functions: Added a way to specify which region to run the function in.
    -   Messaging: Changed `Subscribe` and `Unsubscribe` to return a Future.
    -   Auth (Android): Fixed a crash in `User::UpdatePhoneNumberCredential()`.
    -   General (Android): Fixed a null reference in the Google Play Services
        availability checker.

### 5.1.1

-   Overview
    -   Updated Android and iOS dependency versions only.

### 5.1.0

-   Overview
    -   Changes to Analytics, Auth, and Database; and added support for Cloud
        Functions for Firebase.
-   Changes
    -   Analytics: Added `ResetAnalyticsData()` to clear all analytics data for
        an app from the device.
    -   Analytics: Added `GetAppInstanceId()` which allows developers to
        retrieve the current app's analytics instance ID.
    -   Auth: Linking a credential with a provider that has already been linked
        now produces an error.
    -   Auth (iOS): Fixed crashes in User::LinkAndRetrieveDataWithCredential()
        and User::ReauthenticateAndRetrieveData().
    -   Auth (iOS): Fixed photo URL never returning a value on iOS.
    -   Auth (Android): Fixed setting profile photo URL with UpdateUserProfile.
    -   Database: Added support for ServerValues in SetPriority methods.
    -   Functions: Added support for Cloud Functions for Firebase on iOS,
        Android, and desktop.

### 5.0.0

-   Overview
    -   Renamed the Android and iOS libraries to include firebase in their name,
        removed deprecated methods in App, AdMob, Auth, Database, and Storage,
        and exposed new APIs in Dynamic Links and Invites.
-   Changes
    -   General (Android/iOS): Library names have been prefixed with
        "firebase_", for example libapp.a is now libfirebase_app.a. This brings
        them in line with the naming scheme used on desktop, and iOS frameworks.
    -   General (Android): Improved error handling when device is out of space.
    -   App: Removed deprecated accessor methods from Future.
    -   AdMob: Removed deprecated accessor methods from BannerView and
        InterstitialAd.
    -   Auth: Removed deprecated accessors from Auth, Credential, User, and
        UserInfoInterface, including User::refresh_token().
    -   Database: Removed deprecated accessors from DatabaseReference, Query,
        DataSnapshot, and MutableData.
    -   Dynamic Links: Added a field to received dynamic links describing the
        strength of the match.
    -   Invites: Added OnInviteReceived to Listener base class that includes the
        strength of the match on the received invite as an enum. Deprecated
        prior function that received it as a boolean value.
    -   Storage: Removed deprecated accessors from StorageReference.
    -   Storage: Removed Metadata::download_url() and Metadata::download_urls().
        Please use StorageReference::GetDownloadUrl() instead.
    -   Messaging: Added an optional initialization options struct. This can be
        used to suppress the prompt on iOS that requests permission to receive
        notifications at start up. Permission can be requested manually using
        the function firebase::messaging::RequestPermission().

### 4.5.1

-   Overview
    -   Fixed bugs in Database (Desktop) and Remote Config and exposed new APIs
        in Auth on Desktop and Messaging.
-   Changes
    -   Messaging: Added the SetAutoTokenRegistrationOnInitEnabled() and
        IsAutoTokenRegistrationOnInitEnabled() methods to enable or disable
        auto-token generation.
    -   Auth (Desktop): Added support for accessing user metadata.
    -   Database (Desktop): Fixed a bug to make creation of database instances
        with invalid URLs return NULL.
    -   Database (Desktop): Fixed an issue where incorrect values could be
        passed to OnChildAdded.
    -   Remote Config: Fixed a bug causing incorrect reporting of success or
        failure during a Fetch().

### 4.5.0

-   Overview
    -   Desktop workflow support for some features, Google Play Games
        authentication on Android, and changes to AdMob, Auth, and Storage.
-   Changes
    -   Auth, Realtime Database, Remote Config, Storage (Desktop): Stub
        implementations have been replaced with functional desktop
        implementations on Windows, OS X, and Linux.
    -   AdMob: Native Express ads have been discontinued, so
        `NativeExpressAdView` has been marked deprecated and will be removed in
        a future version.
    -   Auth (Android): Added Google Play Games authentication.
    -   Auth: Fixed a race condition initializing/destroying Auth instances.
    -   Storage: Added MD5 hash to Metadata.
    -   Storage: Fixed a crash when deleting listeners and other object
        instances.
    -   Storage: Controller can now be used from any thread.
    -   Storage (iOS): Fixed incorrect content type when uploading.
-   Known Issues
    -   When using Firebase Realtime Database on desktop, only one Transaction
        may be run on a given subtree at the same time.
    -   When using Firebase Realtime Database on desktop, data persistence is
        not available.

### 4.4.3

-   Overview
    -   Fixed linking bug in App.
-   Changes
    -   App (iOS): Removed unresolved symbols in the App library that could
        cause errors when forcing resolution.

### 4.4.2

-   Overview
    -   Fixed bugs in Dynamic Links, Invites, Remote Config and Storage and
        fixed linking issues with the Windows and Linux stub libraries.
-   Changes
    -   Dynamic Links (iOS): Now fetches the invite ID when using universal
        links.
    -   Dynamic Links (iOS): Fixed crash on failure of dynamic link completion.
    -   Dynamic Links (iOS): Fixed an issue where some errors weren't correctly
        reported.
    -   Invites: Fixed SendInvite never completing in the stub implementation.
    -   Remote Config (iOS): Fixed an issue where some errors weren't correctly
        reported.
    -   Storage: Fixed Metadata::content_language returning the wrong data.
    -   Storage (iOS): Reference paths formats are now consistent with other
        platforms.
    -   Storage (iOS): Fixed an issue where trying to upload to a non-existent
        path would not complete the Future.
    -   Storage (iOS): Fixed a crash when a download fails.
    -   General (Windows): Updated all static libs to suppport different C
        runtime libraries and correspondingly updated the package directory
        structure.
    -   Linux: Fixed linking problems with all of the C++ stub libraries.

### 4.4.1

-   Overview
    -   Bug fixes for Realtime Database and Instance ID.
-   Changes
    -   Realtime Database: SetPersistenceEnabled now sets persistence enabled.
    -   Instance ID (iOS): GetToken no longer fails without an APNS certificate,
        and no longer forces registering for notifications.

### 4.4.0

-   Overview
    -   Support for Instance ID.
-   Changes
    -   Instance ID: Added Instance ID library.

### 4.3.0

-   Overview
    -   Bug fix for Remote Config and a new feature for Auth.
-   Changes
    -   Auth: Added support for accessing user metadata.
    -   Remote Config (Android): Fixed remote_config::ValueSource conversion.

### 4.2.0

-   Overview
    -   Bug fixes for Analytics, Database, and Messaging; and updates for Auth
        and Messaging.
-   Changes
    -   Analytics (iOS): Fixed a bug which prevented the user ID and user
        properties being cleared.
    -   Database (Android): Fixed MutableData::children_count().
    -   Messaging (Android): Fixed a bug which prevented the message ID field
        being set.
    -   Auth: Failed operations now return more specific error codes.
    -   Auth (iOS): Phone Authentication no longer requires push notifications.
        When push notifications aren't available, reCAPTCHA verification is used
        instead.
    -   Messaging: Messages sent to users can now contain a link URL.

### 4.1.0

-   Overview
    -   Bug fixes for AdMob, Auth, Messaging, Database, Storage, and Remote
        Config, and added features for Future's OnCompletion callbacks and
        Database transaction callbacks.
-   Changes
    -   General: Futures are now invalidated when their underlying Firebase API
        is destroyed.
    -   General: Added std::function support to Future::OnCompletion, to allow
        use of C++11 lambdas with captures.
    -   AdMob (iOS): Fixed a crash if a BannerView is deleted while a call to
        Destroy() is still pending.
    -   Auth (Android): Now assert fails if you call GetCredential without an
        Auth instance created.
    -   Database: DataSnapshot, DatabaseReference, Query, and other objects are
        invalidated when their Database instance is destroyed.
    -   Database: Added a context pointer to DatabaseReference::RunTransaction,
        as well as std::function support to allow use of C++11 lambdas with
        captures.
    -   Messaging (Android): Fixed a bug where message_type was not set in the
        Message struct.
    -   Messaging (iOS): Fixed a race condition if a message is received before
        Firebase Cloud Messaging is initialized.
    -   Messaging (iOS): Fixed a bug detecting whether the notification was
        opened if the app was running in the background.
    -   Remote Config: When listing keys, the list now includes keys with
        defaults set, even if they were not present in the fetched config.
    -   Storage: StorageReference objects are invalidated when their Storage
        instance is destroyed.
-   Known Issues
    -   When building on Android using STLPort, the std::function versions of
        Future::OnCompletion and DatabaseReference::RunTransaction are not
        available.

### 4.0.4

-   Changes
    -   Messaging (Android): Fixed a bug resulting in Messages not having their
        message_type field populated.

### 4.0.3

-   Overview
    -   Bug fixes for Dynamic Links, Messaging and iOS SDK compatibility.
-   Changes
    -   General (iOS): Fixed an issue which resulted in custom options not being
        applied to firebase::App instances.
    -   General (iOS): Fixed a bug which caused method implementation look ups
        to fail when other iOS SDKs rename the selectors of swizzled methods.
    -   Dynamic Links (Android): Fixed future completion if short link creation
        fails.
    -   Messaging (iOS): Fixed message handling when messages they are received
        via the direct channel to the FCM backend (i.e not via APNS).

### 4.0.2

-   Overview
    -   Bug fixes for Analytics, Auth, Dynamic Links, and Messaging.
-   Changes
    -   Analytics (Android): Fix SetCurrentScreen to work from any thread.
    -   Auth (iOS): Fixed user being invalidated when linking a credential
        fails.
    -   Dynamic Links: Fixed an issue which caused an app to crash or not
        receive a Dynamic Link if the link is opened when the app is installed
        and not running.
    -   Messaging (iOS): Fixed a crash when no Listener is set.
    -   Messaging: Fixed Listener::OnTokenReceived occasionally being called
        twice with the same token.

### 4.0.1

-   Overview
    -   Bug fixes for Dynamic links and Invites on iOS and Cloud Messaging on
        Android and iOS.
-   Changes
    -   Cloud Messaging (Android): Fixed an issue where Terminate was not
        correctly shutting down the Cloud Messaging library.
    -   Cloud Messaging (iOS): Fixed an issue where library would crash on start
        up if there was no registration token.
    -   Dynamic Links & Invites (iOS): Fixed an issue that resulted in apps not
        receiving a link when opening a link if the app is installed and not
        running.

### 4.0.0

-   Overview
    -   Added support for phone number authentication, access to user metadata,
        a standalone dynamic library and bug fixes.
-   Changes
    -   Auth: Added support for phone number authentication.
    -   Auth: Added the ability to retrieve user metadata.
    -   Auth: Moved token notification to a separate listener object.
    -   Dynamic Links: Added a standalone library separate from Invites.
    -   Invites (iOS): Fixed an issue in the analytics SDK's method swizzling
        which resulted in dynamic links / invites not being sent to the
        application.
    -   Messaging (Android): Fixed a regression introduced in 3.0.3 which caused
        a crash when opening up a notification when the app is running in the
        background.
    -   Messaging (iOS): Fixed interoperation with other users of local
        notifications.
    -   General (Android): Fixed crash in some circumstances after resolving
        dependencies by updating Google Play services.

### 3.1.2

-   Overview
    -   Bug fixes for Auth.
-   Changes
    -   Auth: Fixed a crash caused by a stale memory reference when a
        firebase::auth::Auth object is destroyed and then recreated for the same
        App object.
    -   Auth: Fixed potential memory corruption when AuthStateListener is
        destroyed. ### 3.1.1
-   Overview
    -   Bug fixes for Auth, Invites, Messaging, and Storage, plus a general fix.
-   Changes
    -   General (Android): Fixed Google Play Services updater crash when
        clicking outside of the dialog on Android 4.x devices.
    -   Auth: Fixed user being invalidated when linking a credential fails.
    -   Auth: Deprecated User::refresh_token().
    -   Messaging: Fixed incorrectly notifying the app of a message when a
        notification is received while the app is in the background and the app
        is then opened by via the app icon rather than the notification.
    -   Invites (iOS): Fixed an issue which resulted in the app delegate method
        application:openURL:sourceApplication:annotation: not being called when
        linking the invites library.
    -   Storage: Fixed a bug that prevented the construction of Metadata without
        a storage reference.

### 3.1.0

-   Overview
    -   Added support for multiple storage buckets in Cloud Storage for
        Firebase, and fixed a bug in Invites.
-   Changes
    -   Storage: Renamed "Firebase Storage" to "Cloud Storage for Firebase".
    -   Storage: Added an overload for `Storage::GetInstance()` that accepts a
        `gs://...` URL, so you can use Cloud Storage with multiple buckets.
    -   Invites: (Android) Fixed an issue where invites with empty links would
        fail to be received.

### 3.0.0

-   Overview
    -   Renamed some methods, fixed some bugs, and added some features.
-   Changes
    -   General: Renamed and deprecated methods that were inconsistent with the
        Google C++ Style Guide. Deprecated methods will be removed in a future
        release (approximately 2-3 releases from now).
    -   Analytics: Added `SetCurrentScreen()`.
    -   Auth: Fixed a race condition accessing user data in callbacks.
    -   Auth: (Android) Added `is_valid()` to check if a credential returned by
        `GetCredential()` is valid.
    -   Invites: (Android) Added a `Fetch()` function to fetch incoming
        invitations at times other than application start. You must call this on
        Android when your app returns to the foreground (on iOS, this is handled
        automatically).
    -   Messaging: Added a field to `firebase::messaging::Message` specifying
        whether the message was received when the app was in the background.
    -   Messaging: (Android) Added an AAR file containing the Android manifest
        changes needed for receiving notifications. You can add this to your
        project instead of modifying the manifest directly.
    -   Messaging: (iOS) Fixed regression since 2.1.1 that broke messaging on
        iOS 8 & 9 when an AppDelegate did not implement remote notification
        methods.
    -   Invites: (iOS) Fixed regression since 2.1.1 that broke invites if the
        AppDelegate did not implement the open URL method.
    -   Remote Config: Added support for initializing Remote Config defaults
        from `firebase::Variant` values, including binary data.

### 2.1.3

-   Overview
    -   Bug fixes for Auth and Messaging, and a fix for Future callbacks.
-   Changes
    -   General: Fixed a potential deadlock when running callbacks registered
        via `firebase::Future::OnCompletion()`.
    -   Auth: (Android) Fixed an error in `firebase::auth::User::PhotoUri()`.
    -   Messaging: (Android) Fixed an issue where a blank message would appear.
    -   Messaging: (iOS) Removed hard dependency on Xcode 8.

### 2.1.2

-   Overview
    -   Bug fix for AdMob on Android.
-   Changes
    -   AdMob: (Android) Fixed an issue in `firebase::admob::InterstitialAd`
        that caused a crash after displaying multiple interstitial ads.

### 2.1.1

-   Overview
    -   Bug fixes for Firebase Authentication, Messaging and Invites.
-   Changes
    -   Auth: (Android) Fixed an issue that caused a future to never complete
        when signing in while a user is already signed in.
    -   Messaging / Invites: (iOS) Fixed an issue with method swizzling that
        caused some of the application's UIApplicationDelegate methods to not be
        called.
    -   Messaging: (iOS) Fixed a bug which caused a crash when initializing the
        library when building with Xcode 8 for iOS 10.

### 2.1.0

-   Overview
    -   Support for Firebase Storage and minor bugfixes in other libraries.
-   Changes
    -   Storage: Added the Firebase Storage C++ client library.
    -   Auth: Added a check for saved user credentials when Auth is initialized.
-   Known Issues
    -   Storage: On Android, pausing and resuming storage operations will cause
        the transfer to fail with the error code kErrorUnknown.

### 2.0.0

-   Overview
    -   Support for AdMob Native Express Ads, Realtime Database and simplified
        the Invites API.
-   Changes
    -   AdMob: Added support for AdMob Native Express Ads.
    -   Auth: Added AuthStateListener class which provides notifications when a
        user is logged in or logged out.
    -   Realtime Database: Added a client library.
    -   Invites: Breaking change which significantly simplifies the API.
-   Known Issues
    -   AdMob: When calling Initialize, the optional admob_app_id argument is
        ignored.

### 1.2.1

-   Overview
    -   Bug fixes in Messaging.
-   Changes
    -   Messaging: Fixed a bug that prevented Android apps from terminating
        properly.
    -   Messaging: Added missing copy constructor implementation in iOS and stub
        libraries.

### 1.2.0

-   Overview
    -   New features in AdMob, Authentication, Messaging, and Remote Config, a
        helper class for initialization, and bug fixes.
-   Changes
    -   General: Added firebase::ModuleInitializer, a helper class to initialize
        Firebase modules and handle any missing dependency on Google Play
        services on Android.
    -   AdMob: Added Rewarded Video feature. For more information, see the
        [Rewarded Video C++ guide](https://firebase.google.com/docs/admob/cpp/rewarded-video).
    -   AdMob: You can now pass your AdMob App ID to
        firebase::admob::Initialize() to help reduce latency for the initial ad
        request.
    -   AdMob: On both iOS and Android, you must call BannerView::Show() to
        display the ad. Previously, this was only required on Android.
    -   AdMob: Fixed an issue where BannerView::Listener received an incorrect
        bounding box.
    -   AdMob: BannerView now has a black background, rather than transparent.
    -   Authentication: Implemented User::SendEmailVerification() and
        User::EmailVerified() methods on Android.
    -   Invites: Fixed a bug that occurred when initializing InvitesSender and
        InvitesReceiver at the same time.
    -   Invites: Fixed a potential crash at app shutdown on iOS when
        InvitesReceiver::Fetch() is pending.
    -   Messaging: Added firebase::messaging::Notification and associated
        methods for retrieving the contents of a notification on Android and
        iOS.
    -   Messaging: Added support for iOS 10 notifications.
    -   Messaging: Fixed a crash that occurred on Android if Messaging was
        initialized before the native library was loaded.
    -   RemoteConfig: Added GetKeys() and GetKeysByPrefix() methods, which get a
        list of the app's Remote Config parameter keys.

### 1.1.0

-   Overview
    -   Minor bug fixes and new way of checking Google Play services
        availability.
-   Changes
    -   Reverted the firebase::App changes from version 1.0.1 relating to Google
        Play services; this has been replaced with a new API.
    -   Each Firebase C++ library that requires Google Play services now checks
        for its availability at initialization time. See "Requiring Google Play
        services on Android".
        -   firebase::auth::GetAuth() now has an optional output parameter that
            indicates whether initialization was successful, and will return
            nullptr if not.
        -   firebase::messaging::Initialize() now returns a result that
            indicates whether initialization was successful.
        -   Added firebase::invites::Initialize(), which you must call once
            prior to creating InvitesSender or InvitesReceiver instances. This
            function returns a result that indicates whether initialization was
            successful.
        -   firebase::remote_config::Initialize() now returns a result that
            indicates whether initialization was successful.
        -   firebase::admob::Initialize() now returns a result that indicates
            whether initialization was successful.
    -   Added utility functions to check whether Google Play services is
        available. See google_play_services::CheckAvailability() and
        google_play_services::MakeAvailable() for more information.
-   Known Issues
    -   Invites: If you call InvitesReceiver::Fetch() or
        InvitesReceiver::ConvertInvitation() without first calling
        firebase::invites::Initialize(), the operation will never complete. To
        work around the issue, ensure that firebase::invites::Initialize() is
        called once before creating any InvitesReceiver instances.

### 1.0.1

-   Overview
    -   Minor bug fixes.
-   Changes
    -   Modified firebase::App to check for the required version of Google Play
        services on creation to prevent firebase::App creation failing if a
        user's device is out of date. If Google Play services is out of date, a
        dialog will prompt the user to install a new version. See "Requiring
        Google Play services on Android". With the previous version (version
        1.0.0) the developer needed to manually check for an up to date Google
        Play services using GoogleApiClient.
    -   Fixed potential deadlock when using SetListener from a notification
        callback in firebase::admob::InterstitialAd and
        firebase::admob::BannerView on iOS.
    -   Fixed race condition on destruction of admob::BannerView on Android.
    -   Fixed Future handle leak. An internal memory leak would manifest for
        objects or modules that use futures for the lifetime of the object or
        module. For example, during the lifetime of BannerView each call to a
        method which returns a Future could potentially allocate memory which
        wouldn't be reclaimed until the BannerView is destroyed.

### 1.0.0

-   Overview
    -   First public release. See our
        [setup guide](https://firebase.google.com/docs/cpp/setup) to get
        started.
-   Known Issues
    -   Android armeabi libraries must be linked with gcc 4.8.<|MERGE_RESOLUTION|>--- conflicted
+++ resolved
@@ -642,15 +642,15 @@
 code.
 
 ## Release Notes
+### Upcoming Release
+-   Changes
+    - Firestore: Added `Query::Count()`, which fetches the number of documents in the result
+      set without actually downloading the documents ([#1207](https://github.com/firebase/firebase-cpp-sdk/pull/1174)).
+
 ### 10.7.0
 -   Changes
-<<<<<<< HEAD
-    - Firestore: Added `Query::Count()`, which fetches the number of documents in the result
-      set without actually downloading the documents ([#1174](https://github.com/firebase/firebase-cpp-sdk/pull/1174)).
-=======
     - General (Android): Update to Firebase Android BoM version 31.3.0.
     - General (iOS): Update to Firebase Cocoapods version 10.7.0.
->>>>>>> 73ce6feb
     - General: Add build time warning for C++11, since the next major release of
       the Firebase C++ SDK will set the new minimum C++ version to C++14.
 
