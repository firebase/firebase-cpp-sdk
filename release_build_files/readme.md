# Firebase C++ SDK

The Firebase C++ SDK provides C++ interfaces for the following Firebase services
on *iOS* and *Android*:

*   AdMob (deprecated - use Google Mobile Ads instead)
*   Firebase Analytics
*   Firebase Authentication
*   Firebase Cloud Messaging
*   Firebase Dynamic Links
*   Cloud Firestore
*   Firebase Functions
*   Google Mobile Ads
*   Firebase Installations
*   Firebase Instance ID (deprecated SDK)
*   Firebase Realtime Database
*   Firebase Remote Config
*   Firebase Storage

## Desktop Workflow Implementations

The Firebase C++ SDK includes desktop workflow support for the following subset
of Firebase features, enabling their use on Windows, OS X, and Linux:

*   Firebase Authentication
*   Cloud Firestore
*   Firebase Functions
*   Firebase Remote Config
*   Firebase Realtime Database
*   Firebase Storage

This is a Beta feature, and is intended for workflow use only during the
development of your app, not for publicly shipping code.

## Stub Implementations

Stub (non-functional) implementations of the remaining libraries are provided
for convenience when building for Windows, Mac OS, and Linux so that you don't
need to conditionally compile code when also targeting the desktop.

## Directory Structure

The following table provides an overview of the Firebase C++ SDK directory
structure.

Directories               | Contents
------------------------- | --------
include                   | C++ headers
xcframeworks/API/ARCH     | iOS xcframeworks (compiled against libc++)
libs/ios/ARCH             | iOS static libraries (compiled against
|                         | libc++)
|                         | Multi-architecture libraries are
|                         | provided in the *universal* directory.
libs/android/ARCH         | Android (GCC 4.8+ compatible) static
|                         | libraries for each architecture. Only the
|                         | LLVM libc++ STL runtime ("c++") is supported.
|                         | More information can be found in the
|                         | [NDK C++ Helper Runtimes](https://developer.android.com/ndk/guides/cpp-support.html#runtimes)
|                         | documentation.
*Desktop Implementations* |
libs/darwin               | OS X static libraries (desktop or stub
|                         | implementations, compiled against libc++)
frameworks/darwin         | OS X frameworks (desktop or stub
|                         | implementations, compiled against libc++)
libs/linux/ARCH/ABI       | Linux static libraries (desktop or stub
|                         | implementations, GCC 4.8+, libc++).
|                         | Built against C++11 or legacy ABI.
libs/windows              | Windows static libraries (desktop or stub
|                         | implementations, MSVC 2019+)

## C++ Language Standards

The Firebase C++ SDK supports the C++11 language standard.

Note: The next major release of the Firebase C++ SDK will set the new minimum
C++ version to C++14. For more information please see our
[C++ Language Standard Support Criteria](https://opensource.google/documentation/policies/cplusplus-support#c_language_standard).

## Library / XCFramework Dependencies

Each feature has dependencies upon libraries in this SDK and components
distributed as part of the core Firebase
[iOS SDK](https://firebase.google.com/docs/ios/setup) and
[Android SDK](https://firebase.google.com/docs/android/setup).

### Android Dependencies

Feature                    | Required Libraries and Gradle Packages
-------------------------- | --------------------------------------
All Firebase SDKs          | platform(com.google.firebase:firebase-bom:31.2.3)
|                          | (Android Bill of Materials)
Firebase AdMob             | libfirebase_admob.a
| (deprecated)             | libfirebase_app.a
|                          | com.google.firebase:firebase-analytics
|                          | (Maven package)
|                          | com.google.firebase:firebase-ads:19.8.0
|                          | (Maven package)
Firebase Analytics         | libfirebase_analytics.a
|                          | libfirebase_app.a
|                          | com.google.firebase:firebase-analytics
|                          | (Maven package)
Firebase Authentication    | libfirebase_auth.a
|                          | libfirebase_app.a
|                          | com.google.firebase:firebase-analytics
|                          | (Maven package)
|                          | com.google.firebase:firebase-auth
|                          | (Maven package)
Firebase Dynamic Links     | libfirebase_dynamic_links.a
|                          | libfirebase_app.a
|                          | com.google.firebase:firebase-analytics
|                          | (Maven package)
|                          | com.google.firebase:firebase-dynamic-links
|                          | (Maven package)
Cloud Firestore            | libfirebase_firestore.a
|                          | libfirebase_auth.a
|                          | libfirebase_app.a
|                          | com.google.firebase:firebase-analytics
|                          | (Maven package)
|                          | com.google.firebase:firebase-firestore
|                          | (Maven package)
|                          | com.google.firebase:firebase-auth
|                          | (Maven package)
Firebase Functions         | libfirebase_functions
|                          | libfirebase_auth.a (optional)
|                          | libfirebase_app.a
|                          | com.google.firebase:firebase-analytics
|                          | (Maven package)
|                          | com.google.firebase:firebase-functions
|                          | (Maven package)
|                          | com.google.firebase:firebase-auth
|                          | (Maven package)
Google Mobile Ads          | libfirebase_gma.a
|                          | libfirebase_app.a
|                          | com.google.firebase:firebase-analytics
|                          | (Maven package)
|                          | com.google.android.gms:play-services-ads:21.5.0
|                          | (Maven package)
Firebase Installations     | libfirebase_installations.a
|                          | libfirebase_app.a
|                          | com.google.firebase:firebase-installations
|                          | (Maven package)
Firebase Messaging         | libfirebase_messaging.a
|                          | libfirebase_app.a
|                          | com.google.firebase:firebase-analytics
|                          | (Maven package)
|                          | com.google.firebase:firebase-messaging
|                          | (Maven package)
|                          | libmessaging_java.jar (Android service)
|                          | androidx.core:core:1.9.0  (Maven package)
Firebase Realtime Database | libfirebase_database.a
|                          | libfirebase_auth.a
|                          | libfirebase_app.a
|                          | com.google.firebase:firebase-analytics
|                          | (Maven package)
|                          | com.google.firebase:firebase-database
|                          | (Maven package)
|                          | com.google.firebase:firebase-auth
|                          | (Maven package)
Firebase Remote Config     | libfirebase_remote_config.a
|                          | libfirebase_app.a
|                          | com.google.firebase:firebase-analytics
|                          | (Maven package)
|                          | com.google.firebase:firebase-config
|                          | (Maven package)
Firebase Storage           | libfirebase_storage.a
|                          | libfirebase_auth.a
|                          | libfirebase_app.a
|                          | com.google.firebase:firebase-analytics
|                          | (Maven package)
|                          | com.google.firebase:firebase-storage
|                          | (Maven package)
|                          | com.google.firebase:firebase-auth
|                          | (Maven package)
Google Play services module| com.google.android.gms:play-services-base:18.2.0
|                          | (Maven package)

The Firebase C++ SDK uses an Android BoM (Bill of Materials) to specify a single
Firebase Android SDK version number to use, rather than individual versions for
each library. For more information, please see the [Firebase Android SDK
documentation](https://firebase.google.com/docs/android/learn-more#bom).

Note: AdMob C++ (deprecated) is not currently compatible with the latest
Firebase AdMob Android SDK (20.x.x). Please ensure that you use
firebase-ads version 19.8.0 in conjunction with the latest
firebase-analytics version to maintain compatibility.

#### Gradle dependency file

Firebase C++ includes an `Android/firebase_dependencies.gradle` file
that helps you include the correct Android dependencies and Proguard
files for each Firebase product. To use it, include the following in
your build.gradle file (you can omit any Firebase products you aren't
using):

```
apply from: "$gradle.firebase_cpp_sdk_dir/Android/firebase_dependencies.gradle"
firebaseCpp.dependencies {
  app  // Recommended for all apps using Firebase.
  admob
  analytics
  auth
  database
  dynamicLinks
  firestore
  functions
  gma
  installations
  messaging
  remoteConfig
  storage
}
```

#### Google Play services module

If you wish to use the `google_play_services::CheckAvailability` and
`MakeAvailable` functions, or `firebase::ModuleInitializer`, you must include
com.google.android.gms:play-services-base as a dependency as well, as listed
under "Google Play services module" in the table above. If you use the Gradle
dependency file described above, this dependency will automatically be included.
To omit it (not recommended), specify `appWithoutPlayServices` instead of `app`
in `firebaseCpp.dependencies`.

### iOS Dependencies

iOS users can include either xcframeworks or static libraries depending upon their
preferred build environment.

#### XCFrameworks

Feature                    | Required Frameworks and Cocoapods
-------------------------- | ---------------------------------------
Firebase AdMob             | firebase_admob.xcframework
| (deprecated)             | firebase.xcframework
|                          | Firebase/Analytics Cocoapod (10.6.0)
|                          | Google-Mobile-Ads-SDK Cocoapod (7.69.0-cppsdk3)
Firebase Analytics         | firebase_analytics.xcframework
|                          | firebase.xcframework
|                          | Firebase/Analytics Cocoapod (10.6.0)
Firebase Authentication    | firebase_auth.xcframework
|                          | firebase.xcframework
|                          | Firebase/Auth Cocoapod (10.6.0)
Firebase Dynamic Links     | firebase_dynamic_links.xcframework
|                          | firebase.xcframework
|                          | Firebase/DynamicLinks Cocoapod (10.6.0)
Cloud Firestore            | firebase_firestore.xcframework
|                          | firebase_auth.xcframework
|                          | firebase.xcframework
|                          | Firebase/Firestore Cocoapod (10.6.0)
|                          | Firebase/Auth Cocoapod (10.6.0)
Firebase Functions         | firebase_functions.xcframework
|                          | firebase_auth.xcframework (optional)
|                          | firebase.xcframework
|                          | Firebase/Functions Cocoapod (10.6.0)
|                          | Firebase/Auth Cocoapod (10.6.0)
Google Mobile Ads          | firebase_gma.xcframework
|                          | firebase.xcframework
|                          | Firebase/Analytics Cocoapod (10.6.0)
|                          | Google-Mobile-Ads-SDK Cocoapod (10.2.0)
Firebase Installations     | firebase_installations.xcframework
|                          | firebase.xcframework
|                          | FirebaseInstallations Cocoapod (10.6.0)
Firebase Cloud Messaging   | firebase_messaging.xcframework
|                          | firebase.xcframework
|                          | Firebase/Messaging Cocoapod (10.6.0)
Firebase Realtime Database | firebase_database.xcframework
|                          | firebase_auth.xcframework
|                          | firebase.xcframework
|                          | Firebase/Database Cocoapod (10.6.0)
|                          | Firebase/Auth Cocoapod (10.6.0)
Firebase Remote Config     | firebase_remote_config.xcframework
|                          | firebase.xcframework
|                          | Firebase/RemoteConfig Cocoapod (10.6.0)
Firebase Storage           | firebase_storage.xcframework
|                          | firebase_auth.xcframework
|                          | firebase.xcframework
|                          | Firebase/Storage Cocoapod (10.6.0)
|                          | Firebase/Auth Cocoapod (10.6.0)

Important: Each version of the Firebase C++ SDK supports a specific version of
the Firebase iOS SDK. Please ensure that you reference the Cocoapod versions
listed above.

Note: AdMob C++ (deprecated) is not currently compatible with the latest
Firebase AdMob iOS CocoaPod (9.x). Please ensure that you use the special
version of Google-Mobile-Ads-SDK Cocoapod listed above (7.69.0-cppsdk2)
to maintain compatibility with Firebase 9.x.

Note: Parts of the Firebase iOS SDK are written in Swift. If your application
does not use any Swift code, you may need to add an empty .swift file to your
Xcode project to ensure that the Swift runtime is included in your app.

#### Libraries

If you prefer to link against static libraries instead of xcframeworks (see the
previous section) the following table describes the libraries and Cocoapods
required for each SDK feature.

Feature                    | Required Libraries and Cocoapods
-------------------------- | -----------------------------------------
Firebase AdMob             | libfirebase_admob.a
| (deprecated)             | libfirebase_app.a
|                          | Firebase/Analytics Cocoapod (10.6.0)
|                          | Google-Mobile-Ads-SDK Cocoapod (7.69.0-cppsdk3)
Firebase Analytics         | libfirebase_analytics.a
|                          | libfirebase_app.a
|                          | Firebase/Analytics Cocoapod (10.6.0)
Firebase Authentication    | libfirebase_auth.a
|                          | libfirebase_app.a
|                          | Firebase/Auth Cocoapod (10.6.0)
Firebase Dynamic Links     | libfirebase_dynamic_links.a
|                          | libfirebase_app.a
|                          | Firebase/DynamicLinks Cocoapod (10.6.0)
Cloud Firestore            | libfirebase_firestore.a
|                          | libfirebase_app.a
|                          | libfirebase_auth.a
|                          | Firebase/Firestore Cocoapod (10.6.0)
|                          | Firebase/Auth Cocoapod (10.6.0)
Firebase Functions         | libfirebase_functions.a
|                          | libfirebase_app.a
|                          | libfirebase_auth.a (optional)
|                          | Firebase/Functions Cocoapod (10.6.0)
|                          | Firebase/Auth Cocoapod (10.6.0)
Google Mobile Ads          | libfirebase_gma.a
|                          | libfirebase_app.a
|                          | Firebase/Analytics Cocoapod (10.6.0)
|                          | Google-Mobile-Ads-SDK Cocoapod (10.2.0)
Firebase Installations     | libfirebase_installations.a
|                          | libfirebase_app.a
|                          | FirebaseInstallations Cocoapod (10.6.0)
Firebase Cloud Messaging   | libfirebase_messaging.a
|                          | libfirebase_app.a
|                          | Firebase/CloudMessaging Cocoapod (10.6.0)
Firebase Realtime Database | libfirebase_database.a
|                          | libfirebase_app.a
|                          | libfirebase_auth.a
|                          | Firebase/Database Cocoapod (10.6.0)
|                          | Firebase/Auth Cocoapod (10.6.0)
Firebase Remote Config     | libfirebase_remote_config.a
|                          | libfirebase_app.a
|                          | Firebase/RemoteConfig Cocoapod (10.6.0)
Firebase Storage           | libfirebase_storage.a
|                          | libfirebase_app.a
|                          | libfirebase_auth.a
|                          | Firebase/Storage Cocoapod (10.6.0)
|                          | Firebase/Auth Cocoapod (10.6.0)

Important: Each version of the Firebase C++ SDK supports a specific version of
the Firebase iOS SDK. Please ensure that you reference the Cocoapod versions
listed above.

Note: AdMob C++ (deprecated) is not currently compatible with the latest
Firebase AdMob iOS CocoaPod (9.x). Please ensure that you use the special
version of Google-Mobile-Ads-SDK Cocoapod listed above (7.69.0-cppsdk2)
to maintain compatibility with Firebase 9.x.

Note: Parts of the Firebase iOS SDK are written in Swift. If your application
does not use any Swift code, you may need to add an empty .swift file to your
Xcode project to ensure that the Swift runtime is included in your app.

### Desktop Implementation Dependencies

#### Linux libraries

For Linux, library versions are provided for 32-bit (i386) and 64-bit (x86_64)
platforms.

Two sets of Linux libraries are available: one set built against the newer C++11
ABI, and another set built against the standard (legacy) ABI. This is equivalent
to the compiler option -D_GLIBCXX_USE_CXX11_ABI=1 or 0, respectively.

Feature                         | Required Libraries
------------------------------- | -----------------------------
Firebase Authentication         | libfirebase_auth.a
|                               | libfirebase_app.a
Cloud Firestore                 | libfirebase_firestore.a
|                               | libfirebase_auth.a
|                               | libfirebase_app.a
Firebase Functions              | libfirebase_functions.a
|                               | libfirebase_auth.a (optional)
|                               | libfirebase_app.a
Firebase Realtime Database      | libfirebase_database.a
|                               | libfirebase_auth.a
|                               | libfirebase_app.a
Firebase Remote Config          | libfirebase_remote_config.a
|                               | libfirebase_app.a
Firebase Storage                | libfirebase_storage.a
|                               | libfirebase_auth.a
|                               | libfirebase_app.a
Firebase AdMob (stub)           | libfirebase_admob.a
|                               | libfirebase_app.a
Firebase Analytics (stub)       | libfirebase_analytics.a
|                               | libfirebase_app.a
Firebase Dynamic Links (stub)   | libfirebase_dynamic_links.a
|                               | libfirebase_app.a
Google Mobile Ads (stub)        | libfirebase_gma.a
|                               | libfirebase_app.a
Firebase Installations (stub)   | libfirebase_installations.a
|                               | libfirebase_app.a
Firebase Cloud Messaging (stub) | libfirebase_messaging.a
|                               | libfirebase_app.a

The provided libraries have been tested using GCC 4.8.0, GCC 7.2.0, and Clang
5.0 on Ubuntu. When building C++ desktop apps on Linux, you will need to link
the `pthread` system library (consult your compiler documentation for more
information).

#### OS X libraries

For OS X (Darwin), library versions are provided for both Intel (x86_64) and ARM
(arm64) platforms, as well as universal libraries. See the table above (in the
"Linux libraries" section) for the list of library dependencies. Frameworks are
also provided for your convenience.

Feature                         | Required Frameworks
------------------------------- | ----------------------------------
Firebase Authentication         | firebase_auth.framework
|                               | firebase.framework
Cloud Firestore                 | firebase_firestore.framework
|                               | firebase_auth.framework
|                               | firebase.framework
Firebase Functions              | firebase_functions.framework
|                               | firebase_auth.framework (optional)
|                               | firebase.framework
Firebase Realtime Database      | firebase_database.framework
|                               | firebase_auth.framework
|                               | firebase.framework
Firebase Remote Config          | firebase_remote_config.framework
|                               | firebase.framework
Firebase Storage                | firebase_storage.framework
|                               | firebase_auth.framework
|                               | firebase.framework
Firebase AdMob (stub)           | firebase_admob.framework
|                               | firebase.framework
Firebase Analytics (stub)       | firebase_analytics.framework
|                               | firebase.framework
Firebase Dynamic Links (stub)   | firebase_dynamic_links.framework
|                               | firebase.framework
Google Mobile Ads (stub)        | libfirebase_gma.a
|                               | libfirebase_app.a
Firebase Installations (stub)   | firebase_installations.framework
|                               | firebase.framework
Firebase Cloud Messaging (stub) | firebase_messaging.framework
|                               | firebase.framework

The provided libraries have been tested using Xcode 13.3.1. When building C++
desktop apps on OS X, you will need to link the `gssapi_krb5` and `pthread`
system libraries, as well as the `CoreFoundation`, `Foundation`, `GSS`, and
`Security` OS X system frameworks (consult your compiler documentation for more
information).

#### Windows libraries

For Windows, library versions are provided depending on whether your project is
building in 32-bit (x86) or 64-bit (x64) mode, which Windows runtime environment
you are using (Multithreaded /MT or Multithreaded DLL /MD), and whether you are
targeting Release or Debug.

Feature                         | Required Libraries and Gradle Packages
------------------------------- | --------------------------------------
Firebase Authentication         | firebase_auth.lib
|                               | firebase_app.lib
Cloud Firestore                 | firebase_firestore.lib
|                               | firebase_auth.lib
|                               | firebase_app.lib
Firebase Functions              | firebase_functions.lib
|                               | firebase_auth.lib (optional)
|                               | firebase_app.lib
Firebase Realtime Database      | firebase_database.lib
|                               | firebase_auth.lib
|                               | firebase_app.lib
Firebase Remote Config          | firebase_remote_config.lib
|                               | firebase_app.lib
Firebase Storage                | firebase_storage.lib
|                               | firebase_auth.lib
|                               | firebase_app.lib
Firebase AdMob (stub)           | firebase_admob.lib
|                               | firebase_app.lib
Firebase Analytics (stub)       | firebase_analytics.lib
|                               | firebase_app.lib
Firebase Dynamic Links (stub)   | firebase_dynamic_links.lib
|                               | firebase_app.lib
Google Mobile Ads (stub)        | firebase_gma.lib
|                               | firebase_app.lib
Firebase Installations (stub)   | firebase_installations.lib
|                               | firebase_app.lib
Firebase Cloud Messaging (stub) | firebase_messaging.lib
|                               | firebase_app.lib

The provided libraries have been tested using Visual Studio 2019. When
building C++ desktop apps on Windows, you will need to link the following
Windows SDK libraries (consult your compiler documentation for more
information):

Firebase C++ Library | Windows SDK library dependencies
-------------------- | -----------------------------------------------------
Authentication       | `advapi32, ws2_32, crypt32`
Firestore            | `advapi32, ws2_32, crypt32, rpcrt4, ole32, shell32, dbghelp, bcrypt`
Functions            | `advapi32, ws2_32, crypt32, rpcrt4, ole32`
Realtime Database    | `advapi32, ws2_32, crypt32, iphlpapi, psapi, userenv, shell32`
Remote Config        | `advapi32, ws2_32, crypt32, rpcrt4, ole32`
Storage              | `advapi32, ws2_32, crypt32`

## Getting Started

See our [setup guide](https://firebase.google.com/docs/cpp/setup) to get started
and download the prebuilt version of the Firebase C++ SDK.

## Source Code

The Firebase C++ SDK is open source. You can find the source code (and
information about building it) at
[github.com/firebase/firebase-cpp-sdk](https://github.com/firebase/firebase-cpp-sdk).

## Platform Notes

### iOS Method Swizzling

On iOS, some application events (such as opening URLs and receiving
notifications) require your application delegate to implement specific methods.
For example, receiving a notification may require your application delegate to
implement `application:didReceiveRemoteNotification:`. Because each iOS
application has its own app delegate, Firebase uses _method swizzling_, which
allows the replacement of one method with another, to attach its own handlers in
addition to any you may have implemented.

The Firebase Cloud Messaging library needs to attach
handlers to the application delegate using method swizzling. If you are using
these libraries, at load time, Firebase will identify your `AppDelegate` class
and swizzle the required methods onto it, chaining a call back to your existing
method implementation.

### Custom Android Build Systems

We currently provide generate\_xml\_from\_google\_services\_json.py to convert
google-services.json to .xml resources to be included in an Android application.
This script applies the same transformation that the Google Play Services Gradle
plug-in performs when building Android applications. Users who don't use Gradle
(e.g ndk-build, makefiles, Visual Studio etc.) can use this script to automate
the generation of string resources.

### ProGuard on Android

Many Android build systems use
[ProGuard](https://developer.android.com/studio/build/shrink-code.html) for
builds in Release mode to shrink application sizes and protect Java source code.
If you use ProGuard, you will need to add the files in libs/android/*.pro
corresponding to the Firebase C++ libraries you are using to your ProGuard
configuration.

For example, with Gradle, build.gradle would contain:
~~~
  android {
    [...other stuff...]
    buildTypes {
      release {
        minifyEnabled true
        proguardFile getDefaultProguardFile('your-project-proguard-config.txt')
        proguardFile file(project.ext.firebase_cpp_sdk_dir + "/libs/android/app.pro")
        proguardFile file(project.ext.firebase_cpp_sdk_dir + "/libs/android/analytics.pro")
        [...and so on, for each Firebase C++ library you are using.]
      }
    }
  }
~~~

### Requiring Google Play services on Android

Many Firebase C++ libraries require
[Google Play services](https://developers.google.com/android/guides/overview) on
the user's Android device. If a Firebase C++ library returns
[`kInitResultFailedMissingDependency`](http://firebase.google.com/docs/reference/cpp/namespace/firebase)
on initialization, it means Google Play services is not available on the device
(it needs to be updated, reactivated, permissions fixed, etc.) and that Firebase
library cannot be used until the situation is corrected.

You can find out why Google Play services is unavailable (and try to fix it) by
using the functions in
[`google_play_services/availability.h`](http://firebase.google.com/docs/reference/cpp/namespace/google-play-services).

Optionally, you can use
[`ModuleInitializer`](http://firebase.google.com/docs/reference/cpp/class/firebase/module-initializer)
to initialize one or more Firebase libraries, which will handle prompting the
user to update Google Play services if required.

Note: Some libraries do not require Google Play services and don't return any
initialization status. These can be used without Google Play services. The table
below summarizes whether Google Play services is required by each Firebase C++
library.

Firebase C++ Library | Google Play services required?
-------------------- | ---------------------------------
Analytics            | Not required
AdMob (deprecated)   | Not required (usually; see below)
Cloud Messaging      | Required
Auth                 | Required
Dynamic Links        | Required
Firestore            | Required
Functions            | Required
Installations        | Not Required
Instance ID          | Required
Google Mobile Ads    | Not required (usually; see below)
Realtime Database    | Required
Remote Config        | Required
Storage              | Required

#### A note on AdMob, Google Mobile Ads and Google Play services

Most versions of the Google Mobile Ads SDK for Android can work properly without
Google Play services. However, if you are using the
`com.google.android.gms:play-services-ads-lite` dependency instead of the
standard `com.google.firebase:firebase-ads` dependency, Google Play services
WILL be required in your specific case.

AdMob (deprecated) and GMA initialization will only return
`kInitResultFailedMissingDependency` when Google Play services is unavailable
AND you are using `com.google.android.gms:play-services-ads-lite`.

### Desktop project setup

To use desktop workflow support, you must have an Android or iOS project set up
in the Firebase console.

If you have an Android project, you can simply use the `google-services.json`
file on desktop.

If you have an iOS project and don't wish to create an Android project, you can
use the included Python script `generate_xml_from_google_services_json.py
--plist` to convert your `GoogleService-Info.plist` file into a
`google-services-desktop.json` file.

By default, when your app initializes, Firebase will look for a file named
`google-services.json` or `google-services-desktop.json` in the current
directory. Ensure that one of these files is present, or call
`AppOptions::LoadFromJsonConfig()` before initializing Firebase to specify your
JSON configuration data directly.

### Note on Firebase C++ desktop support

Firebase C++ SDK desktop support is a **Beta** feature, and is intended for
workflow use only during the development of your app, not for publicly shipping
code.

## Release Notes
### Upcoming Release
-   Changes
<<<<<<< HEAD
    - Firestore: Added `Query::Count()`, which fetches the number of documents in the result
      set without actually downloading the documents ([#1174](https://github.com/firebase/firebase-cpp-sdk/pull/1174)).
=======
    - General: Add build time warning for C++11, since the next major release of
      the Firebase C++ SDK will set the new minimum C++ version to C++14.
>>>>>>> fba10392

### 10.6.0
-   Changes
    - General (Android): Update to Firebase Android BoM version 31.2.3.
    - General (iOS): Update to Firebase Cocoapods version 10.6.0.

### 10.5.0
-   Changes
    - General (Android): Update to Firebase Android BoM version 31.2.1.
    - General (iOS): Update to Firebase Cocoapods version 10.5.0.

### 10.4.0
-   Changes
    - General (Android): Update to Firebase Android BoM version 31.2.0.
    - General (iOS): Update to Firebase Cocoapods version 10.4.0.
    - General (Desktop): On macOS, in order to support sandbox mode, apps can
      define a key/value pair for `FBAppGroupEntitlementName` in Info.plist. The
      value associated with this key will be used to prefix semaphore names
      created internally by the Firebase C++ SDK so that they conform with
      [macOS sandbox
      requirements](https://developer.apple.com/library/archive/documentation/Security/Conceptual/AppSandboxDesignGuide/AppSandboxInDepth/AppSandboxInDepth.html#//apple_ref/doc/uid/TP40011183-CH3-SW24).
    - Analytics: Add `analytics::SetConsent()` and `analytics::GetSessionId()`
      APIs.
    - GMA (Android): Updated dependency to play-services-ads version 21.4.0.
      This new version requires Multidex to be enabled in your Android builds.
    - GMA (iOS): Updated dependency to Google-Mobile-Ads-SDK version 9.14.0.

### 10.3.0
-   Changes
    - General (Android): Update to Firebase Android BoM version 31.1.1.
    - General (iOS): Update to Firebase Cocoapods version 10.3.0.

### 10.2.0
-   Changes
    - General (Android): Update to Firebase Android BoM version 31.1.0.
    - General (iOS): Update to Firebase Cocoapods version 10.2.0.
    - General (Desktop): Linux x86 libraries have been fixed.
    - NOTE: The next major release of the Firebase C++ SDK will drop support
      for C++11, setting the new minimum C++ version to C++14. For more
      information please see our
      [C++ Language Standard Support
      Criteria](https://opensource.google/documentation/policies/cplusplus-support#c_language_standard).

### 10.1.0
-   Changes
    - General (Android): Update to Firebase Android BoM version 31.0.2.
    - General (iOS): Update to Firebase Cocoapods version 10.1.0.
    - Firestore (Android): Reduce the number of JNI global references consumed
      when creating or updating documents
      ([#1111](https://github.com/firebase/firebase-cpp-sdk/pull/1111)).
-   Known Issues
    - Linux x86 builds are broken since C++ SDK version 9.6.0. A fix is in
      progress.

### 10.0.0
-   Changes
    - General (Android): Update to Firebase Android BoM version 31.0.0.
    - General (iOS): Update to Firebase Cocoapods version 10.0.0.
    - General: Remove unused headers for performance and test lab from the
      package.
    - Auth (Android/iOS): Deprecating `PhoneAuthProvider::kMaxTimeoutMs`. The
      actual range is determined by the underlying SDK, ex.
      [PhoneAuthOptions.Builder from Android SDK](https://firebase.google.com/docs/reference/android/com/google/firebase/auth/PhoneAuthOptions.Builder).
    - GMA (iOS): Updated iOS dependency to Google Mobile Ads SDK version
      9.11.0.1.
    - AdMob (iOS): Temporarily pinned AdMob dependency to a special version of
      the Google-Mobile-Ads-SDK Cocoapod, "7.69.0-cppsdk3", to maintain
      compatibility with version 10.x of the Firebase iOS SDK.

### 9.6.0
-   Changes
    - General (Android): Update to Firebase Android BoM version 30.5.0.
    - General (iOS): Update to Firebase Cocoapods version 9.6.0.
    - GMA (iOS): Updated iOS dependency to Google Mobile Ads SDK version
      9.9.0.
    - GMA (Android): Updated Android dependency to Google Mobile Ads SDK
      version 21.2.0.

### 9.5.0
-   Changes
    - General (Android): Update to Firebase Android BoM version 30.4.0.
    - General (iOS): Update to Firebase Cocoapods version 9.5.0.

### 9.4.0
-   Changes
    - General (Desktop): Fixed an issue with embedded dependencies that could
      cause duplicate symbol linker errors in conjunction with other libraries
      ([#989](https://github.com/firebase/firebase-cpp-sdk/issues/989)).
    - GMA (iOS): Updated iOS dependency to Google Mobile Ads SDK version 9.7.0.
    - General (Android, iOS, Linux 32-bit): Fixed an integer overflow which
      could result in a crash or premature return when waiting for a `Future`
      with a timeout
      ([#1042](https://github.com/firebase/firebase-cpp-sdk/pull/1042)).

### 9.3.0
-   Changes
    - General (Android, Linux): Fixed a concurrency bug where waiting for an
      event with a timeout could occasionally return prematurely, as if the
      timeout had occurred
      ([#1021](https://github.com/firebase/firebase-cpp-sdk/pull/1021)).

### 9.2.0
-   Changes
    - GMA: Added the Google Mobile Ads SDK with updated support for AdMob. See
      the [Get Started
      Guide](https://firebase.google.com/docs/admob/cpp/quick-start) for more
      information.
    - AdMob: The AdMob SDK has been deprecated. Please update your app to
      use the new Google Mobile Ads SDK which facilitates similar
      functionality.
    - General (Android): Switched over to Android BoM (Bill of Materials)
      for dependency versions. This requires Gradle 5.
    - Database (Desktop): If the app data directory doesn't exist, create it.
      This fixes an issue with disk persistence on Linux.
    - Messaging (Android): Fixed #973. Make sure all the resources are closed in
      `RegistrationIntentService`.
    - Firestore: Added `TransactionOptions` to control how many times a
      transaction will retry commits before failing
      ([#966](https://github.com/firebase/firebase-cpp-sdk/pull/966)).

### 9.1.0
-   Changes
    - General (Android): Fixed a bug that required Android apps to include
      `com.google.android.gms:play-services-base` as an explicit dependency when
      only using AdMob, Analytics, Remote Config, or Messaging.
    - Functions: Add a new method `GetHttpsCallableFromURL`, to create callables
      with URLs other than cloudfunctions.net.
    - Analytics (iOS): Added InitiateOnDeviceConversionMeasurementWithEmail
      function to facilitate the [on-device conversion
      measurement](https://support.google.com/google-ads/answer/12119136) API.
    - Firestore (Desktop): On Windows, you must additionally link against the
      bcrypt and dbghelp system libraries.

### 9.0.0
-   Changes
    -   General (iOS): Firebase C++ on iOS is now built using Xcode 13.3.1.
    -   General (Android): Firebase C++ on Android is now built against NDK
        version r21e.
    -   General (Android): Support for gnustl (also known as libstdc++) has been
        removed. Please use libc++ instead. Android libraries have been moved
        from libs/android/ARCH/STL to libs/android/ARCH.
    -   AdMob (iOS): Temporarily pinned AdMob dependency to a special version of
        the Google-Mobile-Ads-SDK Cocoapod, "7.69.0-cppsdk2", to maintain
        compatibility with version 9.x of the Firebase iOS SDK.
    -   Analytics: Removed deprecated event names and parameters.
    -   Realtime Database (Desktop): Fixed a bug handling server timestamps
        on 32-bit CPUs.
    -   Storage (Desktop): Set Content-Type HTTP header when uploading with
        custom metadata.

### 8.11.0
-   Changes
    -   Firestore/Database (Desktop): Upgrade LevelDb dependency to 1.23
        ([#886](https://github.com/firebase/firebase-cpp-sdk/pull/886)).
    -   Firestore/Database (Desktop): Enabled Snappy compression support
        in LevelDb
        ([#885](https://github.com/firebase/firebase-cpp-sdk/pull/885)).

### 8.10.0
-   Changes
    -   General (iOS): Fixed additional issues on iOS 15 caused by early
        initialization of Firebase iOS SDK.
    -   Remote Config: Fixed default `Fetch()` timeout being 1000 times too
        high.
    -   Storage (Desktop): Added retry logic to PutFile, GetFile, and other
        operations.

### 8.9.0
-   Changes
    -   General (iOS): Fixed an intermittent crash on iOS 15 caused by
        constructing C++ objects during Objective-C's `+load` method.
        ([#706](https://github.com/firebase/firebase-cpp-sdk/pull/706))
        ([#783](https://github.com/firebase/firebase-cpp-sdk/pull/783))
    -   General: Internal changes to Mutex class.

### 8.8.0
-   Changes
    -   General: Fixed a data race that could manifest as null pointer
        dereference in `FutureBase::Release()`.
        ([#747](https://github.com/firebase/firebase-cpp-sdk/pull/747))
    -   General (iOS): iOS SDKs are now built using Xcode 12.4.
    -   General (Desktop): macOS SDKs are now built using Xcode 12.4.
    -   Auth (Desktop): Fixed a crash in `error_code()` when a request
        is cancelled or times out.
        ([#737](https://github.com/firebase/firebase-cpp-sdk/issues/737))
    -   Firestore: Fix "unaligned pointers" build error on macOS Monterey
        ([#712](https://github.com/firebase/firebase-cpp-sdk/issues/712)).
    -   Messaging (Android): Fixed crash during termination.
        ([#739](https://github.com/firebase/firebase-cpp-sdk/pull/739))
        ([#745](https://github.com/firebase/firebase-cpp-sdk/pull/745))
    -   Messaging (Android): Fixed crash during initialization.
        ([#760](https://github.com/firebase/firebase-cpp-sdk/pull/760))
    -   Remote Config (Desktop): Fixed cache expiration time value used by
        `RemoteConfig::FetchAndActivate()`.
        ([#767](https://github.com/firebase/firebase-cpp-sdk/pull/767))

### 8.7.0
-   Changes
    -   Firestore: Released to general availability for Android and iOS (desktop
        support remains in beta).
    -   General (Android): Minimum SDK version is now 19.
    -   General: Variant double type now support 64-bit while saving to json.
        ([#1133](https://github.com/firebase/quickstart-unity/issues/1133)).
    -   Analytics (tvOS): Analytics is now supported on tvOS.
    -   Firestore (iOS): Fix a crash when `Transaction.GetSnapshotAsync()` was
        invoked after `FirebaseFirestore.TerminateAsync()`
        ([#8760](https://github.com/firebase/firebase-ios-sdk/pull/8760)).

### 8.6.0
-   Changes
    -   General (Desktop): MacOS SDKs are now built using Xcode 12.2,
        and include support for ARM-based Mac systems.
    -   General (iOS): iOS SDKs are now built using Xcode 12.2.
    -   Messaging (Android): Fixes an issue to receive token when
        initialize the app.
        ([#667](https://github.com/firebase/firebase-cpp-sdk/pull/667)).
    -   Auth (Desktop): Fix a crash that would occur if parsing the JSON
        response from the server failed
        ([#692](https://github.com/firebase/firebase-cpp-sdk/pull/692)).

### 8.5.0
-   Changes
    -   General: Updating Android and iOS dependencies to the latest.
    -   General: Fixes an issue with generating Proguard files.
        ([#664](https://github.com/firebase/firebase-cpp-sdk/pull/664)).

### 8.4.0
-   Changes
    -   General: Updating Android and iOS dependencies to the latest.
    -   Firestore: Added `operator==` and `operator!=` for `SnapshotMetadata`,
        `Settings`, `QuerySnapshot`, `DocumentSnapshot`, `SetOptions`, and
        `DocumentChange`.

### 8.3.0
-   Changes
    -   General: This release adds tvOS C++ libraries that wrap the
        community-supported Firebase tvOS SDK. `libs/tvos` contains
        tvOS-specific libraries, and the `xcframeworks` directory now
        includes support for both iOS and tvOS. The following products are
        currently included for tvOS: Auth, Database, Firestore, Functions,
        Installations, Messaging, Remote Config, Storage.
    -   General: When building from source, the compiler setting of
        "no exceptions" on app is PRIVATE now and will not affect any other
        targets in the build.
    -   Firestore: Removed the deprecated
        `Firestore::RunTransaction(TransactionFunction*)` function. Please use
        the overload that takes a `std::function` argument instead.
    -   Firestore: `FieldValue::Increment` functions are no longer guarded by
        the `INTERNAL_EXPERIMENTAL` macro.
    -   Firestore: added more validation of invalid input.
    -   Firestore: added an `is_valid` method to the public API classes that can
        be in an invalid state.

### 8.2.0
-   Changes
    -   General (Android): Updated Flatbuffers internal dependency from version
        1.9 to 1.12.
    -   Firestore: Deprecated the
        `Firestore::RunTransaction(TransactionFunction*)` function. Please use
        the overload that takes a `std::function` argument instead.
    -   Firestore: Removed the deprecated `EventListener` class.
    -   Firestore: Removed the deprecated overloads of `AddSnapshotListener` and
        `AddSnapshotsInSyncListener` functions that take an `EventListener*`
        argument. Please use the overloads that take a `std::function` argument
        instead.

### 8.1.0
-   Changes
    -   Firestore: Fixed a linker error when `DocumentChange::npos` was used.
        ([#474](https://github.com/firebase/firebase-cpp-sdk/pull/474)).
    -   Firestore: Added `Firestore::NamedQuery` that allows reading the queries
        used to build a Firestore Data Bundle.

### 8.0.0
-   Changes
    -   Analytics: Removed `SetCurrentScreen()` following its removal from iOS SDK
        and deprecation from Android SDK. Please use `LogEvent` with ScreenView
        event to manually log screen changes.
    -   General (Android): Firebase no longer supports STLPort. Please
        [use libc++ instead](https://developer.android.com/ndk/guides/cpp-support#cs).
    -   General (Android): Firebase support for gnustl (also known as libstdc++)
        is deprecated and will be removed in the next major release. Please use
        libc++ instead.
    -   Instance Id: Removed support for the previously-deprecated Instance ID SDK.
    -   Remote Config: The previously-deprecated static methods have been removed.
        Please use the new instance-based `firebase::remote_config::RemoteConfig`
        API.
    -   Remote Config(Android): Fix for getting Remote Config instance for a
        specific app object.
        ([#991](https://github.com/firebase/quickstart-unity/issues/991)).
    -   General (Android): Fixed a potential SIGABRT when an app was created
        with a non-default app name on Android KitKat
        ([#429](https://github.com/firebase/firebase-cpp-sdk/pull/429)).
    -   AdMob (iOS): Temporarily pinned AdMob dependency to a special version of the
        Google-Mobile-Ads-SDK Cocoapod, "7.69.0-cppsdk", to maintain compatibility
        with version 8.x of the Firebase iOS SDK.
    -   General (iOS): A Database URL is no longer required to be present in
        GoogleService-Info.plist when not using the Real Time Database.
    -   Firestore: Added `Firestore::LoadBundle` to enable loading Firestore Data
        Bundles into the SDK cache. `Firestore::NamedQuery` will be available in a
        future release.

### 7.3.0
-   Changes
    -   General (iOS): Update dependencies.
    -   General (Android): Fix a gradle error if ANDROID_NDK_HOME is not set.

### 7.2.0
-   Changes
    -   General (Android): Firebase support for STLPort is deprecated and will
        be removed in the next major release. Please
        [use libc++ instead](https://developer.android.com/ndk/guides/cpp-support#cs).
    -   General (iOS): iOS SDKs are now built using Xcode 12.
    -   General (iOS): iOS SDKs are now providing XCFrameworks instead of
        Frameworks.
    -   Database: Fixed a potential crash that can occur as a result of a race
        condidtion when adding, removing and deleting `ValueListener`s or
        `ChildListener`s rapidly.
    -   Database: Fixed a crash when setting large values on Windows and Mac
        systems ([#517](https://github.com/firebase/quickstart-unity/issues/517)).
    -   General: Fixed rare crashes at application exit when destructors were
        being executed
        ([#345](https://github.com/firebase/firebase-cpp-sdk/pull/345)).
    -   General (Android): Removed checks for Google Play services for Auth, Database,
        Functions and Storage as the native Android packages no longer need it.
        ([#361](https://github.com/firebase/firebase-cpp-sdk/pull/361)).

### 7.1.1
-   Changes
    -   General (Android): Use non-conflicting file names for embedded resources
        in Android builds. This fixes segfault crashes on old Android devices
        (Android 5 and below).

### 7.1.0
-   Changes
    -   General (iOS): Re-enabled Bitcode in iOS builds
        ([#266][https://github.com/firebase/firebase-cpp-sdk/issues/266]).
    -   Auth: You can now specify a language for emails and text messages sent
        from your apps using `UseAppLanguage()` or `set_language_code()`.
    -   Firestore: Fixed partial updates in `Update()` with
        `FieldValue::Delete()`
        ([#882](https://github.com/firebase/quickstart-unity/issues/882)).
    -   Messaging (Android): Now uses `enqueueWork` instead of `startService`.
        This fixes lost messages with data payloads received when the app
        is in the background.
        ([#877](https://github.com/firebase/quickstart-unity/issues/877)
    -   Remote Config: Added `firebase::remote_config::RemoteConfig` class with
        new instance-based APIs to better manage fetching config data.
    -   Remote Config: Deprecated old module-based API in favor of the new
        instance-based API instead.
    -   Remote Config (Desktop): Fixed multiple definition of Nanopb symbols
        in binary SDK
        ([#271][https://github.com/firebase/firebase-cpp-sdk/issues/271]).

### 7.0.1
-   Changes
    -   Installations (Android): Fix incorrect STL variants, which fixes
        a linker error on Android.

### 7.0.0
-   Changes
    -   General (iOS): iOS SDKs are now built using Xcode 11.7.
    -   General (Desktop): Windows libraries are now built using Visual
        Studio 2019. While VS 2019 is binary-compatible with VS 2015 and
        VS 2017, you must use VS 2019 or newer to link the desktop SDK.
        The libraries have been moved from libs/windows/VS2015 to
        libs/windows/VS2019 to reflect this.
    -   General (Desktop): Linux libraries are now built with both the
        C++11 ABI and the legacy ABI. The libraries have been moved
        from libs/linux/${arch} to libs/linux/${arch}/legacy and
        libs/linux/${arch}/cxx11 to reflect this.
    -   AdMob (Android): Fix a JNI error when initializing without Firebase App.
    -   Analytics: Remove deprecated SetMinimumSessionDuration call.
    -   Installations: Added Installations SDK. See [Documentations](http://firebase.google.com/docs/reference/cpp/namespace/firebase/installations) for
        details.
    -   Instance Id: Marked Instance Id as deprecated.
    -   Messaging: Added getToken, deleteToken apis.
    -   Messaging: Removed deprecated Send() function.
    -   Messaging: raw_data has been changed from a std::string to a
        std::vector<uint8_t>, and can now be populated.
    -   Firestore: Added support for `Query::WhereNotEqualTo` and
        `Query::WhereNotIn`.
    -   Firestore: Added support for `Settings::set_cache_size_bytes` and
        `Settings::cache_size_bytes`.
    -   Firestore: `Query` methods that return new `Query` objects are now
        `const`.
    -   Firestore: Added new internal HTTP headers to the gRPC connection.
    -   Firestore: Fixed a crash when writing to a document after having been
        offline for long enough that the auth token expired
        ([#182](https://github.com/firebase/firebase-cpp-sdk/issues/182)).

### 6.16.1
-   Changes
    -   Database (Desktop): Added a function to create directories recursively
        for persistent storage that fixes segfaults.
    -   Database (Desktop): Fixed a problem with missing symbols on Windows.

### 6.16.0
-   Changes
    -   Database (Desktop): Enabled offline persistence.
    -   Auth: Fixed compiler error related to SignInResult.
    -   Firestore: Defaulted to calling listeners and other callbacks on a
        dedicated thread. This avoids deadlock when using Firestore without
        an event loop on desktop platforms.
    -   Firestore: Added `Error::kErrorNone` as a synonym for `Error::kErrorOk`,
        which is more consistent with other Firebase C++ SDKs.
    -   Messaging (Android): Updated library to be compatible with Android O,
        which should resolve a IllegalStateException that could occur under
        certain conditions.
    -   Messaging: Deprecated the `Send` function.
    -   Firestore: Added `error_message` parameter to snapshot listener
        callbacks.
    -   AdMob: Handling IllegalStateException when creating and loading
        interstitial ads. Added `ConstantsHelper.CALLBACK_ERROR_UNKNOWN` as a
        fallback error.

### 6.15.1

-   Changes

    -   Firestore: all members of `Error` enumeration are now prefixed with
        `kError`; for example, `Error::kUnavailable` is now
        `Error::kErrorUnavailable`, which is more consistent with other Firebase
        C++ SDKs.
    -   Firestore: Firestore can now be compiled on Windows even in presence of
        `min` and `max` macros defined in `<windows.h>`.
    -   Fixed an issue that warns about Future handle not released properly.

### 6.15.0

-   Overview
    -   Fixed an issue whent creating Apps, and various Firestore changes.
-   Changes
    -   Firestore: removed `*LastResult` functions from the public API. Please
        use the futures returned by the async methods directly instead.
    -   Firestore: dropped the `From` prefix from the static functions in
        `FieldValue`; for example, `FieldValue::FromInteger` is now just
        `FieldValue::Integer`.
    -   Firestore: `CollectionReference::id` now returns a const reference.
    -   Firestore: Fixed absl `time_internal` linker error on Windows.
    -   Firestore: changed the signature of the callback passed to
        `Firestore::RunTransaction` to pass the parameters by mutable reference,
        not by pointer. This is to indicate that these parameters are never
        null.
    -   App: Fixed an assert creating a custom App when there is no default App.

### 6.14.1

-   Changes
    -   Auth (iOS): Added SignInResult.UserInfo.updated_credential field. On
        iOS, kAuthErrorCredentialAlreadyInUse errors when linking with Apple may
        contain a valid updated_credential for use in signing-in the
        Apple-linked user.

### 6.14.0

-   Changes
    -   Firestore: `Firestore::set_logging_enabled` is replaced by
        `Firestore::set_log_level` for consistency with other Firebase C++ APIs.
    -   Firestore: added an overload of `Firestore::CollectionGroup` that takes
        a pointer to `const char`.
    -   Firestore: `Firestore::set_settings` now accepts the argument by value.

### 6.12.0
  - Overview
    - Added experimental support for Cloud Firestore SDK.
  - Changes
    - Firestore: Experimental release of Firestore is now available on all
      supported platforms.

### 6.11.0

-   Overview
    -   Updated dependencies, changed minimum Xcode, and fixed an issue in
        Database handling Auth token revocation.
-   Changes
    -   General (iOS): Minimum Xcode version is now 10.3.
    -   General: When creating an App, the project_id from the default App is
        used if one is not provided.
    -   Database (Desktop): Fixed that database stops reconnecting to server
        after the auth token is revoked.

### 6.10.0

-   Overview
    -   Auth bug fixes.
-   Changes
    -   Auth: Reverted the API of an experimental FederatedAuthHandler callback
        handler.
    -   Auth (iOS): Enabled the method OAuthProvider.GetCredential. This method
        takes a nonce parameter as required by Apple Sign-in.
    -   General (iOS): Updated the CMakeLists.txt to link static libraries
        stored under libs/ios/universal for iOS targets

### 6.9.0

-   Overview
    -   Updated dependencies, added support for Apple Sign-in to Auth, support
        for signing-in using a 3rd party web providers and configuration of
        BigQuery export in Messaging.
-   Changes
    -   Auth: Added API for invoking Auth SignInWithProvider and User
        LinkWithProvider and ReauthenticateWithProvider for sign in with third
        party auth providers.
    -   Auth: Added constant kProviderId strings to auth provider classes.
    -   Auth (iOS): Added support for linking Apple Sign-in credentials.
    -   Messaging (Android): Added the option to enable or disable message
        delivery metrics export to BigQuery. This functionality is currently
        only available on Android. Stubs are provided on iOS for cross platform
        compatibility.

### 6.8.0

-   Overview
    -   Updated dependencies, added compiler/stdlib check, fixed issue in Admob
        and fixed resource generation issue with python3.
-   Changes
    -   App (Linux): Added compiler/stdlib check to ensure both the developer's
        executable and firebase library are compiled with the same compiler and
        stdlib.
    -   Admob (Android): Fixed a potentially non thread safe operation in the
        destruction of BannerViews.
    -   General: Fixed an issue where resource generation from
        google-services.json would fail if python3 was used to execute the
        resource generation script.

### 6.7.0

-   Overview
    -   Updated dependencies, fixed issues in Analytics, Database, Storage, and
        App.
-   Changes
    -   App: Added noexcept to move constructors to ensure STL uses move where
        possible.
    -   Storage (iOS/Android): Fixed an issue where Storage::GetReferenceFromUrl
        would return an invalid StorageReference.
    -   Database: Fixed an issue causing timestamps to not be populated
        correctly when using DatabaseReference::UpdateChildren().
    -   Database (Desktop): Fixed an issue preventing listener events from being
        triggered after DatabaseReference::UpdateChildren() is called.
    -   Database (Desktop): Functions that take const char* parameters will now
        fail gracefully if passed a null pointer.
    -   Database (Desktop): Fixed an issue causing
        DatabaseReference::RunTransaction() to fail due to datastale when the
        location previously stored a vector with more than 10 items or a map
        with integer keys.
    -   App (Windows): Fixed bug where literal value 0 will call string
        constructor for Variant class.
    -   Storage (Desktop): Changed url() to return the empty string if the
        Storage instance was created with the default (null) URL.
    -   App: Added small string optimisation for variant.
    -   App: Reduced number of new/delete for variant if copying same type
    -   App: Ensure map sort order for variant is consistent.
    -   Database (Desktop): Fixed an issue that could result in an incorrect
        snapshot being passed to listeners under specific circumstances.
    -   Analytics (iOS): Fixed the racy behavior of
        `analytics::GetAnalyticsInstanceId()` after calling
        `analytics::ResetAnalyticsData()`.
    -   Database (Desktop): Fixed ordering issue of children when using OrderBy
        on double or int64 types with large values

### 6.6.1

-   Overview
    -   Fixed an issue with Future having an undefined reference.
-   Changes
    -   General: Fixed a potential undefined reference in Future::OnCompletion.

### 6.6.0

-   Overview
    -   Update dependencies, fixed issues in Auth, Database and RemoteConfig
-   Changes
    -   Auth (Android): Fixed assert when not using default app instance.
    -   Auth (Desktop): Fixed not loading provider list from cached user data.
    -   Database (Desktop): Fixed a crash that could occur when trying to keep a
        location in the database synced when you do not have permission.
    -   Database (Desktop): Queries on locations in the database with query
        rules now function properly, instead of always returning "Permission
        denied".
    -   Database (Desktop): Fixed the map-to-vector conversion when firing
        events that have maps containing enitrely integer keys.
    -   Remote Config (Android): Fixed a bug when passing a Variant of type Blob
        to SetDefaults() on Android.

### 6.5.0

-   Overview
    -   Updated dependencies, and improved logging for Auth and Database.
-   Changes
    -   Auth (Linux): Improved error logging if libsecret (required for login
        persistence) is not installed on Linux.
    -   Database: The database now supports setting the log level independently
        of the system level logger.

### 6.4.0

-   Overview
    -   Updated dependencies, fixed issues with Futures and Auth persistence,
        and fixed a crash in Database.
-   Changes
    -   General: Fixed an issue causing Futures to clear their data even if a
        reference was still being held.
    -   Auth (Desktop): Fixed an issue with updated user info not being
        persisted.
    -   Database (Desktop): Fixed a crash when saving a ServerTimestamp during a
        transaction.

### 6.3.0

-   Overview
    -   Bug fixes.
-   Changes
    -   General (iOS/Android): Fixed a bug that allows custom firebase::App
        instances to be created after the app has been restarted.
    -   Auth (desktop): Changed destruction behavior. Instead of waiting for all
        async operations to finish, now Auth will cancel all async operations
        and quit. For callbacks that are already running, this will protect
        against cases where auth instances might not exist anymore.
    -   Auth (iOS): Fixed an exception in firebase::auth::VerifyPhoneNumber.
    -   Auth (iOS): Stopped Auth from hanging on destruction if any local
        futures remain in scope.
    -   Database (desktop): Fixed an issue that could cause a crash when
        updating the descendant of a location with a listener attached.

### 6.2.2

-   Overview
    -   Bug fixes.
-   Changes
    -   Auth (desktop): After loading a persisted user data, ensure token is not
        expired.
    -   Auth (desktop): Ensure Database, Storage and Functions do not use an
        expired token after it's loaded from persistent storage.
    -   Database (desktop): Fixed DatabaseReference::RunTransaction() sending
        invalid data to the server which causes error message "Error on incoming
        message" and freeze.

### 6.2.0

-   Overview
    -   Added support for custom domains to Dynamic Links, and fixed issues in
        Database and Instance ID.
-   Changes
    -   General: Added a way to configure SDK-wide log verbosity.
    -   Instance ID (Android): Fixed a crash when destroying InstanceID objects.
    -   Dynamic Links: Added support for custom domains.
    -   Database: Added a way to configure log verbosity of Realtime Database
        instances.

### 6.1.0

-   Overview
    -   Added Auth credential persistence on Desktop, fixed issues in Auth and
        Database, and added additional information to Messaging notifications.
-   Changes
    -   Auth (Desktop): User's credentials will now persist between sessions.
        See the
        [documentation](http://firebase.google.com/docs/auth/cpp/manage-users#persist_a_users_credential)
        for more information.
    -   Auth (Desktop): As part of the above change, if you call current_user()
        immediately after creating the Auth instance, it will block until the
        saved user's state is finished loading.
    -   Auth (Desktop): Fixed an issue where Database/Functions/Storage might
        not use the latest auth token immediately after sign-in.
    -   Auth: Fixed an issue where an error code could get reported incorrectly
        on Android.
    -   Database (Desktop): Fixed an issue that could cause a crash during
        shutdown.
    -   Database (iOS): Fixed a race condition that could cause a crash when
        cleaning up database listeners on iOS.
    -   Database (iOS): Fixed an issue where long (64-bit) values could get
        written to the database incorrectly (truncated to 32-bits).
    -   Cloud Functions: Change assert to log warning when App is deleted before
        Cloud Functions instance is deleted.
    -   Messaging (Android): Added channel_id to Messaging notifications.

### 6.0.0

-   Overview
    -   Fixed issues in Auth and Messaging, removed Firebase Invites, removed
        deprecated functions in Firebase Remote Config, and deprecated a
        function in Firebase Analytics.
-   Changes
    -   Updated
        [Firebase iOS](https://firebase.google.com/support/release-notes/ios#6.0.0)
        and
        [Firebase Android](https://firebase.google.com/support/release-notes/ios#2019-05-07)
        dependencies.
    -   Auth: Fixed a race condition updating the current user.
    -   Messaging (iOS/Android): Fix an issue where Subscribe and Unsubscribe
        never returned if the API was configured not to receive a registration
        token.
    -   Invites: Removed Firebase Invites library, as it is no longer supported.
    -   Remote Config: Removed functions using config namespaces.
    -   Analytics: Deprecated SetMinimumSessionDuration.
-   Known Issues
    -   To work around a incompatible dependency, AdMob for Android temporarily
        requires an additional dependency on
        com.google.android.gms:play-services-measurement-sdk-api:16.5.0

### 5.7.0

-   Overview
    -   Deprecated functions in Remote Config.
-   Changes
    -   Remote Config: Config namespaces are now deprecated. You'll need to
        switch to methods that use the default namespace.
-   Known Issues
    -   To work around a incompatible dependency, AdMob for Android temporarily
        requires an additional dependency on
        com.google.android.gms:play-services-measurement-sdk-api:16.4.0

### 5.6.1

-   Overview
    -   Fixed race condition on iOS SDK startup.
-   Changes
    -   General (iOS): Updated to the latest iOS SDK to fix a crash on
        firebase::App creation caused by a race condition. The crash could occur
        when accessing the [FIRApp firebaseUserAgent] property of the iOS
        FIRApp.

### 5.6.0

-   Overview
    -   Released an open-source version, added Game Center sign-in to Auth,
        enhanced Database on desktop, and fixed a crash when deleting App.
-   Changes
    -   Firebase C++ is now
        [open source](https://github.com/firebase/firebase-cpp-sdk).
    -   Auth (iOS): Added Game Center authentication.
    -   Database (Desktop): Reworked how cached server values work to be more in
        line with mobile implementations.
    -   Database (Desktop): Simultaneous transactions are now supported.
    -   Database (Desktop): The special Timestamp ServerValue is now supported.
    -   Database (Desktop): KeepSynchronized is now supported.
    -   App, Auth, Database, Remote Config, Storage: Fixed a crash when deleting
        `firebase::App` before deleting other Firebase subsystems.

### 5.5.0

-   Overview
    -   Deprecated Firebase Invites and updated how Android dependencies are
        included.
-   Changes
    -   General (Android): Added a gradle file to the SDK that handles adding
        Firebase Android dependencies to your Firebase C++ apps. See the
        [Firebase C++ Samples](https://github.com/firebase/quickstart-cpp) for
        example usage.
    -   Invites: Firebase Invites is deprecated. Please refer to
        https://firebase.google.com/docs/invites for details.

### 5.4.4

-   Overview
    -   Fixed a bug in Cloud Functions on Android, and AdMob on iOS.
-   Changes
    -   Cloud Functions (Android): Fixed an issue with error handling.
    -   AdMob (iOS): Fixed an issue with Rewarded Video ad unit string going out
        of scope.

### 5.4.3

-   Overview
    -   Bug fix for Firebase Storage on iOS.
-   Changes
    -   Storage (iOS): Fixed an issue when downloading files with `GetBytes`.

### 5.4.2

-   Overview
    -   Removed a spurious error message in Auth on Android.
-   Changes
    -   Auth (Android): Removed an irrelevant error about the Java class
        FirebaseAuthWebException.

### 5.4.0

-   Overview
    -   Bug fix for link shortening in Dynamic Links and a known issue in
        Database on Desktop.
-   Changes
    -   Dynamic Links (Android): Fixed short link generation failing with "error
        8".
-   Known Issues
    -   The Realtime Database Desktop SDK uses REST to access your database.
        Because of this, you must declare the indexes you use with
        Query::OrderByChild() on Desktop or your listeners will fail.

### 5.3.1

-   Overview
    -   Updated iOS and Android dependency versions and a bug fix for Invites.
-   Changes
    -   Invites (Android): Fixed an exception when the Android Minimum Version
        code option is used on the Android.

### 5.3.0

-   Overview
    -   Fixed bugs in Database and Functions; changed minimum Xcode version to
        9.4.1.
-   Changes
    -   General (iOS): Minimum Xcode version is now 9.4.1.
    -   Functions (Android): Fixed an issue when a function returns an array.
    -   Database (Desktop): Fixed issues in ChildListener.
    -   Database (Desktop): Fixed crash that can occur if Database is deleted
        while asynchronous operations are still in progress.
-   Known Issues
    -   Dynamic Links (Android): Shortening dynamic links fails with "Error 8".

### 5.2.1

-   Overview
    -   Fixed bugs in Auth and Desktop.
-   Changes
    -   Database (Desktop): Fixed support for `ChildListener` when used with
        `Query::EqualTo()`, `Query::StartAt()`, `Query::EndAt()`,
        `Query::LimitToFirst()` and `Query::LimitToLast()`.
    -   Database: Fixed a crash in DatabaseReference/Query copy assignment
        operator and copy constructor.
    -   Auth, Database: Fixed a race condition returning Futures when calling
        the same method twice in quick succession.

### 5.2.0

-   Overview
    -   Changes to Database, Functions, Auth, and Messaging.
-   Changes
    -   Database: Added a version of `GetInstance` that allows passing in the
        URL of the database to use.
    -   Functions: Added a way to specify which region to run the function in.
    -   Messaging: Changed `Subscribe` and `Unsubscribe` to return a Future.
    -   Auth (Android): Fixed a crash in `User::UpdatePhoneNumberCredential()`.
    -   General (Android): Fixed a null reference in the Google Play Services
        availability checker.

### 5.1.1

-   Overview
    -   Updated Android and iOS dependency versions only.

### 5.1.0

-   Overview
    -   Changes to Analytics, Auth, and Database; and added support for Cloud
        Functions for Firebase.
-   Changes
    -   Analytics: Added `ResetAnalyticsData()` to clear all analytics data for
        an app from the device.
    -   Analytics: Added `GetAppInstanceId()` which allows developers to
        retrieve the current app's analytics instance ID.
    -   Auth: Linking a credential with a provider that has already been linked
        now produces an error.
    -   Auth (iOS): Fixed crashes in User::LinkAndRetrieveDataWithCredential()
        and User::ReauthenticateAndRetrieveData().
    -   Auth (iOS): Fixed photo URL never returning a value on iOS.
    -   Auth (Android): Fixed setting profile photo URL with UpdateUserProfile.
    -   Database: Added support for ServerValues in SetPriority methods.
    -   Functions: Added support for Cloud Functions for Firebase on iOS,
        Android, and desktop.

### 5.0.0

-   Overview
    -   Renamed the Android and iOS libraries to include firebase in their name,
        removed deprecated methods in App, AdMob, Auth, Database, and Storage,
        and exposed new APIs in Dynamic Links and Invites.
-   Changes
    -   General (Android/iOS): Library names have been prefixed with
        "firebase_", for example libapp.a is now libfirebase_app.a. This brings
        them in line with the naming scheme used on desktop, and iOS frameworks.
    -   General (Android): Improved error handling when device is out of space.
    -   App: Removed deprecated accessor methods from Future.
    -   AdMob: Removed deprecated accessor methods from BannerView and
        InterstitialAd.
    -   Auth: Removed deprecated accessors from Auth, Credential, User, and
        UserInfoInterface, including User::refresh_token().
    -   Database: Removed deprecated accessors from DatabaseReference, Query,
        DataSnapshot, and MutableData.
    -   Dynamic Links: Added a field to received dynamic links describing the
        strength of the match.
    -   Invites: Added OnInviteReceived to Listener base class that includes the
        strength of the match on the received invite as an enum. Deprecated
        prior function that received it as a boolean value.
    -   Storage: Removed deprecated accessors from StorageReference.
    -   Storage: Removed Metadata::download_url() and Metadata::download_urls().
        Please use StorageReference::GetDownloadUrl() instead.
    -   Messaging: Added an optional initialization options struct. This can be
        used to suppress the prompt on iOS that requests permission to receive
        notifications at start up. Permission can be requested manually using
        the function firebase::messaging::RequestPermission().

### 4.5.1

-   Overview
    -   Fixed bugs in Database (Desktop) and Remote Config and exposed new APIs
        in Auth on Desktop and Messaging.
-   Changes
    -   Messaging: Added the SetAutoTokenRegistrationOnInitEnabled() and
        IsAutoTokenRegistrationOnInitEnabled() methods to enable or disable
        auto-token generation.
    -   Auth (Desktop): Added support for accessing user metadata.
    -   Database (Desktop): Fixed a bug to make creation of database instances
        with invalid URLs return NULL.
    -   Database (Desktop): Fixed an issue where incorrect values could be
        passed to OnChildAdded.
    -   Remote Config: Fixed a bug causing incorrect reporting of success or
        failure during a Fetch().

### 4.5.0

-   Overview
    -   Desktop workflow support for some features, Google Play Games
        authentication on Android, and changes to AdMob, Auth, and Storage.
-   Changes
    -   Auth, Realtime Database, Remote Config, Storage (Desktop): Stub
        implementations have been replaced with functional desktop
        implementations on Windows, OS X, and Linux.
    -   AdMob: Native Express ads have been discontinued, so
        `NativeExpressAdView` has been marked deprecated and will be removed in
        a future version.
    -   Auth (Android): Added Google Play Games authentication.
    -   Auth: Fixed a race condition initializing/destroying Auth instances.
    -   Storage: Added MD5 hash to Metadata.
    -   Storage: Fixed a crash when deleting listeners and other object
        instances.
    -   Storage: Controller can now be used from any thread.
    -   Storage (iOS): Fixed incorrect content type when uploading.
-   Known Issues
    -   When using Firebase Realtime Database on desktop, only one Transaction
        may be run on a given subtree at the same time.
    -   When using Firebase Realtime Database on desktop, data persistence is
        not available.

### 4.4.3

-   Overview
    -   Fixed linking bug in App.
-   Changes
    -   App (iOS): Removed unresolved symbols in the App library that could
        cause errors when forcing resolution.

### 4.4.2

-   Overview
    -   Fixed bugs in Dynamic Links, Invites, Remote Config and Storage and
        fixed linking issues with the Windows and Linux stub libraries.
-   Changes
    -   Dynamic Links (iOS): Now fetches the invite ID when using universal
        links.
    -   Dynamic Links (iOS): Fixed crash on failure of dynamic link completion.
    -   Dynamic Links (iOS): Fixed an issue where some errors weren't correctly
        reported.
    -   Invites: Fixed SendInvite never completing in the stub implementation.
    -   Remote Config (iOS): Fixed an issue where some errors weren't correctly
        reported.
    -   Storage: Fixed Metadata::content_language returning the wrong data.
    -   Storage (iOS): Reference paths formats are now consistent with other
        platforms.
    -   Storage (iOS): Fixed an issue where trying to upload to a non-existent
        path would not complete the Future.
    -   Storage (iOS): Fixed a crash when a download fails.
    -   General (Windows): Updated all static libs to suppport different C
        runtime libraries and correspondingly updated the package directory
        structure.
    -   Linux: Fixed linking problems with all of the C++ stub libraries.

### 4.4.1

-   Overview
    -   Bug fixes for Realtime Database and Instance ID.
-   Changes
    -   Realtime Database: SetPersistenceEnabled now sets persistence enabled.
    -   Instance ID (iOS): GetToken no longer fails without an APNS certificate,
        and no longer forces registering for notifications.

### 4.4.0

-   Overview
    -   Support for Instance ID.
-   Changes
    -   Instance ID: Added Instance ID library.

### 4.3.0

-   Overview
    -   Bug fix for Remote Config and a new feature for Auth.
-   Changes
    -   Auth: Added support for accessing user metadata.
    -   Remote Config (Android): Fixed remote_config::ValueSource conversion.

### 4.2.0

-   Overview
    -   Bug fixes for Analytics, Database, and Messaging; and updates for Auth
        and Messaging.
-   Changes
    -   Analytics (iOS): Fixed a bug which prevented the user ID and user
        properties being cleared.
    -   Database (Android): Fixed MutableData::children_count().
    -   Messaging (Android): Fixed a bug which prevented the message ID field
        being set.
    -   Auth: Failed operations now return more specific error codes.
    -   Auth (iOS): Phone Authentication no longer requires push notifications.
        When push notifications aren't available, reCAPTCHA verification is used
        instead.
    -   Messaging: Messages sent to users can now contain a link URL.

### 4.1.0

-   Overview
    -   Bug fixes for AdMob, Auth, Messaging, Database, Storage, and Remote
        Config, and added features for Future's OnCompletion callbacks and
        Database transaction callbacks.
-   Changes
    -   General: Futures are now invalidated when their underlying Firebase API
        is destroyed.
    -   General: Added std::function support to Future::OnCompletion, to allow
        use of C++11 lambdas with captures.
    -   AdMob (iOS): Fixed a crash if a BannerView is deleted while a call to
        Destroy() is still pending.
    -   Auth (Android): Now assert fails if you call GetCredential without an
        Auth instance created.
    -   Database: DataSnapshot, DatabaseReference, Query, and other objects are
        invalidated when their Database instance is destroyed.
    -   Database: Added a context pointer to DatabaseReference::RunTransaction,
        as well as std::function support to allow use of C++11 lambdas with
        captures.
    -   Messaging (Android): Fixed a bug where message_type was not set in the
        Message struct.
    -   Messaging (iOS): Fixed a race condition if a message is received before
        Firebase Cloud Messaging is initialized.
    -   Messaging (iOS): Fixed a bug detecting whether the notification was
        opened if the app was running in the background.
    -   Remote Config: When listing keys, the list now includes keys with
        defaults set, even if they were not present in the fetched config.
    -   Storage: StorageReference objects are invalidated when their Storage
        instance is destroyed.
-   Known Issues
    -   When building on Android using STLPort, the std::function versions of
        Future::OnCompletion and DatabaseReference::RunTransaction are not
        available.

### 4.0.4

-   Changes
    -   Messaging (Android): Fixed a bug resulting in Messages not having their
        message_type field populated.

### 4.0.3

-   Overview
    -   Bug fixes for Dynamic Links, Messaging and iOS SDK compatibility.
-   Changes
    -   General (iOS): Fixed an issue which resulted in custom options not being
        applied to firebase::App instances.
    -   General (iOS): Fixed a bug which caused method implementation look ups
        to fail when other iOS SDKs rename the selectors of swizzled methods.
    -   Dynamic Links (Android): Fixed future completion if short link creation
        fails.
    -   Messaging (iOS): Fixed message handling when messages they are received
        via the direct channel to the FCM backend (i.e not via APNS).

### 4.0.2

-   Overview
    -   Bug fixes for Analytics, Auth, Dynamic Links, and Messaging.
-   Changes
    -   Analytics (Android): Fix SetCurrentScreen to work from any thread.
    -   Auth (iOS): Fixed user being invalidated when linking a credential
        fails.
    -   Dynamic Links: Fixed an issue which caused an app to crash or not
        receive a Dynamic Link if the link is opened when the app is installed
        and not running.
    -   Messaging (iOS): Fixed a crash when no Listener is set.
    -   Messaging: Fixed Listener::OnTokenReceived occasionally being called
        twice with the same token.

### 4.0.1

-   Overview
    -   Bug fixes for Dynamic links and Invites on iOS and Cloud Messaging on
        Android and iOS.
-   Changes
    -   Cloud Messaging (Android): Fixed an issue where Terminate was not
        correctly shutting down the Cloud Messaging library.
    -   Cloud Messaging (iOS): Fixed an issue where library would crash on start
        up if there was no registration token.
    -   Dynamic Links & Invites (iOS): Fixed an issue that resulted in apps not
        receiving a link when opening a link if the app is installed and not
        running.

### 4.0.0

-   Overview
    -   Added support for phone number authentication, access to user metadata,
        a standalone dynamic library and bug fixes.
-   Changes
    -   Auth: Added support for phone number authentication.
    -   Auth: Added the ability to retrieve user metadata.
    -   Auth: Moved token notification to a separate listener object.
    -   Dynamic Links: Added a standalone library separate from Invites.
    -   Invites (iOS): Fixed an issue in the analytics SDK's method swizzling
        which resulted in dynamic links / invites not being sent to the
        application.
    -   Messaging (Android): Fixed a regression introduced in 3.0.3 which caused
        a crash when opening up a notification when the app is running in the
        background.
    -   Messaging (iOS): Fixed interoperation with other users of local
        notifications.
    -   General (Android): Fixed crash in some circumstances after resolving
        dependencies by updating Google Play services.

### 3.1.2

-   Overview
    -   Bug fixes for Auth.
-   Changes
    -   Auth: Fixed a crash caused by a stale memory reference when a
        firebase::auth::Auth object is destroyed and then recreated for the same
        App object.
    -   Auth: Fixed potential memory corruption when AuthStateListener is
        destroyed. ### 3.1.1
-   Overview
    -   Bug fixes for Auth, Invites, Messaging, and Storage, plus a general fix.
-   Changes
    -   General (Android): Fixed Google Play Services updater crash when
        clicking outside of the dialog on Android 4.x devices.
    -   Auth: Fixed user being invalidated when linking a credential fails.
    -   Auth: Deprecated User::refresh_token().
    -   Messaging: Fixed incorrectly notifying the app of a message when a
        notification is received while the app is in the background and the app
        is then opened by via the app icon rather than the notification.
    -   Invites (iOS): Fixed an issue which resulted in the app delegate method
        application:openURL:sourceApplication:annotation: not being called when
        linking the invites library.
    -   Storage: Fixed a bug that prevented the construction of Metadata without
        a storage reference.

### 3.1.0

-   Overview
    -   Added support for multiple storage buckets in Cloud Storage for
        Firebase, and fixed a bug in Invites.
-   Changes
    -   Storage: Renamed "Firebase Storage" to "Cloud Storage for Firebase".
    -   Storage: Added an overload for `Storage::GetInstance()` that accepts a
        `gs://...` URL, so you can use Cloud Storage with multiple buckets.
    -   Invites: (Android) Fixed an issue where invites with empty links would
        fail to be received.

### 3.0.0

-   Overview
    -   Renamed some methods, fixed some bugs, and added some features.
-   Changes
    -   General: Renamed and deprecated methods that were inconsistent with the
        Google C++ Style Guide. Deprecated methods will be removed in a future
        release (approximately 2-3 releases from now).
    -   Analytics: Added `SetCurrentScreen()`.
    -   Auth: Fixed a race condition accessing user data in callbacks.
    -   Auth: (Android) Added `is_valid()` to check if a credential returned by
        `GetCredential()` is valid.
    -   Invites: (Android) Added a `Fetch()` function to fetch incoming
        invitations at times other than application start. You must call this on
        Android when your app returns to the foreground (on iOS, this is handled
        automatically).
    -   Messaging: Added a field to `firebase::messaging::Message` specifying
        whether the message was received when the app was in the background.
    -   Messaging: (Android) Added an AAR file containing the Android manifest
        changes needed for receiving notifications. You can add this to your
        project instead of modifying the manifest directly.
    -   Messaging: (iOS) Fixed regression since 2.1.1 that broke messaging on
        iOS 8 & 9 when an AppDelegate did not implement remote notification
        methods.
    -   Invites: (iOS) Fixed regression since 2.1.1 that broke invites if the
        AppDelegate did not implement the open URL method.
    -   Remote Config: Added support for initializing Remote Config defaults
        from `firebase::Variant` values, including binary data.

### 2.1.3

-   Overview
    -   Bug fixes for Auth and Messaging, and a fix for Future callbacks.
-   Changes
    -   General: Fixed a potential deadlock when running callbacks registered
        via `firebase::Future::OnCompletion()`.
    -   Auth: (Android) Fixed an error in `firebase::auth::User::PhotoUri()`.
    -   Messaging: (Android) Fixed an issue where a blank message would appear.
    -   Messaging: (iOS) Removed hard dependency on Xcode 8.

### 2.1.2

-   Overview
    -   Bug fix for AdMob on Android.
-   Changes
    -   AdMob: (Android) Fixed an issue in `firebase::admob::InterstitialAd`
        that caused a crash after displaying multiple interstitial ads.

### 2.1.1

-   Overview
    -   Bug fixes for Firebase Authentication, Messaging and Invites.
-   Changes
    -   Auth: (Android) Fixed an issue that caused a future to never complete
        when signing in while a user is already signed in.
    -   Messaging / Invites: (iOS) Fixed an issue with method swizzling that
        caused some of the application's UIApplicationDelegate methods to not be
        called.
    -   Messaging: (iOS) Fixed a bug which caused a crash when initializing the
        library when building with Xcode 8 for iOS 10.

### 2.1.0

-   Overview
    -   Support for Firebase Storage and minor bugfixes in other libraries.
-   Changes
    -   Storage: Added the Firebase Storage C++ client library.
    -   Auth: Added a check for saved user credentials when Auth is initialized.
-   Known Issues
    -   Storage: On Android, pausing and resuming storage operations will cause
        the transfer to fail with the error code kErrorUnknown.

### 2.0.0

-   Overview
    -   Support for AdMob Native Express Ads, Realtime Database and simplified
        the Invites API.
-   Changes
    -   AdMob: Added support for AdMob Native Express Ads.
    -   Auth: Added AuthStateListener class which provides notifications when a
        user is logged in or logged out.
    -   Realtime Database: Added a client library.
    -   Invites: Breaking change which significantly simplifies the API.
-   Known Issues
    -   AdMob: When calling Initialize, the optional admob_app_id argument is
        ignored.

### 1.2.1

-   Overview
    -   Bug fixes in Messaging.
-   Changes
    -   Messaging: Fixed a bug that prevented Android apps from terminating
        properly.
    -   Messaging: Added missing copy constructor implementation in iOS and stub
        libraries.

### 1.2.0

-   Overview
    -   New features in AdMob, Authentication, Messaging, and Remote Config, a
        helper class for initialization, and bug fixes.
-   Changes
    -   General: Added firebase::ModuleInitializer, a helper class to initialize
        Firebase modules and handle any missing dependency on Google Play
        services on Android.
    -   AdMob: Added Rewarded Video feature. For more information, see the
        [Rewarded Video C++ guide](https://firebase.google.com/docs/admob/cpp/rewarded-video).
    -   AdMob: You can now pass your AdMob App ID to
        firebase::admob::Initialize() to help reduce latency for the initial ad
        request.
    -   AdMob: On both iOS and Android, you must call BannerView::Show() to
        display the ad. Previously, this was only required on Android.
    -   AdMob: Fixed an issue where BannerView::Listener received an incorrect
        bounding box.
    -   AdMob: BannerView now has a black background, rather than transparent.
    -   Authentication: Implemented User::SendEmailVerification() and
        User::EmailVerified() methods on Android.
    -   Invites: Fixed a bug that occurred when initializing InvitesSender and
        InvitesReceiver at the same time.
    -   Invites: Fixed a potential crash at app shutdown on iOS when
        InvitesReceiver::Fetch() is pending.
    -   Messaging: Added firebase::messaging::Notification and associated
        methods for retrieving the contents of a notification on Android and
        iOS.
    -   Messaging: Added support for iOS 10 notifications.
    -   Messaging: Fixed a crash that occurred on Android if Messaging was
        initialized before the native library was loaded.
    -   RemoteConfig: Added GetKeys() and GetKeysByPrefix() methods, which get a
        list of the app's Remote Config parameter keys.

### 1.1.0

-   Overview
    -   Minor bug fixes and new way of checking Google Play services
        availability.
-   Changes
    -   Reverted the firebase::App changes from version 1.0.1 relating to Google
        Play services; this has been replaced with a new API.
    -   Each Firebase C++ library that requires Google Play services now checks
        for its availability at initialization time. See "Requiring Google Play
        services on Android".
        -   firebase::auth::GetAuth() now has an optional output parameter that
            indicates whether initialization was successful, and will return
            nullptr if not.
        -   firebase::messaging::Initialize() now returns a result that
            indicates whether initialization was successful.
        -   Added firebase::invites::Initialize(), which you must call once
            prior to creating InvitesSender or InvitesReceiver instances. This
            function returns a result that indicates whether initialization was
            successful.
        -   firebase::remote_config::Initialize() now returns a result that
            indicates whether initialization was successful.
        -   firebase::admob::Initialize() now returns a result that indicates
            whether initialization was successful.
    -   Added utility functions to check whether Google Play services is
        available. See google_play_services::CheckAvailability() and
        google_play_services::MakeAvailable() for more information.
-   Known Issues
    -   Invites: If you call InvitesReceiver::Fetch() or
        InvitesReceiver::ConvertInvitation() without first calling
        firebase::invites::Initialize(), the operation will never complete. To
        work around the issue, ensure that firebase::invites::Initialize() is
        called once before creating any InvitesReceiver instances.

### 1.0.1

-   Overview
    -   Minor bug fixes.
-   Changes
    -   Modified firebase::App to check for the required version of Google Play
        services on creation to prevent firebase::App creation failing if a
        user's device is out of date. If Google Play services is out of date, a
        dialog will prompt the user to install a new version. See "Requiring
        Google Play services on Android". With the previous version (version
        1.0.0) the developer needed to manually check for an up to date Google
        Play services using GoogleApiClient.
    -   Fixed potential deadlock when using SetListener from a notification
        callback in firebase::admob::InterstitialAd and
        firebase::admob::BannerView on iOS.
    -   Fixed race condition on destruction of admob::BannerView on Android.
    -   Fixed Future handle leak. An internal memory leak would manifest for
        objects or modules that use futures for the lifetime of the object or
        module. For example, during the lifetime of BannerView each call to a
        method which returns a Future could potentially allocate memory which
        wouldn't be reclaimed until the BannerView is destroyed.

### 1.0.0

-   Overview
    -   First public release. See our
        [setup guide](https://firebase.google.com/docs/cpp/setup) to get
        started.
-   Known Issues
    -   Android armeabi libraries must be linked with gcc 4.8.<|MERGE_RESOLUTION|>--- conflicted
+++ resolved
@@ -644,13 +644,10 @@
 ## Release Notes
 ### Upcoming Release
 -   Changes
-<<<<<<< HEAD
     - Firestore: Added `Query::Count()`, which fetches the number of documents in the result
       set without actually downloading the documents ([#1174](https://github.com/firebase/firebase-cpp-sdk/pull/1174)).
-=======
     - General: Add build time warning for C++11, since the next major release of
       the Firebase C++ SDK will set the new minimum C++ version to C++14.
->>>>>>> fba10392
 
 ### 10.6.0
 -   Changes
