# Firebase C++ SDK

The Firebase C++ SDK provides C++ interfaces for the following Firebase services
on *iOS* and *Android*:

*   AdMob (deprecated - use Google Mobile Ads instead)
*   Firebase Analytics
*   Firebase Authentication
*   Firebase Cloud Messaging
*   Firebase Dynamic Links
*   Cloud Firestore
*   Firebase Functions
*   Google Mobile Ads
*   Firebase Installations
*   Firebase Instance ID (deprecated SDK)
*   Firebase Realtime Database
*   Firebase Remote Config
*   Firebase Storage

## Desktop Workflow Implementations

The Firebase C++ SDK includes desktop workflow support for the following subset
of Firebase features, enabling their use on Windows, OS X, and Linux:

*   Firebase Authentication
*   Cloud Firestore
*   Firebase Functions
*   Firebase Remote Config
*   Firebase Realtime Database
*   Firebase Storage

This is a Beta feature, and is intended for workflow use only during the
development of your app, not for publicly shipping code.

## Stub Implementations

Stub (non-functional) implementations of the remaining libraries are provided
for convenience when building for Windows, Mac OS, and Linux so that you don't
need to conditionally compile code when also targeting the desktop.

## Directory Structure

The following table provides an overview of the Firebase C++ SDK directory
structure.

Directories               | Contents
------------------------- | --------
include                   | C++ headers
xcframeworks/API/ARCH     | iOS xcframeworks (compiled against libc++)
libs/ios/ARCH             | iOS static libraries (compiled against
|                         | libc++)
|                         | Multi-architecture libraries are
|                         | provided in the *universal* directory.
libs/android/ARCH         | Android (GCC 4.8+ compatible) static
|                         | libraries for each architecture. Only the
|                         | LLVM libc++ STL runtime ("c++") is supported.
|                         | More information can be found in the
|                         | [NDK C++ Helper Runtimes](https://developer.android.com/ndk/guides/cpp-support.html#runtimes)
|                         | documentation.
*Desktop Implementations* |
libs/darwin               | OS X static libraries (desktop or stub
|                         | implementations, compiled against libc++)
frameworks/darwin         | OS X frameworks (desktop or stub
|                         | implementations, compiled against libc++)
libs/linux/ARCH/ABI       | Linux static libraries (desktop or stub
|                         | implementations, GCC 4.8+, libc++).
|                         | Built against C++11 or legacy ABI.
libs/windows              | Windows static libraries (desktop or stub
|                         | implementations, MSVC 2019+)

## Library / XCFramework Dependencies

Each feature has dependencies upon libraries in this SDK and components
distributed as part of the core Firebase
[iOS SDK](https://firebase.google.com/docs/ios/setup) and
[Android SDK](https://firebase.google.com/docs/android/setup).

### Android Dependencies

Feature                    | Required Libraries and Gradle Packages
-------------------------- | --------------------------------------
All Firebase SDKs          | platform(com.google.firebase:firebase-bom:30.1.0)
|                          | (Android Bill of Materials)
Firebase AdMob             | libfirebase_admob.a
| (deprecated)             | libfirebase_app.a
|                          | com.google.firebase:firebase-analytics
|                          | (Maven package)
|                          | com.google.firebase:firebase-ads:19.8.0
|                          | (Maven package)
Firebase Analytics         | libfirebase_analytics.a
|                          | libfirebase_app.a
|                          | com.google.firebase:firebase-analytics
|                          | (Maven package)
Firebase Authentication    | libfirebase_auth.a
|                          | libfirebase_app.a
|                          | com.google.firebase:firebase-analytics
|                          | (Maven package)
|                          | com.google.firebase:firebase-auth
|                          | (Maven package)
Firebase Dynamic Links     | libfirebase_dynamic_links.a
|                          | libfirebase_app.a
|                          | com.google.firebase:firebase-analytics
|                          | (Maven package)
|                          | com.google.firebase:firebase-dynamic-links
|                          | (Maven package)
Cloud Firestore            | libfirebase_firestore.a
|                          | libfirebase_auth.a
|                          | libfirebase_app.a
|                          | com.google.firebase:firebase-analytics
|                          | (Maven package)
|                          | com.google.firebase:firebase-firestore
|                          | (Maven package)
|                          | com.google.firebase:firebase-auth
|                          | (Maven package)
Firebase Functions         | libfirebase_functions
|                          | libfirebase_auth.a (optional)
|                          | libfirebase_app.a
|                          | com.google.firebase:firebase-analytics
|                          | (Maven package)
|                          | com.google.firebase:firebase-functions
|                          | (Maven package)
|                          | com.google.firebase:firebase-auth
|                          | (Maven package)
Google Mobile Ads          | libfirebase_gma.a
|                          | libfirebase_app.a
|                          | com.google.firebase:firebase-analytics
|                          | (Maven package)
|                          | com.google.android.gms:play-services-ads:21.0.0
|                          | (Maven package)
Firebase Installations     | libfirebase_installations.a
|                          | libfirebase_app.a
|                          | com.google.firebase:firebase-installations
|                          | (Maven package)
Firebase Messaging         | libfirebase_messaging.a
|                          | libfirebase_app.a
|                          | com.google.firebase:firebase-analytics
|                          | (Maven package)
|                          | com.google.firebase:firebase-messaging
|                          | (Maven package)
|                          | libmessaging_java.jar (Android service)
|                          | androidx.core:core:1.8.0  (Maven package)
Firebase Realtime Database | libfirebase_database.a
|                          | libfirebase_auth.a
|                          | libfirebase_app.a
|                          | com.google.firebase:firebase-analytics
|                          | (Maven package)
|                          | com.google.firebase:firebase-database
|                          | (Maven package)
|                          | com.google.firebase:firebase-auth
|                          | (Maven package)
Firebase Remote Config     | libfirebase_remote_config.a
|                          | libfirebase_app.a
|                          | com.google.firebase:firebase-analytics
|                          | (Maven package)
|                          | com.google.firebase:firebase-config
|                          | (Maven package)
Firebase Storage           | libfirebase_storage.a
|                          | libfirebase_auth.a
|                          | libfirebase_app.a
|                          | com.google.firebase:firebase-analytics
|                          | (Maven package)
|                          | com.google.firebase:firebase-storage
|                          | (Maven package)
|                          | com.google.firebase:firebase-auth
|                          | (Maven package)
Google Play services module| com.google.android.gms:play-services-base:18.0.1
|                          | (Maven package)

The Firebase C++ SDK uses an Android BoM (Bill of Materials) to specify a single
Firebase Android SDK version number to use, rather than individual versions for
each library. For more information, please see the [Firebase Android SDK
documentation](https://firebase.google.com/docs/android/learn-more#bom).

Note: AdMob C++ (deprecated) is not currently compatible with the latest
Firebase AdMob Android SDK (20.x.x). Please ensure that you use
firebase-ads version 19.8.0 in conjunction with the latest
firebase-analytics version to maintain compatibility.

#### Gradle dependency file

Firebase C++ includes an `Android/firebase_dependencies.gradle` file
that helps you include the correct Android dependencies and Proguard
files for each Firebase product. To use it, include the following in
your build.gradle file (you can omit any Firebase products you aren't
using):

```
apply from: "$gradle.firebase_cpp_sdk_dir/Android/firebase_dependencies.gradle"
firebaseCpp.dependencies {
  app  // Recommended for all apps using Firebase.
  admob
  analytics
  auth
  database
  dynamicLinks
  firestore
  functions
  gma
  installations
  messaging
  remoteConfig
  storage
}
```

#### Google Play services module

If you wish to use the `google_play_services::CheckAvailability` and
`MakeAvailable` functions, or `firebase::ModuleInitializer`, you must include
com.google.android.gms:play-services-base as a dependency as well, as listed
under "Google Play services module" in the table above. If you use the Gradle
dependency file described above, this dependency will automatically be included.
To omit it (not recommended), specify `appWithoutPlayServices` instead of `app`
in `firebaseCpp.dependencies`.

### iOS Dependencies

iOS users can include either xcframeworks or static libraries depending upon their
preferred build environment.

#### XCFrameworks

Feature                    | Required Frameworks and Cocoapods
-------------------------- | ---------------------------------------
Firebase AdMob             | firebase_admob.xcframework
| (deprecated)             | firebase.xcframework
|                          | Firebase/Analytics Cocoapod (9.1.0)
|                          | Google-Mobile-Ads-SDK Cocoapod (7.69.0-cppsdk2)
Firebase Analytics         | firebase_analytics.xcframework
|                          | firebase.xcframework
|                          | Firebase/Analytics Cocoapod (9.1.0)
Firebase Authentication    | firebase_auth.xcframework
|                          | firebase.xcframework
|                          | Firebase/Auth Cocoapod (9.1.0)
Firebase Dynamic Links     | firebase_dynamic_links.xcframework
|                          | firebase.xcframework
|                          | Firebase/DynamicLinks Cocoapod (9.1.0)
Cloud Firestore            | firebase_firestore.xcframework
|                          | firebase_auth.xcframework
|                          | firebase.xcframework
|                          | Firebase/Firestore Cocoapod (9.1.0)
|                          | Firebase/Auth Cocoapod (9.1.0)
Firebase Functions         | firebase_functions.xcframework
|                          | firebase_auth.xcframework (optional)
|                          | firebase.xcframework
|                          | Firebase/Functions Cocoapod (9.1.0)
|                          | Firebase/Auth Cocoapod (9.1.0)
Google Mobile Ads          | firebase_gma.xcframework
|                          | firebase.xcframework
|                          | Firebase/Analytics Cocoapod (9.1.0)
|                          | Google-Mobile-Ads-SDK Cocoapod (9.4.0)
Firebase Installations     | firebase_installations.xcframework
|                          | firebase.xcframework
|                          | FirebaseInstallations Cocoapod (9.1.0)
Firebase Cloud Messaging   | firebase_messaging.xcframework
|                          | firebase.xcframework
|                          | Firebase/Messaging Cocoapod (9.1.0)
Firebase Realtime Database | firebase_database.xcframework
|                          | firebase_auth.xcframework
|                          | firebase.xcframework
|                          | Firebase/Database Cocoapod (9.1.0)
|                          | Firebase/Auth Cocoapod (9.1.0)
Firebase Remote Config     | firebase_remote_config.xcframework
|                          | firebase.xcframework
|                          | Firebase/RemoteConfig Cocoapod (9.1.0)
Firebase Storage           | firebase_storage.xcframework
|                          | firebase_auth.xcframework
|                          | firebase.xcframework
|                          | Firebase/Storage Cocoapod (9.1.0)
|                          | Firebase/Auth Cocoapod (9.1.0)

Important: Each version of the Firebase C++ SDK supports a specific version of
the Firebase iOS SDK. Please ensure that you reference the Cocoapod versions
listed above.

Note: AdMob C++ (deprecated) is not currently compatible with the latest
Firebase AdMob iOS CocoaPod (9.x). Please ensure that you use the special
version of Google-Mobile-Ads-SDK Cocoapod listed above (7.69.0-cppsdk2)
to maintain compatibility with Firebase 9.x.

Note: Parts of the Firebase iOS SDK are written in Swift. If your application
does not use any Swift code, you may need to add an empty .swift file to your
Xcode project to ensure that the Swift runtime is included in your app.

#### Libraries

If you prefer to link against static libraries instead of xcframeworks (see the
previous section) the following table describes the libraries and Cocoapods
required for each SDK feature.

Feature                    | Required Libraries and Cocoapods
-------------------------- | -----------------------------------------
Firebase AdMob             | libfirebase_admob.a
| (deprecated)             | libfirebase_app.a
|                          | Firebase/Analytics Cocoapod (9.1.0)
|                          | Google-Mobile-Ads-SDK Cocoapod (7.69.0-cppsdk2)
Firebase Analytics         | libfirebase_analytics.a
|                          | libfirebase_app.a
|                          | Firebase/Analytics Cocoapod (9.1.0)
Firebase Authentication    | libfirebase_auth.a
|                          | libfirebase_app.a
|                          | Firebase/Auth Cocoapod (9.1.0)
Firebase Dynamic Links     | libfirebase_dynamic_links.a
|                          | libfirebase_app.a
|                          | Firebase/DynamicLinks Cocoapod (9.1.0)
Cloud Firestore            | libfirebase_firestore.a
|                          | libfirebase_app.a
|                          | libfirebase_auth.a
|                          | Firebase/Firestore Cocoapod (9.1.0)
|                          | Firebase/Auth Cocoapod (9.1.0)
Firebase Functions         | libfirebase_functions.a
|                          | libfirebase_app.a
|                          | libfirebase_auth.a (optional)
|                          | Firebase/Functions Cocoapod (9.1.0)
|                          | Firebase/Auth Cocoapod (9.1.0)
Google Mobile Ads          | libfirebase_gma.a
|                          | libfirebase_app.a
|                          | Firebase/Analytics Cocoapod (9.1.0)
|                          | Google-Mobile-Ads-SDK Cocoapod (9.4.0)
Firebase Installations     | libfirebase_installations.a
|                          | libfirebase_app.a
|                          | FirebaseInstallations Cocoapod (9.1.0)
Firebase Cloud Messaging   | libfirebase_messaging.a
|                          | libfirebase_app.a
|                          | Firebase/CloudMessaging Cocoapod (9.1.0)
Firebase Realtime Database | libfirebase_database.a
|                          | libfirebase_app.a
|                          | libfirebase_auth.a
|                          | Firebase/Database Cocoapod (9.1.0)
|                          | Firebase/Auth Cocoapod (9.1.0)
Firebase Remote Config     | libfirebase_remote_config.a
|                          | libfirebase_app.a
|                          | Firebase/RemoteConfig Cocoapod (9.1.0)
Firebase Storage           | libfirebase_storage.a
|                          | libfirebase_app.a
|                          | libfirebase_auth.a
|                          | Firebase/Storage Cocoapod (9.1.0)
|                          | Firebase/Auth Cocoapod (9.1.0)

Important: Each version of the Firebase C++ SDK supports a specific version of
the Firebase iOS SDK. Please ensure that you reference the Cocoapod versions
listed above.

Note: AdMob C++ (deprecated) is not currently compatible with the latest
Firebase AdMob iOS CocoaPod (9.x). Please ensure that you use the special
version of Google-Mobile-Ads-SDK Cocoapod listed above (7.69.0-cppsdk2)
to maintain compatibility with Firebase 9.x.

Note: Parts of the Firebase iOS SDK are written in Swift. If your application
does not use any Swift code, you may need to add an empty .swift file to your
Xcode project to ensure that the Swift runtime is included in your app.

### Desktop Implementation Dependencies

#### Linux libraries

For Linux, library versions are provided for 32-bit (i386) and 64-bit (x86_64)
platforms.

Two sets of Linux libraries are available: one set built against the newer C++11
ABI, and another set built against the standard (legacy) ABI. This is equivalent
to the compiler option -D_GLIBCXX_USE_CXX11_ABI=1 or 0, respectively.

Feature                         | Required Libraries
------------------------------- | -----------------------------
Firebase Authentication         | libfirebase_auth.a
|                               | libfirebase_app.a
Cloud Firestore                 | libfirebase_firestore.a
|                               | libfirebase_auth.a
|                               | libfirebase_app.a
Firebase Functions              | libfirebase_functions.a
|                               | libfirebase_auth.a (optional)
|                               | libfirebase_app.a
Firebase Realtime Database      | libfirebase_database.a
|                               | libfirebase_auth.a
|                               | libfirebase_app.a
Firebase Remote Config          | libfirebase_remote_config.a
|                               | libfirebase_app.a
Firebase Storage                | libfirebase_storage.a
|                               | libfirebase_auth.a
|                               | libfirebase_app.a
Firebase AdMob (stub)           | libfirebase_admob.a
|                               | libfirebase_app.a
Firebase Analytics (stub)       | libfirebase_analytics.a
|                               | libfirebase_app.a
Firebase Dynamic Links (stub)   | libfirebase_dynamic_links.a
|                               | libfirebase_app.a
Google Mobile Ads (stub)        | libfirebase_gma.a
|                               | libfirebase_app.a
Firebase Installations (stub)   | libfirebase_installations.a
|                               | libfirebase_app.a
Firebase Cloud Messaging (stub) | libfirebase_messaging.a
|                               | libfirebase_app.a

The provided libraries have been tested using GCC 4.8.0, GCC 7.2.0, and Clang
5.0 on Ubuntu. When building C++ desktop apps on Linux, you will need to link
the `pthread` system library (consult your compiler documentation for more
information).

#### OS X libraries

For OS X (Darwin), library versions are provided for both Intel (x86_64) and ARM
(arm64) platforms, as well as universal libraries. See the table above (in the
"Linux libraries" section) for the list of library dependencies. Frameworks are
also provided for your convenience.

Feature                         | Required Frameworks
------------------------------- | ----------------------------------
Firebase Authentication         | firebase_auth.framework
|                               | firebase.framework
Cloud Firestore                 | firebase_firestore.framework
|                               | firebase_auth.framework
|                               | firebase.framework
Firebase Functions              | firebase_functions.framework
|                               | firebase_auth.framework (optional)
|                               | firebase.framework
Firebase Realtime Database      | firebase_database.framework
|                               | firebase_auth.framework
|                               | firebase.framework
Firebase Remote Config          | firebase_remote_config.framework
|                               | firebase.framework
Firebase Storage                | firebase_storage.framework
|                               | firebase_auth.framework
|                               | firebase.framework
Firebase AdMob (stub)           | firebase_admob.framework
|                               | firebase.framework
Firebase Analytics (stub)       | firebase_analytics.framework
|                               | firebase.framework
Firebase Dynamic Links (stub)   | firebase_dynamic_links.framework
|                               | firebase.framework
Google Mobile Ads (stub)        | libfirebase_gma.a
|                               | libfirebase_app.a
Firebase Installations (stub)   | firebase_installations.framework
|                               | firebase.framework
Firebase Cloud Messaging (stub) | firebase_messaging.framework
|                               | firebase.framework

The provided libraries have been tested using Xcode 13.3.1. When building C++
desktop apps on OS X, you will need to link the `gssapi_krb5` and `pthread`
system libraries, as well as the `CoreFoundation`, `Foundation`, `GSS`, and
`Security` OS X system frameworks (consult your compiler documentation for more
information).

#### Windows libraries

For Windows, library versions are provided depending on whether your project is
building in 32-bit (x86) or 64-bit (x64) mode, which Windows runtime environment
you are using (Multithreaded /MT or Multithreaded DLL /MD), and whether you are
targeting Release or Debug.

Feature                         | Required Libraries and Gradle Packages
------------------------------- | --------------------------------------
Firebase Authentication         | firebase_auth.lib
|                               | firebase_app.lib
Cloud Firestore                 | firebase_firestore.lib
|                               | firebase_auth.lib
|                               | firebase_app.lib
Firebase Functions              | firebase_functions.lib
|                               | firebase_auth.lib (optional)
|                               | firebase_app.lib
Firebase Realtime Database      | firebase_database.lib
|                               | firebase_auth.lib
|                               | firebase_app.lib
Firebase Remote Config          | firebase_remote_config.lib
|                               | firebase_app.lib
Firebase Storage                | firebase_storage.lib
|                               | firebase_auth.lib
|                               | firebase_app.lib
Firebase AdMob (stub)           | firebase_admob.lib
|                               | firebase_app.lib
Firebase Analytics (stub)       | firebase_analytics.lib
|                               | firebase_app.lib
Firebase Dynamic Links (stub)   | firebase_dynamic_links.lib
|                               | firebase_app.lib
Google Mobile Ads (stub)        | firebase_gma.lib
|                               | firebase_app.lib
Firebase Installations (stub)   | firebase_installations.lib
|                               | firebase_app.lib
Firebase Cloud Messaging (stub) | firebase_messaging.lib
|                               | firebase_app.lib

The provided libraries have been tested using Visual Studio 2019. When
building C++ desktop apps on Windows, you will need to link the following
Windows SDK libraries (consult your compiler documentation for more
information):

Firebase C++ Library | Windows SDK library dependencies
-------------------- | -----------------------------------------------------
Authentication       | `advapi32, ws2_32, crypt32`
Firestore            | `advapi32, ws2_32, crypt32, rpcrt4, ole32, shell32, dbghelp, bcrypt`
Functions            | `advapi32, ws2_32, crypt32, rpcrt4, ole32`
Realtime Database    | `advapi32, ws2_32, crypt32, iphlpapi, psapi, userenv, shell32`
Remote Config        | `advapi32, ws2_32, crypt32, rpcrt4, ole32`
Storage              | `advapi32, ws2_32, crypt32`

## Getting Started

See our [setup guide](https://firebase.google.com/docs/cpp/setup) to get started
and download the prebuilt version of the Firebase C++ SDK.

## Source Code

The Firebase C++ SDK is open source. You can find the source code (and
information about building it) at
[github.com/firebase/firebase-cpp-sdk](https://github.com/firebase/firebase-cpp-sdk).

## Platform Notes

### iOS Method Swizzling

On iOS, some application events (such as opening URLs and receiving
notifications) require your application delegate to implement specific methods.
For example, receiving a notification may require your application delegate to
implement `application:didReceiveRemoteNotification:`. Because each iOS
application has its own app delegate, Firebase uses _method swizzling_, which
allows the replacement of one method with another, to attach its own handlers in
addition to any you may have implemented.

The Firebase Cloud Messaging library needs to attach
handlers to the application delegate using method swizzling. If you are using
these libraries, at load time, Firebase will identify your `AppDelegate` class
and swizzle the required methods onto it, chaining a call back to your existing
method implementation.

### Custom Android Build Systems

We currently provide generate\_xml\_from\_google\_services\_json.py to convert
google-services.json to .xml resources to be included in an Android application.
This script applies the same transformation that the Google Play Services Gradle
plug-in performs when building Android applications. Users who don't use Gradle
(e.g ndk-build, makefiles, Visual Studio etc.) can use this script to automate
the generation of string resources.

### ProGuard on Android

Many Android build systems use
[ProGuard](https://developer.android.com/studio/build/shrink-code.html) for
builds in Release mode to shrink application sizes and protect Java source code.
If you use ProGuard, you will need to add the files in libs/android/*.pro
corresponding to the Firebase C++ libraries you are using to your ProGuard
configuration.

For example, with Gradle, build.gradle would contain:
~~~
  android {
    [...other stuff...]
    buildTypes {
      release {
        minifyEnabled true
        proguardFile getDefaultProguardFile('your-project-proguard-config.txt')
        proguardFile file(project.ext.firebase_cpp_sdk_dir + "/libs/android/app.pro")
        proguardFile file(project.ext.firebase_cpp_sdk_dir + "/libs/android/analytics.pro")
        [...and so on, for each Firebase C++ library you are using.]
      }
    }
  }
~~~

### Requiring Google Play services on Android

Many Firebase C++ libraries require
[Google Play services](https://developers.google.com/android/guides/overview) on
the user's Android device. If a Firebase C++ library returns
[`kInitResultFailedMissingDependency`](http://firebase.google.com/docs/reference/cpp/namespace/firebase)
on initialization, it means Google Play services is not available on the device
(it needs to be updated, reactivated, permissions fixed, etc.) and that Firebase
library cannot be used until the situation is corrected.

You can find out why Google Play services is unavailable (and try to fix it) by
using the functions in
[`google_play_services/availability.h`](http://firebase.google.com/docs/reference/cpp/namespace/google-play-services).

Optionally, you can use
[`ModuleInitializer`](http://firebase.google.com/docs/reference/cpp/class/firebase/module-initializer)
to initialize one or more Firebase libraries, which will handle prompting the
user to update Google Play services if required.

Note: Some libraries do not require Google Play services and don't return any
initialization status. These can be used without Google Play services. The table
below summarizes whether Google Play services is required by each Firebase C++
library.

Firebase C++ Library | Google Play services required?
-------------------- | ---------------------------------
Analytics            | Not required
AdMob (deprecated)   | Not required (usually; see below)
Cloud Messaging      | Required
Auth                 | Required
Dynamic Links        | Required
Firestore            | Required
Functions            | Required
Installations        | Not Required
Instance ID          | Required
Google Mobile Ads    | Not required (usually; see below)
Realtime Database    | Required
Remote Config        | Required
Storage              | Required

#### A note on AdMob, Google Mobile Ads and Google Play services

Most versions of the Google Mobile Ads SDK for Android can work properly without
Google Play services. However, if you are using the
`com.google.android.gms:play-services-ads-lite` dependency instead of the
standard `com.google.firebase:firebase-ads` dependency, Google Play services
WILL be required in your specific case.

AdMob (deprecated) and GMA initialization will only return
`kInitResultFailedMissingDependency` when Google Play services is unavailable
AND you are using `com.google.android.gms:play-services-ads-lite`.

### Desktop project setup

To use desktop workflow support, you must have an Android or iOS project set up
in the Firebase console.

If you have an Android project, you can simply use the `google-services.json`
file on desktop.

If you have an iOS project and don't wish to create an Android project, you can
use the included Python script `generate_xml_from_google_services_json.py
--plist` to convert your `GoogleService-Info.plist` file into a
`google-services-desktop.json` file.

By default, when your app initializes, Firebase will look for a file named
`google-services.json` or `google-services-desktop.json` in the current
directory. Ensure that one of these files is present, or call
`AppOptions::LoadFromJsonConfig()` before initializing Firebase to specify your
JSON configuration data directly.

### Note on Firebase C++ desktop support

Firebase C++ SDK desktop support is a **Beta** feature, and is intended for
workflow use only during the development of your app, not for publicly shipping
code.

## Release Notes
### Upcoming Release
-   Changes
<<<<<<< HEAD
    - GMA: Added the Google Mobile Ads SDK with updated support for AdMob. See
      the [Get Started
      Guide](https://firebase.google.com/docs/admob/cpp/quick-start) for more
      information.
=======
    - AdMob: The AdMob SDK has been deprecated. Please update your app to
      use the new Google Mobile Ads SDK which facilitates similar
      functionality.
>>>>>>> 25c0f6a6
    - General (Android): Switched over to Android BoM (Bill of Materials)
      for dependency versions. This requires Gradle 5.
    - Database (Desktop): If the app data directory doesn't exist, create it.
      This fixes an issue with disk persistence on Linux.
    - Messaging (Android): Fixed #973. Make sure all the resources are closed in
      `RegistrationIntentService`.

### 9.1.0
-   Changes
    - General (Android): Fixed a bug that required Android apps to include
      `com.google.android.gms:play-services-base` as an explicit dependency when
      only using AdMob, Analytics, Remote Config, or Messaging.
    - Functions: Add a new method `GetHttpsCallableFromURL`, to create callables
      with URLs other than cloudfunctions.net.
    - Analytics (iOS): Added InitiateOnDeviceConversionMeasurementWithEmail
      function to facilitate the [on-device conversion
      measurement](https://support.google.com/google-ads/answer/12119136) API.
    - Firestore (Desktop): On Windows, you must additionally link against the
      bcrypt and dbghelp system libraries.

### 9.0.0
-   Changes
    -   General (iOS): Firebase C++ on iOS is now built using Xcode 13.3.1.
    -   General (Android): Firebase C++ on Android is now built against NDK
        version r21e.
    -   General (Android): Support for gnustl (also known as libstdc++) has been
        removed. Please use libc++ instead. Android libraries have been moved
        from libs/android/ARCH/STL to libs/android/ARCH.
    -   AdMob (iOS): Temporarily pinned AdMob dependency to a special version of
        the Google-Mobile-Ads-SDK Cocoapod, "7.69.0-cppsdk2", to maintain
        compatibility with version 9.x of the Firebase iOS SDK.
    -   Analytics: Removed deprecated event names and parameters.
    -   Realtime Database (Desktop): Fixed a bug handling server timestamps
        on 32-bit CPUs.
    -   Storage (Desktop): Set Content-Type HTTP header when uploading with
        custom metadata.

### 8.11.0
-   Changes
    -   Firestore/Database (Desktop): Upgrade LevelDb dependency to 1.23
        ([#886](https://github.com/firebase/firebase-cpp-sdk/pull/886)).
    -   Firestore/Database (Desktop): Enabled Snappy compression support
        in LevelDb
        ([#885](https://github.com/firebase/firebase-cpp-sdk/pull/885)).

### 8.10.0
-   Changes
    -   General (iOS): Fixed additional issues on iOS 15 caused by early
        initialization of Firebase iOS SDK.
    -   Remote Config: Fixed default `Fetch()` timeout being 1000 times too
        high.
    -   Storage (Desktop): Added retry logic to PutFile, GetFile, and other
        operations.

### 8.9.0
-   Changes
    -   General (iOS): Fixed an intermittent crash on iOS 15 caused by
        constructing C++ objects during Objective-C's `+load` method.
        ([#706](https://github.com/firebase/firebase-cpp-sdk/pull/706))
        ([#783](https://github.com/firebase/firebase-cpp-sdk/pull/783))
    -   General: Internal changes to Mutex class.

### 8.8.0
-   Changes
    -   General: Fixed a data race that could manifest as null pointer
        dereference in `FutureBase::Release()`.
        ([#747](https://github.com/firebase/firebase-cpp-sdk/pull/747))
    -   General (iOS): iOS SDKs are now built using Xcode 12.4.
    -   General (Desktop): macOS SDKs are now built using Xcode 12.4.
    -   Auth (Desktop): Fixed a crash in `error_code()` when a request
        is cancelled or times out.
        ([#737](https://github.com/firebase/firebase-cpp-sdk/issues/737))
    -   Firestore: Fix "unaligned pointers" build error on macOS Monterey
        ([#712](https://github.com/firebase/firebase-cpp-sdk/issues/712)).
    -   Messaging (Android): Fixed crash during termination.
        ([#739](https://github.com/firebase/firebase-cpp-sdk/pull/739))
        ([#745](https://github.com/firebase/firebase-cpp-sdk/pull/745))
    -   Messaging (Android): Fixed crash during initialization.
        ([#760](https://github.com/firebase/firebase-cpp-sdk/pull/760))
    -   Remote Config (Desktop): Fixed cache expiration time value used by
        `RemoteConfig::FetchAndActivate()`.
        ([#767](https://github.com/firebase/firebase-cpp-sdk/pull/767))

### 8.7.0
-   Changes
    -   Firestore: Released to general availability for Android and iOS (desktop
        support remains in beta).
    -   General (Android): Minimum SDK version is now 19.
    -   General: Variant double type now support 64-bit while saving to json.
        ([#1133](https://github.com/firebase/quickstart-unity/issues/1133)).
    -   Analytics (tvOS): Analytics is now supported on tvOS.
    -   Firestore (iOS): Fix a crash when `Transaction.GetSnapshotAsync()` was
        invoked after `FirebaseFirestore.TerminateAsync()`
        ([#8760](https://github.com/firebase/firebase-ios-sdk/pull/8760)).

### 8.6.0
-   Changes
    -   General (Desktop): MacOS SDKs are now built using Xcode 12.2,
        and include support for ARM-based Mac systems.
    -   General (iOS): iOS SDKs are now built using Xcode 12.2.
    -   Messaging (Android): Fixes an issue to receive token when
        initialize the app.
        ([#667](https://github.com/firebase/firebase-cpp-sdk/pull/667)).
    -   Auth (Desktop): Fix a crash that would occur if parsing the JSON
        response from the server failed
        ([#692](https://github.com/firebase/firebase-cpp-sdk/pull/692)).

### 8.5.0
-   Changes
    -   General: Updating Android and iOS dependencies to the latest.
    -   General: Fixes an issue with generating Proguard files.
        ([#664](https://github.com/firebase/firebase-cpp-sdk/pull/664)).

### 8.4.0
-   Changes
    -   General: Updating Android and iOS dependencies to the latest.
    -   Firestore: Added `operator==` and `operator!=` for `SnapshotMetadata`,
        `Settings`, `QuerySnapshot`, `DocumentSnapshot`, `SetOptions`, and
        `DocumentChange`.

### 8.3.0
-   Changes
    -   General: This release adds tvOS C++ libraries that wrap the
        community-supported Firebase tvOS SDK. `libs/tvos` contains
        tvOS-specific libraries, and the `xcframeworks` directory now
        includes support for both iOS and tvOS. The following products are
        currently included for tvOS: Auth, Database, Firestore, Functions,
        Installations, Messaging, Remote Config, Storage.
    -   General: When building from source, the compiler setting of
        "no exceptions" on app is PRIVATE now and will not affect any other
        targets in the build.
    -   Firestore: Removed the deprecated
        `Firestore::RunTransaction(TransactionFunction*)` function. Please use
        the overload that takes a `std::function` argument instead.
    -   Firestore: `FieldValue::Increment` functions are no longer guarded by
        the `INTERNAL_EXPERIMENTAL` macro.
    -   Firestore: added more validation of invalid input.
    -   Firestore: added an `is_valid` method to the public API classes that can
        be in an invalid state.

### 8.2.0
-   Changes
    -   General (Android): Updated Flatbuffers internal dependency from version
        1.9 to 1.12.
    -   Firestore: Deprecated the
        `Firestore::RunTransaction(TransactionFunction*)` function. Please use
        the overload that takes a `std::function` argument instead.
    -   Firestore: Removed the deprecated `EventListener` class.
    -   Firestore: Removed the deprecated overloads of `AddSnapshotListener` and
        `AddSnapshotsInSyncListener` functions that take an `EventListener*`
        argument. Please use the overloads that take a `std::function` argument
        instead.

### 8.1.0
-   Changes
    -   Firestore: Fixed a linker error when `DocumentChange::npos` was used.
        ([#474](https://github.com/firebase/firebase-cpp-sdk/pull/474)).
    -   Firestore: Added `Firestore::NamedQuery` that allows reading the queries
        used to build a Firestore Data Bundle.

### 8.0.0
-   Changes
    -   Analytics: Removed `SetCurrentScreen()` following its removal from iOS SDK
        and deprecation from Android SDK. Please use `LogEvent` with ScreenView
        event to manually log screen changes.
    -   General (Android): Firebase no longer supports STLPort. Please
        [use libc++ instead](https://developer.android.com/ndk/guides/cpp-support#cs).
    -   General (Android): Firebase support for gnustl (also known as libstdc++)
        is deprecated and will be removed in the next major release. Please use
        libc++ instead.
    -   Instance Id: Removed support for the previously-deprecated Instance ID SDK.
    -   Remote Config: The previously-deprecated static methods have been removed.
        Please use the new instance-based `firebase::remote_config::RemoteConfig`
        API.
    -   Remote Config(Android): Fix for getting Remote Config instance for a
        specific app object.
        ([#991](https://github.com/firebase/quickstart-unity/issues/991)).
    -   General (Android): Fixed a potential SIGABRT when an app was created
        with a non-default app name on Android KitKat
        ([#429](https://github.com/firebase/firebase-cpp-sdk/pull/429)).
    -   AdMob (iOS): Temporarily pinned AdMob dependency to a special version of the
        Google-Mobile-Ads-SDK Cocoapod, "7.69.0-cppsdk", to maintain compatibility
        with version 8.x of the Firebase iOS SDK.
    -   General (iOS): A Database URL is no longer required to be present in
        GoogleService-Info.plist when not using the Real Time Database.
    -   Firestore: Added `Firestore::LoadBundle` to enable loading Firestore Data
        Bundles into the SDK cache. `Firestore::NamedQuery` will be available in a
        future release.

### 7.3.0
-   Changes
    -   General (iOS): Update dependencies.
    -   General (Android): Fix a gradle error if ANDROID_NDK_HOME is not set.

### 7.2.0
-   Changes
    -   General (Android): Firebase support for STLPort is deprecated and will
        be removed in the next major release. Please
        [use libc++ instead](https://developer.android.com/ndk/guides/cpp-support#cs).
    -   General (iOS): iOS SDKs are now built using Xcode 12.
    -   General (iOS): iOS SDKs are now providing XCFrameworks instead of
        Frameworks.
    -   Database: Fixed a potential crash that can occur as a result of a race
        condidtion when adding, removing and deleting `ValueListener`s or
        `ChildListener`s rapidly.
    -   Database: Fixed a crash when setting large values on Windows and Mac
        systems ([#517](https://github.com/firebase/quickstart-unity/issues/517)).
    -   General: Fixed rare crashes at application exit when destructors were
        being executed
        ([#345](https://github.com/firebase/firebase-cpp-sdk/pull/345)).
    -   General (Android): Removed checks for Google Play services for Auth, Database,
        Functions and Storage as the native Android packages no longer need it.
        ([#361](https://github.com/firebase/firebase-cpp-sdk/pull/361)).

### 7.1.1
-   Changes
    -   General (Android): Use non-conflicting file names for embedded resources
        in Android builds. This fixes segfault crashes on old Android devices
        (Android 5 and below).

### 7.1.0
-   Changes
    -   General (iOS): Re-enabled Bitcode in iOS builds
        ([#266][https://github.com/firebase/firebase-cpp-sdk/issues/266]).
    -   Auth: You can now specify a language for emails and text messages sent
        from your apps using `UseAppLanguage()` or `set_language_code()`.
    -   Firestore: Fixed partial updates in `Update()` with
        `FieldValue::Delete()`
        ([#882](https://github.com/firebase/quickstart-unity/issues/882)).
    -   Messaging (Android): Now uses `enqueueWork` instead of `startService`.
        This fixes lost messages with data payloads received when the app
        is in the background.
        ([#877](https://github.com/firebase/quickstart-unity/issues/877)
    -   Remote Config: Added `firebase::remote_config::RemoteConfig` class with
        new instance-based APIs to better manage fetching config data.
    -   Remote Config: Deprecated old module-based API in favor of the new
        instance-based API instead.
    -   Remote Config (Desktop): Fixed multiple definition of Nanopb symbols
        in binary SDK
        ([#271][https://github.com/firebase/firebase-cpp-sdk/issues/271]).

### 7.0.1
-   Changes
    -   Installations (Android): Fix incorrect STL variants, which fixes
        a linker error on Android.

### 7.0.0
-   Changes
    -   General (iOS): iOS SDKs are now built using Xcode 11.7.
    -   General (Desktop): Windows libraries are now built using Visual
        Studio 2019. While VS 2019 is binary-compatible with VS 2015 and
        VS 2017, you must use VS 2019 or newer to link the desktop SDK.
        The libraries have been moved from libs/windows/VS2015 to
        libs/windows/VS2019 to reflect this.
    -   General (Desktop): Linux libraries are now built with both the
        C++11 ABI and the legacy ABI. The libraries have been moved
        from libs/linux/${arch} to libs/linux/${arch}/legacy and
        libs/linux/${arch}/cxx11 to reflect this.
    -   AdMob (Android): Fix a JNI error when initializing without Firebase App.
    -   Analytics: Remove deprecated SetMinimumSessionDuration call.
    -   Installations: Added Installations SDK. See [Documentations](http://firebase.google.com/docs/reference/cpp/namespace/firebase/installations) for
        details.
    -   Instance Id: Marked Instance Id as deprecated.
    -   Messaging: Added getToken, deleteToken apis.
    -   Messaging: Removed deprecated Send() function.
    -   Messaging: raw_data has been changed from a std::string to a
        std::vector<uint8_t>, and can now be populated.
    -   Firestore: Added support for `Query::WhereNotEqualTo` and
        `Query::WhereNotIn`.
    -   Firestore: Added support for `Settings::set_cache_size_bytes` and
        `Settings::cache_size_bytes`.
    -   Firestore: `Query` methods that return new `Query` objects are now
        `const`.
    -   Firestore: Added new internal HTTP headers to the gRPC connection.
    -   Firestore: Fixed a crash when writing to a document after having been
        offline for long enough that the auth token expired
        ([#182](https://github.com/firebase/firebase-cpp-sdk/issues/182)).

### 6.16.1
-   Changes
    -   Database (Desktop): Added a function to create directories recursively
        for persistent storage that fixes segfaults.
    -   Database (Desktop): Fixed a problem with missing symbols on Windows.

### 6.16.0
-   Changes
    -   Database (Desktop): Enabled offline persistence.
    -   Auth: Fixed compiler error related to SignInResult.
    -   Firestore: Defaulted to calling listeners and other callbacks on a
        dedicated thread. This avoids deadlock when using Firestore without
        an event loop on desktop platforms.
    -   Firestore: Added `Error::kErrorNone` as a synonym for `Error::kErrorOk`,
        which is more consistent with other Firebase C++ SDKs.
    -   Messaging (Android): Updated library to be compatible with Android O,
        which should resolve a IllegalStateException that could occur under
        certain conditions.
    -   Messaging: Deprecated the `Send` function.
    -   Firestore: Added `error_message` parameter to snapshot listener
        callbacks.
    -   AdMob: Handling IllegalStateException when creating and loading
        interstitial ads. Added `ConstantsHelper.CALLBACK_ERROR_UNKNOWN` as a
        fallback error.

### 6.15.1

-   Changes

    -   Firestore: all members of `Error` enumeration are now prefixed with
        `kError`; for example, `Error::kUnavailable` is now
        `Error::kErrorUnavailable`, which is more consistent with other Firebase
        C++ SDKs.
    -   Firestore: Firestore can now be compiled on Windows even in presence of
        `min` and `max` macros defined in `<windows.h>`.
    -   Fixed an issue that warns about Future handle not released properly.

### 6.15.0

-   Overview
    -   Fixed an issue whent creating Apps, and various Firestore changes.
-   Changes
    -   Firestore: removed `*LastResult` functions from the public API. Please
        use the futures returned by the async methods directly instead.
    -   Firestore: dropped the `From` prefix from the static functions in
        `FieldValue`; for example, `FieldValue::FromInteger` is now just
        `FieldValue::Integer`.
    -   Firestore: `CollectionReference::id` now returns a const reference.
    -   Firestore: Fixed absl `time_internal` linker error on Windows.
    -   Firestore: changed the signature of the callback passed to
        `Firestore::RunTransaction` to pass the parameters by mutable reference,
        not by pointer. This is to indicate that these parameters are never
        null.
    -   App: Fixed an assert creating a custom App when there is no default App.

### 6.14.1

-   Changes
    -   Auth (iOS): Added SignInResult.UserInfo.updated_credential field. On
        iOS, kAuthErrorCredentialAlreadyInUse errors when linking with Apple may
        contain a valid updated_credential for use in signing-in the
        Apple-linked user.

### 6.14.0

-   Changes
    -   Firestore: `Firestore::set_logging_enabled` is replaced by
        `Firestore::set_log_level` for consistency with other Firebase C++ APIs.
    -   Firestore: added an overload of `Firestore::CollectionGroup` that takes
        a pointer to `const char`.
    -   Firestore: `Firestore::set_settings` now accepts the argument by value.

### 6.12.0
  - Overview
    - Added experimental support for Cloud Firestore SDK.
  - Changes
    - Firestore: Experimental release of Firestore is now available on all
      supported platforms.

### 6.11.0

-   Overview
    -   Updated dependencies, changed minimum Xcode, and fixed an issue in
        Database handling Auth token revocation.
-   Changes
    -   General (iOS): Minimum Xcode version is now 10.3.
    -   General: When creating an App, the project_id from the default App is
        used if one is not provided.
    -   Database (Desktop): Fixed that database stops reconnecting to server
        after the auth token is revoked.

### 6.10.0

-   Overview
    -   Auth bug fixes.
-   Changes
    -   Auth: Reverted the API of an experimental FederatedAuthHandler callback
        handler.
    -   Auth (iOS): Enabled the method OAuthProvider.GetCredential. This method
        takes a nonce parameter as required by Apple Sign-in.
    -   General (iOS): Updated the CMakeLists.txt to link static libraries
        stored under libs/ios/universal for iOS targets

### 6.9.0

-   Overview
    -   Updated dependencies, added support for Apple Sign-in to Auth, support
        for signing-in using a 3rd party web providers and configuration of
        BigQuery export in Messaging.
-   Changes
    -   Auth: Added API for invoking Auth SignInWithProvider and User
        LinkWithProvider and ReauthenticateWithProvider for sign in with third
        party auth providers.
    -   Auth: Added constant kProviderId strings to auth provider classes.
    -   Auth (iOS): Added support for linking Apple Sign-in credentials.
    -   Messaging (Android): Added the option to enable or disable message
        delivery metrics export to BigQuery. This functionality is currently
        only available on Android. Stubs are provided on iOS for cross platform
        compatibility.

### 6.8.0

-   Overview
    -   Updated dependencies, added compiler/stdlib check, fixed issue in Admob
        and fixed resource generation issue with python3.
-   Changes
    -   App (Linux): Added compiler/stdlib check to ensure both the developer's
        executable and firebase library are compiled with the same compiler and
        stdlib.
    -   Admob (Android): Fixed a potentially non thread safe operation in the
        destruction of BannerViews.
    -   General: Fixed an issue where resource generation from
        google-services.json would fail if python3 was used to execute the
        resource generation script.

### 6.7.0

-   Overview
    -   Updated dependencies, fixed issues in Analytics, Database, Storage, and
        App.
-   Changes
    -   App: Added noexcept to move constructors to ensure STL uses move where
        possible.
    -   Storage (iOS/Android): Fixed an issue where Storage::GetReferenceFromUrl
        would return an invalid StorageReference.
    -   Database: Fixed an issue causing timestamps to not be populated
        correctly when using DatabaseReference::UpdateChildren().
    -   Database (Desktop): Fixed an issue preventing listener events from being
        triggered after DatabaseReference::UpdateChildren() is called.
    -   Database (Desktop): Functions that take const char* parameters will now
        fail gracefully if passed a null pointer.
    -   Database (Desktop): Fixed an issue causing
        DatabaseReference::RunTransaction() to fail due to datastale when the
        location previously stored a vector with more than 10 items or a map
        with integer keys.
    -   App (Windows): Fixed bug where literal value 0 will call string
        constructor for Variant class.
    -   Storage (Desktop): Changed url() to return the empty string if the
        Storage instance was created with the default (null) URL.
    -   App: Added small string optimisation for variant.
    -   App: Reduced number of new/delete for variant if copying same type
    -   App: Ensure map sort order for variant is consistent.
    -   Database (Desktop): Fixed an issue that could result in an incorrect
        snapshot being passed to listeners under specific circumstances.
    -   Analytics (iOS): Fixed the racy behavior of
        `analytics::GetAnalyticsInstanceId()` after calling
        `analytics::ResetAnalyticsData()`.
    -   Database (Desktop): Fixed ordering issue of children when using OrderBy
        on double or int64 types with large values

### 6.6.1

-   Overview
    -   Fixed an issue with Future having an undefined reference.
-   Changes
    -   General: Fixed a potential undefined reference in Future::OnCompletion.

### 6.6.0

-   Overview
    -   Update dependencies, fixed issues in Auth, Database and RemoteConfig
-   Changes
    -   Auth (Android): Fixed assert when not using default app instance.
    -   Auth (Desktop): Fixed not loading provider list from cached user data.
    -   Database (Desktop): Fixed a crash that could occur when trying to keep a
        location in the database synced when you do not have permission.
    -   Database (Desktop): Queries on locations in the database with query
        rules now function properly, instead of always returning "Permission
        denied".
    -   Database (Desktop): Fixed the map-to-vector conversion when firing
        events that have maps containing enitrely integer keys.
    -   Remote Config (Android): Fixed a bug when passing a Variant of type Blob
        to SetDefaults() on Android.

### 6.5.0

-   Overview
    -   Updated dependencies, and improved logging for Auth and Database.
-   Changes
    -   Auth (Linux): Improved error logging if libsecret (required for login
        persistence) is not installed on Linux.
    -   Database: The database now supports setting the log level independently
        of the system level logger.

### 6.4.0

-   Overview
    -   Updated dependencies, fixed issues with Futures and Auth persistence,
        and fixed a crash in Database.
-   Changes
    -   General: Fixed an issue causing Futures to clear their data even if a
        reference was still being held.
    -   Auth (Desktop): Fixed an issue with updated user info not being
        persisted.
    -   Database (Desktop): Fixed a crash when saving a ServerTimestamp during a
        transaction.

### 6.3.0

-   Overview
    -   Bug fixes.
-   Changes
    -   General (iOS/Android): Fixed a bug that allows custom firebase::App
        instances to be created after the app has been restarted.
    -   Auth (desktop): Changed destruction behavior. Instead of waiting for all
        async operations to finish, now Auth will cancel all async operations
        and quit. For callbacks that are already running, this will protect
        against cases where auth instances might not exist anymore.
    -   Auth (iOS): Fixed an exception in firebase::auth::VerifyPhoneNumber.
    -   Auth (iOS): Stopped Auth from hanging on destruction if any local
        futures remain in scope.
    -   Database (desktop): Fixed an issue that could cause a crash when
        updating the descendant of a location with a listener attached.

### 6.2.2

-   Overview
    -   Bug fixes.
-   Changes
    -   Auth (desktop): After loading a persisted user data, ensure token is not
        expired.
    -   Auth (desktop): Ensure Database, Storage and Functions do not use an
        expired token after it's loaded from persistent storage.
    -   Database (desktop): Fixed DatabaseReference::RunTransaction() sending
        invalid data to the server which causes error message "Error on incoming
        message" and freeze.

### 6.2.0

-   Overview
    -   Added support for custom domains to Dynamic Links, and fixed issues in
        Database and Instance ID.
-   Changes
    -   General: Added a way to configure SDK-wide log verbosity.
    -   Instance ID (Android): Fixed a crash when destroying InstanceID objects.
    -   Dynamic Links: Added support for custom domains.
    -   Database: Added a way to configure log verbosity of Realtime Database
        instances.

### 6.1.0

-   Overview
    -   Added Auth credential persistence on Desktop, fixed issues in Auth and
        Database, and added additional information to Messaging notifications.
-   Changes
    -   Auth (Desktop): User's credentials will now persist between sessions.
        See the
        [documentation](http://firebase.google.com/docs/auth/cpp/manage-users#persist_a_users_credential)
        for more information.
    -   Auth (Desktop): As part of the above change, if you call current_user()
        immediately after creating the Auth instance, it will block until the
        saved user's state is finished loading.
    -   Auth (Desktop): Fixed an issue where Database/Functions/Storage might
        not use the latest auth token immediately after sign-in.
    -   Auth: Fixed an issue where an error code could get reported incorrectly
        on Android.
    -   Database (Desktop): Fixed an issue that could cause a crash during
        shutdown.
    -   Database (iOS): Fixed a race condition that could cause a crash when
        cleaning up database listeners on iOS.
    -   Database (iOS): Fixed an issue where long (64-bit) values could get
        written to the database incorrectly (truncated to 32-bits).
    -   Cloud Functions: Change assert to log warning when App is deleted before
        Cloud Functions instance is deleted.
    -   Messaging (Android): Added channel_id to Messaging notifications.

### 6.0.0

-   Overview
    -   Fixed issues in Auth and Messaging, removed Firebase Invites, removed
        deprecated functions in Firebase Remote Config, and deprecated a
        function in Firebase Analytics.
-   Changes
    -   Updated
        [Firebase iOS](https://firebase.google.com/support/release-notes/ios#6.0.0)
        and
        [Firebase Android](https://firebase.google.com/support/release-notes/ios#2019-05-07)
        dependencies.
    -   Auth: Fixed a race condition updating the current user.
    -   Messaging (iOS/Android): Fix an issue where Subscribe and Unsubscribe
        never returned if the API was configured not to receive a registration
        token.
    -   Invites: Removed Firebase Invites library, as it is no longer supported.
    -   Remote Config: Removed functions using config namespaces.
    -   Analytics: Deprecated SetMinimumSessionDuration.
-   Known Issues
    -   To work around a incompatible dependency, AdMob for Android temporarily
        requires an additional dependency on
        com.google.android.gms:play-services-measurement-sdk-api:16.5.0

### 5.7.0

-   Overview
    -   Deprecated functions in Remote Config.
-   Changes
    -   Remote Config: Config namespaces are now deprecated. You'll need to
        switch to methods that use the default namespace.
-   Known Issues
    -   To work around a incompatible dependency, AdMob for Android temporarily
        requires an additional dependency on
        com.google.android.gms:play-services-measurement-sdk-api:16.4.0

### 5.6.1

-   Overview
    -   Fixed race condition on iOS SDK startup.
-   Changes
    -   General (iOS): Updated to the latest iOS SDK to fix a crash on
        firebase::App creation caused by a race condition. The crash could occur
        when accessing the [FIRApp firebaseUserAgent] property of the iOS
        FIRApp.

### 5.6.0

-   Overview
    -   Released an open-source version, added Game Center sign-in to Auth,
        enhanced Database on desktop, and fixed a crash when deleting App.
-   Changes
    -   Firebase C++ is now
        [open source](https://github.com/firebase/firebase-cpp-sdk).
    -   Auth (iOS): Added Game Center authentication.
    -   Database (Desktop): Reworked how cached server values work to be more in
        line with mobile implementations.
    -   Database (Desktop): Simultaneous transactions are now supported.
    -   Database (Desktop): The special Timestamp ServerValue is now supported.
    -   Database (Desktop): KeepSynchronized is now supported.
    -   App, Auth, Database, Remote Config, Storage: Fixed a crash when deleting
        `firebase::App` before deleting other Firebase subsystems.

### 5.5.0

-   Overview
    -   Deprecated Firebase Invites and updated how Android dependencies are
        included.
-   Changes
    -   General (Android): Added a gradle file to the SDK that handles adding
        Firebase Android dependencies to your Firebase C++ apps. See the
        [Firebase C++ Samples](https://github.com/firebase/quickstart-cpp) for
        example usage.
    -   Invites: Firebase Invites is deprecated. Please refer to
        https://firebase.google.com/docs/invites for details.

### 5.4.4

-   Overview
    -   Fixed a bug in Cloud Functions on Android, and AdMob on iOS.
-   Changes
    -   Cloud Functions (Android): Fixed an issue with error handling.
    -   AdMob (iOS): Fixed an issue with Rewarded Video ad unit string going out
        of scope.

### 5.4.3

-   Overview
    -   Bug fix for Firebase Storage on iOS.
-   Changes
    -   Storage (iOS): Fixed an issue when downloading files with `GetBytes`.

### 5.4.2

-   Overview
    -   Removed a spurious error message in Auth on Android.
-   Changes
    -   Auth (Android): Removed an irrelevant error about the Java class
        FirebaseAuthWebException.

### 5.4.0

-   Overview
    -   Bug fix for link shortening in Dynamic Links and a known issue in
        Database on Desktop.
-   Changes
    -   Dynamic Links (Android): Fixed short link generation failing with "error
        8".
-   Known Issues
    -   The Realtime Database Desktop SDK uses REST to access your database.
        Because of this, you must declare the indexes you use with
        Query::OrderByChild() on Desktop or your listeners will fail.

### 5.3.1

-   Overview
    -   Updated iOS and Android dependency versions and a bug fix for Invites.
-   Changes
    -   Invites (Android): Fixed an exception when the Android Minimum Version
        code option is used on the Android.

### 5.3.0

-   Overview
    -   Fixed bugs in Database and Functions; changed minimum Xcode version to
        9.4.1.
-   Changes
    -   General (iOS): Minimum Xcode version is now 9.4.1.
    -   Functions (Android): Fixed an issue when a function returns an array.
    -   Database (Desktop): Fixed issues in ChildListener.
    -   Database (Desktop): Fixed crash that can occur if Database is deleted
        while asynchronous operations are still in progress.
-   Known Issues
    -   Dynamic Links (Android): Shortening dynamic links fails with "Error 8".

### 5.2.1

-   Overview
    -   Fixed bugs in Auth and Desktop.
-   Changes
    -   Database (Desktop): Fixed support for `ChildListener` when used with
        `Query::EqualTo()`, `Query::StartAt()`, `Query::EndAt()`,
        `Query::LimitToFirst()` and `Query::LimitToLast()`.
    -   Database: Fixed a crash in DatabaseReference/Query copy assignment
        operator and copy constructor.
    -   Auth, Database: Fixed a race condition returning Futures when calling
        the same method twice in quick succession.

### 5.2.0

-   Overview
    -   Changes to Database, Functions, Auth, and Messaging.
-   Changes
    -   Database: Added a version of `GetInstance` that allows passing in the
        URL of the database to use.
    -   Functions: Added a way to specify which region to run the function in.
    -   Messaging: Changed `Subscribe` and `Unsubscribe` to return a Future.
    -   Auth (Android): Fixed a crash in `User::UpdatePhoneNumberCredential()`.
    -   General (Android): Fixed a null reference in the Google Play Services
        availability checker.

### 5.1.1

-   Overview
    -   Updated Android and iOS dependency versions only.

### 5.1.0

-   Overview
    -   Changes to Analytics, Auth, and Database; and added support for Cloud
        Functions for Firebase.
-   Changes
    -   Analytics: Added `ResetAnalyticsData()` to clear all analytics data for
        an app from the device.
    -   Analytics: Added `GetAppInstanceId()` which allows developers to
        retrieve the current app's analytics instance ID.
    -   Auth: Linking a credential with a provider that has already been linked
        now produces an error.
    -   Auth (iOS): Fixed crashes in User::LinkAndRetrieveDataWithCredential()
        and User::ReauthenticateAndRetrieveData().
    -   Auth (iOS): Fixed photo URL never returning a value on iOS.
    -   Auth (Android): Fixed setting profile photo URL with UpdateUserProfile.
    -   Database: Added support for ServerValues in SetPriority methods.
    -   Functions: Added support for Cloud Functions for Firebase on iOS,
        Android, and desktop.

### 5.0.0

-   Overview
    -   Renamed the Android and iOS libraries to include firebase in their name,
        removed deprecated methods in App, AdMob, Auth, Database, and Storage,
        and exposed new APIs in Dynamic Links and Invites.
-   Changes
    -   General (Android/iOS): Library names have been prefixed with
        "firebase_", for example libapp.a is now libfirebase_app.a. This brings
        them in line with the naming scheme used on desktop, and iOS frameworks.
    -   General (Android): Improved error handling when device is out of space.
    -   App: Removed deprecated accessor methods from Future.
    -   AdMob: Removed deprecated accessor methods from BannerView and
        InterstitialAd.
    -   Auth: Removed deprecated accessors from Auth, Credential, User, and
        UserInfoInterface, including User::refresh_token().
    -   Database: Removed deprecated accessors from DatabaseReference, Query,
        DataSnapshot, and MutableData.
    -   Dynamic Links: Added a field to received dynamic links describing the
        strength of the match.
    -   Invites: Added OnInviteReceived to Listener base class that includes the
        strength of the match on the received invite as an enum. Deprecated
        prior function that received it as a boolean value.
    -   Storage: Removed deprecated accessors from StorageReference.
    -   Storage: Removed Metadata::download_url() and Metadata::download_urls().
        Please use StorageReference::GetDownloadUrl() instead.
    -   Messaging: Added an optional initialization options struct. This can be
        used to suppress the prompt on iOS that requests permission to receive
        notifications at start up. Permission can be requested manually using
        the function firebase::messaging::RequestPermission().

### 4.5.1

-   Overview
    -   Fixed bugs in Database (Desktop) and Remote Config and exposed new APIs
        in Auth on Desktop and Messaging.
-   Changes
    -   Messaging: Added the SetAutoTokenRegistrationOnInitEnabled() and
        IsAutoTokenRegistrationOnInitEnabled() methods to enable or disable
        auto-token generation.
    -   Auth (Desktop): Added support for accessing user metadata.
    -   Database (Desktop): Fixed a bug to make creation of database instances
        with invalid URLs return NULL.
    -   Database (Desktop): Fixed an issue where incorrect values could be
        passed to OnChildAdded.
    -   Remote Config: Fixed a bug causing incorrect reporting of success or
        failure during a Fetch().

### 4.5.0

-   Overview
    -   Desktop workflow support for some features, Google Play Games
        authentication on Android, and changes to AdMob, Auth, and Storage.
-   Changes
    -   Auth, Realtime Database, Remote Config, Storage (Desktop): Stub
        implementations have been replaced with functional desktop
        implementations on Windows, OS X, and Linux.
    -   AdMob: Native Express ads have been discontinued, so
        `NativeExpressAdView` has been marked deprecated and will be removed in
        a future version.
    -   Auth (Android): Added Google Play Games authentication.
    -   Auth: Fixed a race condition initializing/destroying Auth instances.
    -   Storage: Added MD5 hash to Metadata.
    -   Storage: Fixed a crash when deleting listeners and other object
        instances.
    -   Storage: Controller can now be used from any thread.
    -   Storage (iOS): Fixed incorrect content type when uploading.
-   Known Issues
    -   When using Firebase Realtime Database on desktop, only one Transaction
        may be run on a given subtree at the same time.
    -   When using Firebase Realtime Database on desktop, data persistence is
        not available.

### 4.4.3

-   Overview
    -   Fixed linking bug in App.
-   Changes
    -   App (iOS): Removed unresolved symbols in the App library that could
        cause errors when forcing resolution.

### 4.4.2

-   Overview
    -   Fixed bugs in Dynamic Links, Invites, Remote Config and Storage and
        fixed linking issues with the Windows and Linux stub libraries.
-   Changes
    -   Dynamic Links (iOS): Now fetches the invite ID when using universal
        links.
    -   Dynamic Links (iOS): Fixed crash on failure of dynamic link completion.
    -   Dynamic Links (iOS): Fixed an issue where some errors weren't correctly
        reported.
    -   Invites: Fixed SendInvite never completing in the stub implementation.
    -   Remote Config (iOS): Fixed an issue where some errors weren't correctly
        reported.
    -   Storage: Fixed Metadata::content_language returning the wrong data.
    -   Storage (iOS): Reference paths formats are now consistent with other
        platforms.
    -   Storage (iOS): Fixed an issue where trying to upload to a non-existent
        path would not complete the Future.
    -   Storage (iOS): Fixed a crash when a download fails.
    -   General (Windows): Updated all static libs to suppport different C
        runtime libraries and correspondingly updated the package directory
        structure.
    -   Linux: Fixed linking problems with all of the C++ stub libraries.

### 4.4.1

-   Overview
    -   Bug fixes for Realtime Database and Instance ID.
-   Changes
    -   Realtime Database: SetPersistenceEnabled now sets persistence enabled.
    -   Instance ID (iOS): GetToken no longer fails without an APNS certificate,
        and no longer forces registering for notifications.

### 4.4.0

-   Overview
    -   Support for Instance ID.
-   Changes
    -   Instance ID: Added Instance ID library.

### 4.3.0

-   Overview
    -   Bug fix for Remote Config and a new feature for Auth.
-   Changes
    -   Auth: Added support for accessing user metadata.
    -   Remote Config (Android): Fixed remote_config::ValueSource conversion.

### 4.2.0

-   Overview
    -   Bug fixes for Analytics, Database, and Messaging; and updates for Auth
        and Messaging.
-   Changes
    -   Analytics (iOS): Fixed a bug which prevented the user ID and user
        properties being cleared.
    -   Database (Android): Fixed MutableData::children_count().
    -   Messaging (Android): Fixed a bug which prevented the message ID field
        being set.
    -   Auth: Failed operations now return more specific error codes.
    -   Auth (iOS): Phone Authentication no longer requires push notifications.
        When push notifications aren't available, reCAPTCHA verification is used
        instead.
    -   Messaging: Messages sent to users can now contain a link URL.

### 4.1.0

-   Overview
    -   Bug fixes for AdMob, Auth, Messaging, Database, Storage, and Remote
        Config, and added features for Future's OnCompletion callbacks and
        Database transaction callbacks.
-   Changes
    -   General: Futures are now invalidated when their underlying Firebase API
        is destroyed.
    -   General: Added std::function support to Future::OnCompletion, to allow
        use of C++11 lambdas with captures.
    -   AdMob (iOS): Fixed a crash if a BannerView is deleted while a call to
        Destroy() is still pending.
    -   Auth (Android): Now assert fails if you call GetCredential without an
        Auth instance created.
    -   Database: DataSnapshot, DatabaseReference, Query, and other objects are
        invalidated when their Database instance is destroyed.
    -   Database: Added a context pointer to DatabaseReference::RunTransaction,
        as well as std::function support to allow use of C++11 lambdas with
        captures.
    -   Messaging (Android): Fixed a bug where message_type was not set in the
        Message struct.
    -   Messaging (iOS): Fixed a race condition if a message is received before
        Firebase Cloud Messaging is initialized.
    -   Messaging (iOS): Fixed a bug detecting whether the notification was
        opened if the app was running in the background.
    -   Remote Config: When listing keys, the list now includes keys with
        defaults set, even if they were not present in the fetched config.
    -   Storage: StorageReference objects are invalidated when their Storage
        instance is destroyed.
-   Known Issues
    -   When building on Android using STLPort, the std::function versions of
        Future::OnCompletion and DatabaseReference::RunTransaction are not
        available.

### 4.0.4

-   Changes
    -   Messaging (Android): Fixed a bug resulting in Messages not having their
        message_type field populated.

### 4.0.3

-   Overview
    -   Bug fixes for Dynamic Links, Messaging and iOS SDK compatibility.
-   Changes
    -   General (iOS): Fixed an issue which resulted in custom options not being
        applied to firebase::App instances.
    -   General (iOS): Fixed a bug which caused method implementation look ups
        to fail when other iOS SDKs rename the selectors of swizzled methods.
    -   Dynamic Links (Android): Fixed future completion if short link creation
        fails.
    -   Messaging (iOS): Fixed message handling when messages they are received
        via the direct channel to the FCM backend (i.e not via APNS).

### 4.0.2

-   Overview
    -   Bug fixes for Analytics, Auth, Dynamic Links, and Messaging.
-   Changes
    -   Analytics (Android): Fix SetCurrentScreen to work from any thread.
    -   Auth (iOS): Fixed user being invalidated when linking a credential
        fails.
    -   Dynamic Links: Fixed an issue which caused an app to crash or not
        receive a Dynamic Link if the link is opened when the app is installed
        and not running.
    -   Messaging (iOS): Fixed a crash when no Listener is set.
    -   Messaging: Fixed Listener::OnTokenReceived occasionally being called
        twice with the same token.

### 4.0.1

-   Overview
    -   Bug fixes for Dynamic links and Invites on iOS and Cloud Messaging on
        Android and iOS.
-   Changes
    -   Cloud Messaging (Android): Fixed an issue where Terminate was not
        correctly shutting down the Cloud Messaging library.
    -   Cloud Messaging (iOS): Fixed an issue where library would crash on start
        up if there was no registration token.
    -   Dynamic Links & Invites (iOS): Fixed an issue that resulted in apps not
        receiving a link when opening a link if the app is installed and not
        running.

### 4.0.0

-   Overview
    -   Added support for phone number authentication, access to user metadata,
        a standalone dynamic library and bug fixes.
-   Changes
    -   Auth: Added support for phone number authentication.
    -   Auth: Added the ability to retrieve user metadata.
    -   Auth: Moved token notification to a separate listener object.
    -   Dynamic Links: Added a standalone library separate from Invites.
    -   Invites (iOS): Fixed an issue in the analytics SDK's method swizzling
        which resulted in dynamic links / invites not being sent to the
        application.
    -   Messaging (Android): Fixed a regression introduced in 3.0.3 which caused
        a crash when opening up a notification when the app is running in the
        background.
    -   Messaging (iOS): Fixed interoperation with other users of local
        notifications.
    -   General (Android): Fixed crash in some circumstances after resolving
        dependencies by updating Google Play services.

### 3.1.2

-   Overview
    -   Bug fixes for Auth.
-   Changes
    -   Auth: Fixed a crash caused by a stale memory reference when a
        firebase::auth::Auth object is destroyed and then recreated for the same
        App object.
    -   Auth: Fixed potential memory corruption when AuthStateListener is
        destroyed. ### 3.1.1
-   Overview
    -   Bug fixes for Auth, Invites, Messaging, and Storage, plus a general fix.
-   Changes
    -   General (Android): Fixed Google Play Services updater crash when
        clicking outside of the dialog on Android 4.x devices.
    -   Auth: Fixed user being invalidated when linking a credential fails.
    -   Auth: Deprecated User::refresh_token().
    -   Messaging: Fixed incorrectly notifying the app of a message when a
        notification is received while the app is in the background and the app
        is then opened by via the app icon rather than the notification.
    -   Invites (iOS): Fixed an issue which resulted in the app delegate method
        application:openURL:sourceApplication:annotation: not being called when
        linking the invites library.
    -   Storage: Fixed a bug that prevented the construction of Metadata without
        a storage reference.

### 3.1.0

-   Overview
    -   Added support for multiple storage buckets in Cloud Storage for
        Firebase, and fixed a bug in Invites.
-   Changes
    -   Storage: Renamed "Firebase Storage" to "Cloud Storage for Firebase".
    -   Storage: Added an overload for `Storage::GetInstance()` that accepts a
        `gs://...` URL, so you can use Cloud Storage with multiple buckets.
    -   Invites: (Android) Fixed an issue where invites with empty links would
        fail to be received.

### 3.0.0

-   Overview
    -   Renamed some methods, fixed some bugs, and added some features.
-   Changes
    -   General: Renamed and deprecated methods that were inconsistent with the
        Google C++ Style Guide. Deprecated methods will be removed in a future
        release (approximately 2-3 releases from now).
    -   Analytics: Added `SetCurrentScreen()`.
    -   Auth: Fixed a race condition accessing user data in callbacks.
    -   Auth: (Android) Added `is_valid()` to check if a credential returned by
        `GetCredential()` is valid.
    -   Invites: (Android) Added a `Fetch()` function to fetch incoming
        invitations at times other than application start. You must call this on
        Android when your app returns to the foreground (on iOS, this is handled
        automatically).
    -   Messaging: Added a field to `firebase::messaging::Message` specifying
        whether the message was received when the app was in the background.
    -   Messaging: (Android) Added an AAR file containing the Android manifest
        changes needed for receiving notifications. You can add this to your
        project instead of modifying the manifest directly.
    -   Messaging: (iOS) Fixed regression since 2.1.1 that broke messaging on
        iOS 8 & 9 when an AppDelegate did not implement remote notification
        methods.
    -   Invites: (iOS) Fixed regression since 2.1.1 that broke invites if the
        AppDelegate did not implement the open URL method.
    -   Remote Config: Added support for initializing Remote Config defaults
        from `firebase::Variant` values, including binary data.

### 2.1.3

-   Overview
    -   Bug fixes for Auth and Messaging, and a fix for Future callbacks.
-   Changes
    -   General: Fixed a potential deadlock when running callbacks registered
        via `firebase::Future::OnCompletion()`.
    -   Auth: (Android) Fixed an error in `firebase::auth::User::PhotoUri()`.
    -   Messaging: (Android) Fixed an issue where a blank message would appear.
    -   Messaging: (iOS) Removed hard dependency on Xcode 8.

### 2.1.2

-   Overview
    -   Bug fix for AdMob on Android.
-   Changes
    -   AdMob: (Android) Fixed an issue in `firebase::admob::InterstitialAd`
        that caused a crash after displaying multiple interstitial ads.

### 2.1.1

-   Overview
    -   Bug fixes for Firebase Authentication, Messaging and Invites.
-   Changes
    -   Auth: (Android) Fixed an issue that caused a future to never complete
        when signing in while a user is already signed in.
    -   Messaging / Invites: (iOS) Fixed an issue with method swizzling that
        caused some of the application's UIApplicationDelegate methods to not be
        called.
    -   Messaging: (iOS) Fixed a bug which caused a crash when initializing the
        library when building with Xcode 8 for iOS 10.

### 2.1.0

-   Overview
    -   Support for Firebase Storage and minor bugfixes in other libraries.
-   Changes
    -   Storage: Added the Firebase Storage C++ client library.
    -   Auth: Added a check for saved user credentials when Auth is initialized.
-   Known Issues
    -   Storage: On Android, pausing and resuming storage operations will cause
        the transfer to fail with the error code kErrorUnknown.

### 2.0.0

-   Overview
    -   Support for AdMob Native Express Ads, Realtime Database and simplified
        the Invites API.
-   Changes
    -   AdMob: Added support for AdMob Native Express Ads.
    -   Auth: Added AuthStateListener class which provides notifications when a
        user is logged in or logged out.
    -   Realtime Database: Added a client library.
    -   Invites: Breaking change which significantly simplifies the API.
-   Known Issues
    -   AdMob: When calling Initialize, the optional admob_app_id argument is
        ignored.

### 1.2.1

-   Overview
    -   Bug fixes in Messaging.
-   Changes
    -   Messaging: Fixed a bug that prevented Android apps from terminating
        properly.
    -   Messaging: Added missing copy constructor implementation in iOS and stub
        libraries.

### 1.2.0

-   Overview
    -   New features in AdMob, Authentication, Messaging, and Remote Config, a
        helper class for initialization, and bug fixes.
-   Changes
    -   General: Added firebase::ModuleInitializer, a helper class to initialize
        Firebase modules and handle any missing dependency on Google Play
        services on Android.
    -   AdMob: Added Rewarded Video feature. For more information, see the
        [Rewarded Video C++ guide](https://firebase.google.com/docs/admob/cpp/rewarded-video).
    -   AdMob: You can now pass your AdMob App ID to
        firebase::admob::Initialize() to help reduce latency for the initial ad
        request.
    -   AdMob: On both iOS and Android, you must call BannerView::Show() to
        display the ad. Previously, this was only required on Android.
    -   AdMob: Fixed an issue where BannerView::Listener received an incorrect
        bounding box.
    -   AdMob: BannerView now has a black background, rather than transparent.
    -   Authentication: Implemented User::SendEmailVerification() and
        User::EmailVerified() methods on Android.
    -   Invites: Fixed a bug that occurred when initializing InvitesSender and
        InvitesReceiver at the same time.
    -   Invites: Fixed a potential crash at app shutdown on iOS when
        InvitesReceiver::Fetch() is pending.
    -   Messaging: Added firebase::messaging::Notification and associated
        methods for retrieving the contents of a notification on Android and
        iOS.
    -   Messaging: Added support for iOS 10 notifications.
    -   Messaging: Fixed a crash that occurred on Android if Messaging was
        initialized before the native library was loaded.
    -   RemoteConfig: Added GetKeys() and GetKeysByPrefix() methods, which get a
        list of the app's Remote Config parameter keys.

### 1.1.0

-   Overview
    -   Minor bug fixes and new way of checking Google Play services
        availability.
-   Changes
    -   Reverted the firebase::App changes from version 1.0.1 relating to Google
        Play services; this has been replaced with a new API.
    -   Each Firebase C++ library that requires Google Play services now checks
        for its availability at initialization time. See "Requiring Google Play
        services on Android".
        -   firebase::auth::GetAuth() now has an optional output parameter that
            indicates whether initialization was successful, and will return
            nullptr if not.
        -   firebase::messaging::Initialize() now returns a result that
            indicates whether initialization was successful.
        -   Added firebase::invites::Initialize(), which you must call once
            prior to creating InvitesSender or InvitesReceiver instances. This
            function returns a result that indicates whether initialization was
            successful.
        -   firebase::remote_config::Initialize() now returns a result that
            indicates whether initialization was successful.
        -   firebase::admob::Initialize() now returns a result that indicates
            whether initialization was successful.
    -   Added utility functions to check whether Google Play services is
        available. See google_play_services::CheckAvailability() and
        google_play_services::MakeAvailable() for more information.
-   Known Issues
    -   Invites: If you call InvitesReceiver::Fetch() or
        InvitesReceiver::ConvertInvitation() without first calling
        firebase::invites::Initialize(), the operation will never complete. To
        work around the issue, ensure that firebase::invites::Initialize() is
        called once before creating any InvitesReceiver instances.

### 1.0.1

-   Overview
    -   Minor bug fixes.
-   Changes
    -   Modified firebase::App to check for the required version of Google Play
        services on creation to prevent firebase::App creation failing if a
        user's device is out of date. If Google Play services is out of date, a
        dialog will prompt the user to install a new version. See "Requiring
        Google Play services on Android". With the previous version (version
        1.0.0) the developer needed to manually check for an up to date Google
        Play services using GoogleApiClient.
    -   Fixed potential deadlock when using SetListener from a notification
        callback in firebase::admob::InterstitialAd and
        firebase::admob::BannerView on iOS.
    -   Fixed race condition on destruction of admob::BannerView on Android.
    -   Fixed Future handle leak. An internal memory leak would manifest for
        objects or modules that use futures for the lifetime of the object or
        module. For example, during the lifetime of BannerView each call to a
        method which returns a Future could potentially allocate memory which
        wouldn't be reclaimed until the BannerView is destroyed.

### 1.0.0

-   Overview
    -   First public release. See our
        [setup guide](https://firebase.google.com/docs/cpp/setup) to get
        started.
-   Known Issues
    -   Android armeabi libraries must be linked with gcc 4.8.<|MERGE_RESOLUTION|>--- conflicted
+++ resolved
@@ -636,16 +636,13 @@
 ## Release Notes
 ### Upcoming Release
 -   Changes
-<<<<<<< HEAD
     - GMA: Added the Google Mobile Ads SDK with updated support for AdMob. See
       the [Get Started
       Guide](https://firebase.google.com/docs/admob/cpp/quick-start) for more
       information.
-=======
     - AdMob: The AdMob SDK has been deprecated. Please update your app to
       use the new Google Mobile Ads SDK which facilitates similar
       functionality.
->>>>>>> 25c0f6a6
     - General (Android): Switched over to Android BoM (Bill of Materials)
       for dependency versions. This requires Gradle 5.
     - Database (Desktop): If the app data directory doesn't exist, create it.
