--- conflicted
+++ resolved
@@ -627,15 +627,10 @@
 code.
 
 ## Release Notes
-<<<<<<< HEAD
 ### Upcoming Release
 -   Changes
-    - Firestore: Add support for disjunctions in queries (OR queries)
-      ([#1335](https://github.com/firebase/firebase-cpp-sdk/pull/1335)).
     - GMA (Android): Fixed a crash when Initializing GMA without a Firebase App.
 
-=======
->>>>>>> 9ac8881a
 ### 11.3.0
 -   Changes
     - General (Android): Update to Firebase Android BoM version 32.2.0.
