--- conflicted
+++ resolved
@@ -94,11 +94,7 @@
 |                          | libfirebase_app.a
 |                          | com.google.firebase:firebase-analytics:21.0.0 
 |                          | (Maven package)
-<<<<<<< HEAD
-|                          | com.google.firebase:firebase-auth:21.0.3 
-=======
 |                          | com.google.firebase:firebase-auth:21.0.5 
->>>>>>> 7e50de87
 |                          | (Maven package)
 Firebase Dynamic Links     | libfirebase_dynamic_links.a
 |                          | libfirebase_app.a
@@ -113,11 +109,7 @@
 |                          | (Maven package)
 |                          | com.google.firebase:firebase-firestore:24.1.2
 |                          | (Maven package)
-<<<<<<< HEAD
-|                          | com.google.firebase:firebase-auth:21.0.3
-=======
 |                          | com.google.firebase:firebase-auth:21.0.5
->>>>>>> 7e50de87
 |                          | (Maven package)
 Firebase Functions         | libfirebase_functions
 |                          | libfirebase_auth.a (optional)
@@ -126,11 +118,7 @@
 |                          | (Maven package)
 |                          | com.google.firebase:firebase-functions:20.1.0
 |                          | (Maven package)
-<<<<<<< HEAD
-|                          | com.google.firebase:firebase-auth:21.0.3
-=======
 |                          | com.google.firebase:firebase-auth:21.0.5
->>>>>>> 7e50de87
 |                          | (Maven package)
 Firebase Installations     | libfirebase_installations.a
 |                          | libfirebase_app.a
@@ -140,11 +128,7 @@
 |                          | libfirebase_app.a
 |                          | com.google.firebase:firebase-analytics:21.0.0
 |                          | (Maven package)
-<<<<<<< HEAD
-|                          | com.google.firebase:firebase-messaging:23.0.4
-=======
 |                          | com.google.firebase:firebase-messaging:23.0.5
->>>>>>> 7e50de87
 |                          | (Maven package)
 |                          | libmessaging_java.jar (Android service)
 |                          | androidx.core:core:1.7.0  (Maven package)
@@ -155,11 +139,7 @@
 |                          | (Maven package)
 |                          | com.google.firebase:firebase-database:20.0.5
 |                          | (Maven package)
-<<<<<<< HEAD
-|                          | com.google.firebase:firebase-auth:21.0.3
-=======
 |                          | com.google.firebase:firebase-auth:21.0.5
->>>>>>> 7e50de87
 |                          | (Maven package)
 Firebase Remote Config     | libfirebase_remote_config.a
 |                          | libfirebase_app.a
@@ -174,11 +154,7 @@
 |                          | (Maven package)
 |                          | com.google.firebase:firebase-storage:20.0.1
 |                          | (Maven package)
-<<<<<<< HEAD
-|                          | com.google.firebase:firebase-auth:21.0.3
-=======
 |                          | com.google.firebase:firebase-auth:21.0.5
->>>>>>> 7e50de87
 |                          | (Maven package)
 
 Important: Each version of the Firebase C++ SDK supports specific Firebase
@@ -227,48 +203,6 @@
 -------------------------- | ---------------------------------------
 Firebase AdMob             | firebase_admob.xcframework
 |                          | firebase.xcframework
-<<<<<<< HEAD
-|                          | Firebase/Analytics Cocoapod (9.0.0)
-|                          | Google-Mobile-Ads-SDK Cocoapod (7.69.0-cppsdk2)
-Firebase Analytics         | firebase_analytics.xcframework
-|                          | firebase.xcframework
-|                          | Firebase/Analytics Cocoapod (9.0.0)
-Firebase Authentication    | firebase_auth.xcframework
-|                          | firebase.xcframework
-|                          | Firebase/Auth Cocoapod (9.0.0)
-Firebase Dynamic Links     | firebase_dynamic_links.xcframework
-|                          | firebase.xcframework
-|                          | Firebase/DynamicLinks Cocoapod (9.0.0)
-Cloud Firestore            | firebase_firestore.xcframework
-|                          | firebase_auth.xcframework
-|                          | firebase.xcframework
-|                          | Firebase/Firestore Cocoapod (9.0.0)
-|                          | Firebase/Auth Cocoapod (9.0.0)
-Firebase Functions         | firebase_functions.xcframework
-|                          | firebase_auth.xcframework (optional)
-|                          | firebase.xcframework
-|                          | Firebase/Functions Cocoapod (9.0.0)
-|                          | Firebase/Auth Cocoapod (9.0.0)
-Firebase Installations     | firebase_installations.xcframework
-|                          | firebase.xcframework
-|                          | FirebaseInstallations Cocoapod (9.0.0)
-Firebase Cloud Messaging   | firebase_messaging.xcframework
-|                          | firebase.xcframework
-|                          | Firebase/Messaging Cocoapod (9.0.0)
-Firebase Realtime Database | firebase_database.xcframework
-|                          | firebase_auth.xcframework
-|                          | firebase.xcframework
-|                          | Firebase/Database Cocoapod (9.0.0)
-|                          | Firebase/Auth Cocoapod (9.0.0)
-Firebase Remote Config     | firebase_remote_config.xcframework
-|                          | firebase.xcframework
-|                          | Firebase/RemoteConfig Cocoapod (9.0.0)
-Firebase Storage           | firebase_storage.xcframework
-|                          | firebase_auth.xcframework
-|                          | firebase.xcframework
-|                          | Firebase/Storage Cocoapod (9.0.0)
-|                          | Firebase/Auth Cocoapod (9.0.0)
-=======
 |                          | Firebase/Analytics Cocoapod (9.1.0)
 |                          | Google-Mobile-Ads-SDK Cocoapod (7.69.0-cppsdk2)
 Firebase Analytics         | firebase_analytics.xcframework
@@ -309,7 +243,6 @@
 |                          | firebase.xcframework
 |                          | Firebase/Storage Cocoapod (9.1.0)
 |                          | Firebase/Auth Cocoapod (9.1.0)
->>>>>>> 7e50de87
 
 Important: Each version of the Firebase C++ SDK supports a specific version of
 the Firebase iOS SDK. Please ensure that you reference the Cocoapod versions
@@ -334,48 +267,6 @@
 -------------------------- | -----------------------------------------
 Firebase AdMob             | libfirebase_admob.a
 |                          | libfirebase_app.a
-<<<<<<< HEAD
-|                          | Firebase/Analytics Cocoapod (9.0.0)
-|                          | Google-Mobile-Ads-SDK Cocoapod (7.69.0-cppsdk2)
-Firebase Analytics         | libfirebase_analytics.a
-|                          | libfirebase_app.a
-|                          | Firebase/Analytics Cocoapod (9.0.0)
-Firebase Authentication    | libfirebase_auth.a
-|                          | libfirebase_app.a
-|                          | Firebase/Auth Cocoapod (9.0.0)
-Firebase Dynamic Links     | libfirebase_dynamic_links.a
-|                          | libfirebase_app.a
-|                          | Firebase/DynamicLinks Cocoapod (9.0.0)
-Cloud Firestore            | libfirebase_firestore.a
-|                          | libfirebase_app.a
-|                          | libfirebase_auth.a
-|                          | Firebase/Firestore Cocoapod (9.0.0)
-|                          | Firebase/Auth Cocoapod (9.0.0)
-Firebase Functions         | libfirebase_functions.a
-|                          | libfirebase_app.a
-|                          | libfirebase_auth.a (optional)
-|                          | Firebase/Functions Cocoapod (9.0.0)
-|                          | Firebase/Auth Cocoapod (9.0.0)
-Firebase Installations     | libfirebase_installations.a
-|                          | libfirebase_app.a
-|                          | FirebaseInstallations Cocoapod (9.0.0)
-Firebase Cloud Messaging   | libfirebase_messaging.a
-|                          | libfirebase_app.a
-|                          | Firebase/CloudMessaging Cocoapod (9.0.0)
-Firebase Realtime Database | libfirebase_database.a
-|                          | libfirebase_app.a
-|                          | libfirebase_auth.a
-|                          | Firebase/Database Cocoapod (9.0.0)
-|                          | Firebase/Auth Cocoapod (9.0.0)
-Firebase Remote Config     | libfirebase_remote_config.a
-|                          | libfirebase_app.a
-|                          | Firebase/RemoteConfig Cocoapod (9.0.0)
-Firebase Storage           | libfirebase_storage.a
-|                          | libfirebase_app.a
-|                          | libfirebase_auth.a
-|                          | Firebase/Storage Cocoapod (9.0.0)
-|                          | Firebase/Auth Cocoapod (9.0.0)
-=======
 |                          | Firebase/Analytics Cocoapod (9.1.0)
 |                          | Google-Mobile-Ads-SDK Cocoapod (7.69.0-cppsdk2)
 Firebase Analytics         | libfirebase_analytics.a
@@ -416,7 +307,6 @@
 |                          | libfirebase_auth.a
 |                          | Firebase/Storage Cocoapod (9.1.0)
 |                          | Firebase/Auth Cocoapod (9.1.0)
->>>>>>> 7e50de87
 
 Important: Each version of the Firebase C++ SDK supports a specific version of
 the Firebase iOS SDK. Please ensure that you reference the Cocoapod versions
@@ -713,17 +603,11 @@
 code.
 
 ## Release Notes
-<<<<<<< HEAD
-### Upcoming release
-=======
 ### 9.1.0
->>>>>>> 7e50de87
 -   Changes
     - General (Android): Fixed a bug that required Android apps to include
       `com.google.android.gms:play-services-base` as an explicit dependency when
       only using AdMob, Analytics, Remote Config, or Messaging.
-<<<<<<< HEAD
-=======
     - Functions: Add a new method `GetHttpsCallableFromURL`, to create callables
       with URLs other than cloudfunctions.net.
     - Analytics (iOS): Added InitiateOnDeviceConversionMeasurementWithEmail
@@ -731,7 +615,6 @@
       measurement](https://support.google.com/google-ads/answer/12119136) API.
     - Firestore (Desktop): On Windows, you must additionally link against the
       bcrypt and dbghelp system libraries.
->>>>>>> 7e50de87
 
 ### 9.0.0
 -   Changes
