--- conflicted
+++ resolved
@@ -656,11 +656,8 @@
 ## Release Notes
 ### 12.8.0
 -   Changes
-<<<<<<< HEAD
+    - General (iOS): Update to Firebase Cocoapods version 11.13.0.
     - General (Android): Update to Firebase Android BoM version 33.14.0.
-=======
-    - General (iOS): Update to Firebase Cocoapods version 11.13.0.
->>>>>>> 06e06398
     - General (iOS, tvOS, Desktop): iOS, tvOS, and macOS SDKs are now built
       using Xcode 16.2.
     - UMP: Moved the User Messaging Platform SDK to its own top-level
