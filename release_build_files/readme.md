# Firebase C++ SDK

The Firebase C++ SDK provides C++ interfaces for the following Firebase services
on *iOS* and *Android*:

*   Firebase Analytics
*   Firebase App Check
*   Firebase Authentication
*   Firebase Cloud Messaging
*   Firebase Dynamic Links
*   Cloud Firestore
*   Firebase Functions
*   Google Mobile Ads (with User Messaging Platform)
*   Firebase Installations
*   Firebase Instance ID (deprecated SDK)
*   Firebase Realtime Database
*   Firebase Remote Config
*   Firebase Storage

## Desktop Workflow Implementations

The Firebase C++ SDK includes desktop workflow support for the following subset
of Firebase features, enabling their use on Windows, OS X, and Linux:

*   Firebase Authentication
*   Firebase App Check
*   Cloud Firestore
*   Firebase Functions
*   Firebase Remote Config
*   Firebase Realtime Database
*   Firebase Storage

This is a Beta feature, and is intended for workflow use only during the
development of your app, not for publicly shipping code.

## Stub Implementations

Stub (non-functional) implementations of the remaining libraries are provided
for convenience when building for Windows, Mac OS, and Linux so that you don't
need to conditionally compile code when also targeting the desktop.

## Directory Structure

The following table provides an overview of the Firebase C++ SDK directory
structure.

Directories               | Contents
------------------------- | --------
include                   | C++ headers
xcframeworks/API/ARCH     | iOS xcframeworks (compiled against libc++)
libs/ios/ARCH             | iOS static libraries (compiled against
|                         | libc++)
|                         | Multi-architecture libraries are
|                         | provided in the *universal* directory.
libs/android/ARCH         | Android (GCC 4.8+ compatible) static
|                         | libraries for each architecture. Only the
|                         | LLVM libc++ STL runtime ("c++") is supported.
|                         | More information can be found in the
|                         | [NDK C++ Helper Runtimes](https://developer.android.com/ndk/guides/cpp-support.html#runtimes)
|                         | documentation.
*Desktop Implementations* |
libs/darwin               | OS X static libraries (desktop or stub
|                         | implementations, compiled against libc++)
frameworks/darwin         | OS X frameworks (desktop or stub
|                         | implementations, compiled against libc++)
libs/linux/ARCH/ABI       | Linux static libraries (desktop or stub
|                         | implementations, GCC 4.8+, libc++).
|                         | Built against C++11 or legacy ABI.
libs/windows              | Windows static libraries (desktop or stub
|                         | implementations, MSVC 2019+)

## C++ Language Standards

The Firebase C++ SDK supports the C++14 language standard. For more information,
please see our [C++ Language Standard Support
Criteria](https://opensource.google/documentation/policies/cplusplus-support#c_language_standard).

## Library / XCFramework Dependencies

Each feature has dependencies upon libraries in this SDK and components
distributed as part of the core Firebase
[iOS SDK](https://firebase.google.com/docs/ios/setup) and
[Android SDK](https://firebase.google.com/docs/android/setup).

### Android Dependencies

Feature                    | Required Libraries and Gradle Packages
-------------------------- | --------------------------------------
All Firebase SDKs          | platform(com.google.firebase:firebase-bom:32.3.1)
|                          | (Android Bill of Materials)
Firebase Analytics         | libfirebase_analytics.a
|                          | libfirebase_app.a
|                          | com.google.firebase:firebase-analytics
|                          | (Maven package)
Firebase App Check         | libfirebase_app_check.a
|                          | libfirebase_app.a
|                          | com.google.firebase:firebase-appcheck
|                          | (Maven package)
|                          | com.google.firebase:firebase-appcheck-debug
|                          | (Maven package)
|                          | com.google.firebase:firebase-appcheck-playintegrity
|                          | (Maven package)
Firebase Authentication    | libfirebase_auth.a
|                          | libfirebase_app.a
|                          | com.google.firebase:firebase-analytics
|                          | (Maven package)
|                          | com.google.firebase:firebase-auth
|                          | (Maven package)
Firebase Dynamic Links     | libfirebase_dynamic_links.a
|                          | libfirebase_app.a
|                          | com.google.firebase:firebase-analytics
|                          | (Maven package)
|                          | com.google.firebase:firebase-dynamic-links
|                          | (Maven package)
Cloud Firestore            | libfirebase_firestore.a
|                          | libfirebase_auth.a
|                          | libfirebase_app.a
|                          | com.google.firebase:firebase-analytics
|                          | (Maven package)
|                          | com.google.firebase:firebase-firestore
|                          | (Maven package)
|                          | com.google.firebase:firebase-auth
|                          | (Maven package)
Firebase Functions         | libfirebase_functions
|                          | libfirebase_auth.a (optional)
|                          | libfirebase_app.a
|                          | com.google.firebase:firebase-analytics
|                          | (Maven package)
|                          | com.google.firebase:firebase-functions
|                          | (Maven package)
|                          | com.google.firebase:firebase-auth
|                          | (Maven package)
Google Mobile Ads          | libfirebase_gma.a
|                          | libfirebase_app.a
|                          | com.google.firebase:firebase-analytics
|                          | (Maven package)
|                          | com.google.android.gms:play-services-ads:22.4.0
|                          | (Maven package)
|                          | com.google.android.ump:user-messaging-platform:2.1.0
|                          | (Maven package)
Firebase Installations     | libfirebase_installations.a
|                          | libfirebase_app.a
|                          | com.google.firebase:firebase-installations
|                          | (Maven package)
Firebase Messaging         | libfirebase_messaging.a
|                          | libfirebase_app.a
|                          | com.google.firebase:firebase-analytics
|                          | (Maven package)
|                          | com.google.firebase:firebase-messaging
|                          | (Maven package)
|                          | libmessaging_java.jar (Android service)
|                          | androidx.core:core:1.12.0  (Maven package)
Firebase Realtime Database | libfirebase_database.a
|                          | libfirebase_auth.a
|                          | libfirebase_app.a
|                          | com.google.firebase:firebase-analytics
|                          | (Maven package)
|                          | com.google.firebase:firebase-database
|                          | (Maven package)
|                          | com.google.firebase:firebase-auth
|                          | (Maven package)
Firebase Remote Config     | libfirebase_remote_config.a
|                          | libfirebase_app.a
|                          | com.google.firebase:firebase-analytics
|                          | (Maven package)
|                          | com.google.firebase:firebase-config
|                          | (Maven package)
Firebase Storage           | libfirebase_storage.a
|                          | libfirebase_auth.a
|                          | libfirebase_app.a
|                          | com.google.firebase:firebase-analytics
|                          | (Maven package)
|                          | com.google.firebase:firebase-storage
|                          | (Maven package)
|                          | com.google.firebase:firebase-auth
|                          | (Maven package)
Google Play services module| com.google.android.gms:play-services-base:18.2.0
|                          | (Maven package)

The Firebase C++ SDK uses an Android BoM (Bill of Materials) to specify a single
Firebase Android SDK version number to use, rather than individual versions for
each library. For more information, please see the [Firebase Android SDK
documentation](https://firebase.google.com/docs/android/learn-more#bom).

#### Gradle dependency file

Firebase C++ includes an `Android/firebase_dependencies.gradle` file
that helps you include the correct Android dependencies and Proguard
files for each Firebase product. To use it, include the following in
your build.gradle file (you can omit any Firebase products you aren't
using):

```
apply from: "$gradle.firebase_cpp_sdk_dir/Android/firebase_dependencies.gradle"
firebaseCpp.dependencies {
  app  // Recommended for all apps using Firebase.
  analytics
  appCheck
  auth
  database
  dynamicLinks
  firestore
  functions
  gma
  installations
  messaging
  remoteConfig
  storage
}
```

#### Google Play services module

If you wish to use the `google_play_services::CheckAvailability` and
`MakeAvailable` functions, or `firebase::ModuleInitializer`, you must include
com.google.android.gms:play-services-base as a dependency as well, as listed
under "Google Play services module" in the table above. If you use the Gradle
dependency file described above, this dependency will automatically be included.
To omit it (not recommended), specify `appWithoutPlayServices` instead of `app`
in `firebaseCpp.dependencies`.

### iOS Dependencies

iOS users can include either xcframeworks or static libraries depending upon their
preferred build environment.

#### XCFrameworks

Feature                    | Required Frameworks and Cocoapods
-------------------------- | ---------------------------------------
Firebase Analytics         | firebase_analytics.xcframework
|                          | firebase.xcframework
|                          | Firebase/Analytics Cocoapod (10.15.0)
Firebase App Check         | firebase_app_check.xcframework
|                          | firebase.xcframework
|                          | Firebase/AppCheck Cocoapod (10.15.0)
Firebase Authentication    | firebase_auth.xcframework
|                          | firebase.xcframework
|                          | Firebase/Auth Cocoapod (10.15.0)
Firebase Dynamic Links     | firebase_dynamic_links.xcframework
|                          | firebase.xcframework
|                          | Firebase/DynamicLinks Cocoapod (10.15.0)
Cloud Firestore            | firebase_firestore.xcframework
|                          | firebase_auth.xcframework
|                          | firebase.xcframework
|                          | Firebase/Firestore Cocoapod (10.15.0)
|                          | Firebase/Auth Cocoapod (10.15.0)
Firebase Functions         | firebase_functions.xcframework
|                          | firebase_auth.xcframework (optional)
|                          | firebase.xcframework
|                          | Firebase/Functions Cocoapod (10.15.0)
|                          | Firebase/Auth Cocoapod (10.15.0)
Google Mobile Ads          | firebase_gma.xcframework
|                          | firebase.xcframework
|                          | Firebase/CoreOnly Cocoapod (10.15.0)
|                          | Google-Mobile-Ads-SDK Cocoapod (10.10.0)
|                          | GoogleUserMessagingPlatform Cocoapod (2.1.0)
Firebase Installations     | firebase_installations.xcframework
|                          | firebase.xcframework
|                          | FirebaseInstallations Cocoapod (10.15.0)
Firebase Cloud Messaging   | firebase_messaging.xcframework
|                          | firebase.xcframework
|                          | Firebase/Messaging Cocoapod (10.15.0)
Firebase Realtime Database | firebase_database.xcframework
|                          | firebase_auth.xcframework
|                          | firebase.xcframework
|                          | Firebase/Database Cocoapod (10.15.0)
|                          | Firebase/Auth Cocoapod (10.15.0)
Firebase Remote Config     | firebase_remote_config.xcframework
|                          | firebase.xcframework
|                          | Firebase/RemoteConfig Cocoapod (10.15.0)
Firebase Storage           | firebase_storage.xcframework
|                          | firebase_auth.xcframework
|                          | firebase.xcframework
|                          | Firebase/Storage Cocoapod (10.15.0)
|                          | Firebase/Auth Cocoapod (10.15.0)

Important: Each version of the Firebase C++ SDK supports a specific version of
the Firebase iOS SDK. Please ensure that you reference the Cocoapod versions
listed above.

Note: Parts of the Firebase iOS SDK are written in Swift. If your application
does not use any Swift code, you may need to add an empty .swift file to your
Xcode project to ensure that the Swift runtime is included in your app.

#### Libraries

If you prefer to link against static libraries instead of xcframeworks (see the
previous section) the following table describes the libraries and Cocoapods
required for each SDK feature.

Feature                    | Required Libraries and Cocoapods
-------------------------- | -----------------------------------------
Firebase Analytics         | libfirebase_analytics.a
|                          | libfirebase_app.a
|                          | Firebase/Analytics Cocoapod (10.15.0)
Firebase App Check         | firebase_app_check.xcframework
|                          | firebase.xcframework
|                          | Firebase/AppCheck Cocoapod (10.15.0)
Firebase Authentication    | libfirebase_auth.a
|                          | libfirebase_app.a
|                          | Firebase/Auth Cocoapod (10.15.0)
Firebase Dynamic Links     | libfirebase_dynamic_links.a
|                          | libfirebase_app.a
|                          | Firebase/DynamicLinks Cocoapod (10.15.0)
Cloud Firestore            | libfirebase_firestore.a
|                          | libfirebase_app.a
|                          | libfirebase_auth.a
|                          | Firebase/Firestore Cocoapod (10.15.0)
|                          | Firebase/Auth Cocoapod (10.15.0)
Firebase Functions         | libfirebase_functions.a
|                          | libfirebase_app.a
|                          | libfirebase_auth.a (optional)
|                          | Firebase/Functions Cocoapod (10.15.0)
|                          | Firebase/Auth Cocoapod (10.15.0)
Google Mobile Ads          | libfirebase_gma.a
|                          | libfirebase_app.a
|                          | Firebase/CoreOnly Cocoapod (10.15.0)
|                          | Google-Mobile-Ads-SDK Cocoapod (10.10.0)
|                          | GoogleUserMessagingPlatform Cocoapod (2.1.0)
Firebase Installations     | libfirebase_installations.a
|                          | libfirebase_app.a
|                          | FirebaseInstallations Cocoapod (10.15.0)
Firebase Cloud Messaging   | libfirebase_messaging.a
|                          | libfirebase_app.a
|                          | Firebase/CloudMessaging Cocoapod (10.15.0)
Firebase Realtime Database | libfirebase_database.a
|                          | libfirebase_app.a
|                          | libfirebase_auth.a
|                          | Firebase/Database Cocoapod (10.15.0)
|                          | Firebase/Auth Cocoapod (10.15.0)
Firebase Remote Config     | libfirebase_remote_config.a
|                          | libfirebase_app.a
|                          | Firebase/RemoteConfig Cocoapod (10.15.0)
Firebase Storage           | libfirebase_storage.a
|                          | libfirebase_app.a
|                          | libfirebase_auth.a
|                          | Firebase/Storage Cocoapod (10.15.0)
|                          | Firebase/Auth Cocoapod (10.15.0)

Important: Each version of the Firebase C++ SDK supports a specific version of
the Firebase iOS SDK. Please ensure that you reference the Cocoapod versions
listed above.

Note: Parts of the Firebase iOS SDK are written in Swift. If your application
does not use any Swift code, you may need to add an empty .swift file to your
Xcode project to ensure that the Swift runtime is included in your app.

### Desktop Implementation Dependencies

#### Linux libraries

For Linux, library versions are provided for 32-bit (i386) and 64-bit (x86_64)
platforms.

Two sets of Linux libraries are available: one set built against the newer C++11
ABI, and another set built against the standard (legacy) ABI. This is equivalent
to the compiler option -D_GLIBCXX_USE_CXX11_ABI=1 or 0, respectively.

Feature                         | Required Libraries
------------------------------- | -----------------------------
Firebase Authentication         | libfirebase_auth.a
|                               | libfirebase_app.a
Firebase App Check              | libfirebase_app_check.a
|                               | libfirebase_app.a
Cloud Firestore                 | libfirebase_firestore.a
|                               | libfirebase_auth.a
|                               | libfirebase_app.a
Firebase Functions              | libfirebase_functions.a
|                               | libfirebase_auth.a (optional)
|                               | libfirebase_app.a
Firebase Realtime Database      | libfirebase_database.a
|                               | libfirebase_auth.a
|                               | libfirebase_app.a
Firebase Remote Config          | libfirebase_remote_config.a
|                               | libfirebase_app.a
Firebase Storage                | libfirebase_storage.a
|                               | libfirebase_auth.a
|                               | libfirebase_app.a
Firebase Analytics (stub)       | libfirebase_analytics.a
|                               | libfirebase_app.a
Firebase Dynamic Links (stub)   | libfirebase_dynamic_links.a
|                               | libfirebase_app.a
Google Mobile Ads (stub)        | libfirebase_gma.a
|                               | libfirebase_app.a
Firebase Installations (stub)   | libfirebase_installations.a
|                               | libfirebase_app.a
Firebase Cloud Messaging (stub) | libfirebase_messaging.a
|                               | libfirebase_app.a

The provided libraries have been tested using GCC 4.8.0, GCC 7.2.0, and Clang
5.0 on Ubuntu. When building C++ desktop apps on Linux, you will need to link
the `pthread` system library (consult your compiler documentation for more
information).

#### OS X libraries

For OS X (Darwin), library versions are provided for both Intel (x86_64) and ARM
(arm64) platforms, as well as universal libraries. See the table above (in the
"Linux libraries" section) for the list of library dependencies. Frameworks are
also provided for your convenience.

Feature                         | Required Frameworks
------------------------------- | ----------------------------------
Firebase Authentication         | firebase_auth.framework
|                               | firebase.framework
Firebase App Check              | libfirebase_app_check.framework
|                               | libfirebase_app.framework
Cloud Firestore                 | firebase_firestore.framework
|                               | firebase_auth.framework
|                               | firebase.framework
Firebase Functions              | firebase_functions.framework
|                               | firebase_auth.framework (optional)
|                               | firebase.framework
Firebase Realtime Database      | firebase_database.framework
|                               | firebase_auth.framework
|                               | firebase.framework
Firebase Remote Config          | firebase_remote_config.framework
|                               | firebase.framework
Firebase Storage                | firebase_storage.framework
|                               | firebase_auth.framework
|                               | firebase.framework
Firebase Analytics (stub)       | firebase_analytics.framework
|                               | firebase.framework
Firebase Dynamic Links (stub)   | firebase_dynamic_links.framework
|                               | firebase.framework
Google Mobile Ads (stub)        | libfirebase_gma.a
|                               | libfirebase_app.a
Firebase Installations (stub)   | firebase_installations.framework
|                               | firebase.framework
Firebase Cloud Messaging (stub) | firebase_messaging.framework
|                               | firebase.framework

The provided libraries have been tested using Xcode 14.1. When building C++
desktop apps on OS X, you will need to link the `gssapi_krb5` and `pthread`
system libraries, as well as the `CoreFoundation`, `Foundation`, `GSS`, and
`Security` OS X system frameworks (consult your compiler documentation for more
information).

#### Windows libraries

For Windows, library versions are provided depending on whether your project is
building in 32-bit (x86) or 64-bit (x64) mode, which Windows runtime environment
you are using (Multithreaded /MT or Multithreaded DLL /MD), and whether you are
targeting Release or Debug.

Feature                         | Required Libraries and Gradle Packages
------------------------------- | --------------------------------------
Firebase Authentication         | firebase_auth.lib
|                               | firebase_app.lib
Firebase App Check              | libfirebase_app_check.lib
|                               | libfirebase_app.lib
Cloud Firestore                 | firebase_firestore.lib
|                               | firebase_auth.lib
|                               | firebase_app.lib
Firebase Functions              | firebase_functions.lib
|                               | firebase_auth.lib (optional)
|                               | firebase_app.lib
Firebase Realtime Database      | firebase_database.lib
|                               | firebase_auth.lib
|                               | firebase_app.lib
Firebase Remote Config          | firebase_remote_config.lib
|                               | firebase_app.lib
Firebase Storage                | firebase_storage.lib
|                               | firebase_auth.lib
|                               | firebase_app.lib
Firebase Analytics (stub)       | firebase_analytics.lib
|                               | firebase_app.lib
Firebase Dynamic Links (stub)   | firebase_dynamic_links.lib
|                               | firebase_app.lib
Google Mobile Ads (stub)        | firebase_gma.lib
|                               | firebase_app.lib
Firebase Installations (stub)   | firebase_installations.lib
|                               | firebase_app.lib
Firebase Cloud Messaging (stub) | firebase_messaging.lib
|                               | firebase_app.lib

The provided libraries have been tested using Visual Studio 2019. When
building C++ desktop apps on Windows, you will need to link the following
Windows SDK libraries (consult your compiler documentation for more
information):

Firebase C++ Library | Windows SDK library dependencies
-------------------- | -----------------------------------------------------
Authentication       | `advapi32, ws2_32, crypt32`
App Check            | `advapi32, ws2_32, crypt32`
Firestore            | `advapi32, ws2_32, crypt32, rpcrt4, ole32, shell32, dbghelp, bcrypt`
Functions            | `advapi32, ws2_32, crypt32, rpcrt4, ole32`
Realtime Database    | `advapi32, ws2_32, crypt32, iphlpapi, psapi, userenv, shell32`
Remote Config        | `advapi32, ws2_32, crypt32, rpcrt4, ole32, icu`
Storage              | `advapi32, ws2_32, crypt32`

## Getting Started

See our [setup guide](https://firebase.google.com/docs/cpp/setup) to get started
and download the prebuilt version of the Firebase C++ SDK.

## Source Code

The Firebase C++ SDK is open source. You can find the source code (and
information about building it) at
[github.com/firebase/firebase-cpp-sdk](https://github.com/firebase/firebase-cpp-sdk).

## Platform Notes

### iOS Method Swizzling

On iOS, some application events (such as opening URLs and receiving
notifications) require your application delegate to implement specific methods.
For example, receiving a notification may require your application delegate to
implement `application:didReceiveRemoteNotification:`. Because each iOS
application has its own app delegate, Firebase uses _method swizzling_, which
allows the replacement of one method with another, to attach its own handlers in
addition to any you may have implemented.

The Firebase Cloud Messaging library needs to attach
handlers to the application delegate using method swizzling. If you are using
these libraries, at load time, Firebase will identify your `AppDelegate` class
and swizzle the required methods onto it, chaining a call back to your existing
method implementation.

### Custom Android Build Systems

We currently provide generate\_xml\_from\_google\_services\_json.py to convert
google-services.json to .xml resources to be included in an Android application.
This script applies the same transformation that the Google Play Services Gradle
plug-in performs when building Android applications. Users who don't use Gradle
(e.g ndk-build, makefiles, Visual Studio etc.) can use this script to automate
the generation of string resources.

### ProGuard on Android

Many Android build systems use
[ProGuard](https://developer.android.com/studio/build/shrink-code.html) for
builds in Release mode to shrink application sizes and protect Java source code.
If you use ProGuard, you will need to add the files in libs/android/*.pro
corresponding to the Firebase C++ libraries you are using to your ProGuard
configuration.

For example, with Gradle, build.gradle would contain:
~~~
  android {
    [...other stuff...]
    buildTypes {
      release {
        minifyEnabled true
        proguardFile getDefaultProguardFile('your-project-proguard-config.txt')
        proguardFile file(project.ext.firebase_cpp_sdk_dir + "/libs/android/app.pro")
        proguardFile file(project.ext.firebase_cpp_sdk_dir + "/libs/android/analytics.pro")
        [...and so on, for each Firebase C++ library you are using.]
      }
    }
  }
~~~

### Requiring Google Play services on Android

Many Firebase C++ libraries require
[Google Play services](https://developers.google.com/android/guides/overview) on
the user's Android device. If a Firebase C++ library returns
[`kInitResultFailedMissingDependency`](http://firebase.google.com/docs/reference/cpp/namespace/firebase)
on initialization, it means Google Play services is not available on the device
(it needs to be updated, reactivated, permissions fixed, etc.) and that Firebase
library cannot be used until the situation is corrected.

You can find out why Google Play services is unavailable (and try to fix it) by
using the functions in
[`google_play_services/availability.h`](http://firebase.google.com/docs/reference/cpp/namespace/google-play-services).

Optionally, you can use
[`ModuleInitializer`](http://firebase.google.com/docs/reference/cpp/class/firebase/module-initializer)
to initialize one or more Firebase libraries, which will handle prompting the
user to update Google Play services if required.

Note: Some libraries do not require Google Play services and don't return any
initialization status. These can be used without Google Play services. The table
below summarizes whether Google Play services is required by each Firebase C++
library.

Firebase C++ Library | Google Play services required?
-------------------- | ---------------------------------
Analytics            | Not required
App Check            | Not required
Cloud Messaging      | Required
Auth                 | Required
Dynamic Links        | Required
Firestore            | Required
Functions            | Required
Installations        | Not Required
Instance ID          | Required
Google Mobile Ads    | Not required (usually; see below)
Realtime Database    | Required
Remote Config        | Required
Storage              | Required

#### A note on Google Mobile Ads and Google Play services

Most versions of the Google Mobile Ads SDK for Android can work properly without
Google Play services. However, if you are using the
`com.google.android.gms:play-services-ads-lite` dependency instead of the
standard `com.google.firebase:firebase-ads` dependency, Google Play services
WILL be required in your specific case.

GMA initialization will only return `kInitResultFailedMissingDependency` when
Google Play services is unavailable AND you are using
`com.google.android.gms:play-services-ads-lite`.

### Desktop project setup

To use desktop workflow support, you must have an Android or iOS project set up
in the Firebase console.

If you have an Android project, you can simply use the `google-services.json`
file on desktop.

If you have an iOS project and don't wish to create an Android project, you can
use the included Python script `generate_xml_from_google_services_json.py
--plist` to convert your `GoogleService-Info.plist` file into a
`google-services-desktop.json` file.

By default, when your app initializes, Firebase will look for a file named
`google-services.json` or `google-services-desktop.json` in the current
directory. Ensure that one of these files is present, or call
`AppOptions::LoadFromJsonConfig()` before initializing Firebase to specify your
JSON configuration data directly.

### Note on Firebase C++ desktop support

Firebase C++ SDK desktop support is a **Beta** feature, and is intended for
workflow use only during the development of your app, not for publicly shipping
code.

## Release Notes
### 11.6.0
-   Changes
<<<<<<< HEAD
    - General (Android): Firebase C++ on Android is now built using Android API
      level 31 and Gradle 6.7.1.
=======
    - General (iOS): Update to Firebase Cocoapods version 10.16.0.
>>>>>>> d8c5099b
    - Firestore: Add support for disjunctions in queries (OR queries)
      ([#1453](https://github.com/firebase/firebase-cpp-sdk/pull/1453)).
    - GMA: Added the User Messaging Platform (UMP) SDK, required for obtaining
      consent from users before showing ads. See the [Get Started
      Guide](https://firebase.google.com/docs/admob/cpp/privacy/) for more
      information.
    - GMA (iOS): Added a new Cocoapod dependency for the UMP SDK:
      GoogleUserMessagingPlatform version 2.1.0.
    - GMA (Android): Added a new Maven package dependency for the UMP SDK:
      com.google.android.ump:user-messaging-platform version 2.1.0. This
      dependency will automatically be included if you include "gma" in the
      firebaseCpp.dependencies list in your build.gradle file.

### 11.5.0
-   Changes
    - General (iOS): Update to Firebase Cocoapods version 10.15.0.
    - General (Android): Update to Firebase Android BoM version 32.3.1.
    - General (Android): Made dynamic code files read only to comply with new
      Android 14 security requirements. This fixes a crash at API level 34+.
    - Analytics (iOS): Added InitiateOnDeviceConversionMeasurementWithPhoneNumber
      function to facilitate the [on-device conversion
      measurement](https://support.google.com/google-ads/answer/12119136) API.
    - Auth: Add Firebase Auth Emulator support. Set the environment variable
      USE_AUTH_EMULATOR=yes (and optionally AUTH_EMULATOR_PORT, default 9099) 
      to connect to the local Firebase Auth Emulator.
    - GMA (iOS): Updated dependency to Google-Mobile-Ads-SDK version 10.10.0.
    - GMA (Android): Updated dependency to play-services-ads version 22.3.0.

### 11.4.0
-   Changes
    - General (Android): Update to Firebase Android BoM version 32.2.2.
    - General (iOS): Update to Firebase Cocoapods version 10.13.0.
    - General (iOS): 32-bit iOS builds (i386 and armv7) are no longer supported.
    - General: Add FirebaseApp.GetApps(), to return the list of `firebase::App` instances.
    - GMA (Android): Fixed a crash when initializing GMA without a Firebase App.

### 11.3.0
-   Changes
    - General (Android): Update to Firebase Android BoM version 32.2.0.
    - General (iOS): Update to Firebase Cocoapods version 10.12.0.
    - General (Desktop): Fixed an error loading google-services.json and
      google-services-desktop.json from paths with international characters on
      Windows.
    - Auth (Android): Fixed an issue where VerifyPhoneNumber's internal
      builder failed to create PhoneAuthOptions with certain compiler settings.
    - Auth (iOS): Fixed an issue where functions that return AuthResult
      were not including updated credentials when encountering errors.
    - GMA (iOS): Updated dependency to Google-Mobile-Ads-SDK version 10.8.0.
    - GMA (Android): Updated dependency to play-services-ads version 22.2.0.
    - Remote Config (Desktop): Additional fix for handling of non-English time
      zone names on Windows.
    - Firestore (Android): Fix the intermittent global references exhaustion
      crash when working with documents with a large number of keys and/or large
      map and/or array fields.
      ([#1364](https://github.com/firebase/firebase-cpp-sdk/pull/1364)).

### 11.2.0
-   Changes
    - General (Android): Update to Firebase Android BoM version 32.1.1.
    - General (iOS): Update to Firebase Cocoapods version 10.11.0.
    - GMA (iOS): Updated dependency to Google-Mobile-Ads-SDK version 10.6.0.
    - App Check (Desktop): Fixed expired tokens being cached on 32-bit systems.
    - Remote Config (Android): Fixed the ConfigUpdate classes being missing
      from the proguard files.
    - Remote Config (Desktop): Fixed handling of time zones on Windows when the
      time zone name in the current system language contains an accented
      character or apostrophe. This adds a requirement for applications using
      Remote Config on Windows desktop to link the "icu.dll" system library.

### 11.1.0
-   Changes
    - General (Android): Update to Firebase Android BoM version 32.1.0.
    - General (iOS): Update to Firebase Cocoapods version 10.10.0.
    - General (Android): Fix for deadlock within JniResultCallback, commonly
      seen within Messaging, but affecting other products as well.
    - Database/Firestore (Desktop): Fixed a crash on Windows when the user's
      home directory contains non-ANSI characters (Unicode above U+00FF).
    - GMA (Android): Updated dependency to play-services-ads version 22.1.0.
    - GMA (iOS): Updated dependency to Google-Mobile-Ads-SDK version 10.5.0.
    - Storage (Desktop): Fixed a crash on Windows when uploading files from a
      path containing non-ANSI characters (Unicode above U+00FF).
    - Firestore: Added MultiDb support. ([#1321](https://github.com/firebase/firebase-cpp-sdk/pull/1321)).

### 11.0.1
-   Changes
    - Auth (iOS): Fixed a crash in `Credential::is_valid()` when an `AuthResult`
      contains an invalid credential, such as when signing in anonymously.

### 11.0.0
-   Changes
    - General: Update minimum supported C++ standard to C++14.
    - General (Android): Update to Firebase Android BoM version 32.0.0.
    - General (iOS): Update to Firebase Cocoapods version 10.9.0.
    - General (iOS, tvOS, Desktop): iOS, tvOS, and macOS SDKs are now built
      using Xcode 14.1.
    - AdMob: Removed deprecated AdMob SDK. Please use the included Google
      Mobile Ads SDK ("GMA") instead.
    - App Check: Adds support for Firebase App Check on Android, iOS, tvOS,
      and desktop platforms.
    - GMA (Android): Updated dependency to play-services-ads version 22.0.0.
    - GMA (iOS): Updated dependency to Google-Mobile-Ads-SDK version 10.4.0.
    - Auth: Deprecated a number of methods, appending `_DEPRECATED` to some of
      their names. This is a breaking change; you must either modify your code
      to refer to the `_DEPRECATED` methods, or switch to the new methods, which
      have new return types `AuthResult` and `User` (rather than `SignInResult`
      and `User *`). The deprecated methods will be removed in the *next* major
      release of the Firebase C++ SDK. *(Note: do not mix and match using the old
      and new methods or undefined behavior may result.)*
    - Firestore: Added `Query::Count()`, which fetches the number of documents
      in the result set without actually downloading the documents
      ([#1207](https://github.com/firebase/firebase-cpp-sdk/pull/1207)).
    - Remote Config (Android/iOS): Added support for real-time config updates.
      Use the new `AddOnConfigUpdateListener` API to get real-time updates.
      Existing [`Fetch`](https://firebase.google.com/docs/reference/cpp/class/firebase/remote-config/remote-config#fetch)
      and [`Activate`](https://firebase.google.com/docs/reference/cpp/class/firebase/remote-config/remote-config#activate)
      APIs aren't affected by this change. To learn more, see
      [Get started with Firebase Remote Config](https://firebase.google.com/docs/remote-config/get-started?platform=cpp#add-real-time-listener).

### 10.7.0
-   Changes
    - General (Android): Update to Firebase Android BoM version 31.3.0.
    - General (iOS): Update to Firebase Cocoapods version 10.7.0.
    - General: Add build time warning for C++11, since the next major release of
      the Firebase C++ SDK will set the new minimum C++ version to C++14.

### 10.6.0
-   Changes
    - General (Android): Update to Firebase Android BoM version 31.2.3.
    - General (iOS): Update to Firebase Cocoapods version 10.6.0.

### 10.5.0
-   Changes
    - General (Android): Update to Firebase Android BoM version 31.2.1.
    - General (iOS): Update to Firebase Cocoapods version 10.5.0.

### 10.4.0
-   Changes
    - General (Android): Update to Firebase Android BoM version 31.2.0.
    - General (iOS): Update to Firebase Cocoapods version 10.4.0.
    - General (Desktop): On macOS, in order to support sandbox mode, apps can
      define a key/value pair for `FBAppGroupEntitlementName` in Info.plist. The
      value associated with this key will be used to prefix semaphore names
      created internally by the Firebase C++ SDK so that they conform with
      [macOS sandbox
      requirements](https://developer.apple.com/library/archive/documentation/Security/Conceptual/AppSandboxDesignGuide/AppSandboxInDepth/AppSandboxInDepth.html#//apple_ref/doc/uid/TP40011183-CH3-SW24).
    - Analytics: Add `analytics::SetConsent()` and `analytics::GetSessionId()`
      APIs.
    - GMA (Android): Updated dependency to play-services-ads version 21.4.0.
      This new version requires Multidex to be enabled in your Android builds.
    - GMA (iOS): Updated dependency to Google-Mobile-Ads-SDK version 9.14.0.

### 10.3.0
-   Changes
    - General (Android): Update to Firebase Android BoM version 31.1.1.
    - General (iOS): Update to Firebase Cocoapods version 10.3.0.

### 10.2.0
-   Changes
    - General (Android): Update to Firebase Android BoM version 31.1.0.
    - General (iOS): Update to Firebase Cocoapods version 10.2.0.
    - General (Desktop): Linux x86 libraries have been fixed.
    - NOTE: The next major release of the Firebase C++ SDK will drop support
      for C++11, setting the new minimum C++ version to C++14. For more
      information please see our
      [C++ Language Standard Support
      Criteria](https://opensource.google/documentation/policies/cplusplus-support#c_language_standard).

### 10.1.0
-   Changes
    - General (Android): Update to Firebase Android BoM version 31.0.2.
    - General (iOS): Update to Firebase Cocoapods version 10.1.0.
    - Firestore (Android): Reduce the number of JNI global references consumed
      when creating or updating documents
      ([#1111](https://github.com/firebase/firebase-cpp-sdk/pull/1111)).
-   Known Issues
    - Linux x86 builds are broken since C++ SDK version 9.6.0. A fix is in
      progress.

### 10.0.0
-   Changes
    - General (Android): Update to Firebase Android BoM version 31.0.0.
    - General (iOS): Update to Firebase Cocoapods version 10.0.0.
    - General: Remove unused headers for performance and test lab from the
      package.
    - Auth (Android/iOS): Deprecating `PhoneAuthProvider::kMaxTimeoutMs`. The
      actual range is determined by the underlying SDK, ex.
      [PhoneAuthOptions.Builder from Android SDK](https://firebase.google.com/docs/reference/android/com/google/firebase/auth/PhoneAuthOptions.Builder).
    - GMA (iOS): Updated iOS dependency to Google Mobile Ads SDK version
      9.11.0.1.
    - AdMob (iOS): Temporarily pinned AdMob dependency to a special version of
      the Google-Mobile-Ads-SDK Cocoapod, "7.69.0-cppsdk3", to maintain
      compatibility with version 10.x of the Firebase iOS SDK.

### 9.6.0
-   Changes
    - General (Android): Update to Firebase Android BoM version 30.5.0.
    - General (iOS): Update to Firebase Cocoapods version 9.6.0.
    - GMA (iOS): Updated iOS dependency to Google Mobile Ads SDK version
      9.9.0.
    - GMA (Android): Updated Android dependency to Google Mobile Ads SDK
      version 21.2.0.

### 9.5.0
-   Changes
    - General (Android): Update to Firebase Android BoM version 30.4.0.
    - General (iOS): Update to Firebase Cocoapods version 9.5.0.

### 9.4.0
-   Changes
    - General (Desktop): Fixed an issue with embedded dependencies that could
      cause duplicate symbol linker errors in conjunction with other libraries
      ([#989](https://github.com/firebase/firebase-cpp-sdk/issues/989)).
    - GMA (iOS): Updated iOS dependency to Google Mobile Ads SDK version 9.7.0.
    - General (Android, iOS, Linux 32-bit): Fixed an integer overflow which
      could result in a crash or premature return when waiting for a `Future`
      with a timeout
      ([#1042](https://github.com/firebase/firebase-cpp-sdk/pull/1042)).

### 9.3.0
-   Changes
    - General (Android, Linux): Fixed a concurrency bug where waiting for an
      event with a timeout could occasionally return prematurely, as if the
      timeout had occurred
      ([#1021](https://github.com/firebase/firebase-cpp-sdk/pull/1021)).

### 9.2.0
-   Changes
    - GMA: Added the Google Mobile Ads SDK with updated support for AdMob. See
      the [Get Started
      Guide](https://firebase.google.com/docs/admob/cpp/quick-start) for more
      information.
    - AdMob: The AdMob SDK has been deprecated. Please update your app to
      use the new Google Mobile Ads SDK which facilitates similar
      functionality.
    - General (Android): Switched over to Android BoM (Bill of Materials)
      for dependency versions. This requires Gradle 5.
    - Database (Desktop): If the app data directory doesn't exist, create it.
      This fixes an issue with disk persistence on Linux.
    - Messaging (Android): Fixed #973. Make sure all the resources are closed in
      `RegistrationIntentService`.
    - Firestore: Added `TransactionOptions` to control how many times a
      transaction will retry commits before failing
      ([#966](https://github.com/firebase/firebase-cpp-sdk/pull/966)).

### 9.1.0
-   Changes
    - General (Android): Fixed a bug that required Android apps to include
      `com.google.android.gms:play-services-base` as an explicit dependency when
      only using AdMob, Analytics, Remote Config, or Messaging.
    - Functions: Add a new method `GetHttpsCallableFromURL`, to create callables
      with URLs other than cloudfunctions.net.
    - Analytics (iOS): Added InitiateOnDeviceConversionMeasurementWithEmail
      function to facilitate the [on-device conversion
      measurement](https://support.google.com/google-ads/answer/12119136) API.
    - Firestore (Desktop): On Windows, you must additionally link against the
      bcrypt and dbghelp system libraries.

### 9.0.0
-   Changes
    -   General (iOS): Firebase C++ on iOS is now built using Xcode 13.3.1.
    -   General (Android): Firebase C++ on Android is now built against NDK
        version r21e.
    -   General (Android): Support for gnustl (also known as libstdc++) has been
        removed. Please use libc++ instead. Android libraries have been moved
        from libs/android/ARCH/STL to libs/android/ARCH.
    -   AdMob (iOS): Temporarily pinned AdMob dependency to a special version of
        the Google-Mobile-Ads-SDK Cocoapod, "7.69.0-cppsdk2", to maintain
        compatibility with version 9.x of the Firebase iOS SDK.
    -   Analytics: Removed deprecated event names and parameters.
    -   Realtime Database (Desktop): Fixed a bug handling server timestamps
        on 32-bit CPUs.
    -   Storage (Desktop): Set Content-Type HTTP header when uploading with
        custom metadata.

### 8.11.0
-   Changes
    -   Firestore/Database (Desktop): Upgrade LevelDb dependency to 1.23
        ([#886](https://github.com/firebase/firebase-cpp-sdk/pull/886)).
    -   Firestore/Database (Desktop): Enabled Snappy compression support
        in LevelDb
        ([#885](https://github.com/firebase/firebase-cpp-sdk/pull/885)).

### 8.10.0
-   Changes
    -   General (iOS): Fixed additional issues on iOS 15 caused by early
        initialization of Firebase iOS SDK.
    -   Remote Config: Fixed default `Fetch()` timeout being 1000 times too
        high.
    -   Storage (Desktop): Added retry logic to PutFile, GetFile, and other
        operations.

### 8.9.0
-   Changes
    -   General (iOS): Fixed an intermittent crash on iOS 15 caused by
        constructing C++ objects during Objective-C's `+load` method.
        ([#706](https://github.com/firebase/firebase-cpp-sdk/pull/706))
        ([#783](https://github.com/firebase/firebase-cpp-sdk/pull/783))
    -   General: Internal changes to Mutex class.

### 8.8.0
-   Changes
    -   General: Fixed a data race that could manifest as null pointer
        dereference in `FutureBase::Release()`.
        ([#747](https://github.com/firebase/firebase-cpp-sdk/pull/747))
    -   General (iOS): iOS SDKs are now built using Xcode 12.4.
    -   General (Desktop): macOS SDKs are now built using Xcode 12.4.
    -   Auth (Desktop): Fixed a crash in `error_code()` when a request
        is cancelled or times out.
        ([#737](https://github.com/firebase/firebase-cpp-sdk/issues/737))
    -   Firestore: Fix "unaligned pointers" build error on macOS Monterey
        ([#712](https://github.com/firebase/firebase-cpp-sdk/issues/712)).
    -   Messaging (Android): Fixed crash during termination.
        ([#739](https://github.com/firebase/firebase-cpp-sdk/pull/739))
        ([#745](https://github.com/firebase/firebase-cpp-sdk/pull/745))
    -   Messaging (Android): Fixed crash during initialization.
        ([#760](https://github.com/firebase/firebase-cpp-sdk/pull/760))
    -   Remote Config (Desktop): Fixed cache expiration time value used by
        `RemoteConfig::FetchAndActivate()`.
        ([#767](https://github.com/firebase/firebase-cpp-sdk/pull/767))

### 8.7.0
-   Changes
    -   Firestore: Released to general availability for Android and iOS (desktop
        support remains in beta).
    -   General (Android): Minimum SDK version is now 19.
    -   General: Variant double type now support 64-bit while saving to json.
        ([#1133](https://github.com/firebase/quickstart-unity/issues/1133)).
    -   Analytics (tvOS): Analytics is now supported on tvOS.
    -   Firestore (iOS): Fix a crash when `Transaction.GetSnapshotAsync()` was
        invoked after `FirebaseFirestore.TerminateAsync()`
        ([#8760](https://github.com/firebase/firebase-ios-sdk/pull/8760)).

### 8.6.0
-   Changes
    -   General (Desktop): MacOS SDKs are now built using Xcode 12.2,
        and include support for ARM-based Mac systems.
    -   General (iOS): iOS SDKs are now built using Xcode 12.2.
    -   Messaging (Android): Fixes an issue to receive token when
        initialize the app.
        ([#667](https://github.com/firebase/firebase-cpp-sdk/pull/667)).
    -   Auth (Desktop): Fix a crash that would occur if parsing the JSON
        response from the server failed
        ([#692](https://github.com/firebase/firebase-cpp-sdk/pull/692)).

### 8.5.0
-   Changes
    -   General: Updating Android and iOS dependencies to the latest.
    -   General: Fixes an issue with generating Proguard files.
        ([#664](https://github.com/firebase/firebase-cpp-sdk/pull/664)).

### 8.4.0
-   Changes
    -   General: Updating Android and iOS dependencies to the latest.
    -   Firestore: Added `operator==` and `operator!=` for `SnapshotMetadata`,
        `Settings`, `QuerySnapshot`, `DocumentSnapshot`, `SetOptions`, and
        `DocumentChange`.

### 8.3.0
-   Changes
    -   General: This release adds tvOS C++ libraries that wrap the
        community-supported Firebase tvOS SDK. `libs/tvos` contains
        tvOS-specific libraries, and the `xcframeworks` directory now
        includes support for both iOS and tvOS. The following products are
        currently included for tvOS: Auth, Database, Firestore, Functions,
        Installations, Messaging, Remote Config, Storage.
    -   General: When building from source, the compiler setting of
        "no exceptions" on app is PRIVATE now and will not affect any other
        targets in the build.
    -   Firestore: Removed the deprecated
        `Firestore::RunTransaction(TransactionFunction*)` function. Please use
        the overload that takes a `std::function` argument instead.
    -   Firestore: `FieldValue::Increment` functions are no longer guarded by
        the `INTERNAL_EXPERIMENTAL` macro.
    -   Firestore: added more validation of invalid input.
    -   Firestore: added an `is_valid` method to the public API classes that can
        be in an invalid state.

### 8.2.0
-   Changes
    -   General (Android): Updated Flatbuffers internal dependency from version
        1.9 to 1.12.
    -   Firestore: Deprecated the
        `Firestore::RunTransaction(TransactionFunction*)` function. Please use
        the overload that takes a `std::function` argument instead.
    -   Firestore: Removed the deprecated `EventListener` class.
    -   Firestore: Removed the deprecated overloads of `AddSnapshotListener` and
        `AddSnapshotsInSyncListener` functions that take an `EventListener*`
        argument. Please use the overloads that take a `std::function` argument
        instead.

### 8.1.0
-   Changes
    -   Firestore: Fixed a linker error when `DocumentChange::npos` was used.
        ([#474](https://github.com/firebase/firebase-cpp-sdk/pull/474)).
    -   Firestore: Added `Firestore::NamedQuery` that allows reading the queries
        used to build a Firestore Data Bundle.

### 8.0.0
-   Changes
    -   Analytics: Removed `SetCurrentScreen()` following its removal from iOS SDK
        and deprecation from Android SDK. Please use `LogEvent` with ScreenView
        event to manually log screen changes.
    -   General (Android): Firebase no longer supports STLPort. Please
        [use libc++ instead](https://developer.android.com/ndk/guides/cpp-support#cs).
    -   General (Android): Firebase support for gnustl (also known as libstdc++)
        is deprecated and will be removed in the next major release. Please use
        libc++ instead.
    -   Instance Id: Removed support for the previously-deprecated Instance ID SDK.
    -   Remote Config: The previously-deprecated static methods have been removed.
        Please use the new instance-based `firebase::remote_config::RemoteConfig`
        API.
    -   Remote Config(Android): Fix for getting Remote Config instance for a
        specific app object.
        ([#991](https://github.com/firebase/quickstart-unity/issues/991)).
    -   General (Android): Fixed a potential SIGABRT when an app was created
        with a non-default app name on Android KitKat
        ([#429](https://github.com/firebase/firebase-cpp-sdk/pull/429)).
    -   AdMob (iOS): Temporarily pinned AdMob dependency to a special version of the
        Google-Mobile-Ads-SDK Cocoapod, "7.69.0-cppsdk", to maintain compatibility
        with version 8.x of the Firebase iOS SDK.
    -   General (iOS): A Database URL is no longer required to be present in
        GoogleService-Info.plist when not using the Real Time Database.
    -   Firestore: Added `Firestore::LoadBundle` to enable loading Firestore Data
        Bundles into the SDK cache. `Firestore::NamedQuery` will be available in a
        future release.

### 7.3.0
-   Changes
    -   General (iOS): Update dependencies.
    -   General (Android): Fix a gradle error if ANDROID_NDK_HOME is not set.

### 7.2.0
-   Changes
    -   General (Android): Firebase support for STLPort is deprecated and will
        be removed in the next major release. Please
        [use libc++ instead](https://developer.android.com/ndk/guides/cpp-support#cs).
    -   General (iOS): iOS SDKs are now built using Xcode 12.
    -   General (iOS): iOS SDKs are now providing XCFrameworks instead of
        Frameworks.
    -   Database: Fixed a potential crash that can occur as a result of a race
        condidtion when adding, removing and deleting `ValueListener`s or
        `ChildListener`s rapidly.
    -   Database: Fixed a crash when setting large values on Windows and Mac
        systems ([#517](https://github.com/firebase/quickstart-unity/issues/517)).
    -   General: Fixed rare crashes at application exit when destructors were
        being executed
        ([#345](https://github.com/firebase/firebase-cpp-sdk/pull/345)).
    -   General (Android): Removed checks for Google Play services for Auth, Database,
        Functions and Storage as the native Android packages no longer need it.
        ([#361](https://github.com/firebase/firebase-cpp-sdk/pull/361)).

### 7.1.1
-   Changes
    -   General (Android): Use non-conflicting file names for embedded resources
        in Android builds. This fixes segfault crashes on old Android devices
        (Android 5 and below).

### 7.1.0
-   Changes
    -   General (iOS): Re-enabled Bitcode in iOS builds
        ([#266][https://github.com/firebase/firebase-cpp-sdk/issues/266]).
    -   Auth: You can now specify a language for emails and text messages sent
        from your apps using `UseAppLanguage()` or `set_language_code()`.
    -   Firestore: Fixed partial updates in `Update()` with
        `FieldValue::Delete()`
        ([#882](https://github.com/firebase/quickstart-unity/issues/882)).
    -   Messaging (Android): Now uses `enqueueWork` instead of `startService`.
        This fixes lost messages with data payloads received when the app
        is in the background.
        ([#877](https://github.com/firebase/quickstart-unity/issues/877)
    -   Remote Config: Added `firebase::remote_config::RemoteConfig` class with
        new instance-based APIs to better manage fetching config data.
    -   Remote Config: Deprecated old module-based API in favor of the new
        instance-based API instead.
    -   Remote Config (Desktop): Fixed multiple definition of Nanopb symbols
        in binary SDK
        ([#271][https://github.com/firebase/firebase-cpp-sdk/issues/271]).

### 7.0.1
-   Changes
    -   Installations (Android): Fix incorrect STL variants, which fixes
        a linker error on Android.

### 7.0.0
-   Changes
    -   General (iOS): iOS SDKs are now built using Xcode 11.7.
    -   General (Desktop): Windows libraries are now built using Visual
        Studio 2019. While VS 2019 is binary-compatible with VS 2015 and
        VS 2017, you must use VS 2019 or newer to link the desktop SDK.
        The libraries have been moved from libs/windows/VS2015 to
        libs/windows/VS2019 to reflect this.
    -   General (Desktop): Linux libraries are now built with both the
        C++11 ABI and the legacy ABI. The libraries have been moved
        from libs/linux/${arch} to libs/linux/${arch}/legacy and
        libs/linux/${arch}/cxx11 to reflect this.
    -   AdMob (Android): Fix a JNI error when initializing without Firebase App.
    -   Analytics: Remove deprecated SetMinimumSessionDuration call.
    -   Installations: Added Installations SDK. See [Documentations](http://firebase.google.com/docs/reference/cpp/namespace/firebase/installations) for
        details.
    -   Instance Id: Marked Instance Id as deprecated.
    -   Messaging: Added getToken, deleteToken apis.
    -   Messaging: Removed deprecated Send() function.
    -   Messaging: raw_data has been changed from a std::string to a
        std::vector<uint8_t>, and can now be populated.
    -   Firestore: Added support for `Query::WhereNotEqualTo` and
        `Query::WhereNotIn`.
    -   Firestore: Added support for `Settings::set_cache_size_bytes` and
        `Settings::cache_size_bytes`.
    -   Firestore: `Query` methods that return new `Query` objects are now
        `const`.
    -   Firestore: Added new internal HTTP headers to the gRPC connection.
    -   Firestore: Fixed a crash when writing to a document after having been
        offline for long enough that the auth token expired
        ([#182](https://github.com/firebase/firebase-cpp-sdk/issues/182)).

### 6.16.1
-   Changes
    -   Database (Desktop): Added a function to create directories recursively
        for persistent storage that fixes segfaults.
    -   Database (Desktop): Fixed a problem with missing symbols on Windows.

### 6.16.0
-   Changes
    -   Database (Desktop): Enabled offline persistence.
    -   Auth: Fixed compiler error related to SignInResult.
    -   Firestore: Defaulted to calling listeners and other callbacks on a
        dedicated thread. This avoids deadlock when using Firestore without
        an event loop on desktop platforms.
    -   Firestore: Added `Error::kErrorNone` as a synonym for `Error::kErrorOk`,
        which is more consistent with other Firebase C++ SDKs.
    -   Messaging (Android): Updated library to be compatible with Android O,
        which should resolve a IllegalStateException that could occur under
        certain conditions.
    -   Messaging: Deprecated the `Send` function.
    -   Firestore: Added `error_message` parameter to snapshot listener
        callbacks.
    -   AdMob: Handling IllegalStateException when creating and loading
        interstitial ads. Added `ConstantsHelper.CALLBACK_ERROR_UNKNOWN` as a
        fallback error.

### 6.15.1

-   Changes

    -   Firestore: all members of `Error` enumeration are now prefixed with
        `kError`; for example, `Error::kUnavailable` is now
        `Error::kErrorUnavailable`, which is more consistent with other Firebase
        C++ SDKs.
    -   Firestore: Firestore can now be compiled on Windows even in presence of
        `min` and `max` macros defined in `<windows.h>`.
    -   Fixed an issue that warns about Future handle not released properly.

### 6.15.0

-   Overview
    -   Fixed an issue whent creating Apps, and various Firestore changes.
-   Changes
    -   Firestore: removed `*LastResult` functions from the public API. Please
        use the futures returned by the async methods directly instead.
    -   Firestore: dropped the `From` prefix from the static functions in
        `FieldValue`; for example, `FieldValue::FromInteger` is now just
        `FieldValue::Integer`.
    -   Firestore: `CollectionReference::id` now returns a const reference.
    -   Firestore: Fixed absl `time_internal` linker error on Windows.
    -   Firestore: changed the signature of the callback passed to
        `Firestore::RunTransaction` to pass the parameters by mutable reference,
        not by pointer. This is to indicate that these parameters are never
        null.
    -   App: Fixed an assert creating a custom App when there is no default App.

### 6.14.1

-   Changes
    -   Auth (iOS): Added SignInResult.UserInfo.updated_credential field. On
        iOS, kAuthErrorCredentialAlreadyInUse errors when linking with Apple may
        contain a valid updated_credential for use in signing-in the
        Apple-linked user.

### 6.14.0

-   Changes
    -   Firestore: `Firestore::set_logging_enabled` is replaced by
        `Firestore::set_log_level` for consistency with other Firebase C++ APIs.
    -   Firestore: added an overload of `Firestore::CollectionGroup` that takes
        a pointer to `const char`.
    -   Firestore: `Firestore::set_settings` now accepts the argument by value.

### 6.12.0
  - Overview
    - Added experimental support for Cloud Firestore SDK.
  - Changes
    - Firestore: Experimental release of Firestore is now available on all
      supported platforms.

### 6.11.0

-   Overview
    -   Updated dependencies, changed minimum Xcode, and fixed an issue in
        Database handling Auth token revocation.
-   Changes
    -   General (iOS): Minimum Xcode version is now 10.3.
    -   General: When creating an App, the project_id from the default App is
        used if one is not provided.
    -   Database (Desktop): Fixed that database stops reconnecting to server
        after the auth token is revoked.

### 6.10.0

-   Overview
    -   Auth bug fixes.
-   Changes
    -   Auth: Reverted the API of an experimental FederatedAuthHandler callback
        handler.
    -   Auth (iOS): Enabled the method OAuthProvider.GetCredential. This method
        takes a nonce parameter as required by Apple Sign-in.
    -   General (iOS): Updated the CMakeLists.txt to link static libraries
        stored under libs/ios/universal for iOS targets

### 6.9.0

-   Overview
    -   Updated dependencies, added support for Apple Sign-in to Auth, support
        for signing-in using a 3rd party web providers and configuration of
        BigQuery export in Messaging.
-   Changes
    -   Auth: Added API for invoking Auth SignInWithProvider and User
        LinkWithProvider and ReauthenticateWithProvider for sign in with third
        party auth providers.
    -   Auth: Added constant kProviderId strings to auth provider classes.
    -   Auth (iOS): Added support for linking Apple Sign-in credentials.
    -   Messaging (Android): Added the option to enable or disable message
        delivery metrics export to BigQuery. This functionality is currently
        only available on Android. Stubs are provided on iOS for cross platform
        compatibility.

### 6.8.0

-   Overview
    -   Updated dependencies, added compiler/stdlib check, fixed issue in Admob
        and fixed resource generation issue with python3.
-   Changes
    -   App (Linux): Added compiler/stdlib check to ensure both the developer's
        executable and firebase library are compiled with the same compiler and
        stdlib.
    -   Admob (Android): Fixed a potentially non thread safe operation in the
        destruction of BannerViews.
    -   General: Fixed an issue where resource generation from
        google-services.json would fail if python3 was used to execute the
        resource generation script.

### 6.7.0

-   Overview
    -   Updated dependencies, fixed issues in Analytics, Database, Storage, and
        App.
-   Changes
    -   App: Added noexcept to move constructors to ensure STL uses move where
        possible.
    -   Storage (iOS/Android): Fixed an issue where Storage::GetReferenceFromUrl
        would return an invalid StorageReference.
    -   Database: Fixed an issue causing timestamps to not be populated
        correctly when using DatabaseReference::UpdateChildren().
    -   Database (Desktop): Fixed an issue preventing listener events from being
        triggered after DatabaseReference::UpdateChildren() is called.
    -   Database (Desktop): Functions that take const char* parameters will now
        fail gracefully if passed a null pointer.
    -   Database (Desktop): Fixed an issue causing
        DatabaseReference::RunTransaction() to fail due to datastale when the
        location previously stored a vector with more than 10 items or a map
        with integer keys.
    -   App (Windows): Fixed bug where literal value 0 will call string
        constructor for Variant class.
    -   Storage (Desktop): Changed url() to return the empty string if the
        Storage instance was created with the default (null) URL.
    -   App: Added small string optimisation for variant.
    -   App: Reduced number of new/delete for variant if copying same type
    -   App: Ensure map sort order for variant is consistent.
    -   Database (Desktop): Fixed an issue that could result in an incorrect
        snapshot being passed to listeners under specific circumstances.
    -   Analytics (iOS): Fixed the racy behavior of
        `analytics::GetAnalyticsInstanceId()` after calling
        `analytics::ResetAnalyticsData()`.
    -   Database (Desktop): Fixed ordering issue of children when using OrderBy
        on double or int64 types with large values

### 6.6.1

-   Overview
    -   Fixed an issue with Future having an undefined reference.
-   Changes
    -   General: Fixed a potential undefined reference in Future::OnCompletion.

### 6.6.0

-   Overview
    -   Update dependencies, fixed issues in Auth, Database and RemoteConfig
-   Changes
    -   Auth (Android): Fixed assert when not using default app instance.
    -   Auth (Desktop): Fixed not loading provider list from cached user data.
    -   Database (Desktop): Fixed a crash that could occur when trying to keep a
        location in the database synced when you do not have permission.
    -   Database (Desktop): Queries on locations in the database with query
        rules now function properly, instead of always returning "Permission
        denied".
    -   Database (Desktop): Fixed the map-to-vector conversion when firing
        events that have maps containing enitrely integer keys.
    -   Remote Config (Android): Fixed a bug when passing a Variant of type Blob
        to SetDefaults() on Android.

### 6.5.0

-   Overview
    -   Updated dependencies, and improved logging for Auth and Database.
-   Changes
    -   Auth (Linux): Improved error logging if libsecret (required for login
        persistence) is not installed on Linux.
    -   Database: The database now supports setting the log level independently
        of the system level logger.

### 6.4.0

-   Overview
    -   Updated dependencies, fixed issues with Futures and Auth persistence,
        and fixed a crash in Database.
-   Changes
    -   General: Fixed an issue causing Futures to clear their data even if a
        reference was still being held.
    -   Auth (Desktop): Fixed an issue with updated user info not being
        persisted.
    -   Database (Desktop): Fixed a crash when saving a ServerTimestamp during a
        transaction.

### 6.3.0

-   Overview
    -   Bug fixes.
-   Changes
    -   General (iOS/Android): Fixed a bug that allows custom firebase::App
        instances to be created after the app has been restarted.
    -   Auth (desktop): Changed destruction behavior. Instead of waiting for all
        async operations to finish, now Auth will cancel all async operations
        and quit. For callbacks that are already running, this will protect
        against cases where auth instances might not exist anymore.
    -   Auth (iOS): Fixed an exception in firebase::auth::VerifyPhoneNumber.
    -   Auth (iOS): Stopped Auth from hanging on destruction if any local
        futures remain in scope.
    -   Database (desktop): Fixed an issue that could cause a crash when
        updating the descendant of a location with a listener attached.

### 6.2.2

-   Overview
    -   Bug fixes.
-   Changes
    -   Auth (desktop): After loading a persisted user data, ensure token is not
        expired.
    -   Auth (desktop): Ensure Database, Storage and Functions do not use an
        expired token after it's loaded from persistent storage.
    -   Database (desktop): Fixed DatabaseReference::RunTransaction() sending
        invalid data to the server which causes error message "Error on incoming
        message" and freeze.

### 6.2.0

-   Overview
    -   Added support for custom domains to Dynamic Links, and fixed issues in
        Database and Instance ID.
-   Changes
    -   General: Added a way to configure SDK-wide log verbosity.
    -   Instance ID (Android): Fixed a crash when destroying InstanceID objects.
    -   Dynamic Links: Added support for custom domains.
    -   Database: Added a way to configure log verbosity of Realtime Database
        instances.

### 6.1.0

-   Overview
    -   Added Auth credential persistence on Desktop, fixed issues in Auth and
        Database, and added additional information to Messaging notifications.
-   Changes
    -   Auth (Desktop): User's credentials will now persist between sessions.
        See the
        [documentation](http://firebase.google.com/docs/auth/cpp/manage-users#persist_a_users_credential)
        for more information.
    -   Auth (Desktop): As part of the above change, if you call current_user()
        immediately after creating the Auth instance, it will block until the
        saved user's state is finished loading.
    -   Auth (Desktop): Fixed an issue where Database/Functions/Storage might
        not use the latest auth token immediately after sign-in.
    -   Auth: Fixed an issue where an error code could get reported incorrectly
        on Android.
    -   Database (Desktop): Fixed an issue that could cause a crash during
        shutdown.
    -   Database (iOS): Fixed a race condition that could cause a crash when
        cleaning up database listeners on iOS.
    -   Database (iOS): Fixed an issue where long (64-bit) values could get
        written to the database incorrectly (truncated to 32-bits).
    -   Cloud Functions: Change assert to log warning when App is deleted before
        Cloud Functions instance is deleted.
    -   Messaging (Android): Added channel_id to Messaging notifications.

### 6.0.0

-   Overview
    -   Fixed issues in Auth and Messaging, removed Firebase Invites, removed
        deprecated functions in Firebase Remote Config, and deprecated a
        function in Firebase Analytics.
-   Changes
    -   Updated
        [Firebase iOS](https://firebase.google.com/support/release-notes/ios#6.0.0)
        and
        [Firebase Android](https://firebase.google.com/support/release-notes/ios#2019-05-07)
        dependencies.
    -   Auth: Fixed a race condition updating the current user.
    -   Messaging (iOS/Android): Fix an issue where Subscribe and Unsubscribe
        never returned if the API was configured not to receive a registration
        token.
    -   Invites: Removed Firebase Invites library, as it is no longer supported.
    -   Remote Config: Removed functions using config namespaces.
    -   Analytics: Deprecated SetMinimumSessionDuration.
-   Known Issues
    -   To work around a incompatible dependency, AdMob for Android temporarily
        requires an additional dependency on
        com.google.android.gms:play-services-measurement-sdk-api:16.5.0

### 5.7.0

-   Overview
    -   Deprecated functions in Remote Config.
-   Changes
    -   Remote Config: Config namespaces are now deprecated. You'll need to
        switch to methods that use the default namespace.
-   Known Issues
    -   To work around a incompatible dependency, AdMob for Android temporarily
        requires an additional dependency on
        com.google.android.gms:play-services-measurement-sdk-api:16.4.0

### 5.6.1

-   Overview
    -   Fixed race condition on iOS SDK startup.
-   Changes
    -   General (iOS): Updated to the latest iOS SDK to fix a crash on
        firebase::App creation caused by a race condition. The crash could occur
        when accessing the [FIRApp firebaseUserAgent] property of the iOS
        FIRApp.

### 5.6.0

-   Overview
    -   Released an open-source version, added Game Center sign-in to Auth,
        enhanced Database on desktop, and fixed a crash when deleting App.
-   Changes
    -   Firebase C++ is now
        [open source](https://github.com/firebase/firebase-cpp-sdk).
    -   Auth (iOS): Added Game Center authentication.
    -   Database (Desktop): Reworked how cached server values work to be more in
        line with mobile implementations.
    -   Database (Desktop): Simultaneous transactions are now supported.
    -   Database (Desktop): The special Timestamp ServerValue is now supported.
    -   Database (Desktop): KeepSynchronized is now supported.
    -   App, Auth, Database, Remote Config, Storage: Fixed a crash when deleting
        `firebase::App` before deleting other Firebase subsystems.

### 5.5.0

-   Overview
    -   Deprecated Firebase Invites and updated how Android dependencies are
        included.
-   Changes
    -   General (Android): Added a gradle file to the SDK that handles adding
        Firebase Android dependencies to your Firebase C++ apps. See the
        [Firebase C++ Samples](https://github.com/firebase/quickstart-cpp) for
        example usage.
    -   Invites: Firebase Invites is deprecated. Please refer to
        https://firebase.google.com/docs/invites for details.

### 5.4.4

-   Overview
    -   Fixed a bug in Cloud Functions on Android, and AdMob on iOS.
-   Changes
    -   Cloud Functions (Android): Fixed an issue with error handling.
    -   AdMob (iOS): Fixed an issue with Rewarded Video ad unit string going out
        of scope.

### 5.4.3

-   Overview
    -   Bug fix for Firebase Storage on iOS.
-   Changes
    -   Storage (iOS): Fixed an issue when downloading files with `GetBytes`.

### 5.4.2

-   Overview
    -   Removed a spurious error message in Auth on Android.
-   Changes
    -   Auth (Android): Removed an irrelevant error about the Java class
        FirebaseAuthWebException.

### 5.4.0

-   Overview
    -   Bug fix for link shortening in Dynamic Links and a known issue in
        Database on Desktop.
-   Changes
    -   Dynamic Links (Android): Fixed short link generation failing with "error
        8".
-   Known Issues
    -   The Realtime Database Desktop SDK uses REST to access your database.
        Because of this, you must declare the indexes you use with
        Query::OrderByChild() on Desktop or your listeners will fail.

### 5.3.1

-   Overview
    -   Updated iOS and Android dependency versions and a bug fix for Invites.
-   Changes
    -   Invites (Android): Fixed an exception when the Android Minimum Version
        code option is used on the Android.

### 5.3.0

-   Overview
    -   Fixed bugs in Database and Functions; changed minimum Xcode version to
        9.4.1.
-   Changes
    -   General (iOS): Minimum Xcode version is now 9.4.1.
    -   Functions (Android): Fixed an issue when a function returns an array.
    -   Database (Desktop): Fixed issues in ChildListener.
    -   Database (Desktop): Fixed crash that can occur if Database is deleted
        while asynchronous operations are still in progress.
-   Known Issues
    -   Dynamic Links (Android): Shortening dynamic links fails with "Error 8".

### 5.2.1

-   Overview
    -   Fixed bugs in Auth and Desktop.
-   Changes
    -   Database (Desktop): Fixed support for `ChildListener` when used with
        `Query::EqualTo()`, `Query::StartAt()`, `Query::EndAt()`,
        `Query::LimitToFirst()` and `Query::LimitToLast()`.
    -   Database: Fixed a crash in DatabaseReference/Query copy assignment
        operator and copy constructor.
    -   Auth, Database: Fixed a race condition returning Futures when calling
        the same method twice in quick succession.

### 5.2.0

-   Overview
    -   Changes to Database, Functions, Auth, and Messaging.
-   Changes
    -   Database: Added a version of `GetInstance` that allows passing in the
        URL of the database to use.
    -   Functions: Added a way to specify which region to run the function in.
    -   Messaging: Changed `Subscribe` and `Unsubscribe` to return a Future.
    -   Auth (Android): Fixed a crash in `User::UpdatePhoneNumberCredential()`.
    -   General (Android): Fixed a null reference in the Google Play Services
        availability checker.

### 5.1.1

-   Overview
    -   Updated Android and iOS dependency versions only.

### 5.1.0

-   Overview
    -   Changes to Analytics, Auth, and Database; and added support for Cloud
        Functions for Firebase.
-   Changes
    -   Analytics: Added `ResetAnalyticsData()` to clear all analytics data for
        an app from the device.
    -   Analytics: Added `GetAppInstanceId()` which allows developers to
        retrieve the current app's analytics instance ID.
    -   Auth: Linking a credential with a provider that has already been linked
        now produces an error.
    -   Auth (iOS): Fixed crashes in User::LinkAndRetrieveDataWithCredential()
        and User::ReauthenticateAndRetrieveData().
    -   Auth (iOS): Fixed photo URL never returning a value on iOS.
    -   Auth (Android): Fixed setting profile photo URL with UpdateUserProfile.
    -   Database: Added support for ServerValues in SetPriority methods.
    -   Functions: Added support for Cloud Functions for Firebase on iOS,
        Android, and desktop.

### 5.0.0

-   Overview
    -   Renamed the Android and iOS libraries to include firebase in their name,
        removed deprecated methods in App, AdMob, Auth, Database, and Storage,
        and exposed new APIs in Dynamic Links and Invites.
-   Changes
    -   General (Android/iOS): Library names have been prefixed with
        "firebase_", for example libapp.a is now libfirebase_app.a. This brings
        them in line with the naming scheme used on desktop, and iOS frameworks.
    -   General (Android): Improved error handling when device is out of space.
    -   App: Removed deprecated accessor methods from Future.
    -   AdMob: Removed deprecated accessor methods from BannerView and
        InterstitialAd.
    -   Auth: Removed deprecated accessors from Auth, Credential, User, and
        UserInfoInterface, including User::refresh_token().
    -   Database: Removed deprecated accessors from DatabaseReference, Query,
        DataSnapshot, and MutableData.
    -   Dynamic Links: Added a field to received dynamic links describing the
        strength of the match.
    -   Invites: Added OnInviteReceived to Listener base class that includes the
        strength of the match on the received invite as an enum. Deprecated
        prior function that received it as a boolean value.
    -   Storage: Removed deprecated accessors from StorageReference.
    -   Storage: Removed Metadata::download_url() and Metadata::download_urls().
        Please use StorageReference::GetDownloadUrl() instead.
    -   Messaging: Added an optional initialization options struct. This can be
        used to suppress the prompt on iOS that requests permission to receive
        notifications at start up. Permission can be requested manually using
        the function firebase::messaging::RequestPermission().

### 4.5.1

-   Overview
    -   Fixed bugs in Database (Desktop) and Remote Config and exposed new APIs
        in Auth on Desktop and Messaging.
-   Changes
    -   Messaging: Added the SetAutoTokenRegistrationOnInitEnabled() and
        IsAutoTokenRegistrationOnInitEnabled() methods to enable or disable
        auto-token generation.
    -   Auth (Desktop): Added support for accessing user metadata.
    -   Database (Desktop): Fixed a bug to make creation of database instances
        with invalid URLs return NULL.
    -   Database (Desktop): Fixed an issue where incorrect values could be
        passed to OnChildAdded.
    -   Remote Config: Fixed a bug causing incorrect reporting of success or
        failure during a Fetch().

### 4.5.0

-   Overview
    -   Desktop workflow support for some features, Google Play Games
        authentication on Android, and changes to AdMob, Auth, and Storage.
-   Changes
    -   Auth, Realtime Database, Remote Config, Storage (Desktop): Stub
        implementations have been replaced with functional desktop
        implementations on Windows, OS X, and Linux.
    -   AdMob: Native Express ads have been discontinued, so
        `NativeExpressAdView` has been marked deprecated and will be removed in
        a future version.
    -   Auth (Android): Added Google Play Games authentication.
    -   Auth: Fixed a race condition initializing/destroying Auth instances.
    -   Storage: Added MD5 hash to Metadata.
    -   Storage: Fixed a crash when deleting listeners and other object
        instances.
    -   Storage: Controller can now be used from any thread.
    -   Storage (iOS): Fixed incorrect content type when uploading.
-   Known Issues
    -   When using Firebase Realtime Database on desktop, only one Transaction
        may be run on a given subtree at the same time.
    -   When using Firebase Realtime Database on desktop, data persistence is
        not available.

### 4.4.3

-   Overview
    -   Fixed linking bug in App.
-   Changes
    -   App (iOS): Removed unresolved symbols in the App library that could
        cause errors when forcing resolution.

### 4.4.2

-   Overview
    -   Fixed bugs in Dynamic Links, Invites, Remote Config and Storage and
        fixed linking issues with the Windows and Linux stub libraries.
-   Changes
    -   Dynamic Links (iOS): Now fetches the invite ID when using universal
        links.
    -   Dynamic Links (iOS): Fixed crash on failure of dynamic link completion.
    -   Dynamic Links (iOS): Fixed an issue where some errors weren't correctly
        reported.
    -   Invites: Fixed SendInvite never completing in the stub implementation.
    -   Remote Config (iOS): Fixed an issue where some errors weren't correctly
        reported.
    -   Storage: Fixed Metadata::content_language returning the wrong data.
    -   Storage (iOS): Reference paths formats are now consistent with other
        platforms.
    -   Storage (iOS): Fixed an issue where trying to upload to a non-existent
        path would not complete the Future.
    -   Storage (iOS): Fixed a crash when a download fails.
    -   General (Windows): Updated all static libs to suppport different C
        runtime libraries and correspondingly updated the package directory
        structure.
    -   Linux: Fixed linking problems with all of the C++ stub libraries.

### 4.4.1

-   Overview
    -   Bug fixes for Realtime Database and Instance ID.
-   Changes
    -   Realtime Database: SetPersistenceEnabled now sets persistence enabled.
    -   Instance ID (iOS): GetToken no longer fails without an APNS certificate,
        and no longer forces registering for notifications.

### 4.4.0

-   Overview
    -   Support for Instance ID.
-   Changes
    -   Instance ID: Added Instance ID library.

### 4.3.0

-   Overview
    -   Bug fix for Remote Config and a new feature for Auth.
-   Changes
    -   Auth: Added support for accessing user metadata.
    -   Remote Config (Android): Fixed remote_config::ValueSource conversion.

### 4.2.0

-   Overview
    -   Bug fixes for Analytics, Database, and Messaging; and updates for Auth
        and Messaging.
-   Changes
    -   Analytics (iOS): Fixed a bug which prevented the user ID and user
        properties being cleared.
    -   Database (Android): Fixed MutableData::children_count().
    -   Messaging (Android): Fixed a bug which prevented the message ID field
        being set.
    -   Auth: Failed operations now return more specific error codes.
    -   Auth (iOS): Phone Authentication no longer requires push notifications.
        When push notifications aren't available, reCAPTCHA verification is used
        instead.
    -   Messaging: Messages sent to users can now contain a link URL.

### 4.1.0

-   Overview
    -   Bug fixes for AdMob, Auth, Messaging, Database, Storage, and Remote
        Config, and added features for Future's OnCompletion callbacks and
        Database transaction callbacks.
-   Changes
    -   General: Futures are now invalidated when their underlying Firebase API
        is destroyed.
    -   General: Added std::function support to Future::OnCompletion, to allow
        use of C++11 lambdas with captures.
    -   AdMob (iOS): Fixed a crash if a BannerView is deleted while a call to
        Destroy() is still pending.
    -   Auth (Android): Now assert fails if you call GetCredential without an
        Auth instance created.
    -   Database: DataSnapshot, DatabaseReference, Query, and other objects are
        invalidated when their Database instance is destroyed.
    -   Database: Added a context pointer to DatabaseReference::RunTransaction,
        as well as std::function support to allow use of C++11 lambdas with
        captures.
    -   Messaging (Android): Fixed a bug where message_type was not set in the
        Message struct.
    -   Messaging (iOS): Fixed a race condition if a message is received before
        Firebase Cloud Messaging is initialized.
    -   Messaging (iOS): Fixed a bug detecting whether the notification was
        opened if the app was running in the background.
    -   Remote Config: When listing keys, the list now includes keys with
        defaults set, even if they were not present in the fetched config.
    -   Storage: StorageReference objects are invalidated when their Storage
        instance is destroyed.
-   Known Issues
    -   When building on Android using STLPort, the std::function versions of
        Future::OnCompletion and DatabaseReference::RunTransaction are not
        available.

### 4.0.4

-   Changes
    -   Messaging (Android): Fixed a bug resulting in Messages not having their
        message_type field populated.

### 4.0.3

-   Overview
    -   Bug fixes for Dynamic Links, Messaging and iOS SDK compatibility.
-   Changes
    -   General (iOS): Fixed an issue which resulted in custom options not being
        applied to firebase::App instances.
    -   General (iOS): Fixed a bug which caused method implementation look ups
        to fail when other iOS SDKs rename the selectors of swizzled methods.
    -   Dynamic Links (Android): Fixed future completion if short link creation
        fails.
    -   Messaging (iOS): Fixed message handling when messages they are received
        via the direct channel to the FCM backend (i.e not via APNS).

### 4.0.2

-   Overview
    -   Bug fixes for Analytics, Auth, Dynamic Links, and Messaging.
-   Changes
    -   Analytics (Android): Fix SetCurrentScreen to work from any thread.
    -   Auth (iOS): Fixed user being invalidated when linking a credential
        fails.
    -   Dynamic Links: Fixed an issue which caused an app to crash or not
        receive a Dynamic Link if the link is opened when the app is installed
        and not running.
    -   Messaging (iOS): Fixed a crash when no Listener is set.
    -   Messaging: Fixed Listener::OnTokenReceived occasionally being called
        twice with the same token.

### 4.0.1

-   Overview
    -   Bug fixes for Dynamic links and Invites on iOS and Cloud Messaging on
        Android and iOS.
-   Changes
    -   Cloud Messaging (Android): Fixed an issue where Terminate was not
        correctly shutting down the Cloud Messaging library.
    -   Cloud Messaging (iOS): Fixed an issue where library would crash on start
        up if there was no registration token.
    -   Dynamic Links & Invites (iOS): Fixed an issue that resulted in apps not
        receiving a link when opening a link if the app is installed and not
        running.

### 4.0.0

-   Overview
    -   Added support for phone number authentication, access to user metadata,
        a standalone dynamic library and bug fixes.
-   Changes
    -   Auth: Added support for phone number authentication.
    -   Auth: Added the ability to retrieve user metadata.
    -   Auth: Moved token notification to a separate listener object.
    -   Dynamic Links: Added a standalone library separate from Invites.
    -   Invites (iOS): Fixed an issue in the analytics SDK's method swizzling
        which resulted in dynamic links / invites not being sent to the
        application.
    -   Messaging (Android): Fixed a regression introduced in 3.0.3 which caused
        a crash when opening up a notification when the app is running in the
        background.
    -   Messaging (iOS): Fixed interoperation with other users of local
        notifications.
    -   General (Android): Fixed crash in some circumstances after resolving
        dependencies by updating Google Play services.

### 3.1.2

-   Overview
    -   Bug fixes for Auth.
-   Changes
    -   Auth: Fixed a crash caused by a stale memory reference when a
        firebase::auth::Auth object is destroyed and then recreated for the same
        App object.
    -   Auth: Fixed potential memory corruption when AuthStateListener is
        destroyed. ### 3.1.1
-   Overview
    -   Bug fixes for Auth, Invites, Messaging, and Storage, plus a general fix.
-   Changes
    -   General (Android): Fixed Google Play Services updater crash when
        clicking outside of the dialog on Android 4.x devices.
    -   Auth: Fixed user being invalidated when linking a credential fails.
    -   Auth: Deprecated User::refresh_token().
    -   Messaging: Fixed incorrectly notifying the app of a message when a
        notification is received while the app is in the background and the app
        is then opened by via the app icon rather than the notification.
    -   Invites (iOS): Fixed an issue which resulted in the app delegate method
        application:openURL:sourceApplication:annotation: not being called when
        linking the invites library.
    -   Storage: Fixed a bug that prevented the construction of Metadata without
        a storage reference.

### 3.1.0

-   Overview
    -   Added support for multiple storage buckets in Cloud Storage for
        Firebase, and fixed a bug in Invites.
-   Changes
    -   Storage: Renamed "Firebase Storage" to "Cloud Storage for Firebase".
    -   Storage: Added an overload for `Storage::GetInstance()` that accepts a
        `gs://...` URL, so you can use Cloud Storage with multiple buckets.
    -   Invites: (Android) Fixed an issue where invites with empty links would
        fail to be received.

### 3.0.0

-   Overview
    -   Renamed some methods, fixed some bugs, and added some features.
-   Changes
    -   General: Renamed and deprecated methods that were inconsistent with the
        Google C++ Style Guide. Deprecated methods will be removed in a future
        release (approximately 2-3 releases from now).
    -   Analytics: Added `SetCurrentScreen()`.
    -   Auth: Fixed a race condition accessing user data in callbacks.
    -   Auth: (Android) Added `is_valid()` to check if a credential returned by
        `GetCredential()` is valid.
    -   Invites: (Android) Added a `Fetch()` function to fetch incoming
        invitations at times other than application start. You must call this on
        Android when your app returns to the foreground (on iOS, this is handled
        automatically).
    -   Messaging: Added a field to `firebase::messaging::Message` specifying
        whether the message was received when the app was in the background.
    -   Messaging: (Android) Added an AAR file containing the Android manifest
        changes needed for receiving notifications. You can add this to your
        project instead of modifying the manifest directly.
    -   Messaging: (iOS) Fixed regression since 2.1.1 that broke messaging on
        iOS 8 & 9 when an AppDelegate did not implement remote notification
        methods.
    -   Invites: (iOS) Fixed regression since 2.1.1 that broke invites if the
        AppDelegate did not implement the open URL method.
    -   Remote Config: Added support for initializing Remote Config defaults
        from `firebase::Variant` values, including binary data.

### 2.1.3

-   Overview
    -   Bug fixes for Auth and Messaging, and a fix for Future callbacks.
-   Changes
    -   General: Fixed a potential deadlock when running callbacks registered
        via `firebase::Future::OnCompletion()`.
    -   Auth: (Android) Fixed an error in `firebase::auth::User::PhotoUri()`.
    -   Messaging: (Android) Fixed an issue where a blank message would appear.
    -   Messaging: (iOS) Removed hard dependency on Xcode 8.

### 2.1.2

-   Overview
    -   Bug fix for AdMob on Android.
-   Changes
    -   AdMob: (Android) Fixed an issue in `firebase::admob::InterstitialAd`
        that caused a crash after displaying multiple interstitial ads.

### 2.1.1

-   Overview
    -   Bug fixes for Firebase Authentication, Messaging and Invites.
-   Changes
    -   Auth: (Android) Fixed an issue that caused a future to never complete
        when signing in while a user is already signed in.
    -   Messaging / Invites: (iOS) Fixed an issue with method swizzling that
        caused some of the application's UIApplicationDelegate methods to not be
        called.
    -   Messaging: (iOS) Fixed a bug which caused a crash when initializing the
        library when building with Xcode 8 for iOS 10.

### 2.1.0

-   Overview
    -   Support for Firebase Storage and minor bugfixes in other libraries.
-   Changes
    -   Storage: Added the Firebase Storage C++ client library.
    -   Auth: Added a check for saved user credentials when Auth is initialized.
-   Known Issues
    -   Storage: On Android, pausing and resuming storage operations will cause
        the transfer to fail with the error code kErrorUnknown.

### 2.0.0

-   Overview
    -   Support for AdMob Native Express Ads, Realtime Database and simplified
        the Invites API.
-   Changes
    -   AdMob: Added support for AdMob Native Express Ads.
    -   Auth: Added AuthStateListener class which provides notifications when a
        user is logged in or logged out.
    -   Realtime Database: Added a client library.
    -   Invites: Breaking change which significantly simplifies the API.
-   Known Issues
    -   AdMob: When calling Initialize, the optional admob_app_id argument is
        ignored.

### 1.2.1

-   Overview
    -   Bug fixes in Messaging.
-   Changes
    -   Messaging: Fixed a bug that prevented Android apps from terminating
        properly.
    -   Messaging: Added missing copy constructor implementation in iOS and stub
        libraries.

### 1.2.0

-   Overview
    -   New features in AdMob, Authentication, Messaging, and Remote Config, a
        helper class for initialization, and bug fixes.
-   Changes
    -   General: Added firebase::ModuleInitializer, a helper class to initialize
        Firebase modules and handle any missing dependency on Google Play
        services on Android.
    -   AdMob: Added Rewarded Video feature. For more information, see the
        [Rewarded Video C++ guide](https://firebase.google.com/docs/admob/cpp/rewarded-video).
    -   AdMob: You can now pass your AdMob App ID to
        firebase::admob::Initialize() to help reduce latency for the initial ad
        request.
    -   AdMob: On both iOS and Android, you must call BannerView::Show() to
        display the ad. Previously, this was only required on Android.
    -   AdMob: Fixed an issue where BannerView::Listener received an incorrect
        bounding box.
    -   AdMob: BannerView now has a black background, rather than transparent.
    -   Authentication: Implemented User::SendEmailVerification() and
        User::EmailVerified() methods on Android.
    -   Invites: Fixed a bug that occurred when initializing InvitesSender and
        InvitesReceiver at the same time.
    -   Invites: Fixed a potential crash at app shutdown on iOS when
        InvitesReceiver::Fetch() is pending.
    -   Messaging: Added firebase::messaging::Notification and associated
        methods for retrieving the contents of a notification on Android and
        iOS.
    -   Messaging: Added support for iOS 10 notifications.
    -   Messaging: Fixed a crash that occurred on Android if Messaging was
        initialized before the native library was loaded.
    -   RemoteConfig: Added GetKeys() and GetKeysByPrefix() methods, which get a
        list of the app's Remote Config parameter keys.

### 1.1.0

-   Overview
    -   Minor bug fixes and new way of checking Google Play services
        availability.
-   Changes
    -   Reverted the firebase::App changes from version 1.0.1 relating to Google
        Play services; this has been replaced with a new API.
    -   Each Firebase C++ library that requires Google Play services now checks
        for its availability at initialization time. See "Requiring Google Play
        services on Android".
        -   firebase::auth::GetAuth() now has an optional output parameter that
            indicates whether initialization was successful, and will return
            nullptr if not.
        -   firebase::messaging::Initialize() now returns a result that
            indicates whether initialization was successful.
        -   Added firebase::invites::Initialize(), which you must call once
            prior to creating InvitesSender or InvitesReceiver instances. This
            function returns a result that indicates whether initialization was
            successful.
        -   firebase::remote_config::Initialize() now returns a result that
            indicates whether initialization was successful.
        -   firebase::admob::Initialize() now returns a result that indicates
            whether initialization was successful.
    -   Added utility functions to check whether Google Play services is
        available. See google_play_services::CheckAvailability() and
        google_play_services::MakeAvailable() for more information.
-   Known Issues
    -   Invites: If you call InvitesReceiver::Fetch() or
        InvitesReceiver::ConvertInvitation() without first calling
        firebase::invites::Initialize(), the operation will never complete. To
        work around the issue, ensure that firebase::invites::Initialize() is
        called once before creating any InvitesReceiver instances.

### 1.0.1

-   Overview
    -   Minor bug fixes.
-   Changes
    -   Modified firebase::App to check for the required version of Google Play
        services on creation to prevent firebase::App creation failing if a
        user's device is out of date. If Google Play services is out of date, a
        dialog will prompt the user to install a new version. See "Requiring
        Google Play services on Android". With the previous version (version
        1.0.0) the developer needed to manually check for an up to date Google
        Play services using GoogleApiClient.
    -   Fixed potential deadlock when using SetListener from a notification
        callback in firebase::admob::InterstitialAd and
        firebase::admob::BannerView on iOS.
    -   Fixed race condition on destruction of admob::BannerView on Android.
    -   Fixed Future handle leak. An internal memory leak would manifest for
        objects or modules that use futures for the lifetime of the object or
        module. For example, during the lifetime of BannerView each call to a
        method which returns a Future could potentially allocate memory which
        wouldn't be reclaimed until the BannerView is destroyed.

### 1.0.0

-   Overview
    -   First public release. See our
        [setup guide](https://firebase.google.com/docs/cpp/setup) to get
        started.
-   Known Issues
    -   Android armeabi libraries must be linked with gcc 4.8.<|MERGE_RESOLUTION|>--- conflicted
+++ resolved
@@ -631,14 +631,14 @@
 code.
 
 ## Release Notes
-### 11.6.0
--   Changes
-<<<<<<< HEAD
+### Upcoming Release
+-   Changes
     - General (Android): Firebase C++ on Android is now built using Android API
       level 31 and Gradle 6.7.1.
-=======
+
+### 11.6.0
+-   Changes
     - General (iOS): Update to Firebase Cocoapods version 10.16.0.
->>>>>>> d8c5099b
     - Firestore: Add support for disjunctions in queries (OR queries)
       ([#1453](https://github.com/firebase/firebase-cpp-sdk/pull/1453)).
     - GMA: Added the User Messaging Platform (UMP) SDK, required for obtaining
