# Firebase C++ SDK

The Firebase C++ SDK provides C++ interfaces for the following Firebase services
on *iOS* and *Android*:

*   Firebase Analytics
*   Firebase App Check
*   Firebase Authentication
*   Firebase Cloud Messaging
*   Firebase Dynamic Links (deprecated SDK)
*   Cloud Firestore
*   Firebase Functions
*   Google Mobile Ads (with User Messaging Platform)
*   Firebase Installations
*   Firebase Instance ID (deprecated SDK)
*   Firebase Realtime Database
*   Firebase Remote Config
*   Firebase Storage

## Desktop Workflow Implementations

The Firebase C++ SDK includes desktop workflow support for the following subset
of Firebase features, enabling their use on Windows, OS X, and Linux:

*   Firebase Authentication
*   Firebase App Check
*   Cloud Firestore
*   Firebase Functions
*   Firebase Remote Config
*   Firebase Realtime Database
*   Firebase Storage

This is a Beta feature, and is intended for workflow use only during the
development of your app, not for publicly shipping code.

## Stub Implementations

Stub (non-functional) implementations of the remaining libraries are provided
for convenience when building for Windows, Mac OS, and Linux so that you don't
need to conditionally compile code when also targeting the desktop.

## Directory Structure

The following table provides an overview of the Firebase C++ SDK directory
structure.

Directories               | Contents
------------------------- | --------
include                   | C++ headers
xcframeworks/API/ARCH     | iOS xcframeworks (compiled against libc++)
libs/ios/ARCH             | iOS static libraries (compiled against
|                         | libc++)
|                         | Multi-architecture libraries are
|                         | provided in the *universal* directory.
libs/android/ARCH         | Android (GCC 4.8+ compatible) static
|                         | libraries for each architecture. Only the
|                         | LLVM libc++ STL runtime ("c++") is supported.
|                         | More information can be found in the
|                         | [NDK C++ Helper Runtimes](https://developer.android.com/ndk/guides/cpp-support.html#runtimes)
|                         | documentation.
*Desktop Implementations* |
libs/darwin               | OS X static libraries (desktop or stub
|                         | implementations, compiled against libc++)
frameworks/darwin         | OS X frameworks (desktop or stub
|                         | implementations, compiled against libc++)
libs/linux/ARCH/ABI       | Linux static libraries (desktop or stub
|                         | implementations, GCC 4.8+, libc++).
|                         | Built against C++11 or legacy ABI.
libs/windows              | Windows static libraries (desktop or stub
|                         | implementations, MSVC 2019+)

## C++ Language Standards

The Firebase C++ SDK supports the C++14 language standard. For more information,
please see our [C++ Language Standard Support
Criteria](https://opensource.google/documentation/policies/cplusplus-support#c_language_standard).

## Library / XCFramework Dependencies

Each feature has dependencies upon libraries in this SDK and components
distributed as part of the core Firebase
[iOS SDK](https://firebase.google.com/docs/ios/setup) and
[Android SDK](https://firebase.google.com/docs/android/setup).

### Android Dependencies

Feature                    | Required Libraries and Gradle Packages
-------------------------- | --------------------------------------
All Firebase SDKs          | platform(com.google.firebase:firebase-bom:32.8.1)
|                          | (Android Bill of Materials)
Firebase Analytics         | libfirebase_analytics.a
|                          | libfirebase_app.a
|                          | com.google.firebase:firebase-analytics
|                          | (Maven package)
Firebase App Check         | libfirebase_app_check.a
|                          | libfirebase_app.a
|                          | com.google.firebase:firebase-appcheck
|                          | (Maven package)
|                          | com.google.firebase:firebase-appcheck-debug
|                          | (Maven package)
|                          | com.google.firebase:firebase-appcheck-playintegrity
|                          | (Maven package)
Firebase Authentication    | libfirebase_auth.a
|                          | libfirebase_app.a
|                          | com.google.firebase:firebase-analytics
|                          | (Maven package)
|                          | com.google.firebase:firebase-auth
|                          | (Maven package)
Firebase Dynamic Links     | libfirebase_dynamic_links.a
|                          | libfirebase_app.a
|                          | com.google.firebase:firebase-analytics
|                          | (Maven package)
|                          | com.google.firebase:firebase-dynamic-links
|                          | (Maven package)
Cloud Firestore            | libfirebase_firestore.a
|                          | libfirebase_auth.a
|                          | libfirebase_app.a
|                          | com.google.firebase:firebase-analytics
|                          | (Maven package)
|                          | com.google.firebase:firebase-firestore
|                          | (Maven package)
|                          | com.google.firebase:firebase-auth
|                          | (Maven package)
Firebase Functions         | libfirebase_functions
|                          | libfirebase_auth.a (optional)
|                          | libfirebase_app.a
|                          | com.google.firebase:firebase-analytics
|                          | (Maven package)
|                          | com.google.firebase:firebase-functions
|                          | (Maven package)
|                          | com.google.firebase:firebase-auth
|                          | (Maven package)
Google Mobile Ads          | libfirebase_gma.a
|                          | libfirebase_app.a
|                          | com.google.firebase:firebase-analytics
|                          | (Maven package)
|                          | com.google.android.gms:play-services-ads:23.0.0
|                          | (Maven package)
|                          | com.google.android.ump:user-messaging-platform:2.2.0
|                          | (Maven package)
Firebase Installations     | libfirebase_installations.a
|                          | libfirebase_app.a
|                          | com.google.firebase:firebase-installations
|                          | (Maven package)
Firebase Messaging         | libfirebase_messaging.a
|                          | libfirebase_app.a
|                          | com.google.firebase:firebase-analytics
|                          | (Maven package)
|                          | com.google.firebase:firebase-messaging
|                          | (Maven package)
|                          | libmessaging_java.jar (Android service)
|                          | androidx.core:core:1.12.0  (Maven package)
Firebase Realtime Database | libfirebase_database.a
|                          | libfirebase_auth.a
|                          | libfirebase_app.a
|                          | com.google.firebase:firebase-analytics
|                          | (Maven package)
|                          | com.google.firebase:firebase-database
|                          | (Maven package)
|                          | com.google.firebase:firebase-auth
|                          | (Maven package)
Firebase Remote Config     | libfirebase_remote_config.a
|                          | libfirebase_app.a
|                          | com.google.firebase:firebase-analytics
|                          | (Maven package)
|                          | com.google.firebase:firebase-config
|                          | (Maven package)
Firebase Storage           | libfirebase_storage.a
|                          | libfirebase_auth.a
|                          | libfirebase_app.a
|                          | com.google.firebase:firebase-analytics
|                          | (Maven package)
|                          | com.google.firebase:firebase-storage
|                          | (Maven package)
|                          | com.google.firebase:firebase-auth
|                          | (Maven package)
Google Play services module| com.google.android.gms:play-services-base:18.3.0
|                          | (Maven package)

The Firebase C++ SDK uses an Android BoM (Bill of Materials) to specify a single
Firebase Android SDK version number to use, rather than individual versions for
each library. For more information, please see the [Firebase Android SDK
documentation](https://firebase.google.com/docs/android/learn-more#bom).

#### Gradle dependency file

Firebase C++ includes an `Android/firebase_dependencies.gradle` file
that helps you include the correct Android dependencies and Proguard
files for each Firebase product. To use it, include the following in
your build.gradle file (you can omit any Firebase products you aren't
using):

```
apply from: "$gradle.firebase_cpp_sdk_dir/Android/firebase_dependencies.gradle"
firebaseCpp.dependencies {
  app  // Recommended for all apps using Firebase.
  analytics
  appCheck
  auth
  database
  dynamicLinks
  firestore
  functions
  gma
  installations
  messaging
  remoteConfig
  storage
}
```

#### Google Play services module

If you wish to use the `google_play_services::CheckAvailability` and
`MakeAvailable` functions, or `firebase::ModuleInitializer`, you must include
com.google.android.gms:play-services-base as a dependency as well, as listed
under "Google Play services module" in the table above. If you use the Gradle
dependency file described above, this dependency will automatically be included.
To omit it (not recommended), specify `appWithoutPlayServices` instead of `app`
in `firebaseCpp.dependencies`.

### iOS Dependencies

iOS users can include either xcframeworks or static libraries depending upon their
preferred build environment.

#### XCFrameworks

Feature                    | Required Frameworks and Cocoapods
-------------------------- | ---------------------------------------
Firebase Analytics         | firebase_analytics.xcframework
|                          | firebase.xcframework
|                          | Firebase/Analytics Cocoapod (10.24.0)
Firebase App Check         | firebase_app_check.xcframework
|                          | firebase.xcframework
|                          | Firebase/AppCheck Cocoapod (10.24.0)
Firebase Authentication    | firebase_auth.xcframework
|                          | firebase.xcframework
|                          | Firebase/Auth Cocoapod (10.24.0)
Firebase Dynamic Links     | firebase_dynamic_links.xcframework
|                          | firebase.xcframework
|                          | Firebase/DynamicLinks Cocoapod (10.24.0)
Cloud Firestore            | firebase_firestore.xcframework
|                          | firebase_auth.xcframework
|                          | firebase.xcframework
|                          | Firebase/Firestore Cocoapod (10.24.0)
|                          | Firebase/Auth Cocoapod (10.24.0)
Firebase Functions         | firebase_functions.xcframework
|                          | firebase_auth.xcframework (optional)
|                          | firebase.xcframework
|                          | Firebase/Functions Cocoapod (10.24.0)
|                          | Firebase/Auth Cocoapod (10.24.0)
Google Mobile Ads          | firebase_gma.xcframework
|                          | firebase.xcframework
|                          | Firebase/CoreOnly Cocoapod (10.24.0)
|                          | Google-Mobile-Ads-SDK Cocoapod (11.2.0)
|                          | GoogleUserMessagingPlatform Cocoapod (2.3.0)
Firebase Installations     | firebase_installations.xcframework
|                          | firebase.xcframework
|                          | FirebaseInstallations Cocoapod (10.24.0)
Firebase Cloud Messaging   | firebase_messaging.xcframework
|                          | firebase.xcframework
|                          | Firebase/Messaging Cocoapod (10.24.0)
Firebase Realtime Database | firebase_database.xcframework
|                          | firebase_auth.xcframework
|                          | firebase.xcframework
|                          | Firebase/Database Cocoapod (10.24.0)
|                          | Firebase/Auth Cocoapod (10.24.0)
Firebase Remote Config     | firebase_remote_config.xcframework
|                          | firebase.xcframework
|                          | Firebase/RemoteConfig Cocoapod (10.24.0)
Firebase Storage           | firebase_storage.xcframework
|                          | firebase_auth.xcframework
|                          | firebase.xcframework
|                          | Firebase/Storage Cocoapod (10.24.0)
|                          | Firebase/Auth Cocoapod (10.24.0)

Important: Each version of the Firebase C++ SDK supports a specific version of
the Firebase iOS SDK. Please ensure that you reference the Cocoapod versions
listed above.

Note: Parts of the Firebase iOS SDK are written in Swift. If your application
does not use any Swift code, you may need to add an empty .swift file to your
Xcode project to ensure that the Swift runtime is included in your app.

#### Libraries

If you prefer to link against static libraries instead of xcframeworks (see the
previous section) the following table describes the libraries and Cocoapods
required for each SDK feature.

Feature                    | Required Libraries and Cocoapods
-------------------------- | -----------------------------------------
Firebase Analytics         | libfirebase_analytics.a
|                          | libfirebase_app.a
|                          | Firebase/Analytics Cocoapod (10.24.0)
Firebase App Check         | firebase_app_check.xcframework
|                          | firebase.xcframework
|                          | Firebase/AppCheck Cocoapod (10.24.0)
Firebase Authentication    | libfirebase_auth.a
|                          | libfirebase_app.a
|                          | Firebase/Auth Cocoapod (10.24.0)
Firebase Dynamic Links     | libfirebase_dynamic_links.a
|                          | libfirebase_app.a
|                          | Firebase/DynamicLinks Cocoapod (10.24.0)
Cloud Firestore            | libfirebase_firestore.a
|                          | libfirebase_app.a
|                          | libfirebase_auth.a
|                          | Firebase/Firestore Cocoapod (10.24.0)
|                          | Firebase/Auth Cocoapod (10.24.0)
Firebase Functions         | libfirebase_functions.a
|                          | libfirebase_app.a
|                          | libfirebase_auth.a (optional)
|                          | Firebase/Functions Cocoapod (10.24.0)
|                          | Firebase/Auth Cocoapod (10.24.0)
Google Mobile Ads          | libfirebase_gma.a
|                          | libfirebase_app.a
|                          | Firebase/CoreOnly Cocoapod (10.24.0)
|                          | Google-Mobile-Ads-SDK Cocoapod (11.2.0)
|                          | GoogleUserMessagingPlatform Cocoapod (2.3.0)
Firebase Installations     | libfirebase_installations.a
|                          | libfirebase_app.a
|                          | FirebaseInstallations Cocoapod (10.24.0)
Firebase Cloud Messaging   | libfirebase_messaging.a
|                          | libfirebase_app.a
|                          | Firebase/CloudMessaging Cocoapod (10.24.0)
Firebase Realtime Database | libfirebase_database.a
|                          | libfirebase_app.a
|                          | libfirebase_auth.a
|                          | Firebase/Database Cocoapod (10.24.0)
|                          | Firebase/Auth Cocoapod (10.24.0)
Firebase Remote Config     | libfirebase_remote_config.a
|                          | libfirebase_app.a
|                          | Firebase/RemoteConfig Cocoapod (10.24.0)
Firebase Storage           | libfirebase_storage.a
|                          | libfirebase_app.a
|                          | libfirebase_auth.a
|                          | Firebase/Storage Cocoapod (10.24.0)
|                          | Firebase/Auth Cocoapod (10.24.0)

Important: Each version of the Firebase C++ SDK supports a specific version of
the Firebase iOS SDK. Please ensure that you reference the Cocoapod versions
listed above.

Note: Parts of the Firebase iOS SDK are written in Swift. If your application
does not use any Swift code, you may need to add an empty .swift file to your
Xcode project to ensure that the Swift runtime is included in your app.

### Desktop Implementation Dependencies

#### Linux libraries

For Linux, library versions are provided for 32-bit (i386) and 64-bit (x86_64)
platforms.

Two sets of Linux libraries are available: one set built against the newer C++11
ABI, and another set built against the standard (legacy) ABI. This is equivalent
to the compiler option -D_GLIBCXX_USE_CXX11_ABI=1 or 0, respectively.

Feature                         | Required Libraries
------------------------------- | -----------------------------
Firebase Authentication         | libfirebase_auth.a
|                               | libfirebase_app.a
Firebase App Check              | libfirebase_app_check.a
|                               | libfirebase_app.a
Cloud Firestore                 | libfirebase_firestore.a
|                               | libfirebase_auth.a
|                               | libfirebase_app.a
Firebase Functions              | libfirebase_functions.a
|                               | libfirebase_auth.a (optional)
|                               | libfirebase_app.a
Firebase Realtime Database      | libfirebase_database.a
|                               | libfirebase_auth.a
|                               | libfirebase_app.a
Firebase Remote Config          | libfirebase_remote_config.a
|                               | libfirebase_app.a
Firebase Storage                | libfirebase_storage.a
|                               | libfirebase_auth.a
|                               | libfirebase_app.a
Firebase Analytics (stub)       | libfirebase_analytics.a
|                               | libfirebase_app.a
Firebase Dynamic Links (stub)   | libfirebase_dynamic_links.a
|                               | libfirebase_app.a
Google Mobile Ads (stub)        | libfirebase_gma.a
|                               | libfirebase_app.a
Firebase Installations (stub)   | libfirebase_installations.a
|                               | libfirebase_app.a
Firebase Cloud Messaging (stub) | libfirebase_messaging.a
|                               | libfirebase_app.a

The provided libraries have been tested using GCC 4.8.0, GCC 7.2.0, and Clang
5.0 on Ubuntu. When building C++ desktop apps on Linux, you will need to link
the `pthread` system library (consult your compiler documentation for more
information).

#### OS X libraries

For OS X (Darwin), library versions are provided for both Intel (x86_64) and ARM
(arm64) platforms, as well as universal libraries. See the table above (in the
"Linux libraries" section) for the list of library dependencies. Frameworks are
also provided for your convenience.

Feature                         | Required Frameworks
------------------------------- | ----------------------------------
Firebase Authentication         | firebase_auth.framework
|                               | firebase.framework
Firebase App Check              | libfirebase_app_check.framework
|                               | libfirebase_app.framework
Cloud Firestore                 | firebase_firestore.framework
|                               | firebase_auth.framework
|                               | firebase.framework
Firebase Functions              | firebase_functions.framework
|                               | firebase_auth.framework (optional)
|                               | firebase.framework
Firebase Realtime Database      | firebase_database.framework
|                               | firebase_auth.framework
|                               | firebase.framework
Firebase Remote Config          | firebase_remote_config.framework
|                               | firebase.framework
Firebase Storage                | firebase_storage.framework
|                               | firebase_auth.framework
|                               | firebase.framework
Firebase Analytics (stub)       | firebase_analytics.framework
|                               | firebase.framework
Firebase Dynamic Links (stub)   | firebase_dynamic_links.framework
|                               | firebase.framework
Google Mobile Ads (stub)        | libfirebase_gma.a
|                               | libfirebase_app.a
Firebase Installations (stub)   | firebase_installations.framework
|                               | firebase.framework
Firebase Cloud Messaging (stub) | firebase_messaging.framework
|                               | firebase.framework

The provided libraries have been tested using Xcode 14.1. When building C++
desktop apps on OS X, you will need to link the `gssapi_krb5` and `pthread`
system libraries, as well as the `CoreFoundation`, `Foundation`, `GSS`, and
`Security` OS X system frameworks (consult your compiler documentation for more
information).

#### Windows libraries

For Windows, library versions are provided depending on whether your project is
building in 32-bit (x86) or 64-bit (x64) mode, which Windows runtime environment
you are using (Multithreaded /MT or Multithreaded DLL /MD), and whether you are
targeting Release or Debug.

Feature                         | Required Libraries and Gradle Packages
------------------------------- | --------------------------------------
Firebase Authentication         | firebase_auth.lib
|                               | firebase_app.lib
Firebase App Check              | libfirebase_app_check.lib
|                               | libfirebase_app.lib
Cloud Firestore                 | firebase_firestore.lib
|                               | firebase_auth.lib
|                               | firebase_app.lib
Firebase Functions              | firebase_functions.lib
|                               | firebase_auth.lib (optional)
|                               | firebase_app.lib
Firebase Realtime Database      | firebase_database.lib
|                               | firebase_auth.lib
|                               | firebase_app.lib
Firebase Remote Config          | firebase_remote_config.lib
|                               | firebase_app.lib
Firebase Storage                | firebase_storage.lib
|                               | firebase_auth.lib
|                               | firebase_app.lib
Firebase Analytics (stub)       | firebase_analytics.lib
|                               | firebase_app.lib
Firebase Dynamic Links (stub)   | firebase_dynamic_links.lib
|                               | firebase_app.lib
Google Mobile Ads (stub)        | firebase_gma.lib
|                               | firebase_app.lib
Firebase Installations (stub)   | firebase_installations.lib
|                               | firebase_app.lib
Firebase Cloud Messaging (stub) | firebase_messaging.lib
|                               | firebase_app.lib

The provided libraries have been tested using Visual Studio 2019. When
building C++ desktop apps on Windows, you will need to link the following
Windows SDK libraries (consult your compiler documentation for more
information):

Firebase C++ Library | Windows SDK library dependencies
-------------------- | -----------------------------------------------------
Authentication       | `advapi32, ws2_32, crypt32`
App Check            | `advapi32, ws2_32, crypt32`
Firestore            | `advapi32, ws2_32, crypt32, rpcrt4, ole32, shell32, dbghelp, bcrypt`
Functions            | `advapi32, ws2_32, crypt32, rpcrt4, ole32`
Realtime Database    | `advapi32, ws2_32, crypt32, iphlpapi, psapi, userenv, shell32`
Remote Config        | `advapi32, ws2_32, crypt32, rpcrt4, ole32, icu`
Storage              | `advapi32, ws2_32, crypt32`

## Getting Started

See our [setup guide](https://firebase.google.com/docs/cpp/setup) to get started
and download the prebuilt version of the Firebase C++ SDK.

## Source Code

The Firebase C++ SDK is open source. You can find the source code (and
information about building it) at
[github.com/firebase/firebase-cpp-sdk](https://github.com/firebase/firebase-cpp-sdk).

## Platform Notes

### iOS Method Swizzling

On iOS, some application events (such as opening URLs and receiving
notifications) require your application delegate to implement specific methods.
For example, receiving a notification may require your application delegate to
implement `application:didReceiveRemoteNotification:`. Because each iOS
application has its own app delegate, Firebase uses _method swizzling_, which
allows the replacement of one method with another, to attach its own handlers in
addition to any you may have implemented.

The Firebase Cloud Messaging library needs to attach
handlers to the application delegate using method swizzling. If you are using
these libraries, at load time, Firebase will identify your `AppDelegate` class
and swizzle the required methods onto it, chaining a call back to your existing
method implementation.

### Custom Android Build Systems

We currently provide generate\_xml\_from\_google\_services\_json.py to convert
google-services.json to .xml resources to be included in an Android application.
This script applies the same transformation that the Google Play Services Gradle
plug-in performs when building Android applications. Users who don't use Gradle
(e.g ndk-build, makefiles, Visual Studio etc.) can use this script to automate
the generation of string resources.

### ProGuard on Android

Many Android build systems use
[ProGuard](https://developer.android.com/studio/build/shrink-code.html) for
builds in Release mode to shrink application sizes and protect Java source code.
If you use ProGuard, you will need to add the files in libs/android/*.pro
corresponding to the Firebase C++ libraries you are using to your ProGuard
configuration.

For example, with Gradle, build.gradle would contain:
~~~
  android {
    [...other stuff...]
    buildTypes {
      release {
        minifyEnabled true
        proguardFile getDefaultProguardFile('your-project-proguard-config.txt')
        proguardFile file(project.ext.firebase_cpp_sdk_dir + "/libs/android/app.pro")
        proguardFile file(project.ext.firebase_cpp_sdk_dir + "/libs/android/analytics.pro")
        [...and so on, for each Firebase C++ library you are using.]
      }
    }
  }
~~~

### Requiring Google Play services on Android

Many Firebase C++ libraries require
[Google Play services](https://developers.google.com/android/guides/overview) on
the user's Android device. If a Firebase C++ library returns
[`kInitResultFailedMissingDependency`](http://firebase.google.com/docs/reference/cpp/namespace/firebase)
on initialization, it means Google Play services is not available on the device
(it needs to be updated, reactivated, permissions fixed, etc.) and that Firebase
library cannot be used until the situation is corrected.

You can find out why Google Play services is unavailable (and try to fix it) by
using the functions in
[`google_play_services/availability.h`](http://firebase.google.com/docs/reference/cpp/namespace/google-play-services).

Optionally, you can use
[`ModuleInitializer`](http://firebase.google.com/docs/reference/cpp/class/firebase/module-initializer)
to initialize one or more Firebase libraries, which will handle prompting the
user to update Google Play services if required.

Note: Some libraries do not require Google Play services and don't return any
initialization status. These can be used without Google Play services. The table
below summarizes whether Google Play services is required by each Firebase C++
library.

Firebase C++ Library | Google Play services required?
-------------------- | ---------------------------------
Analytics            | Not required
App Check            | Not required
Cloud Messaging      | Required
Auth                 | Required
Dynamic Links        | Required
Firestore            | Required
Functions            | Required
Installations        | Not Required
Instance ID          | Required
Google Mobile Ads    | Not required (usually; see below)
Realtime Database    | Required
Remote Config        | Required
Storage              | Required

#### A note on Google Mobile Ads and Google Play services

Most versions of the Google Mobile Ads SDK for Android can work properly without
Google Play services. However, if you are using the
`com.google.android.gms:play-services-ads-lite` dependency instead of the
standard `com.google.firebase:firebase-ads` dependency, Google Play services
WILL be required in your specific case.

GMA initialization will only return `kInitResultFailedMissingDependency` when
Google Play services is unavailable AND you are using
`com.google.android.gms:play-services-ads-lite`.

### Desktop project setup

To use desktop workflow support, you must have an Android or iOS project set up
in the Firebase console.

If you have an Android project, you can simply use the `google-services.json`
file on desktop.

If you have an iOS project and don't wish to create an Android project, you can
use the included Python script `generate_xml_from_google_services_json.py
--plist` to convert your `GoogleService-Info.plist` file into a
`google-services-desktop.json` file.

By default, when your app initializes, Firebase will look for a file named
`google-services.json` or `google-services-desktop.json` in the current
directory. Ensure that one of these files is present, or call
`AppOptions::LoadFromJsonConfig()` before initializing Firebase to specify your
JSON configuration data directly.

### Note on Firebase C++ desktop support

Firebase C++ SDK desktop support is a **Beta** feature, and is intended for
workflow use only during the development of your app, not for publicly shipping
code.

## Release Notes
### Upcoming Release
-   Changes
<<<<<<< HEAD
    - General (Android): Updated minSdkVersion to 21, and targetSdkVersion
      and compileSdkVersion to 34.
=======
    - Storage (iOS): Fix invalid pointer in `StorageReference::GetFile()` when
      running in a secondary thread
      ([#1570](https://github.com/firebase/firebase-cpp-sdk/issues/1570)).
>>>>>>> 507dfa22

### 11.10.0
-   Changes
    - General (Android): Update to Firebase Android BoM version 32.8.1.
    - General (iOS): Update to Firebase Cocoapods version 10.24.0.
    - General (iOS, tvOS, Desktop): iOS, tvOS, and macOS SDKs are now built
      using Xcode 15.1.
    - GMA (iOS): Updated dependency to Google-Mobile-Ads-SDK version 11.2.0 and
      GoogleUserMessagingPlatform version 2.3.0.
    - GMA (Android): Updated dependency to play-services-ads version 23.0.0 and
      user-messaging-platform version 2.2.0.
    - Storage (Desktop): Removed 5-minute timeout for uploads and downloads.

### 11.9.0
-   Changes
    - General (Android): Update to Firebase Android BoM version 32.7.4.
    - General (iOS): Update to Firebase Cocoapods version 10.22.0.
    - Auth: Add User::SendEmailVerificationBeforeUpdatingEmail, a new method to
      verify and change the User's email.
    - Auth: Deprecate the older method of updating emails, User::UpdateEmail.

### 11.8.0
-   Changes
    - General (Android): Update to Firebase Android BoM version 32.7.1.
    - General (iOS): Update to Firebase Cocoapods version 10.20.0.
    - Dynamic Links: The Dynamic Links SDK is now deprecated. See the [support
      documentation](https://firebase.google.com/support/dynamic-links-faq)
      for more information.
    - Messaging (Android): Fixed minSdkVersion in the firebase_messaging.aar
      manifest file.

### 11.7.0
-   Changes
    - General (Android): Firebase C++ on Android is now built using Android API
      level 33 and Gradle 6.7.1.
    - General (Android): Update to Firebase Android BoM version 32.7.0.
    - General (iOS): Update to Firebase Cocoapods version 10.19.0.
    - Analytics: Updated the consent management API to include new consent signals.
    - Auth: Fix a bug where an anonymous account can't be linked with
      email password credential. For background, see [Email Enumeration
      Protection](https://cloud.google.com/identity-platform/docs/admin/email-enumeration-protection)
    - GMA (Android): Updated dependency to play-services-ads version 22.6.0.
    - GMA (iOS): Updated dependency to Google-Mobile-Ads-SDK version 10.14.0.

### 11.6.0
-   Changes
    - General (iOS): Update to Firebase Cocoapods version 10.15.0.
    - Firestore: Add support for disjunctions in queries (OR queries)
      ([#1453](https://github.com/firebase/firebase-cpp-sdk/pull/1453)).
    - GMA: Added the User Messaging Platform (UMP) SDK, required for obtaining
      consent from users before showing ads. See the [Get Started
      Guide](https://firebase.google.com/docs/admob/cpp/privacy/) for more
      information.
    - GMA (iOS): Added a new Cocoapod dependency for the UMP SDK:
      GoogleUserMessagingPlatform version 2.1.0.
    - GMA (Android): Added a new Maven package dependency for the UMP SDK:
      com.google.android.ump:user-messaging-platform version 2.1.0. This
      dependency will automatically be included if you include "gma" in the
      firebaseCpp.dependencies list in your build.gradle file.

### 11.5.0
-   Changes
    - General (iOS): Update to Firebase Cocoapods version 10.15.0.
    - General (Android): Update to Firebase Android BoM version 32.3.1.
    - General (Android): Made dynamic code files read only to comply with new
      Android 14 security requirements. This fixes a crash at API level 34+.
    - Analytics (iOS): Added InitiateOnDeviceConversionMeasurementWithPhoneNumber
      function to facilitate the [on-device conversion
      measurement](https://support.google.com/google-ads/answer/12119136) API.
    - Auth: Add Firebase Auth Emulator support. Set the environment variable
      USE_AUTH_EMULATOR=yes (and optionally AUTH_EMULATOR_PORT, default 9099) 
      to connect to the local Firebase Auth Emulator.
    - GMA (iOS): Updated dependency to Google-Mobile-Ads-SDK version 10.10.0.
    - GMA (Android): Updated dependency to play-services-ads version 22.3.0.

### 11.4.0
-   Changes
    - General (Android): Update to Firebase Android BoM version 32.2.2.
    - General (iOS): Update to Firebase Cocoapods version 10.13.0.
    - General (iOS): 32-bit iOS builds (i386 and armv7) are no longer supported.
    - General: Add FirebaseApp.GetApps(), to return the list of `firebase::App` instances.
    - GMA (Android): Fixed a crash when initializing GMA without a Firebase App.

### 11.3.0
-   Changes
    - General (Android): Update to Firebase Android BoM version 32.2.0.
    - General (iOS): Update to Firebase Cocoapods version 10.12.0.
    - General (Desktop): Fixed an error loading google-services.json and
      google-services-desktop.json from paths with international characters on
      Windows.
    - Auth (Android): Fixed an issue where VerifyPhoneNumber's internal
      builder failed to create PhoneAuthOptions with certain compiler settings.
    - Auth (iOS): Fixed an issue where functions that return AuthResult
      were not including updated credentials when encountering errors.
    - GMA (iOS): Updated dependency to Google-Mobile-Ads-SDK version 10.8.0.
    - GMA (Android): Updated dependency to play-services-ads version 22.2.0.
    - Remote Config (Desktop): Additional fix for handling of non-English time
      zone names on Windows.
    - Firestore (Android): Fix the intermittent global references exhaustion
      crash when working with documents with a large number of keys and/or large
      map and/or array fields.
      ([#1364](https://github.com/firebase/firebase-cpp-sdk/pull/1364)).

### 11.2.0
-   Changes
    - General (Android): Update to Firebase Android BoM version 32.1.1.
    - General (iOS): Update to Firebase Cocoapods version 10.11.0.
    - GMA (iOS): Updated dependency to Google-Mobile-Ads-SDK version 10.6.0.
    - App Check (Desktop): Fixed expired tokens being cached on 32-bit systems.
    - Remote Config (Android): Fixed the ConfigUpdate classes being missing
      from the proguard files.
    - Remote Config (Desktop): Fixed handling of time zones on Windows when the
      time zone name in the current system language contains an accented
      character or apostrophe. This adds a requirement for applications using
      Remote Config on Windows desktop to link the "icu.dll" system library.

### 11.1.0
-   Changes
    - General (Android): Update to Firebase Android BoM version 32.1.0.
    - General (iOS): Update to Firebase Cocoapods version 10.10.0.
    - General (Android): Fix for deadlock within JniResultCallback, commonly
      seen within Messaging, but affecting other products as well.
    - Database/Firestore (Desktop): Fixed a crash on Windows when the user's
      home directory contains non-ANSI characters (Unicode above U+00FF).
    - GMA (Android): Updated dependency to play-services-ads version 22.1.0.
    - GMA (iOS): Updated dependency to Google-Mobile-Ads-SDK version 10.5.0.
    - Storage (Desktop): Fixed a crash on Windows when uploading files from a
      path containing non-ANSI characters (Unicode above U+00FF).
    - Firestore: Added MultiDb support. ([#1321](https://github.com/firebase/firebase-cpp-sdk/pull/1321)).

### 11.0.1
-   Changes
    - Auth (iOS): Fixed a crash in `Credential::is_valid()` when an `AuthResult`
      contains an invalid credential, such as when signing in anonymously.

### 11.0.0
-   Changes
    - General: Update minimum supported C++ standard to C++14.
    - General (Android): Update to Firebase Android BoM version 32.0.0.
    - General (iOS): Update to Firebase Cocoapods version 10.9.0.
    - General (iOS, tvOS, Desktop): iOS, tvOS, and macOS SDKs are now built
      using Xcode 14.1.
    - AdMob: Removed deprecated AdMob SDK. Please use the included Google
      Mobile Ads SDK ("GMA") instead.
    - App Check: Adds support for Firebase App Check on Android, iOS, tvOS,
      and desktop platforms.
    - GMA (Android): Updated dependency to play-services-ads version 22.0.0.
    - GMA (iOS): Updated dependency to Google-Mobile-Ads-SDK version 10.4.0.
    - Auth: Deprecated a number of methods, appending `_DEPRECATED` to some of
      their names. This is a breaking change; you must either modify your code
      to refer to the `_DEPRECATED` methods, or switch to the new methods, which
      have new return types `AuthResult` and `User` (rather than `SignInResult`
      and `User *`). The deprecated methods will be removed in the *next* major
      release of the Firebase C++ SDK. *(Note: do not mix and match using the old
      and new methods or undefined behavior may result.)*
    - Firestore: Added `Query::Count()`, which fetches the number of documents
      in the result set without actually downloading the documents
      ([#1207](https://github.com/firebase/firebase-cpp-sdk/pull/1207)).
    - Remote Config (Android/iOS): Added support for real-time config updates.
      Use the new `AddOnConfigUpdateListener` API to get real-time updates.
      Existing [`Fetch`](https://firebase.google.com/docs/reference/cpp/class/firebase/remote-config/remote-config#fetch)
      and [`Activate`](https://firebase.google.com/docs/reference/cpp/class/firebase/remote-config/remote-config#activate)
      APIs aren't affected by this change. To learn more, see
      [Get started with Firebase Remote Config](https://firebase.google.com/docs/remote-config/get-started?platform=cpp#add-real-time-listener).

### 10.7.0
-   Changes
    - General (Android): Update to Firebase Android BoM version 31.3.0.
    - General (iOS): Update to Firebase Cocoapods version 10.7.0.
    - General: Add build time warning for C++11, since the next major release of
      the Firebase C++ SDK will set the new minimum C++ version to C++14.

### 10.6.0
-   Changes
    - General (Android): Update to Firebase Android BoM version 31.2.3.
    - General (iOS): Update to Firebase Cocoapods version 10.6.0.

### 10.5.0
-   Changes
    - General (Android): Update to Firebase Android BoM version 31.2.1.
    - General (iOS): Update to Firebase Cocoapods version 10.5.0.

### 10.4.0
-   Changes
    - General (Android): Update to Firebase Android BoM version 31.2.0.
    - General (iOS): Update to Firebase Cocoapods version 10.4.0.
    - General (Desktop): On macOS, in order to support sandbox mode, apps can
      define a key/value pair for `FBAppGroupEntitlementName` in Info.plist. The
      value associated with this key will be used to prefix semaphore names
      created internally by the Firebase C++ SDK so that they conform with
      [macOS sandbox
      requirements](https://developer.apple.com/library/archive/documentation/Security/Conceptual/AppSandboxDesignGuide/AppSandboxInDepth/AppSandboxInDepth.html#//apple_ref/doc/uid/TP40011183-CH3-SW24).
    - Analytics: Add `analytics::SetConsent()` and `analytics::GetSessionId()`
      APIs.
    - GMA (Android): Updated dependency to play-services-ads version 21.4.0.
      This new version requires Multidex to be enabled in your Android builds.
    - GMA (iOS): Updated dependency to Google-Mobile-Ads-SDK version 9.14.0.

### 10.3.0
-   Changes
    - General (Android): Update to Firebase Android BoM version 31.1.1.
    - General (iOS): Update to Firebase Cocoapods version 10.3.0.

### 10.2.0
-   Changes
    - General (Android): Update to Firebase Android BoM version 31.1.0.
    - General (iOS): Update to Firebase Cocoapods version 10.2.0.
    - General (Desktop): Linux x86 libraries have been fixed.
    - NOTE: The next major release of the Firebase C++ SDK will drop support
      for C++11, setting the new minimum C++ version to C++14. For more
      information please see our
      [C++ Language Standard Support
      Criteria](https://opensource.google/documentation/policies/cplusplus-support#c_language_standard).

### 10.1.0
-   Changes
    - General (Android): Update to Firebase Android BoM version 31.0.2.
    - General (iOS): Update to Firebase Cocoapods version 10.1.0.
    - Firestore (Android): Reduce the number of JNI global references consumed
      when creating or updating documents
      ([#1111](https://github.com/firebase/firebase-cpp-sdk/pull/1111)).
-   Known Issues
    - Linux x86 builds are broken since C++ SDK version 9.6.0. A fix is in
      progress.

### 10.0.0
-   Changes
    - General (Android): Update to Firebase Android BoM version 31.0.0.
    - General (iOS): Update to Firebase Cocoapods version 10.0.0.
    - General: Remove unused headers for performance and test lab from the
      package.
    - Auth (Android/iOS): Deprecating `PhoneAuthProvider::kMaxTimeoutMs`. The
      actual range is determined by the underlying SDK, ex.
      [PhoneAuthOptions.Builder from Android SDK](https://firebase.google.com/docs/reference/android/com/google/firebase/auth/PhoneAuthOptions.Builder).
    - GMA (iOS): Updated iOS dependency to Google Mobile Ads SDK version
      9.11.0.1.
    - AdMob (iOS): Temporarily pinned AdMob dependency to a special version of
      the Google-Mobile-Ads-SDK Cocoapod, "7.69.0-cppsdk3", to maintain
      compatibility with version 10.x of the Firebase iOS SDK.

### 9.6.0
-   Changes
    - General (Android): Update to Firebase Android BoM version 30.5.0.
    - General (iOS): Update to Firebase Cocoapods version 9.6.0.
    - GMA (iOS): Updated iOS dependency to Google Mobile Ads SDK version
      9.9.0.
    - GMA (Android): Updated Android dependency to Google Mobile Ads SDK
      version 21.2.0.

### 9.5.0
-   Changes
    - General (Android): Update to Firebase Android BoM version 30.4.0.
    - General (iOS): Update to Firebase Cocoapods version 9.5.0.

### 9.4.0
-   Changes
    - General (Desktop): Fixed an issue with embedded dependencies that could
      cause duplicate symbol linker errors in conjunction with other libraries
      ([#989](https://github.com/firebase/firebase-cpp-sdk/issues/989)).
    - GMA (iOS): Updated iOS dependency to Google Mobile Ads SDK version 9.7.0.
    - General (Android, iOS, Linux 32-bit): Fixed an integer overflow which
      could result in a crash or premature return when waiting for a `Future`
      with a timeout
      ([#1042](https://github.com/firebase/firebase-cpp-sdk/pull/1042)).

### 9.3.0
-   Changes
    - General (Android, Linux): Fixed a concurrency bug where waiting for an
      event with a timeout could occasionally return prematurely, as if the
      timeout had occurred
      ([#1021](https://github.com/firebase/firebase-cpp-sdk/pull/1021)).

### 9.2.0
-   Changes
    - GMA: Added the Google Mobile Ads SDK with updated support for AdMob. See
      the [Get Started
      Guide](https://firebase.google.com/docs/admob/cpp/quick-start) for more
      information.
    - AdMob: The AdMob SDK has been deprecated. Please update your app to
      use the new Google Mobile Ads SDK which facilitates similar
      functionality.
    - General (Android): Switched over to Android BoM (Bill of Materials)
      for dependency versions. This requires Gradle 5.
    - Database (Desktop): If the app data directory doesn't exist, create it.
      This fixes an issue with disk persistence on Linux.
    - Messaging (Android): Fixed #973. Make sure all the resources are closed in
      `RegistrationIntentService`.
    - Firestore: Added `TransactionOptions` to control how many times a
      transaction will retry commits before failing
      ([#966](https://github.com/firebase/firebase-cpp-sdk/pull/966)).

### 9.1.0
-   Changes
    - General (Android): Fixed a bug that required Android apps to include
      `com.google.android.gms:play-services-base` as an explicit dependency when
      only using AdMob, Analytics, Remote Config, or Messaging.
    - Functions: Add a new method `GetHttpsCallableFromURL`, to create callables
      with URLs other than cloudfunctions.net.
    - Analytics (iOS): Added InitiateOnDeviceConversionMeasurementWithEmail
      function to facilitate the [on-device conversion
      measurement](https://support.google.com/google-ads/answer/12119136) API.
    - Firestore (Desktop): On Windows, you must additionally link against the
      bcrypt and dbghelp system libraries.

### 9.0.0
-   Changes
    -   General (iOS): Firebase C++ on iOS is now built using Xcode 13.3.1.
    -   General (Android): Firebase C++ on Android is now built against NDK
        version r21e.
    -   General (Android): Support for gnustl (also known as libstdc++) has been
        removed. Please use libc++ instead. Android libraries have been moved
        from libs/android/ARCH/STL to libs/android/ARCH.
    -   AdMob (iOS): Temporarily pinned AdMob dependency to a special version of
        the Google-Mobile-Ads-SDK Cocoapod, "7.69.0-cppsdk2", to maintain
        compatibility with version 9.x of the Firebase iOS SDK.
    -   Analytics: Removed deprecated event names and parameters.
    -   Realtime Database (Desktop): Fixed a bug handling server timestamps
        on 32-bit CPUs.
    -   Storage (Desktop): Set Content-Type HTTP header when uploading with
        custom metadata.

### 8.11.0
-   Changes
    -   Firestore/Database (Desktop): Upgrade LevelDb dependency to 1.23
        ([#886](https://github.com/firebase/firebase-cpp-sdk/pull/886)).
    -   Firestore/Database (Desktop): Enabled Snappy compression support
        in LevelDb
        ([#885](https://github.com/firebase/firebase-cpp-sdk/pull/885)).

### 8.10.0
-   Changes
    -   General (iOS): Fixed additional issues on iOS 15 caused by early
        initialization of Firebase iOS SDK.
    -   Remote Config: Fixed default `Fetch()` timeout being 1000 times too
        high.
    -   Storage (Desktop): Added retry logic to PutFile, GetFile, and other
        operations.

### 8.9.0
-   Changes
    -   General (iOS): Fixed an intermittent crash on iOS 15 caused by
        constructing C++ objects during Objective-C's `+load` method.
        ([#706](https://github.com/firebase/firebase-cpp-sdk/pull/706))
        ([#783](https://github.com/firebase/firebase-cpp-sdk/pull/783))
    -   General: Internal changes to Mutex class.

### 8.8.0
-   Changes
    -   General: Fixed a data race that could manifest as null pointer
        dereference in `FutureBase::Release()`.
        ([#747](https://github.com/firebase/firebase-cpp-sdk/pull/747))
    -   General (iOS): iOS SDKs are now built using Xcode 12.4.
    -   General (Desktop): macOS SDKs are now built using Xcode 12.4.
    -   Auth (Desktop): Fixed a crash in `error_code()` when a request
        is cancelled or times out.
        ([#737](https://github.com/firebase/firebase-cpp-sdk/issues/737))
    -   Firestore: Fix "unaligned pointers" build error on macOS Monterey
        ([#712](https://github.com/firebase/firebase-cpp-sdk/issues/712)).
    -   Messaging (Android): Fixed crash during termination.
        ([#739](https://github.com/firebase/firebase-cpp-sdk/pull/739))
        ([#745](https://github.com/firebase/firebase-cpp-sdk/pull/745))
    -   Messaging (Android): Fixed crash during initialization.
        ([#760](https://github.com/firebase/firebase-cpp-sdk/pull/760))
    -   Remote Config (Desktop): Fixed cache expiration time value used by
        `RemoteConfig::FetchAndActivate()`.
        ([#767](https://github.com/firebase/firebase-cpp-sdk/pull/767))

### 8.7.0
-   Changes
    -   Firestore: Released to general availability for Android and iOS (desktop
        support remains in beta).
    -   General (Android): Minimum SDK version is now 19.
    -   General: Variant double type now support 64-bit while saving to json.
        ([#1133](https://github.com/firebase/quickstart-unity/issues/1133)).
    -   Analytics (tvOS): Analytics is now supported on tvOS.
    -   Firestore (iOS): Fix a crash when `Transaction.GetSnapshotAsync()` was
        invoked after `FirebaseFirestore.TerminateAsync()`
        ([#8760](https://github.com/firebase/firebase-ios-sdk/pull/8760)).

### 8.6.0
-   Changes
    -   General (Desktop): MacOS SDKs are now built using Xcode 12.2,
        and include support for ARM-based Mac systems.
    -   General (iOS): iOS SDKs are now built using Xcode 12.2.
    -   Messaging (Android): Fixes an issue to receive token when
        initialize the app.
        ([#667](https://github.com/firebase/firebase-cpp-sdk/pull/667)).
    -   Auth (Desktop): Fix a crash that would occur if parsing the JSON
        response from the server failed
        ([#692](https://github.com/firebase/firebase-cpp-sdk/pull/692)).

### 8.5.0
-   Changes
    -   General: Updating Android and iOS dependencies to the latest.
    -   General: Fixes an issue with generating Proguard files.
        ([#664](https://github.com/firebase/firebase-cpp-sdk/pull/664)).

### 8.4.0
-   Changes
    -   General: Updating Android and iOS dependencies to the latest.
    -   Firestore: Added `operator==` and `operator!=` for `SnapshotMetadata`,
        `Settings`, `QuerySnapshot`, `DocumentSnapshot`, `SetOptions`, and
        `DocumentChange`.

### 8.3.0
-   Changes
    -   General: This release adds tvOS C++ libraries that wrap the
        community-supported Firebase tvOS SDK. `libs/tvos` contains
        tvOS-specific libraries, and the `xcframeworks` directory now
        includes support for both iOS and tvOS. The following products are
        currently included for tvOS: Auth, Database, Firestore, Functions,
        Installations, Messaging, Remote Config, Storage.
    -   General: When building from source, the compiler setting of
        "no exceptions" on app is PRIVATE now and will not affect any other
        targets in the build.
    -   Firestore: Removed the deprecated
        `Firestore::RunTransaction(TransactionFunction*)` function. Please use
        the overload that takes a `std::function` argument instead.
    -   Firestore: `FieldValue::Increment` functions are no longer guarded by
        the `INTERNAL_EXPERIMENTAL` macro.
    -   Firestore: added more validation of invalid input.
    -   Firestore: added an `is_valid` method to the public API classes that can
        be in an invalid state.

### 8.2.0
-   Changes
    -   General (Android): Updated Flatbuffers internal dependency from version
        1.9 to 1.12.
    -   Firestore: Deprecated the
        `Firestore::RunTransaction(TransactionFunction*)` function. Please use
        the overload that takes a `std::function` argument instead.
    -   Firestore: Removed the deprecated `EventListener` class.
    -   Firestore: Removed the deprecated overloads of `AddSnapshotListener` and
        `AddSnapshotsInSyncListener` functions that take an `EventListener*`
        argument. Please use the overloads that take a `std::function` argument
        instead.

### 8.1.0
-   Changes
    -   Firestore: Fixed a linker error when `DocumentChange::npos` was used.
        ([#474](https://github.com/firebase/firebase-cpp-sdk/pull/474)).
    -   Firestore: Added `Firestore::NamedQuery` that allows reading the queries
        used to build a Firestore Data Bundle.

### 8.0.0
-   Changes
    -   Analytics: Removed `SetCurrentScreen()` following its removal from iOS SDK
        and deprecation from Android SDK. Please use `LogEvent` with ScreenView
        event to manually log screen changes.
    -   General (Android): Firebase no longer supports STLPort. Please
        [use libc++ instead](https://developer.android.com/ndk/guides/cpp-support#cs).
    -   General (Android): Firebase support for gnustl (also known as libstdc++)
        is deprecated and will be removed in the next major release. Please use
        libc++ instead.
    -   Instance Id: Removed support for the previously-deprecated Instance ID SDK.
    -   Remote Config: The previously-deprecated static methods have been removed.
        Please use the new instance-based `firebase::remote_config::RemoteConfig`
        API.
    -   Remote Config(Android): Fix for getting Remote Config instance for a
        specific app object.
        ([#991](https://github.com/firebase/quickstart-unity/issues/991)).
    -   General (Android): Fixed a potential SIGABRT when an app was created
        with a non-default app name on Android KitKat
        ([#429](https://github.com/firebase/firebase-cpp-sdk/pull/429)).
    -   AdMob (iOS): Temporarily pinned AdMob dependency to a special version of the
        Google-Mobile-Ads-SDK Cocoapod, "7.69.0-cppsdk", to maintain compatibility
        with version 8.x of the Firebase iOS SDK.
    -   General (iOS): A Database URL is no longer required to be present in
        GoogleService-Info.plist when not using the Real Time Database.
    -   Firestore: Added `Firestore::LoadBundle` to enable loading Firestore Data
        Bundles into the SDK cache. `Firestore::NamedQuery` will be available in a
        future release.

### 7.3.0
-   Changes
    -   General (iOS): Update dependencies.
    -   General (Android): Fix a gradle error if ANDROID_NDK_HOME is not set.

### 7.2.0
-   Changes
    -   General (Android): Firebase support for STLPort is deprecated and will
        be removed in the next major release. Please
        [use libc++ instead](https://developer.android.com/ndk/guides/cpp-support#cs).
    -   General (iOS): iOS SDKs are now built using Xcode 12.
    -   General (iOS): iOS SDKs are now providing XCFrameworks instead of
        Frameworks.
    -   Database: Fixed a potential crash that can occur as a result of a race
        condidtion when adding, removing and deleting `ValueListener`s or
        `ChildListener`s rapidly.
    -   Database: Fixed a crash when setting large values on Windows and Mac
        systems ([#517](https://github.com/firebase/quickstart-unity/issues/517)).
    -   General: Fixed rare crashes at application exit when destructors were
        being executed
        ([#345](https://github.com/firebase/firebase-cpp-sdk/pull/345)).
    -   General (Android): Removed checks for Google Play services for Auth, Database,
        Functions and Storage as the native Android packages no longer need it.
        ([#361](https://github.com/firebase/firebase-cpp-sdk/pull/361)).

### 7.1.1
-   Changes
    -   General (Android): Use non-conflicting file names for embedded resources
        in Android builds. This fixes segfault crashes on old Android devices
        (Android 5 and below).

### 7.1.0
-   Changes
    -   General (iOS): Re-enabled Bitcode in iOS builds
        ([#266][https://github.com/firebase/firebase-cpp-sdk/issues/266]).
    -   Auth: You can now specify a language for emails and text messages sent
        from your apps using `UseAppLanguage()` or `set_language_code()`.
    -   Firestore: Fixed partial updates in `Update()` with
        `FieldValue::Delete()`
        ([#882](https://github.com/firebase/quickstart-unity/issues/882)).
    -   Messaging (Android): Now uses `enqueueWork` instead of `startService`.
        This fixes lost messages with data payloads received when the app
        is in the background.
        ([#877](https://github.com/firebase/quickstart-unity/issues/877)
    -   Remote Config: Added `firebase::remote_config::RemoteConfig` class with
        new instance-based APIs to better manage fetching config data.
    -   Remote Config: Deprecated old module-based API in favor of the new
        instance-based API instead.
    -   Remote Config (Desktop): Fixed multiple definition of Nanopb symbols
        in binary SDK
        ([#271][https://github.com/firebase/firebase-cpp-sdk/issues/271]).

### 7.0.1
-   Changes
    -   Installations (Android): Fix incorrect STL variants, which fixes
        a linker error on Android.

### 7.0.0
-   Changes
    -   General (iOS): iOS SDKs are now built using Xcode 11.7.
    -   General (Desktop): Windows libraries are now built using Visual
        Studio 2019. While VS 2019 is binary-compatible with VS 2015 and
        VS 2017, you must use VS 2019 or newer to link the desktop SDK.
        The libraries have been moved from libs/windows/VS2015 to
        libs/windows/VS2019 to reflect this.
    -   General (Desktop): Linux libraries are now built with both the
        C++11 ABI and the legacy ABI. The libraries have been moved
        from libs/linux/${arch} to libs/linux/${arch}/legacy and
        libs/linux/${arch}/cxx11 to reflect this.
    -   AdMob (Android): Fix a JNI error when initializing without Firebase App.
    -   Analytics: Remove deprecated SetMinimumSessionDuration call.
    -   Installations: Added Installations SDK. See [Documentations](http://firebase.google.com/docs/reference/cpp/namespace/firebase/installations) for
        details.
    -   Instance Id: Marked Instance Id as deprecated.
    -   Messaging: Added getToken, deleteToken apis.
    -   Messaging: Removed deprecated Send() function.
    -   Messaging: raw_data has been changed from a std::string to a
        std::vector<uint8_t>, and can now be populated.
    -   Firestore: Added support for `Query::WhereNotEqualTo` and
        `Query::WhereNotIn`.
    -   Firestore: Added support for `Settings::set_cache_size_bytes` and
        `Settings::cache_size_bytes`.
    -   Firestore: `Query` methods that return new `Query` objects are now
        `const`.
    -   Firestore: Added new internal HTTP headers to the gRPC connection.
    -   Firestore: Fixed a crash when writing to a document after having been
        offline for long enough that the auth token expired
        ([#182](https://github.com/firebase/firebase-cpp-sdk/issues/182)).

### 6.16.1
-   Changes
    -   Database (Desktop): Added a function to create directories recursively
        for persistent storage that fixes segfaults.
    -   Database (Desktop): Fixed a problem with missing symbols on Windows.

### 6.16.0
-   Changes
    -   Database (Desktop): Enabled offline persistence.
    -   Auth: Fixed compiler error related to SignInResult.
    -   Firestore: Defaulted to calling listeners and other callbacks on a
        dedicated thread. This avoids deadlock when using Firestore without
        an event loop on desktop platforms.
    -   Firestore: Added `Error::kErrorNone` as a synonym for `Error::kErrorOk`,
        which is more consistent with other Firebase C++ SDKs.
    -   Messaging (Android): Updated library to be compatible with Android O,
        which should resolve a IllegalStateException that could occur under
        certain conditions.
    -   Messaging: Deprecated the `Send` function.
    -   Firestore: Added `error_message` parameter to snapshot listener
        callbacks.
    -   AdMob: Handling IllegalStateException when creating and loading
        interstitial ads. Added `ConstantsHelper.CALLBACK_ERROR_UNKNOWN` as a
        fallback error.

### 6.15.1

-   Changes

    -   Firestore: all members of `Error` enumeration are now prefixed with
        `kError`; for example, `Error::kUnavailable` is now
        `Error::kErrorUnavailable`, which is more consistent with other Firebase
        C++ SDKs.
    -   Firestore: Firestore can now be compiled on Windows even in presence of
        `min` and `max` macros defined in `<windows.h>`.
    -   Fixed an issue that warns about Future handle not released properly.

### 6.15.0

-   Overview
    -   Fixed an issue whent creating Apps, and various Firestore changes.
-   Changes
    -   Firestore: removed `*LastResult` functions from the public API. Please
        use the futures returned by the async methods directly instead.
    -   Firestore: dropped the `From` prefix from the static functions in
        `FieldValue`; for example, `FieldValue::FromInteger` is now just
        `FieldValue::Integer`.
    -   Firestore: `CollectionReference::id` now returns a const reference.
    -   Firestore: Fixed absl `time_internal` linker error on Windows.
    -   Firestore: changed the signature of the callback passed to
        `Firestore::RunTransaction` to pass the parameters by mutable reference,
        not by pointer. This is to indicate that these parameters are never
        null.
    -   App: Fixed an assert creating a custom App when there is no default App.

### 6.14.1

-   Changes
    -   Auth (iOS): Added SignInResult.UserInfo.updated_credential field. On
        iOS, kAuthErrorCredentialAlreadyInUse errors when linking with Apple may
        contain a valid updated_credential for use in signing-in the
        Apple-linked user.

### 6.14.0

-   Changes
    -   Firestore: `Firestore::set_logging_enabled` is replaced by
        `Firestore::set_log_level` for consistency with other Firebase C++ APIs.
    -   Firestore: added an overload of `Firestore::CollectionGroup` that takes
        a pointer to `const char`.
    -   Firestore: `Firestore::set_settings` now accepts the argument by value.

### 6.12.0
  - Overview
    - Added experimental support for Cloud Firestore SDK.
  - Changes
    - Firestore: Experimental release of Firestore is now available on all
      supported platforms.

### 6.11.0

-   Overview
    -   Updated dependencies, changed minimum Xcode, and fixed an issue in
        Database handling Auth token revocation.
-   Changes
    -   General (iOS): Minimum Xcode version is now 10.3.
    -   General: When creating an App, the project_id from the default App is
        used if one is not provided.
    -   Database (Desktop): Fixed that database stops reconnecting to server
        after the auth token is revoked.

### 6.10.0

-   Overview
    -   Auth bug fixes.
-   Changes
    -   Auth: Reverted the API of an experimental FederatedAuthHandler callback
        handler.
    -   Auth (iOS): Enabled the method OAuthProvider.GetCredential. This method
        takes a nonce parameter as required by Apple Sign-in.
    -   General (iOS): Updated the CMakeLists.txt to link static libraries
        stored under libs/ios/universal for iOS targets

### 6.9.0

-   Overview
    -   Updated dependencies, added support for Apple Sign-in to Auth, support
        for signing-in using a 3rd party web providers and configuration of
        BigQuery export in Messaging.
-   Changes
    -   Auth: Added API for invoking Auth SignInWithProvider and User
        LinkWithProvider and ReauthenticateWithProvider for sign in with third
        party auth providers.
    -   Auth: Added constant kProviderId strings to auth provider classes.
    -   Auth (iOS): Added support for linking Apple Sign-in credentials.
    -   Messaging (Android): Added the option to enable or disable message
        delivery metrics export to BigQuery. This functionality is currently
        only available on Android. Stubs are provided on iOS for cross platform
        compatibility.

### 6.8.0

-   Overview
    -   Updated dependencies, added compiler/stdlib check, fixed issue in Admob
        and fixed resource generation issue with python3.
-   Changes
    -   App (Linux): Added compiler/stdlib check to ensure both the developer's
        executable and firebase library are compiled with the same compiler and
        stdlib.
    -   Admob (Android): Fixed a potentially non thread safe operation in the
        destruction of BannerViews.
    -   General: Fixed an issue where resource generation from
        google-services.json would fail if python3 was used to execute the
        resource generation script.

### 6.7.0

-   Overview
    -   Updated dependencies, fixed issues in Analytics, Database, Storage, and
        App.
-   Changes
    -   App: Added noexcept to move constructors to ensure STL uses move where
        possible.
    -   Storage (iOS/Android): Fixed an issue where Storage::GetReferenceFromUrl
        would return an invalid StorageReference.
    -   Database: Fixed an issue causing timestamps to not be populated
        correctly when using DatabaseReference::UpdateChildren().
    -   Database (Desktop): Fixed an issue preventing listener events from being
        triggered after DatabaseReference::UpdateChildren() is called.
    -   Database (Desktop): Functions that take const char* parameters will now
        fail gracefully if passed a null pointer.
    -   Database (Desktop): Fixed an issue causing
        DatabaseReference::RunTransaction() to fail due to datastale when the
        location previously stored a vector with more than 10 items or a map
        with integer keys.
    -   App (Windows): Fixed bug where literal value 0 will call string
        constructor for Variant class.
    -   Storage (Desktop): Changed url() to return the empty string if the
        Storage instance was created with the default (null) URL.
    -   App: Added small string optimisation for variant.
    -   App: Reduced number of new/delete for variant if copying same type
    -   App: Ensure map sort order for variant is consistent.
    -   Database (Desktop): Fixed an issue that could result in an incorrect
        snapshot being passed to listeners under specific circumstances.
    -   Analytics (iOS): Fixed the racy behavior of
        `analytics::GetAnalyticsInstanceId()` after calling
        `analytics::ResetAnalyticsData()`.
    -   Database (Desktop): Fixed ordering issue of children when using OrderBy
        on double or int64 types with large values

### 6.6.1

-   Overview
    -   Fixed an issue with Future having an undefined reference.
-   Changes
    -   General: Fixed a potential undefined reference in Future::OnCompletion.

### 6.6.0

-   Overview
    -   Update dependencies, fixed issues in Auth, Database and RemoteConfig
-   Changes
    -   Auth (Android): Fixed assert when not using default app instance.
    -   Auth (Desktop): Fixed not loading provider list from cached user data.
    -   Database (Desktop): Fixed a crash that could occur when trying to keep a
        location in the database synced when you do not have permission.
    -   Database (Desktop): Queries on locations in the database with query
        rules now function properly, instead of always returning "Permission
        denied".
    -   Database (Desktop): Fixed the map-to-vector conversion when firing
        events that have maps containing enitrely integer keys.
    -   Remote Config (Android): Fixed a bug when passing a Variant of type Blob
        to SetDefaults() on Android.

### 6.5.0

-   Overview
    -   Updated dependencies, and improved logging for Auth and Database.
-   Changes
    -   Auth (Linux): Improved error logging if libsecret (required for login
        persistence) is not installed on Linux.
    -   Database: The database now supports setting the log level independently
        of the system level logger.

### 6.4.0

-   Overview
    -   Updated dependencies, fixed issues with Futures and Auth persistence,
        and fixed a crash in Database.
-   Changes
    -   General: Fixed an issue causing Futures to clear their data even if a
        reference was still being held.
    -   Auth (Desktop): Fixed an issue with updated user info not being
        persisted.
    -   Database (Desktop): Fixed a crash when saving a ServerTimestamp during a
        transaction.

### 6.3.0

-   Overview
    -   Bug fixes.
-   Changes
    -   General (iOS/Android): Fixed a bug that allows custom firebase::App
        instances to be created after the app has been restarted.
    -   Auth (desktop): Changed destruction behavior. Instead of waiting for all
        async operations to finish, now Auth will cancel all async operations
        and quit. For callbacks that are already running, this will protect
        against cases where auth instances might not exist anymore.
    -   Auth (iOS): Fixed an exception in firebase::auth::VerifyPhoneNumber.
    -   Auth (iOS): Stopped Auth from hanging on destruction if any local
        futures remain in scope.
    -   Database (desktop): Fixed an issue that could cause a crash when
        updating the descendant of a location with a listener attached.

### 6.2.2

-   Overview
    -   Bug fixes.
-   Changes
    -   Auth (desktop): After loading a persisted user data, ensure token is not
        expired.
    -   Auth (desktop): Ensure Database, Storage and Functions do not use an
        expired token after it's loaded from persistent storage.
    -   Database (desktop): Fixed DatabaseReference::RunTransaction() sending
        invalid data to the server which causes error message "Error on incoming
        message" and freeze.

### 6.2.0

-   Overview
    -   Added support for custom domains to Dynamic Links, and fixed issues in
        Database and Instance ID.
-   Changes
    -   General: Added a way to configure SDK-wide log verbosity.
    -   Instance ID (Android): Fixed a crash when destroying InstanceID objects.
    -   Dynamic Links: Added support for custom domains.
    -   Database: Added a way to configure log verbosity of Realtime Database
        instances.

### 6.1.0

-   Overview
    -   Added Auth credential persistence on Desktop, fixed issues in Auth and
        Database, and added additional information to Messaging notifications.
-   Changes
    -   Auth (Desktop): User's credentials will now persist between sessions.
        See the
        [documentation](http://firebase.google.com/docs/auth/cpp/manage-users#persist_a_users_credential)
        for more information.
    -   Auth (Desktop): As part of the above change, if you call current_user()
        immediately after creating the Auth instance, it will block until the
        saved user's state is finished loading.
    -   Auth (Desktop): Fixed an issue where Database/Functions/Storage might
        not use the latest auth token immediately after sign-in.
    -   Auth: Fixed an issue where an error code could get reported incorrectly
        on Android.
    -   Database (Desktop): Fixed an issue that could cause a crash during
        shutdown.
    -   Database (iOS): Fixed a race condition that could cause a crash when
        cleaning up database listeners on iOS.
    -   Database (iOS): Fixed an issue where long (64-bit) values could get
        written to the database incorrectly (truncated to 32-bits).
    -   Cloud Functions: Change assert to log warning when App is deleted before
        Cloud Functions instance is deleted.
    -   Messaging (Android): Added channel_id to Messaging notifications.

### 6.0.0

-   Overview
    -   Fixed issues in Auth and Messaging, removed Firebase Invites, removed
        deprecated functions in Firebase Remote Config, and deprecated a
        function in Firebase Analytics.
-   Changes
    -   Updated
        [Firebase iOS](https://firebase.google.com/support/release-notes/ios#6.0.0)
        and
        [Firebase Android](https://firebase.google.com/support/release-notes/ios#2019-05-07)
        dependencies.
    -   Auth: Fixed a race condition updating the current user.
    -   Messaging (iOS/Android): Fix an issue where Subscribe and Unsubscribe
        never returned if the API was configured not to receive a registration
        token.
    -   Invites: Removed Firebase Invites library, as it is no longer supported.
    -   Remote Config: Removed functions using config namespaces.
    -   Analytics: Deprecated SetMinimumSessionDuration.
-   Known Issues
    -   To work around a incompatible dependency, AdMob for Android temporarily
        requires an additional dependency on
        com.google.android.gms:play-services-measurement-sdk-api:16.5.0

### 5.7.0

-   Overview
    -   Deprecated functions in Remote Config.
-   Changes
    -   Remote Config: Config namespaces are now deprecated. You'll need to
        switch to methods that use the default namespace.
-   Known Issues
    -   To work around a incompatible dependency, AdMob for Android temporarily
        requires an additional dependency on
        com.google.android.gms:play-services-measurement-sdk-api:16.4.0

### 5.6.1

-   Overview
    -   Fixed race condition on iOS SDK startup.
-   Changes
    -   General (iOS): Updated to the latest iOS SDK to fix a crash on
        firebase::App creation caused by a race condition. The crash could occur
        when accessing the [FIRApp firebaseUserAgent] property of the iOS
        FIRApp.

### 5.6.0

-   Overview
    -   Released an open-source version, added Game Center sign-in to Auth,
        enhanced Database on desktop, and fixed a crash when deleting App.
-   Changes
    -   Firebase C++ is now
        [open source](https://github.com/firebase/firebase-cpp-sdk).
    -   Auth (iOS): Added Game Center authentication.
    -   Database (Desktop): Reworked how cached server values work to be more in
        line with mobile implementations.
    -   Database (Desktop): Simultaneous transactions are now supported.
    -   Database (Desktop): The special Timestamp ServerValue is now supported.
    -   Database (Desktop): KeepSynchronized is now supported.
    -   App, Auth, Database, Remote Config, Storage: Fixed a crash when deleting
        `firebase::App` before deleting other Firebase subsystems.

### 5.5.0

-   Overview
    -   Deprecated Firebase Invites and updated how Android dependencies are
        included.
-   Changes
    -   General (Android): Added a gradle file to the SDK that handles adding
        Firebase Android dependencies to your Firebase C++ apps. See the
        [Firebase C++ Samples](https://github.com/firebase/quickstart-cpp) for
        example usage.
    -   Invites: Firebase Invites is deprecated. Please refer to
        https://firebase.google.com/docs/invites for details.

### 5.4.4

-   Overview
    -   Fixed a bug in Cloud Functions on Android, and AdMob on iOS.
-   Changes
    -   Cloud Functions (Android): Fixed an issue with error handling.
    -   AdMob (iOS): Fixed an issue with Rewarded Video ad unit string going out
        of scope.

### 5.4.3

-   Overview
    -   Bug fix for Firebase Storage on iOS.
-   Changes
    -   Storage (iOS): Fixed an issue when downloading files with `GetBytes`.

### 5.4.2

-   Overview
    -   Removed a spurious error message in Auth on Android.
-   Changes
    -   Auth (Android): Removed an irrelevant error about the Java class
        FirebaseAuthWebException.

### 5.4.0

-   Overview
    -   Bug fix for link shortening in Dynamic Links and a known issue in
        Database on Desktop.
-   Changes
    -   Dynamic Links (Android): Fixed short link generation failing with "error
        8".
-   Known Issues
    -   The Realtime Database Desktop SDK uses REST to access your database.
        Because of this, you must declare the indexes you use with
        Query::OrderByChild() on Desktop or your listeners will fail.

### 5.3.1

-   Overview
    -   Updated iOS and Android dependency versions and a bug fix for Invites.
-   Changes
    -   Invites (Android): Fixed an exception when the Android Minimum Version
        code option is used on the Android.

### 5.3.0

-   Overview
    -   Fixed bugs in Database and Functions; changed minimum Xcode version to
        9.4.1.
-   Changes
    -   General (iOS): Minimum Xcode version is now 9.4.1.
    -   Functions (Android): Fixed an issue when a function returns an array.
    -   Database (Desktop): Fixed issues in ChildListener.
    -   Database (Desktop): Fixed crash that can occur if Database is deleted
        while asynchronous operations are still in progress.
-   Known Issues
    -   Dynamic Links (Android): Shortening dynamic links fails with "Error 8".

### 5.2.1

-   Overview
    -   Fixed bugs in Auth and Desktop.
-   Changes
    -   Database (Desktop): Fixed support for `ChildListener` when used with
        `Query::EqualTo()`, `Query::StartAt()`, `Query::EndAt()`,
        `Query::LimitToFirst()` and `Query::LimitToLast()`.
    -   Database: Fixed a crash in DatabaseReference/Query copy assignment
        operator and copy constructor.
    -   Auth, Database: Fixed a race condition returning Futures when calling
        the same method twice in quick succession.

### 5.2.0

-   Overview
    -   Changes to Database, Functions, Auth, and Messaging.
-   Changes
    -   Database: Added a version of `GetInstance` that allows passing in the
        URL of the database to use.
    -   Functions: Added a way to specify which region to run the function in.
    -   Messaging: Changed `Subscribe` and `Unsubscribe` to return a Future.
    -   Auth (Android): Fixed a crash in `User::UpdatePhoneNumberCredential()`.
    -   General (Android): Fixed a null reference in the Google Play Services
        availability checker.

### 5.1.1

-   Overview
    -   Updated Android and iOS dependency versions only.

### 5.1.0

-   Overview
    -   Changes to Analytics, Auth, and Database; and added support for Cloud
        Functions for Firebase.
-   Changes
    -   Analytics: Added `ResetAnalyticsData()` to clear all analytics data for
        an app from the device.
    -   Analytics: Added `GetAppInstanceId()` which allows developers to
        retrieve the current app's analytics instance ID.
    -   Auth: Linking a credential with a provider that has already been linked
        now produces an error.
    -   Auth (iOS): Fixed crashes in User::LinkAndRetrieveDataWithCredential()
        and User::ReauthenticateAndRetrieveData().
    -   Auth (iOS): Fixed photo URL never returning a value on iOS.
    -   Auth (Android): Fixed setting profile photo URL with UpdateUserProfile.
    -   Database: Added support for ServerValues in SetPriority methods.
    -   Functions: Added support for Cloud Functions for Firebase on iOS,
        Android, and desktop.

### 5.0.0

-   Overview
    -   Renamed the Android and iOS libraries to include firebase in their name,
        removed deprecated methods in App, AdMob, Auth, Database, and Storage,
        and exposed new APIs in Dynamic Links and Invites.
-   Changes
    -   General (Android/iOS): Library names have been prefixed with
        "firebase_", for example libapp.a is now libfirebase_app.a. This brings
        them in line with the naming scheme used on desktop, and iOS frameworks.
    -   General (Android): Improved error handling when device is out of space.
    -   App: Removed deprecated accessor methods from Future.
    -   AdMob: Removed deprecated accessor methods from BannerView and
        InterstitialAd.
    -   Auth: Removed deprecated accessors from Auth, Credential, User, and
        UserInfoInterface, including User::refresh_token().
    -   Database: Removed deprecated accessors from DatabaseReference, Query,
        DataSnapshot, and MutableData.
    -   Dynamic Links: Added a field to received dynamic links describing the
        strength of the match.
    -   Invites: Added OnInviteReceived to Listener base class that includes the
        strength of the match on the received invite as an enum. Deprecated
        prior function that received it as a boolean value.
    -   Storage: Removed deprecated accessors from StorageReference.
    -   Storage: Removed Metadata::download_url() and Metadata::download_urls().
        Please use StorageReference::GetDownloadUrl() instead.
    -   Messaging: Added an optional initialization options struct. This can be
        used to suppress the prompt on iOS that requests permission to receive
        notifications at start up. Permission can be requested manually using
        the function firebase::messaging::RequestPermission().

### 4.5.1

-   Overview
    -   Fixed bugs in Database (Desktop) and Remote Config and exposed new APIs
        in Auth on Desktop and Messaging.
-   Changes
    -   Messaging: Added the SetAutoTokenRegistrationOnInitEnabled() and
        IsAutoTokenRegistrationOnInitEnabled() methods to enable or disable
        auto-token generation.
    -   Auth (Desktop): Added support for accessing user metadata.
    -   Database (Desktop): Fixed a bug to make creation of database instances
        with invalid URLs return NULL.
    -   Database (Desktop): Fixed an issue where incorrect values could be
        passed to OnChildAdded.
    -   Remote Config: Fixed a bug causing incorrect reporting of success or
        failure during a Fetch().

### 4.5.0

-   Overview
    -   Desktop workflow support for some features, Google Play Games
        authentication on Android, and changes to AdMob, Auth, and Storage.
-   Changes
    -   Auth, Realtime Database, Remote Config, Storage (Desktop): Stub
        implementations have been replaced with functional desktop
        implementations on Windows, OS X, and Linux.
    -   AdMob: Native Express ads have been discontinued, so
        `NativeExpressAdView` has been marked deprecated and will be removed in
        a future version.
    -   Auth (Android): Added Google Play Games authentication.
    -   Auth: Fixed a race condition initializing/destroying Auth instances.
    -   Storage: Added MD5 hash to Metadata.
    -   Storage: Fixed a crash when deleting listeners and other object
        instances.
    -   Storage: Controller can now be used from any thread.
    -   Storage (iOS): Fixed incorrect content type when uploading.
-   Known Issues
    -   When using Firebase Realtime Database on desktop, only one Transaction
        may be run on a given subtree at the same time.
    -   When using Firebase Realtime Database on desktop, data persistence is
        not available.

### 4.4.3

-   Overview
    -   Fixed linking bug in App.
-   Changes
    -   App (iOS): Removed unresolved symbols in the App library that could
        cause errors when forcing resolution.

### 4.4.2

-   Overview
    -   Fixed bugs in Dynamic Links, Invites, Remote Config and Storage and
        fixed linking issues with the Windows and Linux stub libraries.
-   Changes
    -   Dynamic Links (iOS): Now fetches the invite ID when using universal
        links.
    -   Dynamic Links (iOS): Fixed crash on failure of dynamic link completion.
    -   Dynamic Links (iOS): Fixed an issue where some errors weren't correctly
        reported.
    -   Invites: Fixed SendInvite never completing in the stub implementation.
    -   Remote Config (iOS): Fixed an issue where some errors weren't correctly
        reported.
    -   Storage: Fixed Metadata::content_language returning the wrong data.
    -   Storage (iOS): Reference paths formats are now consistent with other
        platforms.
    -   Storage (iOS): Fixed an issue where trying to upload to a non-existent
        path would not complete the Future.
    -   Storage (iOS): Fixed a crash when a download fails.
    -   General (Windows): Updated all static libs to suppport different C
        runtime libraries and correspondingly updated the package directory
        structure.
    -   Linux: Fixed linking problems with all of the C++ stub libraries.

### 4.4.1

-   Overview
    -   Bug fixes for Realtime Database and Instance ID.
-   Changes
    -   Realtime Database: SetPersistenceEnabled now sets persistence enabled.
    -   Instance ID (iOS): GetToken no longer fails without an APNS certificate,
        and no longer forces registering for notifications.

### 4.4.0

-   Overview
    -   Support for Instance ID.
-   Changes
    -   Instance ID: Added Instance ID library.

### 4.3.0

-   Overview
    -   Bug fix for Remote Config and a new feature for Auth.
-   Changes
    -   Auth: Added support for accessing user metadata.
    -   Remote Config (Android): Fixed remote_config::ValueSource conversion.

### 4.2.0

-   Overview
    -   Bug fixes for Analytics, Database, and Messaging; and updates for Auth
        and Messaging.
-   Changes
    -   Analytics (iOS): Fixed a bug which prevented the user ID and user
        properties being cleared.
    -   Database (Android): Fixed MutableData::children_count().
    -   Messaging (Android): Fixed a bug which prevented the message ID field
        being set.
    -   Auth: Failed operations now return more specific error codes.
    -   Auth (iOS): Phone Authentication no longer requires push notifications.
        When push notifications aren't available, reCAPTCHA verification is used
        instead.
    -   Messaging: Messages sent to users can now contain a link URL.

### 4.1.0

-   Overview
    -   Bug fixes for AdMob, Auth, Messaging, Database, Storage, and Remote
        Config, and added features for Future's OnCompletion callbacks and
        Database transaction callbacks.
-   Changes
    -   General: Futures are now invalidated when their underlying Firebase API
        is destroyed.
    -   General: Added std::function support to Future::OnCompletion, to allow
        use of C++11 lambdas with captures.
    -   AdMob (iOS): Fixed a crash if a BannerView is deleted while a call to
        Destroy() is still pending.
    -   Auth (Android): Now assert fails if you call GetCredential without an
        Auth instance created.
    -   Database: DataSnapshot, DatabaseReference, Query, and other objects are
        invalidated when their Database instance is destroyed.
    -   Database: Added a context pointer to DatabaseReference::RunTransaction,
        as well as std::function support to allow use of C++11 lambdas with
        captures.
    -   Messaging (Android): Fixed a bug where message_type was not set in the
        Message struct.
    -   Messaging (iOS): Fixed a race condition if a message is received before
        Firebase Cloud Messaging is initialized.
    -   Messaging (iOS): Fixed a bug detecting whether the notification was
        opened if the app was running in the background.
    -   Remote Config: When listing keys, the list now includes keys with
        defaults set, even if they were not present in the fetched config.
    -   Storage: StorageReference objects are invalidated when their Storage
        instance is destroyed.
-   Known Issues
    -   When building on Android using STLPort, the std::function versions of
        Future::OnCompletion and DatabaseReference::RunTransaction are not
        available.

### 4.0.4

-   Changes
    -   Messaging (Android): Fixed a bug resulting in Messages not having their
        message_type field populated.

### 4.0.3

-   Overview
    -   Bug fixes for Dynamic Links, Messaging and iOS SDK compatibility.
-   Changes
    -   General (iOS): Fixed an issue which resulted in custom options not being
        applied to firebase::App instances.
    -   General (iOS): Fixed a bug which caused method implementation look ups
        to fail when other iOS SDKs rename the selectors of swizzled methods.
    -   Dynamic Links (Android): Fixed future completion if short link creation
        fails.
    -   Messaging (iOS): Fixed message handling when messages they are received
        via the direct channel to the FCM backend (i.e not via APNS).

### 4.0.2

-   Overview
    -   Bug fixes for Analytics, Auth, Dynamic Links, and Messaging.
-   Changes
    -   Analytics (Android): Fix SetCurrentScreen to work from any thread.
    -   Auth (iOS): Fixed user being invalidated when linking a credential
        fails.
    -   Dynamic Links: Fixed an issue which caused an app to crash or not
        receive a Dynamic Link if the link is opened when the app is installed
        and not running.
    -   Messaging (iOS): Fixed a crash when no Listener is set.
    -   Messaging: Fixed Listener::OnTokenReceived occasionally being called
        twice with the same token.

### 4.0.1

-   Overview
    -   Bug fixes for Dynamic links and Invites on iOS and Cloud Messaging on
        Android and iOS.
-   Changes
    -   Cloud Messaging (Android): Fixed an issue where Terminate was not
        correctly shutting down the Cloud Messaging library.
    -   Cloud Messaging (iOS): Fixed an issue where library would crash on start
        up if there was no registration token.
    -   Dynamic Links & Invites (iOS): Fixed an issue that resulted in apps not
        receiving a link when opening a link if the app is installed and not
        running.

### 4.0.0

-   Overview
    -   Added support for phone number authentication, access to user metadata,
        a standalone dynamic library and bug fixes.
-   Changes
    -   Auth: Added support for phone number authentication.
    -   Auth: Added the ability to retrieve user metadata.
    -   Auth: Moved token notification to a separate listener object.
    -   Dynamic Links: Added a standalone library separate from Invites.
    -   Invites (iOS): Fixed an issue in the analytics SDK's method swizzling
        which resulted in dynamic links / invites not being sent to the
        application.
    -   Messaging (Android): Fixed a regression introduced in 3.0.3 which caused
        a crash when opening up a notification when the app is running in the
        background.
    -   Messaging (iOS): Fixed interoperation with other users of local
        notifications.
    -   General (Android): Fixed crash in some circumstances after resolving
        dependencies by updating Google Play services.

### 3.1.2

-   Overview
    -   Bug fixes for Auth.
-   Changes
    -   Auth: Fixed a crash caused by a stale memory reference when a
        firebase::auth::Auth object is destroyed and then recreated for the same
        App object.
    -   Auth: Fixed potential memory corruption when AuthStateListener is
        destroyed. ### 3.1.1
-   Overview
    -   Bug fixes for Auth, Invites, Messaging, and Storage, plus a general fix.
-   Changes
    -   General (Android): Fixed Google Play Services updater crash when
        clicking outside of the dialog on Android 4.x devices.
    -   Auth: Fixed user being invalidated when linking a credential fails.
    -   Auth: Deprecated User::refresh_token().
    -   Messaging: Fixed incorrectly notifying the app of a message when a
        notification is received while the app is in the background and the app
        is then opened by via the app icon rather than the notification.
    -   Invites (iOS): Fixed an issue which resulted in the app delegate method
        application:openURL:sourceApplication:annotation: not being called when
        linking the invites library.
    -   Storage: Fixed a bug that prevented the construction of Metadata without
        a storage reference.

### 3.1.0

-   Overview
    -   Added support for multiple storage buckets in Cloud Storage for
        Firebase, and fixed a bug in Invites.
-   Changes
    -   Storage: Renamed "Firebase Storage" to "Cloud Storage for Firebase".
    -   Storage: Added an overload for `Storage::GetInstance()` that accepts a
        `gs://...` URL, so you can use Cloud Storage with multiple buckets.
    -   Invites: (Android) Fixed an issue where invites with empty links would
        fail to be received.

### 3.0.0

-   Overview
    -   Renamed some methods, fixed some bugs, and added some features.
-   Changes
    -   General: Renamed and deprecated methods that were inconsistent with the
        Google C++ Style Guide. Deprecated methods will be removed in a future
        release (approximately 2-3 releases from now).
    -   Analytics: Added `SetCurrentScreen()`.
    -   Auth: Fixed a race condition accessing user data in callbacks.
    -   Auth: (Android) Added `is_valid()` to check if a credential returned by
        `GetCredential()` is valid.
    -   Invites: (Android) Added a `Fetch()` function to fetch incoming
        invitations at times other than application start. You must call this on
        Android when your app returns to the foreground (on iOS, this is handled
        automatically).
    -   Messaging: Added a field to `firebase::messaging::Message` specifying
        whether the message was received when the app was in the background.
    -   Messaging: (Android) Added an AAR file containing the Android manifest
        changes needed for receiving notifications. You can add this to your
        project instead of modifying the manifest directly.
    -   Messaging: (iOS) Fixed regression since 2.1.1 that broke messaging on
        iOS 8 & 9 when an AppDelegate did not implement remote notification
        methods.
    -   Invites: (iOS) Fixed regression since 2.1.1 that broke invites if the
        AppDelegate did not implement the open URL method.
    -   Remote Config: Added support for initializing Remote Config defaults
        from `firebase::Variant` values, including binary data.

### 2.1.3

-   Overview
    -   Bug fixes for Auth and Messaging, and a fix for Future callbacks.
-   Changes
    -   General: Fixed a potential deadlock when running callbacks registered
        via `firebase::Future::OnCompletion()`.
    -   Auth: (Android) Fixed an error in `firebase::auth::User::PhotoUri()`.
    -   Messaging: (Android) Fixed an issue where a blank message would appear.
    -   Messaging: (iOS) Removed hard dependency on Xcode 8.

### 2.1.2

-   Overview
    -   Bug fix for AdMob on Android.
-   Changes
    -   AdMob: (Android) Fixed an issue in `firebase::admob::InterstitialAd`
        that caused a crash after displaying multiple interstitial ads.

### 2.1.1

-   Overview
    -   Bug fixes for Firebase Authentication, Messaging and Invites.
-   Changes
    -   Auth: (Android) Fixed an issue that caused a future to never complete
        when signing in while a user is already signed in.
    -   Messaging / Invites: (iOS) Fixed an issue with method swizzling that
        caused some of the application's UIApplicationDelegate methods to not be
        called.
    -   Messaging: (iOS) Fixed a bug which caused a crash when initializing the
        library when building with Xcode 8 for iOS 10.

### 2.1.0

-   Overview
    -   Support for Firebase Storage and minor bugfixes in other libraries.
-   Changes
    -   Storage: Added the Firebase Storage C++ client library.
    -   Auth: Added a check for saved user credentials when Auth is initialized.
-   Known Issues
    -   Storage: On Android, pausing and resuming storage operations will cause
        the transfer to fail with the error code kErrorUnknown.

### 2.0.0

-   Overview
    -   Support for AdMob Native Express Ads, Realtime Database and simplified
        the Invites API.
-   Changes
    -   AdMob: Added support for AdMob Native Express Ads.
    -   Auth: Added AuthStateListener class which provides notifications when a
        user is logged in or logged out.
    -   Realtime Database: Added a client library.
    -   Invites: Breaking change which significantly simplifies the API.
-   Known Issues
    -   AdMob: When calling Initialize, the optional admob_app_id argument is
        ignored.

### 1.2.1

-   Overview
    -   Bug fixes in Messaging.
-   Changes
    -   Messaging: Fixed a bug that prevented Android apps from terminating
        properly.
    -   Messaging: Added missing copy constructor implementation in iOS and stub
        libraries.

### 1.2.0

-   Overview
    -   New features in AdMob, Authentication, Messaging, and Remote Config, a
        helper class for initialization, and bug fixes.
-   Changes
    -   General: Added firebase::ModuleInitializer, a helper class to initialize
        Firebase modules and handle any missing dependency on Google Play
        services on Android.
    -   AdMob: Added Rewarded Video feature. For more information, see the
        [Rewarded Video C++ guide](https://firebase.google.com/docs/admob/cpp/rewarded-video).
    -   AdMob: You can now pass your AdMob App ID to
        firebase::admob::Initialize() to help reduce latency for the initial ad
        request.
    -   AdMob: On both iOS and Android, you must call BannerView::Show() to
        display the ad. Previously, this was only required on Android.
    -   AdMob: Fixed an issue where BannerView::Listener received an incorrect
        bounding box.
    -   AdMob: BannerView now has a black background, rather than transparent.
    -   Authentication: Implemented User::SendEmailVerification() and
        User::EmailVerified() methods on Android.
    -   Invites: Fixed a bug that occurred when initializing InvitesSender and
        InvitesReceiver at the same time.
    -   Invites: Fixed a potential crash at app shutdown on iOS when
        InvitesReceiver::Fetch() is pending.
    -   Messaging: Added firebase::messaging::Notification and associated
        methods for retrieving the contents of a notification on Android and
        iOS.
    -   Messaging: Added support for iOS 10 notifications.
    -   Messaging: Fixed a crash that occurred on Android if Messaging was
        initialized before the native library was loaded.
    -   RemoteConfig: Added GetKeys() and GetKeysByPrefix() methods, which get a
        list of the app's Remote Config parameter keys.

### 1.1.0

-   Overview
    -   Minor bug fixes and new way of checking Google Play services
        availability.
-   Changes
    -   Reverted the firebase::App changes from version 1.0.1 relating to Google
        Play services; this has been replaced with a new API.
    -   Each Firebase C++ library that requires Google Play services now checks
        for its availability at initialization time. See "Requiring Google Play
        services on Android".
        -   firebase::auth::GetAuth() now has an optional output parameter that
            indicates whether initialization was successful, and will return
            nullptr if not.
        -   firebase::messaging::Initialize() now returns a result that
            indicates whether initialization was successful.
        -   Added firebase::invites::Initialize(), which you must call once
            prior to creating InvitesSender or InvitesReceiver instances. This
            function returns a result that indicates whether initialization was
            successful.
        -   firebase::remote_config::Initialize() now returns a result that
            indicates whether initialization was successful.
        -   firebase::admob::Initialize() now returns a result that indicates
            whether initialization was successful.
    -   Added utility functions to check whether Google Play services is
        available. See google_play_services::CheckAvailability() and
        google_play_services::MakeAvailable() for more information.
-   Known Issues
    -   Invites: If you call InvitesReceiver::Fetch() or
        InvitesReceiver::ConvertInvitation() without first calling
        firebase::invites::Initialize(), the operation will never complete. To
        work around the issue, ensure that firebase::invites::Initialize() is
        called once before creating any InvitesReceiver instances.

### 1.0.1

-   Overview
    -   Minor bug fixes.
-   Changes
    -   Modified firebase::App to check for the required version of Google Play
        services on creation to prevent firebase::App creation failing if a
        user's device is out of date. If Google Play services is out of date, a
        dialog will prompt the user to install a new version. See "Requiring
        Google Play services on Android". With the previous version (version
        1.0.0) the developer needed to manually check for an up to date Google
        Play services using GoogleApiClient.
    -   Fixed potential deadlock when using SetListener from a notification
        callback in firebase::admob::InterstitialAd and
        firebase::admob::BannerView on iOS.
    -   Fixed race condition on destruction of admob::BannerView on Android.
    -   Fixed Future handle leak. An internal memory leak would manifest for
        objects or modules that use futures for the lifetime of the object or
        module. For example, during the lifetime of BannerView each call to a
        method which returns a Future could potentially allocate memory which
        wouldn't be reclaimed until the BannerView is destroyed.

### 1.0.0

-   Overview
    -   First public release. See our
        [setup guide](https://firebase.google.com/docs/cpp/setup) to get
        started.
-   Known Issues
    -   Android armeabi libraries must be linked with gcc 4.8.<|MERGE_RESOLUTION|>--- conflicted
+++ resolved
@@ -633,14 +633,11 @@
 ## Release Notes
 ### Upcoming Release
 -   Changes
-<<<<<<< HEAD
     - General (Android): Updated minSdkVersion to 21, and targetSdkVersion
       and compileSdkVersion to 34.
-=======
     - Storage (iOS): Fix invalid pointer in `StorageReference::GetFile()` when
       running in a secondary thread
       ([#1570](https://github.com/firebase/firebase-cpp-sdk/issues/1570)).
->>>>>>> 507dfa22
 
 ### 11.10.0
 -   Changes
