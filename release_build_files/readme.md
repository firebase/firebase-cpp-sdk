--- conflicted
+++ resolved
@@ -569,15 +569,12 @@
 
 ### 8.3.0
 -   Changes
-<<<<<<< HEAD
-    -   Firestore: added more validation of invalid input.
-=======
     -   Firestore: Removed the deprecated
         `Firestore::RunTransaction(TransactionFunction*)` function. Please use
         the overload that takes a `std::function` argument instead.
     -   Firestore: `FieldValue::Increment` functions are no longer guarded by
         the `INTERNAL_EXPERIMENTAL` macro.
->>>>>>> edad3669
+    -   Firestore: added more validation of invalid input.
 
 ### 8.2.0
 -   Changes
