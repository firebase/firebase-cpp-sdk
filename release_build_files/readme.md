--- conflicted
+++ resolved
@@ -82,141 +82,74 @@
 |                          | (Android Bill of Materials)
 Firebase AdMob             | libfirebase_admob.a
 |                          | libfirebase_app.a
-<<<<<<< HEAD
-|                          | com.google.firebase:firebase-analytics:21.0.0 
-=======
 |                          | com.google.firebase:firebase-analytics 
->>>>>>> 486bb505
 |                          | (Maven package)
 |                          | com.google.firebase:firebase-ads:19.8.0 
 |                          | (Maven package)
 Firebase Analytics         | libfirebase_analytics.a
 |                          | libfirebase_app.a
-<<<<<<< HEAD
-|                          | com.google.firebase:firebase-analytics:21.0.0 
+|                          | com.google.firebase:firebase-analytics 
 |                          | (Maven package)
 Firebase Authentication    | libfirebase_auth.a
 |                          | libfirebase_app.a
-|                          | com.google.firebase:firebase-analytics:21.0.0 
-|                          | (Maven package)
-|                          | com.google.firebase:firebase-auth:21.0.5 
+|                          | com.google.firebase:firebase-analytics 
+|                          | (Maven package)
+|                          | com.google.firebase:firebase-auth 
 |                          | (Maven package)
 Firebase Dynamic Links     | libfirebase_dynamic_links.a
 |                          | libfirebase_app.a
-|                          | com.google.firebase:firebase-analytics:21.0.0 
-|                          | (Maven package)
-|                          | com.google.firebase:firebase-dynamic-links:21.0.1
-=======
 |                          | com.google.firebase:firebase-analytics 
 |                          | (Maven package)
-Firebase Authentication    | libfirebase_auth.a
-|                          | libfirebase_app.a
-|                          | com.google.firebase:firebase-analytics 
-|                          | (Maven package)
-|                          | com.google.firebase:firebase-auth 
-|                          | (Maven package)
-Firebase Dynamic Links     | libfirebase_dynamic_links.a
-|                          | libfirebase_app.a
-|                          | com.google.firebase:firebase-analytics 
-|                          | (Maven package)
 |                          | com.google.firebase:firebase-dynamic-links
->>>>>>> 486bb505
 |                          | (Maven package)
 Cloud Firestore            | libfirebase_firestore.a
 |                          | libfirebase_auth.a
 |                          | libfirebase_app.a
-<<<<<<< HEAD
-|                          | com.google.firebase:firebase-analytics:21.0.0
-|                          | (Maven package)
-|                          | com.google.firebase:firebase-firestore:24.1.2
-|                          | (Maven package)
-|                          | com.google.firebase:firebase-auth:21.0.5
-=======
 |                          | com.google.firebase:firebase-analytics
 |                          | (Maven package)
 |                          | com.google.firebase:firebase-firestore
 |                          | (Maven package)
 |                          | com.google.firebase:firebase-auth
->>>>>>> 486bb505
 |                          | (Maven package)
 Firebase Functions         | libfirebase_functions
 |                          | libfirebase_auth.a (optional)
 |                          | libfirebase_app.a
-<<<<<<< HEAD
-|                          | com.google.firebase:firebase-analytics:21.0.0
-|                          | (Maven package)
-|                          | com.google.firebase:firebase-functions:20.1.0
-|                          | (Maven package)
-|                          | com.google.firebase:firebase-auth:21.0.5
+|                          | com.google.firebase:firebase-analytics
+|                          | (Maven package)
+|                          | com.google.firebase:firebase-functions
+|                          | (Maven package)
+|                          | com.google.firebase:firebase-auth
 |                          | (Maven package)
 Firebase Installations     | libfirebase_installations.a
 |                          | libfirebase_app.a
-|                          | com.google.firebase:firebase-installations:17.0.1
+|                          | com.google.firebase:firebase-installations
 |                          | (Maven package)
 Firebase Messaging         | libfirebase_messaging.a
 |                          | libfirebase_app.a
-|                          | com.google.firebase:firebase-analytics:21.0.0
-|                          | (Maven package)
-|                          | com.google.firebase:firebase-messaging:23.0.5
-=======
 |                          | com.google.firebase:firebase-analytics
 |                          | (Maven package)
-|                          | com.google.firebase:firebase-functions
-|                          | (Maven package)
-|                          | com.google.firebase:firebase-auth
-|                          | (Maven package)
-Firebase Installations     | libfirebase_installations.a
-|                          | libfirebase_app.a
-|                          | com.google.firebase:firebase-installations
-|                          | (Maven package)
-Firebase Messaging         | libfirebase_messaging.a
-|                          | libfirebase_app.a
-|                          | com.google.firebase:firebase-analytics
-|                          | (Maven package)
 |                          | com.google.firebase:firebase-messaging
->>>>>>> 486bb505
 |                          | (Maven package)
 |                          | libmessaging_java.jar (Android service)
 |                          | androidx.core:core:1.8.0  (Maven package)
 Firebase Realtime Database | libfirebase_database.a
 |                          | libfirebase_auth.a
 |                          | libfirebase_app.a
-<<<<<<< HEAD
-|                          | com.google.firebase:firebase-analytics:21.0.0
-|                          | (Maven package)
-|                          | com.google.firebase:firebase-database:20.0.5
-|                          | (Maven package)
-|                          | com.google.firebase:firebase-auth:21.0.5
+|                          | com.google.firebase:firebase-analytics
+|                          | (Maven package)
+|                          | com.google.firebase:firebase-database
+|                          | (Maven package)
+|                          | com.google.firebase:firebase-auth
 |                          | (Maven package)
 Firebase Remote Config     | libfirebase_remote_config.a
 |                          | libfirebase_app.a
-|                          | com.google.firebase:firebase-analytics:21.0.0
-|                          | (Maven package)
-|                          | com.google.firebase:firebase-config:21.1.0
-=======
 |                          | com.google.firebase:firebase-analytics
 |                          | (Maven package)
-|                          | com.google.firebase:firebase-database
-|                          | (Maven package)
-|                          | com.google.firebase:firebase-auth
-|                          | (Maven package)
-Firebase Remote Config     | libfirebase_remote_config.a
-|                          | libfirebase_app.a
-|                          | com.google.firebase:firebase-analytics
-|                          | (Maven package)
 |                          | com.google.firebase:firebase-config
->>>>>>> 486bb505
 |                          | (Maven package)
 Firebase Storage           | libfirebase_storage.a
 |                          | libfirebase_auth.a
 |                          | libfirebase_app.a
-<<<<<<< HEAD
-|                          | com.google.firebase:firebase-analytics:21.0.0
-|                          | (Maven package)
-|                          | com.google.firebase:firebase-storage:20.0.1
-|                          | (Maven package)
-|                          | com.google.firebase:firebase-auth:21.0.5
-=======
 |                          | com.google.firebase:firebase-analytics
 |                          | (Maven package)
 |                          | com.google.firebase:firebase-storage
@@ -224,7 +157,6 @@
 |                          | com.google.firebase:firebase-auth
 |                          | (Maven package)
 Google Play services module| com.google.android.gms:play-services-base:18.0.1 
->>>>>>> 486bb505
 |                          | (Maven package)
 
 The Firebase C++ SDK uses an Android BoM (Bill of Materials) to specify a single
@@ -240,17 +172,10 @@
 #### Gradle dependency file
 
 Firebase C++ includes an `Android/firebase_dependencies.gradle` file
-<<<<<<< HEAD
-that helps you include the correct Android dependencies and native C++
-libraries for each Firebase product. To use it, include the following
-in your build.gradle file (you can omit any Firebase products you
-aren't using):
-=======
 that helps you include the correct Android dependencies and Proguard
 files for each Firebase product. To use it, include the following in
 your build.gradle file (you can omit any Firebase products you aren't
 using):
->>>>>>> 486bb505
 
 ```
 apply from: "$gradle.firebase_cpp_sdk_dir/Android/firebase_dependencies.gradle"
@@ -270,8 +195,6 @@
 }
 ```
 
-<<<<<<< HEAD
-=======
 #### Google Play services module
 
 If you wish to use the `google_play_services::CheckAvailability` and
@@ -282,7 +205,6 @@
 To omit it (not recommended), specify `appWithoutPlayServices` instead of `app`
 in `firebaseCpp.dependencies`.
 
->>>>>>> 486bb505
 ### iOS Dependencies
 
 iOS users can include either xcframeworks or static libraries depending upon their
@@ -694,14 +616,11 @@
 code.
 
 ## Release Notes
-<<<<<<< HEAD
-=======
 ### Upcoming Release
 -   Changes
     - General (Android): Switched over to Android BoM (Bill of Materials)
       for dependency versions. This requires Gradle 5.
 
->>>>>>> 486bb505
 ### 9.1.0
 -   Changes
     - General (Android): Fixed a bug that required Android apps to include
