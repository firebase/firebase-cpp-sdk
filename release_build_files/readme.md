--- conflicted
+++ resolved
@@ -94,11 +94,7 @@
 |                          | libfirebase_app.a
 |                          | com.google.firebase:firebase-analytics 
 |                          | (Maven package)
-<<<<<<< HEAD
 |                          | com.google.firebase:firebase-auth 
-=======
-|                          | com.google.firebase:firebase-auth:21.0.5 
->>>>>>> 4b76d928
 |                          | (Maven package)
 Firebase Dynamic Links     | libfirebase_dynamic_links.a
 |                          | libfirebase_app.a
@@ -113,11 +109,7 @@
 |                          | (Maven package)
 |                          | com.google.firebase:firebase-firestore
 |                          | (Maven package)
-<<<<<<< HEAD
 |                          | com.google.firebase:firebase-auth
-=======
-|                          | com.google.firebase:firebase-auth:21.0.5
->>>>>>> 4b76d928
 |                          | (Maven package)
 Firebase Functions         | libfirebase_functions
 |                          | libfirebase_auth.a (optional)
@@ -126,11 +118,7 @@
 |                          | (Maven package)
 |                          | com.google.firebase:firebase-functions
 |                          | (Maven package)
-<<<<<<< HEAD
 |                          | com.google.firebase:firebase-auth
-=======
-|                          | com.google.firebase:firebase-auth:21.0.5
->>>>>>> 4b76d928
 |                          | (Maven package)
 Firebase Installations     | libfirebase_installations.a
 |                          | libfirebase_app.a
@@ -140,11 +128,7 @@
 |                          | libfirebase_app.a
 |                          | com.google.firebase:firebase-analytics
 |                          | (Maven package)
-<<<<<<< HEAD
 |                          | com.google.firebase:firebase-messaging
-=======
-|                          | com.google.firebase:firebase-messaging:23.0.5
->>>>>>> 4b76d928
 |                          | (Maven package)
 |                          | libmessaging_java.jar (Android service)
 |                          | androidx.core:core:1.7.0  (Maven package)
@@ -155,11 +139,7 @@
 |                          | (Maven package)
 |                          | com.google.firebase:firebase-database
 |                          | (Maven package)
-<<<<<<< HEAD
 |                          | com.google.firebase:firebase-auth
-=======
-|                          | com.google.firebase:firebase-auth:21.0.5
->>>>>>> 4b76d928
 |                          | (Maven package)
 Firebase Remote Config     | libfirebase_remote_config.a
 |                          | libfirebase_app.a
@@ -176,11 +156,7 @@
 |                          | (Maven package)
 |                          | com.google.firebase:firebase-auth
 |                          | (Maven package)
-<<<<<<< HEAD
 Google Play services module| com.google.android.gms:play-services-base:18.0.1 
-=======
-|                          | com.google.firebase:firebase-auth:21.0.5
->>>>>>> 4b76d928
 |                          | (Maven package)
 
 The Firebase C++ SDK uses an Android BoM (Bill of Materials) to specify a single
@@ -635,15 +611,13 @@
 code.
 
 ## Release Notes
+### Upcoming Release
+-   Changes
+    - General (Android): Switched over to Android BoM (Bill of Materials)
+      for dependency versions. This requires Gradle 5.
+
 ### 9.1.0
 -   Changes
-<<<<<<< HEAD
-    -   General (Android): Switched over to Android BoM (Bill of Materials)
-        for dependency versions. This requires Gradle 5.
-    -   General (Android): Fixed a bug that required Android apps to include
-        `com.google.android.gms:play-services-base` as an explicit dependency when
-        only using AdMob, Analytics, Remote Config, or Messaging.
-=======
     - General (Android): Fixed a bug that required Android apps to include
       `com.google.android.gms:play-services-base` as an explicit dependency when
       only using AdMob, Analytics, Remote Config, or Messaging.
@@ -651,7 +625,6 @@
       with URLs other than cloudfunctions.net.
     - Analytics (iOS): Added InitiateOnDeviceConversionMeasurementWithEmail function to facilitate the
       [on-device conversion measurement](https://support.google.com/google-ads/answer/12119136) API.
->>>>>>> 4b76d928
 
 ### 9.0.0
 -   Changes
