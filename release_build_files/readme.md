# Firebase C++ SDK

The Firebase C++ SDK provides C++ interfaces for the following Firebase services
on *iOS* and *Android*:

*   AdMob
*   Firebase Analytics
*   Firebase Authentication
*   Firebase Cloud Messaging
*   Firebase Dynamic Links
*   Cloud Firestore
*   Firebase Functions
*   Firebase Installations
*   Firebase Instance ID (deprecated SDK)
*   Firebase Realtime Database
*   Firebase Remote Config
*   Firebase Storage

## Desktop Workflow Implementations

The Firebase C++ SDK includes desktop workflow support for the following subset
of Firebase features, enabling their use on Windows, OS X, and Linux:

*   Firebase Authentication
*   Cloud Firestore
*   Firebase Functions
*   Firebase Remote Config
*   Firebase Realtime Database
*   Firebase Storage

This is a Beta feature, and is intended for workflow use only during the
development of your app, not for publicly shipping code.

## Stub Implementations

Stub (non-functional) implementations of the remaining libraries are provided
for convenience when building for Windows, Mac OS, and Linux so that you don't
need to conditionally compile code when also targeting the desktop.

## Directory Structure

The following table provides an overview of the Firebase C++ SDK directory
structure.

Directories               | Contents
------------------------- | --------
include                   | C++ headers
xcframeworks/API/ARCH     | iOS xcframeworks (compiled against libc++)
libs/ios/ARCH             | iOS static libraries (compiled against
|                         | libc++)
|                         | Multi-architecture libraries are
|                         | provided in the *universal* directory.
libs/android/ARCH         | Android (GCC 4.8+ compatible) static
|                         | libraries for each architecture. Only the
|                         | LLVM libc++ STL runtime ("c++") is supported.
|                         | More information can be found in the
|                         | [NDK C++ Helper Runtimes](https://developer.android.com/ndk/guides/cpp-support.html#runtimes)
|                         | documentation.
*Desktop Implementations* |
libs/darwin               | OS X static libraries (desktop or stub
|                         | implementations, compiled against libc++)
frameworks/darwin         | OS X frameworks (desktop or stub
|                         | implementations, compiled against libc++)
libs/linux/ARCH/ABI       | Linux static libraries (desktop or stub
|                         | implementations, GCC 4.8+, libc++).
|                         | Built against C++11 or legacy ABI.
libs/windows              | Windows static libraries (desktop or stub
|                         | implementations, MSVC 2019+)

## Library / XCFramework Dependencies

Each feature has dependencies upon libraries in this SDK and components
distributed as part of the core Firebase
[iOS SDK](https://firebase.google.com/docs/ios/setup) and
[Android SDK](https://firebase.google.com/docs/android/setup).

### Android Dependencies

Feature                    | Required Libraries and Gradle Packages
-------------------------- | --------------------------------------
<<<<<<< HEAD
All Firebase SDKs          | platform(com.google.firebase:firebase-bom:30.0.0)
|                          | (Android Bill of Materials)
Firebase AdMob             | libfirebase_admob.a
|                          | libfirebase_app.a
|                          | com.google.firebase:firebase-analytics 
|                          | (Maven package)
|                          | com.google.firebase:firebase-ads:19.8.0 
|                          | (Maven package)
Firebase Analytics         | libfirebase_analytics.a
|                          | libfirebase_app.a
|                          | com.google.firebase:firebase-analytics 
|                          | (Maven package)
Firebase Authentication    | libfirebase_auth.a
|                          | libfirebase_app.a
|                          | com.google.firebase:firebase-analytics 
|                          | (Maven package)
|                          | com.google.firebase:firebase-auth 
|                          | (Maven package)
Firebase Dynamic Links     | libfirebase_dynamic_links.a
|                          | libfirebase_app.a
|                          | com.google.firebase:firebase-analytics 
=======
All Firebase SDKs          | platform(com.google.firebase:firebase-bom:30.1.0)
|                          | (Android Bill of Materials)
Firebase AdMob             | libfirebase_admob.a
|                          | libfirebase_app.a
|                          | com.google.firebase:firebase-analytics
|                          | (Maven package)
|                          | com.google.firebase:firebase-ads:19.8.0
|                          | (Maven package)
Firebase Analytics         | libfirebase_analytics.a
|                          | libfirebase_app.a
|                          | com.google.firebase:firebase-analytics
|                          | (Maven package)
Firebase Authentication    | libfirebase_auth.a
|                          | libfirebase_app.a
|                          | com.google.firebase:firebase-analytics
|                          | (Maven package)
|                          | com.google.firebase:firebase-auth
|                          | (Maven package)
Firebase Dynamic Links     | libfirebase_dynamic_links.a
|                          | libfirebase_app.a
|                          | com.google.firebase:firebase-analytics
>>>>>>> 158465f9
|                          | (Maven package)
|                          | com.google.firebase:firebase-dynamic-links
|                          | (Maven package)
Cloud Firestore            | libfirebase_firestore.a
|                          | libfirebase_auth.a
|                          | libfirebase_app.a
|                          | com.google.firebase:firebase-analytics
|                          | (Maven package)
|                          | com.google.firebase:firebase-firestore
|                          | (Maven package)
|                          | com.google.firebase:firebase-auth
|                          | (Maven package)
Firebase Functions         | libfirebase_functions
|                          | libfirebase_auth.a (optional)
|                          | libfirebase_app.a
|                          | com.google.firebase:firebase-analytics
|                          | (Maven package)
|                          | com.google.firebase:firebase-functions
|                          | (Maven package)
|                          | com.google.firebase:firebase-auth
|                          | (Maven package)
Firebase Installations     | libfirebase_installations.a
|                          | libfirebase_app.a
|                          | com.google.firebase:firebase-installations
|                          | (Maven package)
Firebase Messaging         | libfirebase_messaging.a
|                          | libfirebase_app.a
|                          | com.google.firebase:firebase-analytics
|                          | (Maven package)
|                          | com.google.firebase:firebase-messaging
|                          | (Maven package)
|                          | libmessaging_java.jar (Android service)
|                          | androidx.core:core:1.8.0  (Maven package)
Firebase Realtime Database | libfirebase_database.a
|                          | libfirebase_auth.a
|                          | libfirebase_app.a
|                          | com.google.firebase:firebase-analytics
|                          | (Maven package)
|                          | com.google.firebase:firebase-database
|                          | (Maven package)
|                          | com.google.firebase:firebase-auth
|                          | (Maven package)
Firebase Remote Config     | libfirebase_remote_config.a
|                          | libfirebase_app.a
|                          | com.google.firebase:firebase-analytics
|                          | (Maven package)
|                          | com.google.firebase:firebase-config
|                          | (Maven package)
Firebase Storage           | libfirebase_storage.a
|                          | libfirebase_auth.a
|                          | libfirebase_app.a
|                          | com.google.firebase:firebase-analytics
|                          | (Maven package)
|                          | com.google.firebase:firebase-storage
|                          | (Maven package)
|                          | com.google.firebase:firebase-auth
|                          | (Maven package)
<<<<<<< HEAD
Google Play services module| com.google.android.gms:play-services-base:18.0.1 
=======
Google Play services module| com.google.android.gms:play-services-base:18.0.1
>>>>>>> 158465f9
|                          | (Maven package)

The Firebase C++ SDK uses an Android BoM (Bill of Materials) to specify a single
Firebase Android SDK version number to use, rather than individual versions for
each library. For more information, please see the [Firebase Android SDK
documentation](https://firebase.google.com/docs/android/learn-more#bom).

Note: AdMob C++ is not currently compatible with the latest Firebase AdMob
Android SDK (20.x.x). Please ensure that you use firebase-ads version 19.8.0 in
conjunction with the latest firebase-analytics version to maintain
compatibility.

#### Gradle dependency file

Firebase C++ includes an `Android/firebase_dependencies.gradle` file
that helps you include the correct Android dependencies and Proguard
files for each Firebase product. To use it, include the following in
your build.gradle file (you can omit any Firebase products you aren't
using):

```
apply from: "$gradle.firebase_cpp_sdk_dir/Android/firebase_dependencies.gradle"
firebaseCpp.dependencies {
  app  // Recommended for all apps using Firebase.
  admob
  analytics
  auth
  database
  dynamicLinks
  firestore
  functions
  installations
  messaging
  remoteConfig
  storage
}
```

#### Google Play services module

If you wish to use the `google_play_services::CheckAvailability` and
`MakeAvailable` functions, or `firebase::ModuleInitializer`, you must include
com.google.android.gms:play-services-base as a dependency as well, as listed
under "Google Play services module" in the table above. If you use the Gradle
dependency file described above, this dependency will automatically be included.
To omit it (not recommended), specify `appWithoutPlayServices` instead of `app`
in `firebaseCpp.dependencies`.

### iOS Dependencies

iOS users can include either xcframeworks or static libraries depending upon their
preferred build environment.

#### XCFrameworks

Feature                    | Required Frameworks and Cocoapods
-------------------------- | ---------------------------------------
Firebase AdMob             | firebase_admob.xcframework
|                          | firebase.xcframework
|                          | Firebase/Analytics Cocoapod (9.1.0)
|                          | Google-Mobile-Ads-SDK Cocoapod (7.69.0-cppsdk2)
Firebase Analytics         | firebase_analytics.xcframework
|                          | firebase.xcframework
|                          | Firebase/Analytics Cocoapod (9.1.0)
Firebase Authentication    | firebase_auth.xcframework
|                          | firebase.xcframework
|                          | Firebase/Auth Cocoapod (9.1.0)
Firebase Dynamic Links     | firebase_dynamic_links.xcframework
|                          | firebase.xcframework
|                          | Firebase/DynamicLinks Cocoapod (9.1.0)
Cloud Firestore            | firebase_firestore.xcframework
|                          | firebase_auth.xcframework
|                          | firebase.xcframework
|                          | Firebase/Firestore Cocoapod (9.1.0)
|                          | Firebase/Auth Cocoapod (9.1.0)
Firebase Functions         | firebase_functions.xcframework
|                          | firebase_auth.xcframework (optional)
|                          | firebase.xcframework
|                          | Firebase/Functions Cocoapod (9.1.0)
|                          | Firebase/Auth Cocoapod (9.1.0)
Firebase Installations     | firebase_installations.xcframework
|                          | firebase.xcframework
|                          | FirebaseInstallations Cocoapod (9.1.0)
Firebase Cloud Messaging   | firebase_messaging.xcframework
|                          | firebase.xcframework
|                          | Firebase/Messaging Cocoapod (9.1.0)
Firebase Realtime Database | firebase_database.xcframework
|                          | firebase_auth.xcframework
|                          | firebase.xcframework
|                          | Firebase/Database Cocoapod (9.1.0)
|                          | Firebase/Auth Cocoapod (9.1.0)
Firebase Remote Config     | firebase_remote_config.xcframework
|                          | firebase.xcframework
|                          | Firebase/RemoteConfig Cocoapod (9.1.0)
Firebase Storage           | firebase_storage.xcframework
|                          | firebase_auth.xcframework
|                          | firebase.xcframework
|                          | Firebase/Storage Cocoapod (9.1.0)
|                          | Firebase/Auth Cocoapod (9.1.0)

Important: Each version of the Firebase C++ SDK supports a specific version of
the Firebase iOS SDK. Please ensure that you reference the Cocoapod versions
listed above.

Note: AdMob C++ is not currently compatible with the latest Firebase AdMob iOS
CocoaPod (9.x). Please ensure that you use the special version of
Google-Mobile-Ads-SDK Cocoapod listed above (7.69.0-cppsdk2) to maintain
compatibility with Firebase 9.x.

Note: Parts of the Firebase iOS SDK are written in Swift. If your application
does not use any Swift code, you may need to add an empty .swift file to your
Xcode project to ensure that the Swift runtime is included in your app.

#### Libraries

If you prefer to link against static libraries instead of xcframeworks (see the
previous section) the following table describes the libraries and Cocoapods
required for each SDK feature.

Feature                    | Required Libraries and Cocoapods
-------------------------- | -----------------------------------------
Firebase AdMob             | libfirebase_admob.a
|                          | libfirebase_app.a
|                          | Firebase/Analytics Cocoapod (9.1.0)
|                          | Google-Mobile-Ads-SDK Cocoapod (7.69.0-cppsdk2)
Firebase Analytics         | libfirebase_analytics.a
|                          | libfirebase_app.a
|                          | Firebase/Analytics Cocoapod (9.1.0)
Firebase Authentication    | libfirebase_auth.a
|                          | libfirebase_app.a
|                          | Firebase/Auth Cocoapod (9.1.0)
Firebase Dynamic Links     | libfirebase_dynamic_links.a
|                          | libfirebase_app.a
|                          | Firebase/DynamicLinks Cocoapod (9.1.0)
Cloud Firestore            | libfirebase_firestore.a
|                          | libfirebase_app.a
|                          | libfirebase_auth.a
|                          | Firebase/Firestore Cocoapod (9.1.0)
|                          | Firebase/Auth Cocoapod (9.1.0)
Firebase Functions         | libfirebase_functions.a
|                          | libfirebase_app.a
|                          | libfirebase_auth.a (optional)
|                          | Firebase/Functions Cocoapod (9.1.0)
|                          | Firebase/Auth Cocoapod (9.1.0)
Firebase Installations     | libfirebase_installations.a
|                          | libfirebase_app.a
|                          | FirebaseInstallations Cocoapod (9.1.0)
Firebase Cloud Messaging   | libfirebase_messaging.a
|                          | libfirebase_app.a
|                          | Firebase/CloudMessaging Cocoapod (9.1.0)
Firebase Realtime Database | libfirebase_database.a
|                          | libfirebase_app.a
|                          | libfirebase_auth.a
|                          | Firebase/Database Cocoapod (9.1.0)
|                          | Firebase/Auth Cocoapod (9.1.0)
Firebase Remote Config     | libfirebase_remote_config.a
|                          | libfirebase_app.a
|                          | Firebase/RemoteConfig Cocoapod (9.1.0)
Firebase Storage           | libfirebase_storage.a
|                          | libfirebase_app.a
|                          | libfirebase_auth.a
|                          | Firebase/Storage Cocoapod (9.1.0)
|                          | Firebase/Auth Cocoapod (9.1.0)

Important: Each version of the Firebase C++ SDK supports a specific version of
the Firebase iOS SDK. Please ensure that you reference the Cocoapod versions
listed above.

Note: AdMob C++ is not currently compatible with the latest Firebase AdMob iOS
CocoaPod (9.x). Please ensure that you use the special version of
Google-Mobile-Ads-SDK Cocoapod listed above (7.69.0-cppsdk2) to maintain
compatibility with Firebase 9.x.

Note: Parts of the Firebase iOS SDK are written in Swift. If your application
does not use any Swift code, you may need to add an empty .swift file to your
Xcode project to ensure that the Swift runtime is included in your app.

### Desktop Implementation Dependencies

#### Linux libraries

For Linux, library versions are provided for 32-bit (i386) and 64-bit (x86_64)
platforms.

Two sets of Linux libraries are available: one set built against the newer C++11
ABI, and another set built against the standard (legacy) ABI. This is equivalent
to the compiler option -D_GLIBCXX_USE_CXX11_ABI=1 or 0, respectively.

Feature                         | Required Libraries
------------------------------- | -----------------------------
Firebase Authentication         | libfirebase_auth.a
|                               | libfirebase_app.a
Cloud Firestore                 | libfirebase_firestore.a
|                               | libfirebase_auth.a
|                               | libfirebase_app.a
Firebase Functions              | libfirebase_functions.a
|                               | libfirebase_auth.a (optional)
|                               | libfirebase_app.a
Firebase Realtime Database      | libfirebase_database.a
|                               | libfirebase_auth.a
|                               | libfirebase_app.a
Firebase Remote Config          | libfirebase_remote_config.a
|                               | libfirebase_app.a
Firebase Storage                | libfirebase_storage.a
|                               | libfirebase_auth.a
|                               | libfirebase_app.a
Firebase AdMob (stub)           | libfirebase_admob.a
|                               | libfirebase_app.a
Firebase Analytics (stub)       | libfirebase_analytics.a
|                               | libfirebase_app.a
Firebase Dynamic Links (stub)   | libfirebase_dynamic_links.a
|                               | libfirebase_app.a
Firebase Google Mobile Ads      | libfirebase_gma.a
| (stub)                        | libfirebase_app.a
Firebase Installations (stub)   | libfirebase_installations.a
|                               | libfirebase_app.a
Firebase Cloud Messaging (stub) | libfirebase_messaging.a
|                               | libfirebase_app.a

The provided libraries have been tested using GCC 4.8.0, GCC 7.2.0, and Clang
5.0 on Ubuntu. When building C++ desktop apps on Linux, you will need to link
the `pthread` system library (consult your compiler documentation for more
information).

#### OS X libraries

For OS X (Darwin), library versions are provided for both Intel (x86_64) and ARM
(arm64) platforms, as well as universal libraries. See the table above (in the
"Linux libraries" section) for the list of library dependencies. Frameworks are
also provided for your convenience.

Feature                         | Required Frameworks
------------------------------- | ----------------------------------
Firebase Authentication         | firebase_auth.framework
|                               | firebase.framework
Cloud Firestore                 | firebase_firestore.framework
|                               | firebase_auth.framework
|                               | firebase.framework
Firebase Functions              | firebase_functions.framework
|                               | firebase_auth.framework (optional)
|                               | firebase.framework
Firebase Realtime Database      | firebase_database.framework
|                               | firebase_auth.framework
|                               | firebase.framework
Firebase Remote Config          | firebase_remote_config.framework
|                               | firebase.framework
Firebase Storage                | firebase_storage.framework
|                               | firebase_auth.framework
|                               | firebase.framework
Firebase AdMob (stub)           | firebase_admob.framework
|                               | firebase.framework
Firebase Analytics (stub)       | firebase_analytics.framework
|                               | firebase.framework
Firebase Dynamic Links (stub)   | firebase_dynamic_links.framework
|                               | firebase.framework
Firebase Installations (stub)   | firebase_installations.framework
|                               | firebase.framework
Firebase Cloud Messaging (stub) | firebase_messaging.framework
|                               | firebase.framework

The provided libraries have been tested using Xcode 13.3.1. When building C++
desktop apps on OS X, you will need to link the `gssapi_krb5` and `pthread`
system libraries, as well as the `CoreFoundation`, `Foundation`, `GSS`, and
`Security` OS X system frameworks (consult your compiler documentation for more
information).

#### Windows libraries

For Windows, library versions are provided depending on whether your project is
building in 32-bit (x86) or 64-bit (x64) mode, which Windows runtime environment
you are using (Multithreaded /MT or Multithreaded DLL /MD), and whether you are
targeting Release or Debug.

Feature                         | Required Libraries and Gradle Packages
------------------------------- | --------------------------------------
Firebase Authentication         | firebase_auth.lib
|                               | firebase_app.lib
Cloud Firestore                 | firebase_firestore.lib
|                               | firebase_auth.lib
|                               | firebase_app.lib
Firebase Functions              | firebase_functions.lib
|                               | firebase_auth.lib (optional)
|                               | firebase_app.lib
Firebase Realtime Database      | firebase_database.lib
|                               | firebase_auth.lib
|                               | firebase_app.lib
Firebase Remote Config          | firebase_remote_config.lib
|                               | firebase_app.lib
Firebase Storage                | firebase_storage.lib
|                               | firebase_auth.lib
|                               | firebase_app.lib
Firebase AdMob (stub)           | firebase_admob.lib
|                               | firebase_app.lib
Firebase Analytics (stub)       | firebase_analytics.lib
|                               | firebase_app.lib
Firebase Dynamic Links (stub)   | firebase_dynamic_links.lib
|                               | firebase_app.lib
Firebase Google Mobile Ads      | firebase_gma.lib
| (stub)                        | firebase_app.lib
Firebase Installations (stub)   | firebase_installations.lib
|                               | firebase_app.lib
Firebase Cloud Messaging (stub) | firebase_messaging.lib
|                               | firebase_app.lib

The provided libraries have been tested using Visual Studio 2019. When
building C++ desktop apps on Windows, you will need to link the following
Windows SDK libraries (consult your compiler documentation for more
information):

Firebase C++ Library | Windows SDK library dependencies
-------------------- | -----------------------------------------------------
Authentication       | `advapi32, ws2_32, crypt32`
Firestore            | `advapi32, ws2_32, crypt32, rpcrt4, ole32, shell32, dbghelp, bcrypt`
Functions            | `advapi32, ws2_32, crypt32, rpcrt4, ole32`
Realtime Database    | `advapi32, ws2_32, crypt32, iphlpapi, psapi, userenv, shell32`
Remote Config        | `advapi32, ws2_32, crypt32, rpcrt4, ole32`
Storage              | `advapi32, ws2_32, crypt32`

## Getting Started

See our [setup guide](https://firebase.google.com/docs/cpp/setup) to get started
and download the prebuilt version of the Firebase C++ SDK.

## Source Code

The Firebase C++ SDK is open source. You can find the source code (and
information about building it) at
[github.com/firebase/firebase-cpp-sdk](https://github.com/firebase/firebase-cpp-sdk).

## Platform Notes

### iOS Method Swizzling

On iOS, some application events (such as opening URLs and receiving
notifications) require your application delegate to implement specific methods.
For example, receiving a notification may require your application delegate to
implement `application:didReceiveRemoteNotification:`. Because each iOS
application has its own app delegate, Firebase uses _method swizzling_, which
allows the replacement of one method with another, to attach its own handlers in
addition to any you may have implemented.

The Firebase Cloud Messaging library needs to attach
handlers to the application delegate using method swizzling. If you are using
these libraries, at load time, Firebase will identify your `AppDelegate` class
and swizzle the required methods onto it, chaining a call back to your existing
method implementation.

### Custom Android Build Systems

We currently provide generate\_xml\_from\_google\_services\_json.py to convert
google-services.json to .xml resources to be included in an Android application.
This script applies the same transformation that the Google Play Services Gradle
plug-in performs when building Android applications. Users who don't use Gradle
(e.g ndk-build, makefiles, Visual Studio etc.) can use this script to automate
the generation of string resources.

### ProGuard on Android

Many Android build systems use
[ProGuard](https://developer.android.com/studio/build/shrink-code.html) for
builds in Release mode to shrink application sizes and protect Java source code.
If you use ProGuard, you will need to add the files in libs/android/*.pro
corresponding to the Firebase C++ libraries you are using to your ProGuard
configuration.

For example, with Gradle, build.gradle would contain:
~~~
  android {
    [...other stuff...]
    buildTypes {
      release {
        minifyEnabled true
        proguardFile getDefaultProguardFile('your-project-proguard-config.txt')
        proguardFile file(project.ext.firebase_cpp_sdk_dir + "/libs/android/app.pro")
        proguardFile file(project.ext.firebase_cpp_sdk_dir + "/libs/android/analytics.pro")
        [...and so on, for each Firebase C++ library you are using.]
      }
    }
  }
~~~

### Requiring Google Play services on Android

Many Firebase C++ libraries require
[Google Play services](https://developers.google.com/android/guides/overview) on
the user's Android device. If a Firebase C++ library returns
[`kInitResultFailedMissingDependency`](http://firebase.google.com/docs/reference/cpp/namespace/firebase)
on initialization, it means Google Play services is not available on the device
(it needs to be updated, reactivated, permissions fixed, etc.) and that Firebase
library cannot be used until the situation is corrected.

You can find out why Google Play services is unavailable (and try to fix it) by
using the functions in
[`google_play_services/availability.h`](http://firebase.google.com/docs/reference/cpp/namespace/google-play-services).

Optionally, you can use
[`ModuleInitializer`](http://firebase.google.com/docs/reference/cpp/class/firebase/module-initializer)
to initialize one or more Firebase libraries, which will handle prompting the
user to update Google Play services if required.

Note: Some libraries do not require Google Play services and don't return any
initialization status. These can be used without Google Play services. The table
below summarizes whether Google Play services is required by each Firebase C++
library.

Firebase C++ Library | Google Play services required?
-------------------- | ---------------------------------
Analytics            | Not required
AdMob                | Not required (usually; see below)
Cloud Messaging      | Required
Auth                 | Required
Dynamic Links        | Required
Firestore            | Required
Functions            | Required
Installations        | Not Required
Instance ID          | Required
Google Mobile Ads    | Not required (usually; see below)
Realtime Database    | Required
Remote Config        | Required
Storage              | Required

#### A note on AdMob, Google Mobile Ads and Google Play services

Most versions of the Google Mobile Ads SDK for Android can work properly without
Google Play services. However, if you are using the
`com.google.android.gms:play-services-ads-lite` dependency instead of the
standard `com.google.firebase:firebase-ads` dependency, Google Play services
WILL be required in your specific case.

AdMob and GMA initialization will only return `kInitResultFailedMissingDependency`
when Google Play services is unavailable AND you are using
`com.google.android.gms:play-services-ads-lite`.

### Desktop project setup

To use desktop workflow support, you must have an Android or iOS project set up
in the Firebase console.

If you have an Android project, you can simply use the `google-services.json`
file on desktop.

If you have an iOS project and don't wish to create an Android project, you can
use the included Python script `generate_xml_from_google_services_json.py
--plist` to convert your `GoogleService-Info.plist` file into a
`google-services-desktop.json` file.

By default, when your app initializes, Firebase will look for a file named
`google-services.json` or `google-services-desktop.json` in the current
directory. Ensure that one of these files is present, or call
`AppOptions::LoadFromJsonConfig()` before initializing Firebase to specify your
JSON configuration data directly.

### Note on Firebase C++ desktop support

Firebase C++ SDK desktop support is a **Beta** feature, and is intended for
workflow use only during the development of your app, not for publicly shipping
code.

## Release Notes
### Upcoming Release
-   Changes
    - General (Android): Switched over to Android BoM (Bill of Materials)
      for dependency versions. This requires Gradle 5.
<<<<<<< HEAD
=======
    - Database (Desktop): If the app data directory doesn't exist, create it.
      This fixes an issue with disk persistence on Linux.
    - Messaging (Android): Fixed #973. Make sure all the resources are closed in
      `RegistrationIntentService`.
>>>>>>> 158465f9

### 9.1.0
-   Changes
    - General (Android): Fixed a bug that required Android apps to include
      `com.google.android.gms:play-services-base` as an explicit dependency when
      only using AdMob, Analytics, Remote Config, or Messaging.
    - Functions: Add a new method `GetHttpsCallableFromURL`, to create callables
      with URLs other than cloudfunctions.net.
    - Analytics (iOS): Added InitiateOnDeviceConversionMeasurementWithEmail
      function to facilitate the [on-device conversion
      measurement](https://support.google.com/google-ads/answer/12119136) API.
    - Firestore (Desktop): On Windows, you must additionally link against the
      bcrypt and dbghelp system libraries.

### 9.0.0
-   Changes
    -   General (iOS): Firebase C++ on iOS is now built using Xcode 13.3.1.
    -   General (Android): Firebase C++ on Android is now built against NDK
        version r21e.
    -   General (Android): Support for gnustl (also known as libstdc++) has been
        removed. Please use libc++ instead. Android libraries have been moved
        from libs/android/ARCH/STL to libs/android/ARCH.
    -   AdMob (iOS): Temporarily pinned AdMob dependency to a special version of
        the Google-Mobile-Ads-SDK Cocoapod, "7.69.0-cppsdk2", to maintain
        compatibility with version 9.x of the Firebase iOS SDK.
    -   Analytics: Removed deprecated event names and parameters.
    -   Realtime Database (Desktop): Fixed a bug handling server timestamps
        on 32-bit CPUs.
    -   Storage (Desktop): Set Content-Type HTTP header when uploading with
        custom metadata.

### 8.11.0
-   Changes
    -   Firestore/Database (Desktop): Upgrade LevelDb dependency to 1.23
        ([#886](https://github.com/firebase/firebase-cpp-sdk/pull/886)).
    -   Firestore/Database (Desktop): Enabled Snappy compression support
        in LevelDb
        ([#885](https://github.com/firebase/firebase-cpp-sdk/pull/885)).

### 8.10.0
-   Changes
    -   General (iOS): Fixed additional issues on iOS 15 caused by early
        initialization of Firebase iOS SDK.
    -   Remote Config: Fixed default `Fetch()` timeout being 1000 times too
        high.
    -   Storage (Desktop): Added retry logic to PutFile, GetFile, and other
        operations.

### 8.9.0
-   Changes
    -   General (iOS): Fixed an intermittent crash on iOS 15 caused by
        constructing C++ objects during Objective-C's `+load` method.
        ([#706](https://github.com/firebase/firebase-cpp-sdk/pull/706))
        ([#783](https://github.com/firebase/firebase-cpp-sdk/pull/783))
    -   General: Internal changes to Mutex class.

### 8.8.0
-   Changes
    -   General: Fixed a data race that could manifest as null pointer
        dereference in `FutureBase::Release()`.
        ([#747](https://github.com/firebase/firebase-cpp-sdk/pull/747))
    -   General (iOS): iOS SDKs are now built using Xcode 12.4.
    -   General (Desktop): macOS SDKs are now built using Xcode 12.4.
    -   Auth (Desktop): Fixed a crash in `error_code()` when a request
        is cancelled or times out.
        ([#737](https://github.com/firebase/firebase-cpp-sdk/issues/737))
    -   Firestore: Fix "unaligned pointers" build error on macOS Monterey
        ([#712](https://github.com/firebase/firebase-cpp-sdk/issues/712)).
    -   Messaging (Android): Fixed crash during termination.
        ([#739](https://github.com/firebase/firebase-cpp-sdk/pull/739))
        ([#745](https://github.com/firebase/firebase-cpp-sdk/pull/745))
    -   Messaging (Android): Fixed crash during initialization.
        ([#760](https://github.com/firebase/firebase-cpp-sdk/pull/760))
    -   Remote Config (Desktop): Fixed cache expiration time value used by
        `RemoteConfig::FetchAndActivate()`.
        ([#767](https://github.com/firebase/firebase-cpp-sdk/pull/767))

### 8.7.0
-   Changes
    -   Firestore: Released to general availability for Android and iOS (desktop
        support remains in beta).
    -   General (Android): Minimum SDK version is now 19.
    -   General: Variant double type now support 64-bit while saving to json.
        ([#1133](https://github.com/firebase/quickstart-unity/issues/1133)).
    -   Analytics (tvOS): Analytics is now supported on tvOS.
    -   Firestore (iOS): Fix a crash when `Transaction.GetSnapshotAsync()` was
        invoked after `FirebaseFirestore.TerminateAsync()`
        ([#8760](https://github.com/firebase/firebase-ios-sdk/pull/8760)).

### 8.6.0
-   Changes
    -   General (Desktop): MacOS SDKs are now built using Xcode 12.2,
        and include support for ARM-based Mac systems.
    -   General (iOS): iOS SDKs are now built using Xcode 12.2.
    -   Messaging (Android): Fixes an issue to receive token when
        initialize the app.
        ([#667](https://github.com/firebase/firebase-cpp-sdk/pull/667)).
    -   Auth (Desktop): Fix a crash that would occur if parsing the JSON
        response from the server failed
        ([#692](https://github.com/firebase/firebase-cpp-sdk/pull/692)).

### 8.5.0
-   Changes
    -   General: Updating Android and iOS dependencies to the latest.
    -   General: Fixes an issue with generating Proguard files.
        ([#664](https://github.com/firebase/firebase-cpp-sdk/pull/664)).

### 8.4.0
-   Changes
    -   General: Updating Android and iOS dependencies to the latest.
    -   Firestore: Added `operator==` and `operator!=` for `SnapshotMetadata`,
        `Settings`, `QuerySnapshot`, `DocumentSnapshot`, `SetOptions`, and
        `DocumentChange`.

### 8.3.0
-   Changes
    -   General: This release adds tvOS C++ libraries that wrap the
        community-supported Firebase tvOS SDK. `libs/tvos` contains
        tvOS-specific libraries, and the `xcframeworks` directory now
        includes support for both iOS and tvOS. The following products are
        currently included for tvOS: Auth, Database, Firestore, Functions,
        Installations, Messaging, Remote Config, Storage.
    -   General: When building from source, the compiler setting of
        "no exceptions" on app is PRIVATE now and will not affect any other
        targets in the build.
    -   Firestore: Removed the deprecated
        `Firestore::RunTransaction(TransactionFunction*)` function. Please use
        the overload that takes a `std::function` argument instead.
    -   Firestore: `FieldValue::Increment` functions are no longer guarded by
        the `INTERNAL_EXPERIMENTAL` macro.
    -   Firestore: added more validation of invalid input.
    -   Firestore: added an `is_valid` method to the public API classes that can
        be in an invalid state.

### 8.2.0
-   Changes
    -   General (Android): Updated Flatbuffers internal dependency from version
        1.9 to 1.12.
    -   Firestore: Deprecated the
        `Firestore::RunTransaction(TransactionFunction*)` function. Please use
        the overload that takes a `std::function` argument instead.
    -   Firestore: Removed the deprecated `EventListener` class.
    -   Firestore: Removed the deprecated overloads of `AddSnapshotListener` and
        `AddSnapshotsInSyncListener` functions that take an `EventListener*`
        argument. Please use the overloads that take a `std::function` argument
        instead.

### 8.1.0
-   Changes
    -   Firestore: Fixed a linker error when `DocumentChange::npos` was used.
        ([#474](https://github.com/firebase/firebase-cpp-sdk/pull/474)).
    -   Firestore: Added `Firestore::NamedQuery` that allows reading the queries
        used to build a Firestore Data Bundle.

### 8.0.0
-   Changes
    -   Analytics: Removed `SetCurrentScreen()` following its removal from iOS SDK
        and deprecation from Android SDK. Please use `LogEvent` with ScreenView
        event to manually log screen changes.
    -   General (Android): Firebase no longer supports STLPort. Please
        [use libc++ instead](https://developer.android.com/ndk/guides/cpp-support#cs).
    -   General (Android): Firebase support for gnustl (also known as libstdc++)
        is deprecated and will be removed in the next major release. Please use
        libc++ instead.
    -   Instance Id: Removed support for the previously-deprecated Instance ID SDK.
    -   Remote Config: The previously-deprecated static methods have been removed.
        Please use the new instance-based `firebase::remote_config::RemoteConfig`
        API.
    -   Remote Config(Android): Fix for getting Remote Config instance for a
        specific app object.
        ([#991](https://github.com/firebase/quickstart-unity/issues/991)).
    -   General (Android): Fixed a potential SIGABRT when an app was created
        with a non-default app name on Android KitKat
        ([#429](https://github.com/firebase/firebase-cpp-sdk/pull/429)).
    -   AdMob (iOS): Temporarily pinned AdMob dependency to a special version of the
        Google-Mobile-Ads-SDK Cocoapod, "7.69.0-cppsdk", to maintain compatibility
        with version 8.x of the Firebase iOS SDK.
    -   General (iOS): A Database URL is no longer required to be present in
        GoogleService-Info.plist when not using the Real Time Database.
    -   Firestore: Added `Firestore::LoadBundle` to enable loading Firestore Data
        Bundles into the SDK cache. `Firestore::NamedQuery` will be available in a
        future release.

### 7.3.0
-   Changes
    -   General (iOS): Update dependencies.
    -   General (Android): Fix a gradle error if ANDROID_NDK_HOME is not set.

### 7.2.0
-   Changes
    -   General (Android): Firebase support for STLPort is deprecated and will
        be removed in the next major release. Please
        [use libc++ instead](https://developer.android.com/ndk/guides/cpp-support#cs).
    -   General (iOS): iOS SDKs are now built using Xcode 12.
    -   General (iOS): iOS SDKs are now providing XCFrameworks instead of
        Frameworks.
    -   Database: Fixed a potential crash that can occur as a result of a race
        condidtion when adding, removing and deleting `ValueListener`s or
        `ChildListener`s rapidly.
    -   Database: Fixed a crash when setting large values on Windows and Mac
        systems ([#517](https://github.com/firebase/quickstart-unity/issues/517)).
    -   General: Fixed rare crashes at application exit when destructors were
        being executed
        ([#345](https://github.com/firebase/firebase-cpp-sdk/pull/345)).
    -   General (Android): Removed checks for Google Play services for Auth, Database,
        Functions and Storage as the native Android packages no longer need it.
        ([#361](https://github.com/firebase/firebase-cpp-sdk/pull/361)).

### 7.1.1
-   Changes
    -   General (Android): Use non-conflicting file names for embedded resources
        in Android builds. This fixes segfault crashes on old Android devices
        (Android 5 and below).

### 7.1.0
-   Changes
    -   General (iOS): Re-enabled Bitcode in iOS builds
        ([#266][https://github.com/firebase/firebase-cpp-sdk/issues/266]).
    -   Auth: You can now specify a language for emails and text messages sent
        from your apps using `UseAppLanguage()` or `set_language_code()`.
    -   Firestore: Fixed partial updates in `Update()` with
        `FieldValue::Delete()`
        ([#882](https://github.com/firebase/quickstart-unity/issues/882)).
    -   Messaging (Android): Now uses `enqueueWork` instead of `startService`.
        This fixes lost messages with data payloads received when the app
        is in the background.
        ([#877](https://github.com/firebase/quickstart-unity/issues/877)
    -   Remote Config: Added `firebase::remote_config::RemoteConfig` class with
        new instance-based APIs to better manage fetching config data.
    -   Remote Config: Deprecated old module-based API in favor of the new
        instance-based API instead.
    -   Remote Config (Desktop): Fixed multiple definition of Nanopb symbols
        in binary SDK
        ([#271][https://github.com/firebase/firebase-cpp-sdk/issues/271]).

### 7.0.1
-   Changes
    -   Installations (Android): Fix incorrect STL variants, which fixes
        a linker error on Android.

### 7.0.0
-   Changes
    -   General (iOS): iOS SDKs are now built using Xcode 11.7.
    -   General (Desktop): Windows libraries are now built using Visual
        Studio 2019. While VS 2019 is binary-compatible with VS 2015 and
        VS 2017, you must use VS 2019 or newer to link the desktop SDK.
        The libraries have been moved from libs/windows/VS2015 to
        libs/windows/VS2019 to reflect this.
    -   General (Desktop): Linux libraries are now built with both the
        C++11 ABI and the legacy ABI. The libraries have been moved
        from libs/linux/${arch} to libs/linux/${arch}/legacy and
        libs/linux/${arch}/cxx11 to reflect this.
    -   AdMob (Android): Fix a JNI error when initializing without Firebase App.
    -   Analytics: Remove deprecated SetMinimumSessionDuration call.
    -   Installations: Added Installations SDK. See [Documentations](http://firebase.google.com/docs/reference/cpp/namespace/firebase/installations) for
        details.
    -   Instance Id: Marked Instance Id as deprecated.
    -   Messaging: Added getToken, deleteToken apis.
    -   Messaging: Removed deprecated Send() function.
    -   Messaging: raw_data has been changed from a std::string to a
        std::vector<uint8_t>, and can now be populated.
    -   Firestore: Added support for `Query::WhereNotEqualTo` and
        `Query::WhereNotIn`.
    -   Firestore: Added support for `Settings::set_cache_size_bytes` and
        `Settings::cache_size_bytes`.
    -   Firestore: `Query` methods that return new `Query` objects are now
        `const`.
    -   Firestore: Added new internal HTTP headers to the gRPC connection.
    -   Firestore: Fixed a crash when writing to a document after having been
        offline for long enough that the auth token expired
        ([#182](https://github.com/firebase/firebase-cpp-sdk/issues/182)).

### 6.16.1
-   Changes
    -   Database (Desktop): Added a function to create directories recursively
        for persistent storage that fixes segfaults.
    -   Database (Desktop): Fixed a problem with missing symbols on Windows.

### 6.16.0
-   Changes
    -   Database (Desktop): Enabled offline persistence.
    -   Auth: Fixed compiler error related to SignInResult.
    -   Firestore: Defaulted to calling listeners and other callbacks on a
        dedicated thread. This avoids deadlock when using Firestore without
        an event loop on desktop platforms.
    -   Firestore: Added `Error::kErrorNone` as a synonym for `Error::kErrorOk`,
        which is more consistent with other Firebase C++ SDKs.
    -   Messaging (Android): Updated library to be compatible with Android O,
        which should resolve a IllegalStateException that could occur under
        certain conditions.
    -   Messaging: Deprecated the `Send` function.
    -   Firestore: Added `error_message` parameter to snapshot listener
        callbacks.
    -   AdMob: Handling IllegalStateException when creating and loading
        interstitial ads. Added `ConstantsHelper.CALLBACK_ERROR_UNKNOWN` as a
        fallback error.

### 6.15.1

-   Changes

    -   Firestore: all members of `Error` enumeration are now prefixed with
        `kError`; for example, `Error::kUnavailable` is now
        `Error::kErrorUnavailable`, which is more consistent with other Firebase
        C++ SDKs.
    -   Firestore: Firestore can now be compiled on Windows even in presence of
        `min` and `max` macros defined in `<windows.h>`.
    -   Fixed an issue that warns about Future handle not released properly.

### 6.15.0

-   Overview
    -   Fixed an issue whent creating Apps, and various Firestore changes.
-   Changes
    -   Firestore: removed `*LastResult` functions from the public API. Please
        use the futures returned by the async methods directly instead.
    -   Firestore: dropped the `From` prefix from the static functions in
        `FieldValue`; for example, `FieldValue::FromInteger` is now just
        `FieldValue::Integer`.
    -   Firestore: `CollectionReference::id` now returns a const reference.
    -   Firestore: Fixed absl `time_internal` linker error on Windows.
    -   Firestore: changed the signature of the callback passed to
        `Firestore::RunTransaction` to pass the parameters by mutable reference,
        not by pointer. This is to indicate that these parameters are never
        null.
    -   App: Fixed an assert creating a custom App when there is no default App.

### 6.14.1

-   Changes
    -   Auth (iOS): Added SignInResult.UserInfo.updated_credential field. On
        iOS, kAuthErrorCredentialAlreadyInUse errors when linking with Apple may
        contain a valid updated_credential for use in signing-in the
        Apple-linked user.

### 6.14.0

-   Changes
    -   Firestore: `Firestore::set_logging_enabled` is replaced by
        `Firestore::set_log_level` for consistency with other Firebase C++ APIs.
    -   Firestore: added an overload of `Firestore::CollectionGroup` that takes
        a pointer to `const char`.
    -   Firestore: `Firestore::set_settings` now accepts the argument by value.

### 6.12.0
  - Overview
    - Added experimental support for Cloud Firestore SDK.
  - Changes
    - Firestore: Experimental release of Firestore is now available on all
      supported platforms.

### 6.11.0

-   Overview
    -   Updated dependencies, changed minimum Xcode, and fixed an issue in
        Database handling Auth token revocation.
-   Changes
    -   General (iOS): Minimum Xcode version is now 10.3.
    -   General: When creating an App, the project_id from the default App is
        used if one is not provided.
    -   Database (Desktop): Fixed that database stops reconnecting to server
        after the auth token is revoked.

### 6.10.0

-   Overview
    -   Auth bug fixes.
-   Changes
    -   Auth: Reverted the API of an experimental FederatedAuthHandler callback
        handler.
    -   Auth (iOS): Enabled the method OAuthProvider.GetCredential. This method
        takes a nonce parameter as required by Apple Sign-in.
    -   General (iOS): Updated the CMakeLists.txt to link static libraries
        stored under libs/ios/universal for iOS targets

### 6.9.0

-   Overview
    -   Updated dependencies, added support for Apple Sign-in to Auth, support
        for signing-in using a 3rd party web providers and configuration of
        BigQuery export in Messaging.
-   Changes
    -   Auth: Added API for invoking Auth SignInWithProvider and User
        LinkWithProvider and ReauthenticateWithProvider for sign in with third
        party auth providers.
    -   Auth: Added constant kProviderId strings to auth provider classes.
    -   Auth (iOS): Added support for linking Apple Sign-in credentials.
    -   Messaging (Android): Added the option to enable or disable message
        delivery metrics export to BigQuery. This functionality is currently
        only available on Android. Stubs are provided on iOS for cross platform
        compatibility.

### 6.8.0

-   Overview
    -   Updated dependencies, added compiler/stdlib check, fixed issue in Admob
        and fixed resource generation issue with python3.
-   Changes
    -   App (Linux): Added compiler/stdlib check to ensure both the developer's
        executable and firebase library are compiled with the same compiler and
        stdlib.
    -   Admob (Android): Fixed a potentially non thread safe operation in the
        destruction of BannerViews.
    -   General: Fixed an issue where resource generation from
        google-services.json would fail if python3 was used to execute the
        resource generation script.

### 6.7.0

-   Overview
    -   Updated dependencies, fixed issues in Analytics, Database, Storage, and
        App.
-   Changes
    -   App: Added noexcept to move constructors to ensure STL uses move where
        possible.
    -   Storage (iOS/Android): Fixed an issue where Storage::GetReferenceFromUrl
        would return an invalid StorageReference.
    -   Database: Fixed an issue causing timestamps to not be populated
        correctly when using DatabaseReference::UpdateChildren().
    -   Database (Desktop): Fixed an issue preventing listener events from being
        triggered after DatabaseReference::UpdateChildren() is called.
    -   Database (Desktop): Functions that take const char* parameters will now
        fail gracefully if passed a null pointer.
    -   Database (Desktop): Fixed an issue causing
        DatabaseReference::RunTransaction() to fail due to datastale when the
        location previously stored a vector with more than 10 items or a map
        with integer keys.
    -   App (Windows): Fixed bug where literal value 0 will call string
        constructor for Variant class.
    -   Storage (Desktop): Changed url() to return the empty string if the
        Storage instance was created with the default (null) URL.
    -   App: Added small string optimisation for variant.
    -   App: Reduced number of new/delete for variant if copying same type
    -   App: Ensure map sort order for variant is consistent.
    -   Database (Desktop): Fixed an issue that could result in an incorrect
        snapshot being passed to listeners under specific circumstances.
    -   Analytics (iOS): Fixed the racy behavior of
        `analytics::GetAnalyticsInstanceId()` after calling
        `analytics::ResetAnalyticsData()`.
    -   Database (Desktop): Fixed ordering issue of children when using OrderBy
        on double or int64 types with large values

### 6.6.1

-   Overview
    -   Fixed an issue with Future having an undefined reference.
-   Changes
    -   General: Fixed a potential undefined reference in Future::OnCompletion.

### 6.6.0

-   Overview
    -   Update dependencies, fixed issues in Auth, Database and RemoteConfig
-   Changes
    -   Auth (Android): Fixed assert when not using default app instance.
    -   Auth (Desktop): Fixed not loading provider list from cached user data.
    -   Database (Desktop): Fixed a crash that could occur when trying to keep a
        location in the database synced when you do not have permission.
    -   Database (Desktop): Queries on locations in the database with query
        rules now function properly, instead of always returning "Permission
        denied".
    -   Database (Desktop): Fixed the map-to-vector conversion when firing
        events that have maps containing enitrely integer keys.
    -   Remote Config (Android): Fixed a bug when passing a Variant of type Blob
        to SetDefaults() on Android.

### 6.5.0

-   Overview
    -   Updated dependencies, and improved logging for Auth and Database.
-   Changes
    -   Auth (Linux): Improved error logging if libsecret (required for login
        persistence) is not installed on Linux.
    -   Database: The database now supports setting the log level independently
        of the system level logger.

### 6.4.0

-   Overview
    -   Updated dependencies, fixed issues with Futures and Auth persistence,
        and fixed a crash in Database.
-   Changes
    -   General: Fixed an issue causing Futures to clear their data even if a
        reference was still being held.
    -   Auth (Desktop): Fixed an issue with updated user info not being
        persisted.
    -   Database (Desktop): Fixed a crash when saving a ServerTimestamp during a
        transaction.

### 6.3.0

-   Overview
    -   Bug fixes.
-   Changes
    -   General (iOS/Android): Fixed a bug that allows custom firebase::App
        instances to be created after the app has been restarted.
    -   Auth (desktop): Changed destruction behavior. Instead of waiting for all
        async operations to finish, now Auth will cancel all async operations
        and quit. For callbacks that are already running, this will protect
        against cases where auth instances might not exist anymore.
    -   Auth (iOS): Fixed an exception in firebase::auth::VerifyPhoneNumber.
    -   Auth (iOS): Stopped Auth from hanging on destruction if any local
        futures remain in scope.
    -   Database (desktop): Fixed an issue that could cause a crash when
        updating the descendant of a location with a listener attached.

### 6.2.2

-   Overview
    -   Bug fixes.
-   Changes
    -   Auth (desktop): After loading a persisted user data, ensure token is not
        expired.
    -   Auth (desktop): Ensure Database, Storage and Functions do not use an
        expired token after it's loaded from persistent storage.
    -   Database (desktop): Fixed DatabaseReference::RunTransaction() sending
        invalid data to the server which causes error message "Error on incoming
        message" and freeze.

### 6.2.0

-   Overview
    -   Added support for custom domains to Dynamic Links, and fixed issues in
        Database and Instance ID.
-   Changes
    -   General: Added a way to configure SDK-wide log verbosity.
    -   Instance ID (Android): Fixed a crash when destroying InstanceID objects.
    -   Dynamic Links: Added support for custom domains.
    -   Database: Added a way to configure log verbosity of Realtime Database
        instances.

### 6.1.0

-   Overview
    -   Added Auth credential persistence on Desktop, fixed issues in Auth and
        Database, and added additional information to Messaging notifications.
-   Changes
    -   Auth (Desktop): User's credentials will now persist between sessions.
        See the
        [documentation](http://firebase.google.com/docs/auth/cpp/manage-users#persist_a_users_credential)
        for more information.
    -   Auth (Desktop): As part of the above change, if you call current_user()
        immediately after creating the Auth instance, it will block until the
        saved user's state is finished loading.
    -   Auth (Desktop): Fixed an issue where Database/Functions/Storage might
        not use the latest auth token immediately after sign-in.
    -   Auth: Fixed an issue where an error code could get reported incorrectly
        on Android.
    -   Database (Desktop): Fixed an issue that could cause a crash during
        shutdown.
    -   Database (iOS): Fixed a race condition that could cause a crash when
        cleaning up database listeners on iOS.
    -   Database (iOS): Fixed an issue where long (64-bit) values could get
        written to the database incorrectly (truncated to 32-bits).
    -   Cloud Functions: Change assert to log warning when App is deleted before
        Cloud Functions instance is deleted.
    -   Messaging (Android): Added channel_id to Messaging notifications.

### 6.0.0

-   Overview
    -   Fixed issues in Auth and Messaging, removed Firebase Invites, removed
        deprecated functions in Firebase Remote Config, and deprecated a
        function in Firebase Analytics.
-   Changes
    -   Updated
        [Firebase iOS](https://firebase.google.com/support/release-notes/ios#6.0.0)
        and
        [Firebase Android](https://firebase.google.com/support/release-notes/ios#2019-05-07)
        dependencies.
    -   Auth: Fixed a race condition updating the current user.
    -   Messaging (iOS/Android): Fix an issue where Subscribe and Unsubscribe
        never returned if the API was configured not to receive a registration
        token.
    -   Invites: Removed Firebase Invites library, as it is no longer supported.
    -   Remote Config: Removed functions using config namespaces.
    -   Analytics: Deprecated SetMinimumSessionDuration.
-   Known Issues
    -   To work around a incompatible dependency, AdMob for Android temporarily
        requires an additional dependency on
        com.google.android.gms:play-services-measurement-sdk-api:16.5.0

### 5.7.0

-   Overview
    -   Deprecated functions in Remote Config.
-   Changes
    -   Remote Config: Config namespaces are now deprecated. You'll need to
        switch to methods that use the default namespace.
-   Known Issues
    -   To work around a incompatible dependency, AdMob for Android temporarily
        requires an additional dependency on
        com.google.android.gms:play-services-measurement-sdk-api:16.4.0

### 5.6.1

-   Overview
    -   Fixed race condition on iOS SDK startup.
-   Changes
    -   General (iOS): Updated to the latest iOS SDK to fix a crash on
        firebase::App creation caused by a race condition. The crash could occur
        when accessing the [FIRApp firebaseUserAgent] property of the iOS
        FIRApp.

### 5.6.0

-   Overview
    -   Released an open-source version, added Game Center sign-in to Auth,
        enhanced Database on desktop, and fixed a crash when deleting App.
-   Changes
    -   Firebase C++ is now
        [open source](https://github.com/firebase/firebase-cpp-sdk).
    -   Auth (iOS): Added Game Center authentication.
    -   Database (Desktop): Reworked how cached server values work to be more in
        line with mobile implementations.
    -   Database (Desktop): Simultaneous transactions are now supported.
    -   Database (Desktop): The special Timestamp ServerValue is now supported.
    -   Database (Desktop): KeepSynchronized is now supported.
    -   App, Auth, Database, Remote Config, Storage: Fixed a crash when deleting
        `firebase::App` before deleting other Firebase subsystems.

### 5.5.0

-   Overview
    -   Deprecated Firebase Invites and updated how Android dependencies are
        included.
-   Changes
    -   General (Android): Added a gradle file to the SDK that handles adding
        Firebase Android dependencies to your Firebase C++ apps. See the
        [Firebase C++ Samples](https://github.com/firebase/quickstart-cpp) for
        example usage.
    -   Invites: Firebase Invites is deprecated. Please refer to
        https://firebase.google.com/docs/invites for details.

### 5.4.4

-   Overview
    -   Fixed a bug in Cloud Functions on Android, and AdMob on iOS.
-   Changes
    -   Cloud Functions (Android): Fixed an issue with error handling.
    -   AdMob (iOS): Fixed an issue with Rewarded Video ad unit string going out
        of scope.

### 5.4.3

-   Overview
    -   Bug fix for Firebase Storage on iOS.
-   Changes
    -   Storage (iOS): Fixed an issue when downloading files with `GetBytes`.

### 5.4.2

-   Overview
    -   Removed a spurious error message in Auth on Android.
-   Changes
    -   Auth (Android): Removed an irrelevant error about the Java class
        FirebaseAuthWebException.

### 5.4.0

-   Overview
    -   Bug fix for link shortening in Dynamic Links and a known issue in
        Database on Desktop.
-   Changes
    -   Dynamic Links (Android): Fixed short link generation failing with "error
        8".
-   Known Issues
    -   The Realtime Database Desktop SDK uses REST to access your database.
        Because of this, you must declare the indexes you use with
        Query::OrderByChild() on Desktop or your listeners will fail.

### 5.3.1

-   Overview
    -   Updated iOS and Android dependency versions and a bug fix for Invites.
-   Changes
    -   Invites (Android): Fixed an exception when the Android Minimum Version
        code option is used on the Android.

### 5.3.0

-   Overview
    -   Fixed bugs in Database and Functions; changed minimum Xcode version to
        9.4.1.
-   Changes
    -   General (iOS): Minimum Xcode version is now 9.4.1.
    -   Functions (Android): Fixed an issue when a function returns an array.
    -   Database (Desktop): Fixed issues in ChildListener.
    -   Database (Desktop): Fixed crash that can occur if Database is deleted
        while asynchronous operations are still in progress.
-   Known Issues
    -   Dynamic Links (Android): Shortening dynamic links fails with "Error 8".

### 5.2.1

-   Overview
    -   Fixed bugs in Auth and Desktop.
-   Changes
    -   Database (Desktop): Fixed support for `ChildListener` when used with
        `Query::EqualTo()`, `Query::StartAt()`, `Query::EndAt()`,
        `Query::LimitToFirst()` and `Query::LimitToLast()`.
    -   Database: Fixed a crash in DatabaseReference/Query copy assignment
        operator and copy constructor.
    -   Auth, Database: Fixed a race condition returning Futures when calling
        the same method twice in quick succession.

### 5.2.0

-   Overview
    -   Changes to Database, Functions, Auth, and Messaging.
-   Changes
    -   Database: Added a version of `GetInstance` that allows passing in the
        URL of the database to use.
    -   Functions: Added a way to specify which region to run the function in.
    -   Messaging: Changed `Subscribe` and `Unsubscribe` to return a Future.
    -   Auth (Android): Fixed a crash in `User::UpdatePhoneNumberCredential()`.
    -   General (Android): Fixed a null reference in the Google Play Services
        availability checker.

### 5.1.1

-   Overview
    -   Updated Android and iOS dependency versions only.

### 5.1.0

-   Overview
    -   Changes to Analytics, Auth, and Database; and added support for Cloud
        Functions for Firebase.
-   Changes
    -   Analytics: Added `ResetAnalyticsData()` to clear all analytics data for
        an app from the device.
    -   Analytics: Added `GetAppInstanceId()` which allows developers to
        retrieve the current app's analytics instance ID.
    -   Auth: Linking a credential with a provider that has already been linked
        now produces an error.
    -   Auth (iOS): Fixed crashes in User::LinkAndRetrieveDataWithCredential()
        and User::ReauthenticateAndRetrieveData().
    -   Auth (iOS): Fixed photo URL never returning a value on iOS.
    -   Auth (Android): Fixed setting profile photo URL with UpdateUserProfile.
    -   Database: Added support for ServerValues in SetPriority methods.
    -   Functions: Added support for Cloud Functions for Firebase on iOS,
        Android, and desktop.

### 5.0.0

-   Overview
    -   Renamed the Android and iOS libraries to include firebase in their name,
        removed deprecated methods in App, AdMob, Auth, Database, and Storage,
        and exposed new APIs in Dynamic Links and Invites.
-   Changes
    -   General (Android/iOS): Library names have been prefixed with
        "firebase_", for example libapp.a is now libfirebase_app.a. This brings
        them in line with the naming scheme used on desktop, and iOS frameworks.
    -   General (Android): Improved error handling when device is out of space.
    -   App: Removed deprecated accessor methods from Future.
    -   AdMob: Removed deprecated accessor methods from BannerView and
        InterstitialAd.
    -   Auth: Removed deprecated accessors from Auth, Credential, User, and
        UserInfoInterface, including User::refresh_token().
    -   Database: Removed deprecated accessors from DatabaseReference, Query,
        DataSnapshot, and MutableData.
    -   Dynamic Links: Added a field to received dynamic links describing the
        strength of the match.
    -   Invites: Added OnInviteReceived to Listener base class that includes the
        strength of the match on the received invite as an enum. Deprecated
        prior function that received it as a boolean value.
    -   Storage: Removed deprecated accessors from StorageReference.
    -   Storage: Removed Metadata::download_url() and Metadata::download_urls().
        Please use StorageReference::GetDownloadUrl() instead.
    -   Messaging: Added an optional initialization options struct. This can be
        used to suppress the prompt on iOS that requests permission to receive
        notifications at start up. Permission can be requested manually using
        the function firebase::messaging::RequestPermission().

### 4.5.1

-   Overview
    -   Fixed bugs in Database (Desktop) and Remote Config and exposed new APIs
        in Auth on Desktop and Messaging.
-   Changes
    -   Messaging: Added the SetAutoTokenRegistrationOnInitEnabled() and
        IsAutoTokenRegistrationOnInitEnabled() methods to enable or disable
        auto-token generation.
    -   Auth (Desktop): Added support for accessing user metadata.
    -   Database (Desktop): Fixed a bug to make creation of database instances
        with invalid URLs return NULL.
    -   Database (Desktop): Fixed an issue where incorrect values could be
        passed to OnChildAdded.
    -   Remote Config: Fixed a bug causing incorrect reporting of success or
        failure during a Fetch().

### 4.5.0

-   Overview
    -   Desktop workflow support for some features, Google Play Games
        authentication on Android, and changes to AdMob, Auth, and Storage.
-   Changes
    -   Auth, Realtime Database, Remote Config, Storage (Desktop): Stub
        implementations have been replaced with functional desktop
        implementations on Windows, OS X, and Linux.
    -   AdMob: Native Express ads have been discontinued, so
        `NativeExpressAdView` has been marked deprecated and will be removed in
        a future version.
    -   Auth (Android): Added Google Play Games authentication.
    -   Auth: Fixed a race condition initializing/destroying Auth instances.
    -   Storage: Added MD5 hash to Metadata.
    -   Storage: Fixed a crash when deleting listeners and other object
        instances.
    -   Storage: Controller can now be used from any thread.
    -   Storage (iOS): Fixed incorrect content type when uploading.
-   Known Issues
    -   When using Firebase Realtime Database on desktop, only one Transaction
        may be run on a given subtree at the same time.
    -   When using Firebase Realtime Database on desktop, data persistence is
        not available.

### 4.4.3

-   Overview
    -   Fixed linking bug in App.
-   Changes
    -   App (iOS): Removed unresolved symbols in the App library that could
        cause errors when forcing resolution.

### 4.4.2

-   Overview
    -   Fixed bugs in Dynamic Links, Invites, Remote Config and Storage and
        fixed linking issues with the Windows and Linux stub libraries.
-   Changes
    -   Dynamic Links (iOS): Now fetches the invite ID when using universal
        links.
    -   Dynamic Links (iOS): Fixed crash on failure of dynamic link completion.
    -   Dynamic Links (iOS): Fixed an issue where some errors weren't correctly
        reported.
    -   Invites: Fixed SendInvite never completing in the stub implementation.
    -   Remote Config (iOS): Fixed an issue where some errors weren't correctly
        reported.
    -   Storage: Fixed Metadata::content_language returning the wrong data.
    -   Storage (iOS): Reference paths formats are now consistent with other
        platforms.
    -   Storage (iOS): Fixed an issue where trying to upload to a non-existent
        path would not complete the Future.
    -   Storage (iOS): Fixed a crash when a download fails.
    -   General (Windows): Updated all static libs to suppport different C
        runtime libraries and correspondingly updated the package directory
        structure.
    -   Linux: Fixed linking problems with all of the C++ stub libraries.

### 4.4.1

-   Overview
    -   Bug fixes for Realtime Database and Instance ID.
-   Changes
    -   Realtime Database: SetPersistenceEnabled now sets persistence enabled.
    -   Instance ID (iOS): GetToken no longer fails without an APNS certificate,
        and no longer forces registering for notifications.

### 4.4.0

-   Overview
    -   Support for Instance ID.
-   Changes
    -   Instance ID: Added Instance ID library.

### 4.3.0

-   Overview
    -   Bug fix for Remote Config and a new feature for Auth.
-   Changes
    -   Auth: Added support for accessing user metadata.
    -   Remote Config (Android): Fixed remote_config::ValueSource conversion.

### 4.2.0

-   Overview
    -   Bug fixes for Analytics, Database, and Messaging; and updates for Auth
        and Messaging.
-   Changes
    -   Analytics (iOS): Fixed a bug which prevented the user ID and user
        properties being cleared.
    -   Database (Android): Fixed MutableData::children_count().
    -   Messaging (Android): Fixed a bug which prevented the message ID field
        being set.
    -   Auth: Failed operations now return more specific error codes.
    -   Auth (iOS): Phone Authentication no longer requires push notifications.
        When push notifications aren't available, reCAPTCHA verification is used
        instead.
    -   Messaging: Messages sent to users can now contain a link URL.

### 4.1.0

-   Overview
    -   Bug fixes for AdMob, Auth, Messaging, Database, Storage, and Remote
        Config, and added features for Future's OnCompletion callbacks and
        Database transaction callbacks.
-   Changes
    -   General: Futures are now invalidated when their underlying Firebase API
        is destroyed.
    -   General: Added std::function support to Future::OnCompletion, to allow
        use of C++11 lambdas with captures.
    -   AdMob (iOS): Fixed a crash if a BannerView is deleted while a call to
        Destroy() is still pending.
    -   Auth (Android): Now assert fails if you call GetCredential without an
        Auth instance created.
    -   Database: DataSnapshot, DatabaseReference, Query, and other objects are
        invalidated when their Database instance is destroyed.
    -   Database: Added a context pointer to DatabaseReference::RunTransaction,
        as well as std::function support to allow use of C++11 lambdas with
        captures.
    -   Messaging (Android): Fixed a bug where message_type was not set in the
        Message struct.
    -   Messaging (iOS): Fixed a race condition if a message is received before
        Firebase Cloud Messaging is initialized.
    -   Messaging (iOS): Fixed a bug detecting whether the notification was
        opened if the app was running in the background.
    -   Remote Config: When listing keys, the list now includes keys with
        defaults set, even if they were not present in the fetched config.
    -   Storage: StorageReference objects are invalidated when their Storage
        instance is destroyed.
-   Known Issues
    -   When building on Android using STLPort, the std::function versions of
        Future::OnCompletion and DatabaseReference::RunTransaction are not
        available.

### 4.0.4

-   Changes
    -   Messaging (Android): Fixed a bug resulting in Messages not having their
        message_type field populated.

### 4.0.3

-   Overview
    -   Bug fixes for Dynamic Links, Messaging and iOS SDK compatibility.
-   Changes
    -   General (iOS): Fixed an issue which resulted in custom options not being
        applied to firebase::App instances.
    -   General (iOS): Fixed a bug which caused method implementation look ups
        to fail when other iOS SDKs rename the selectors of swizzled methods.
    -   Dynamic Links (Android): Fixed future completion if short link creation
        fails.
    -   Messaging (iOS): Fixed message handling when messages they are received
        via the direct channel to the FCM backend (i.e not via APNS).

### 4.0.2

-   Overview
    -   Bug fixes for Analytics, Auth, Dynamic Links, and Messaging.
-   Changes
    -   Analytics (Android): Fix SetCurrentScreen to work from any thread.
    -   Auth (iOS): Fixed user being invalidated when linking a credential
        fails.
    -   Dynamic Links: Fixed an issue which caused an app to crash or not
        receive a Dynamic Link if the link is opened when the app is installed
        and not running.
    -   Messaging (iOS): Fixed a crash when no Listener is set.
    -   Messaging: Fixed Listener::OnTokenReceived occasionally being called
        twice with the same token.

### 4.0.1

-   Overview
    -   Bug fixes for Dynamic links and Invites on iOS and Cloud Messaging on
        Android and iOS.
-   Changes
    -   Cloud Messaging (Android): Fixed an issue where Terminate was not
        correctly shutting down the Cloud Messaging library.
    -   Cloud Messaging (iOS): Fixed an issue where library would crash on start
        up if there was no registration token.
    -   Dynamic Links & Invites (iOS): Fixed an issue that resulted in apps not
        receiving a link when opening a link if the app is installed and not
        running.

### 4.0.0

-   Overview
    -   Added support for phone number authentication, access to user metadata,
        a standalone dynamic library and bug fixes.
-   Changes
    -   Auth: Added support for phone number authentication.
    -   Auth: Added the ability to retrieve user metadata.
    -   Auth: Moved token notification to a separate listener object.
    -   Dynamic Links: Added a standalone library separate from Invites.
    -   Invites (iOS): Fixed an issue in the analytics SDK's method swizzling
        which resulted in dynamic links / invites not being sent to the
        application.
    -   Messaging (Android): Fixed a regression introduced in 3.0.3 which caused
        a crash when opening up a notification when the app is running in the
        background.
    -   Messaging (iOS): Fixed interoperation with other users of local
        notifications.
    -   General (Android): Fixed crash in some circumstances after resolving
        dependencies by updating Google Play services.

### 3.1.2

-   Overview
    -   Bug fixes for Auth.
-   Changes
    -   Auth: Fixed a crash caused by a stale memory reference when a
        firebase::auth::Auth object is destroyed and then recreated for the same
        App object.
    -   Auth: Fixed potential memory corruption when AuthStateListener is
        destroyed. ### 3.1.1
-   Overview
    -   Bug fixes for Auth, Invites, Messaging, and Storage, plus a general fix.
-   Changes
    -   General (Android): Fixed Google Play Services updater crash when
        clicking outside of the dialog on Android 4.x devices.
    -   Auth: Fixed user being invalidated when linking a credential fails.
    -   Auth: Deprecated User::refresh_token().
    -   Messaging: Fixed incorrectly notifying the app of a message when a
        notification is received while the app is in the background and the app
        is then opened by via the app icon rather than the notification.
    -   Invites (iOS): Fixed an issue which resulted in the app delegate method
        application:openURL:sourceApplication:annotation: not being called when
        linking the invites library.
    -   Storage: Fixed a bug that prevented the construction of Metadata without
        a storage reference.

### 3.1.0

-   Overview
    -   Added support for multiple storage buckets in Cloud Storage for
        Firebase, and fixed a bug in Invites.
-   Changes
    -   Storage: Renamed "Firebase Storage" to "Cloud Storage for Firebase".
    -   Storage: Added an overload for `Storage::GetInstance()` that accepts a
        `gs://...` URL, so you can use Cloud Storage with multiple buckets.
    -   Invites: (Android) Fixed an issue where invites with empty links would
        fail to be received.

### 3.0.0

-   Overview
    -   Renamed some methods, fixed some bugs, and added some features.
-   Changes
    -   General: Renamed and deprecated methods that were inconsistent with the
        Google C++ Style Guide. Deprecated methods will be removed in a future
        release (approximately 2-3 releases from now).
    -   Analytics: Added `SetCurrentScreen()`.
    -   Auth: Fixed a race condition accessing user data in callbacks.
    -   Auth: (Android) Added `is_valid()` to check if a credential returned by
        `GetCredential()` is valid.
    -   Invites: (Android) Added a `Fetch()` function to fetch incoming
        invitations at times other than application start. You must call this on
        Android when your app returns to the foreground (on iOS, this is handled
        automatically).
    -   Messaging: Added a field to `firebase::messaging::Message` specifying
        whether the message was received when the app was in the background.
    -   Messaging: (Android) Added an AAR file containing the Android manifest
        changes needed for receiving notifications. You can add this to your
        project instead of modifying the manifest directly.
    -   Messaging: (iOS) Fixed regression since 2.1.1 that broke messaging on
        iOS 8 & 9 when an AppDelegate did not implement remote notification
        methods.
    -   Invites: (iOS) Fixed regression since 2.1.1 that broke invites if the
        AppDelegate did not implement the open URL method.
    -   Remote Config: Added support for initializing Remote Config defaults
        from `firebase::Variant` values, including binary data.

### 2.1.3

-   Overview
    -   Bug fixes for Auth and Messaging, and a fix for Future callbacks.
-   Changes
    -   General: Fixed a potential deadlock when running callbacks registered
        via `firebase::Future::OnCompletion()`.
    -   Auth: (Android) Fixed an error in `firebase::auth::User::PhotoUri()`.
    -   Messaging: (Android) Fixed an issue where a blank message would appear.
    -   Messaging: (iOS) Removed hard dependency on Xcode 8.

### 2.1.2

-   Overview
    -   Bug fix for AdMob on Android.
-   Changes
    -   AdMob: (Android) Fixed an issue in `firebase::admob::InterstitialAd`
        that caused a crash after displaying multiple interstitial ads.

### 2.1.1

-   Overview
    -   Bug fixes for Firebase Authentication, Messaging and Invites.
-   Changes
    -   Auth: (Android) Fixed an issue that caused a future to never complete
        when signing in while a user is already signed in.
    -   Messaging / Invites: (iOS) Fixed an issue with method swizzling that
        caused some of the application's UIApplicationDelegate methods to not be
        called.
    -   Messaging: (iOS) Fixed a bug which caused a crash when initializing the
        library when building with Xcode 8 for iOS 10.

### 2.1.0

-   Overview
    -   Support for Firebase Storage and minor bugfixes in other libraries.
-   Changes
    -   Storage: Added the Firebase Storage C++ client library.
    -   Auth: Added a check for saved user credentials when Auth is initialized.
-   Known Issues
    -   Storage: On Android, pausing and resuming storage operations will cause
        the transfer to fail with the error code kErrorUnknown.

### 2.0.0

-   Overview
    -   Support for AdMob Native Express Ads, Realtime Database and simplified
        the Invites API.
-   Changes
    -   AdMob: Added support for AdMob Native Express Ads.
    -   Auth: Added AuthStateListener class which provides notifications when a
        user is logged in or logged out.
    -   Realtime Database: Added a client library.
    -   Invites: Breaking change which significantly simplifies the API.
-   Known Issues
    -   AdMob: When calling Initialize, the optional admob_app_id argument is
        ignored.

### 1.2.1

-   Overview
    -   Bug fixes in Messaging.
-   Changes
    -   Messaging: Fixed a bug that prevented Android apps from terminating
        properly.
    -   Messaging: Added missing copy constructor implementation in iOS and stub
        libraries.

### 1.2.0

-   Overview
    -   New features in AdMob, Authentication, Messaging, and Remote Config, a
        helper class for initialization, and bug fixes.
-   Changes
    -   General: Added firebase::ModuleInitializer, a helper class to initialize
        Firebase modules and handle any missing dependency on Google Play
        services on Android.
    -   AdMob: Added Rewarded Video feature. For more information, see the
        [Rewarded Video C++ guide](https://firebase.google.com/docs/admob/cpp/rewarded-video).
    -   AdMob: You can now pass your AdMob App ID to
        firebase::admob::Initialize() to help reduce latency for the initial ad
        request.
    -   AdMob: On both iOS and Android, you must call BannerView::Show() to
        display the ad. Previously, this was only required on Android.
    -   AdMob: Fixed an issue where BannerView::Listener received an incorrect
        bounding box.
    -   AdMob: BannerView now has a black background, rather than transparent.
    -   Authentication: Implemented User::SendEmailVerification() and
        User::EmailVerified() methods on Android.
    -   Invites: Fixed a bug that occurred when initializing InvitesSender and
        InvitesReceiver at the same time.
    -   Invites: Fixed a potential crash at app shutdown on iOS when
        InvitesReceiver::Fetch() is pending.
    -   Messaging: Added firebase::messaging::Notification and associated
        methods for retrieving the contents of a notification on Android and
        iOS.
    -   Messaging: Added support for iOS 10 notifications.
    -   Messaging: Fixed a crash that occurred on Android if Messaging was
        initialized before the native library was loaded.
    -   RemoteConfig: Added GetKeys() and GetKeysByPrefix() methods, which get a
        list of the app's Remote Config parameter keys.

### 1.1.0

-   Overview
    -   Minor bug fixes and new way of checking Google Play services
        availability.
-   Changes
    -   Reverted the firebase::App changes from version 1.0.1 relating to Google
        Play services; this has been replaced with a new API.
    -   Each Firebase C++ library that requires Google Play services now checks
        for its availability at initialization time. See "Requiring Google Play
        services on Android".
        -   firebase::auth::GetAuth() now has an optional output parameter that
            indicates whether initialization was successful, and will return
            nullptr if not.
        -   firebase::messaging::Initialize() now returns a result that
            indicates whether initialization was successful.
        -   Added firebase::invites::Initialize(), which you must call once
            prior to creating InvitesSender or InvitesReceiver instances. This
            function returns a result that indicates whether initialization was
            successful.
        -   firebase::remote_config::Initialize() now returns a result that
            indicates whether initialization was successful.
        -   firebase::admob::Initialize() now returns a result that indicates
            whether initialization was successful.
    -   Added utility functions to check whether Google Play services is
        available. See google_play_services::CheckAvailability() and
        google_play_services::MakeAvailable() for more information.
-   Known Issues
    -   Invites: If you call InvitesReceiver::Fetch() or
        InvitesReceiver::ConvertInvitation() without first calling
        firebase::invites::Initialize(), the operation will never complete. To
        work around the issue, ensure that firebase::invites::Initialize() is
        called once before creating any InvitesReceiver instances.

### 1.0.1

-   Overview
    -   Minor bug fixes.
-   Changes
    -   Modified firebase::App to check for the required version of Google Play
        services on creation to prevent firebase::App creation failing if a
        user's device is out of date. If Google Play services is out of date, a
        dialog will prompt the user to install a new version. See "Requiring
        Google Play services on Android". With the previous version (version
        1.0.0) the developer needed to manually check for an up to date Google
        Play services using GoogleApiClient.
    -   Fixed potential deadlock when using SetListener from a notification
        callback in firebase::admob::InterstitialAd and
        firebase::admob::BannerView on iOS.
    -   Fixed race condition on destruction of admob::BannerView on Android.
    -   Fixed Future handle leak. An internal memory leak would manifest for
        objects or modules that use futures for the lifetime of the object or
        module. For example, during the lifetime of BannerView each call to a
        method which returns a Future could potentially allocate memory which
        wouldn't be reclaimed until the BannerView is destroyed.

### 1.0.0

-   Overview
    -   First public release. See our
        [setup guide](https://firebase.google.com/docs/cpp/setup) to get
        started.
-   Known Issues
    -   Android armeabi libraries must be linked with gcc 4.8.<|MERGE_RESOLUTION|>--- conflicted
+++ resolved
@@ -78,29 +78,6 @@
 
 Feature                    | Required Libraries and Gradle Packages
 -------------------------- | --------------------------------------
-<<<<<<< HEAD
-All Firebase SDKs          | platform(com.google.firebase:firebase-bom:30.0.0)
-|                          | (Android Bill of Materials)
-Firebase AdMob             | libfirebase_admob.a
-|                          | libfirebase_app.a
-|                          | com.google.firebase:firebase-analytics 
-|                          | (Maven package)
-|                          | com.google.firebase:firebase-ads:19.8.0 
-|                          | (Maven package)
-Firebase Analytics         | libfirebase_analytics.a
-|                          | libfirebase_app.a
-|                          | com.google.firebase:firebase-analytics 
-|                          | (Maven package)
-Firebase Authentication    | libfirebase_auth.a
-|                          | libfirebase_app.a
-|                          | com.google.firebase:firebase-analytics 
-|                          | (Maven package)
-|                          | com.google.firebase:firebase-auth 
-|                          | (Maven package)
-Firebase Dynamic Links     | libfirebase_dynamic_links.a
-|                          | libfirebase_app.a
-|                          | com.google.firebase:firebase-analytics 
-=======
 All Firebase SDKs          | platform(com.google.firebase:firebase-bom:30.1.0)
 |                          | (Android Bill of Materials)
 Firebase AdMob             | libfirebase_admob.a
@@ -122,7 +99,6 @@
 Firebase Dynamic Links     | libfirebase_dynamic_links.a
 |                          | libfirebase_app.a
 |                          | com.google.firebase:firebase-analytics
->>>>>>> 158465f9
 |                          | (Maven package)
 |                          | com.google.firebase:firebase-dynamic-links
 |                          | (Maven package)
@@ -180,11 +156,7 @@
 |                          | (Maven package)
 |                          | com.google.firebase:firebase-auth
 |                          | (Maven package)
-<<<<<<< HEAD
-Google Play services module| com.google.android.gms:play-services-base:18.0.1 
-=======
 Google Play services module| com.google.android.gms:play-services-base:18.0.1
->>>>>>> 158465f9
 |                          | (Maven package)
 
 The Firebase C++ SDK uses an Android BoM (Bill of Materials) to specify a single
@@ -648,13 +620,10 @@
 -   Changes
     - General (Android): Switched over to Android BoM (Bill of Materials)
       for dependency versions. This requires Gradle 5.
-<<<<<<< HEAD
-=======
     - Database (Desktop): If the app data directory doesn't exist, create it.
       This fixes an issue with disk persistence on Linux.
     - Messaging (Android): Fixed #973. Make sure all the resources are closed in
       `RegistrationIntentService`.
->>>>>>> 158465f9
 
 ### 9.1.0
 -   Changes
