--- conflicted
+++ resolved
@@ -627,10 +627,6 @@
 code.
 
 ## Release Notes
-<<<<<<< HEAD
-### Upcoming Release
--   Changes
-=======
 ### Next Release
 -   Changes
     - General (Android): Made dynamic code files read only to comply with new
@@ -649,7 +645,6 @@
     - General (iOS): 32-bit iOS builds (i386 and armv7) are no longer supported.
     - General: Add FirebaseApp.GetApps(), to return the list of `firebase::App` instances.
     - GMA (Android): Fixed a crash when initializing GMA without a Firebase App.
->>>>>>> 697385dc
     - Firestore: Add support for disjunctions in queries (OR queries)
       ([#1335](https://github.com/firebase/firebase-cpp-sdk/pull/1335)).
 
