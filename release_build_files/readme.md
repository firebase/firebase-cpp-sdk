--- conflicted
+++ resolved
@@ -642,20 +642,15 @@
 code.
 
 ## Release Notes
-<<<<<<< HEAD
-### Upcoming
--   Changes
+### Upcoming Release
+-   Changes
+    - Analytics: Add `analytics::SetConsent()` API.
     - General (macOS): In order to support sandbox mode, apps can define a
       key/value pair for FBAppGroupEntitlementName in Info.plist. The value
       associated with this key will be used to prefix semaphore names
       created internally by the Firebase C++ SDK so that they conform with
       [macOS sandbox
-      requirements](https://developer.apple.com/library/archive/documentation/Security/Conceptual/AppSandboxDesignGuide/AppSandboxInDepth/AppSandboxInDepth.html#//apple_ref/doc/uid/TP40011183-CH3-SW24).
-=======
-### Upcoming Release
--   Changes
-    - Analytics: Add `analytics::SetConsent()` API.
->>>>>>> 3c64b33c
+      requirements](https://developer.apple.com/library/archive/documentation/Security/Conceptual/AppSandboxDesignGuide/AppSandboxInDepth/AppSandboxInDepth.html#//apple_ref/doc/uid/TP40011183-CH3-SW24).    
 
 ### 10.3.0
 -   Changes
