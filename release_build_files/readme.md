# Firebase C++ SDK

The Firebase C++ SDK provides C++ interfaces for the following Firebase services
on *iOS* and *Android*:

*   Firebase Analytics
*   Firebase App Check
*   Firebase Authentication
*   Firebase Cloud Messaging
*   Firebase Dynamic Links (deprecated SDK)
*   Cloud Firestore
*   Firebase Functions
*   Google Mobile Ads (with User Messaging Platform)
*   Firebase Installations
*   Firebase Instance ID (deprecated SDK)
*   Firebase Realtime Database
*   Firebase Remote Config
*   Firebase Storage

## Desktop Workflow Implementations

The Firebase C++ SDK includes desktop workflow support for the following subset
of Firebase features, enabling their use on Windows, OS X, and Linux:

*   Firebase Authentication
*   Firebase App Check
*   Cloud Firestore
*   Firebase Functions
*   Firebase Remote Config
*   Firebase Realtime Database
*   Firebase Storage

This is a Beta feature, and is intended for workflow use only during the
development of your app, not for publicly shipping code.

## Stub Implementations

Stub (non-functional) implementations of the remaining libraries are provided
for convenience when building for Windows, Mac OS, and Linux so that you don't
need to conditionally compile code when also targeting the desktop.

## Directory Structure

The following table provides an overview of the Firebase C++ SDK directory
structure.

Directories               | Contents
------------------------- | --------
include                   | C++ headers
xcframeworks/API/ARCH     | iOS xcframeworks (compiled against libc++)
libs/ios/ARCH             | iOS static libraries (compiled against
|                         | libc++)
|                         | Multi-architecture libraries are
|                         | provided in the *universal* directory.
libs/android/ARCH         | Android (GCC 4.8+ compatible) static
|                         | libraries for each architecture. Only the
|                         | LLVM libc++ STL runtime ("c++") is supported.
|                         | More information can be found in the
|                         | [NDK C++ Helper Runtimes](https://developer.android.com/ndk/guides/cpp-support.html#runtimes)
|                         | documentation.
*Desktop Implementations* |
libs/darwin               | OS X static libraries (desktop or stub
|                         | implementations, compiled against libc++)
frameworks/darwin         | OS X frameworks (desktop or stub
|                         | implementations, compiled against libc++)
libs/linux/ARCH/ABI       | Linux static libraries (desktop or stub
|                         | implementations, GCC 4.8+, libc++).
|                         | Built against C++11 or legacy ABI.
libs/windows              | Windows static libraries (desktop or stub
|                         | implementations, MSVC 2019+)

## C++ Language Standards

The Firebase C++ SDK supports the C++14 language standard. For more information,
please see our [C++ Language Standard Support
Criteria](https://opensource.google/documentation/policies/cplusplus-support#c_language_standard).

## Library / XCFramework Dependencies

Each feature has dependencies upon libraries in this SDK and components
distributed as part of the core Firebase
[iOS SDK](https://firebase.google.com/docs/ios/setup) and
[Android SDK](https://firebase.google.com/docs/android/setup).

### Android Dependencies

Feature                    | Required Libraries and Gradle Packages
-------------------------- | --------------------------------------
All Firebase SDKs          | platform(com.google.firebase:firebase-bom:32.8.1)
|                          | (Android Bill of Materials)
Firebase Analytics         | libfirebase_analytics.a
|                          | libfirebase_app.a
|                          | com.google.firebase:firebase-analytics
|                          | (Maven package)
Firebase App Check         | libfirebase_app_check.a
|                          | libfirebase_app.a
|                          | com.google.firebase:firebase-appcheck
|                          | (Maven package)
|                          | com.google.firebase:firebase-appcheck-debug
|                          | (Maven package)
|                          | com.google.firebase:firebase-appcheck-playintegrity
|                          | (Maven package)
Firebase Authentication    | libfirebase_auth.a
|                          | libfirebase_app.a
|                          | com.google.firebase:firebase-analytics
|                          | (Maven package)
|                          | com.google.firebase:firebase-auth
|                          | (Maven package)
Firebase Dynamic Links     | libfirebase_dynamic_links.a
|                          | libfirebase_app.a
|                          | com.google.firebase:firebase-analytics
|                          | (Maven package)
|                          | com.google.firebase:firebase-dynamic-links
|                          | (Maven package)
Cloud Firestore            | libfirebase_firestore.a
|                          | libfirebase_auth.a
|                          | libfirebase_app.a
|                          | com.google.firebase:firebase-analytics
|                          | (Maven package)
|                          | com.google.firebase:firebase-firestore
|                          | (Maven package)
|                          | com.google.firebase:firebase-auth
|                          | (Maven package)
Firebase Functions         | libfirebase_functions
|                          | libfirebase_auth.a (optional)
|                          | libfirebase_app.a
|                          | com.google.firebase:firebase-analytics
|                          | (Maven package)
|                          | com.google.firebase:firebase-functions
|                          | (Maven package)
|                          | com.google.firebase:firebase-auth
|                          | (Maven package)
Google Mobile Ads          | libfirebase_gma.a
|                          | libfirebase_app.a
|                          | com.google.firebase:firebase-analytics
|                          | (Maven package)
|                          | com.google.android.gms:play-services-ads:23.0.0
|                          | (Maven package)
|                          | com.google.android.ump:user-messaging-platform:2.2.0
|                          | (Maven package)
Firebase Installations     | libfirebase_installations.a
|                          | libfirebase_app.a
|                          | com.google.firebase:firebase-installations
|                          | (Maven package)
Firebase Messaging         | libfirebase_messaging.a
|                          | libfirebase_app.a
|                          | com.google.firebase:firebase-analytics
|                          | (Maven package)
|                          | com.google.firebase:firebase-messaging
|                          | (Maven package)
|                          | libmessaging_java.jar (Android service)
|                          | androidx.core:core:1.12.0  (Maven package)
Firebase Realtime Database | libfirebase_database.a
|                          | libfirebase_auth.a
|                          | libfirebase_app.a
|                          | com.google.firebase:firebase-analytics
|                          | (Maven package)
|                          | com.google.firebase:firebase-database
|                          | (Maven package)
|                          | com.google.firebase:firebase-auth
|                          | (Maven package)
Firebase Remote Config     | libfirebase_remote_config.a
|                          | libfirebase_app.a
|                          | com.google.firebase:firebase-analytics
|                          | (Maven package)
|                          | com.google.firebase:firebase-config
|                          | (Maven package)
Firebase Storage           | libfirebase_storage.a
|                          | libfirebase_auth.a
|                          | libfirebase_app.a
|                          | com.google.firebase:firebase-analytics
|                          | (Maven package)
|                          | com.google.firebase:firebase-storage
|                          | (Maven package)
|                          | com.google.firebase:firebase-auth
|                          | (Maven package)
Google Play services module| com.google.android.gms:play-services-base:18.3.0
|                          | (Maven package)

The Firebase C++ SDK uses an Android BoM (Bill of Materials) to specify a single
Firebase Android SDK version number to use, rather than individual versions for
each library. For more information, please see the [Firebase Android SDK
documentation](https://firebase.google.com/docs/android/learn-more#bom).

#### Gradle dependency file

Firebase C++ includes an `Android/firebase_dependencies.gradle` file
that helps you include the correct Android dependencies and Proguard
files for each Firebase product. To use it, include the following in
your build.gradle file (you can omit any Firebase products you aren't
using):

```
apply from: "$gradle.firebase_cpp_sdk_dir/Android/firebase_dependencies.gradle"
firebaseCpp.dependencies {
  app  // Recommended for all apps using Firebase.
  analytics
  appCheck
  auth
  database
  dynamicLinks
  firestore
  functions
  gma
  installations
  messaging
  remoteConfig
  storage
}
```

#### Google Play services module

If you wish to use the `google_play_services::CheckAvailability` and
`MakeAvailable` functions, or `firebase::ModuleInitializer`, you must include
com.google.android.gms:play-services-base as a dependency as well, as listed
under "Google Play services module" in the table above. If you use the Gradle
dependency file described above, this dependency will automatically be included.
To omit it (not recommended), specify `appWithoutPlayServices` instead of `app`
in `firebaseCpp.dependencies`.

### iOS Dependencies

iOS users can include either xcframeworks or static libraries depending upon their
preferred build environment.

#### XCFrameworks

Feature                    | Required Frameworks and Cocoapods
-------------------------- | ---------------------------------------
Firebase Analytics         | firebase_analytics.xcframework
|                          | firebase.xcframework
|                          | Firebase/Analytics Cocoapod (10.24.0)
Firebase App Check         | firebase_app_check.xcframework
|                          | firebase.xcframework
|                          | Firebase/AppCheck Cocoapod (10.24.0)
Firebase Authentication    | firebase_auth.xcframework
|                          | firebase.xcframework
|                          | Firebase/Auth Cocoapod (10.24.0)
Firebase Dynamic Links     | firebase_dynamic_links.xcframework
|                          | firebase.xcframework
|                          | Firebase/DynamicLinks Cocoapod (10.24.0)
Cloud Firestore            | firebase_firestore.xcframework
|                          | firebase_auth.xcframework
|                          | firebase.xcframework
|                          | Firebase/Firestore Cocoapod (10.24.0)
|                          | Firebase/Auth Cocoapod (10.24.0)
Firebase Functions         | firebase_functions.xcframework
|                          | firebase_auth.xcframework (optional)
|                          | firebase.xcframework
|                          | Firebase/Functions Cocoapod (10.24.0)
|                          | Firebase/Auth Cocoapod (10.24.0)
Google Mobile Ads          | firebase_gma.xcframework
|                          | firebase.xcframework
|                          | Firebase/CoreOnly Cocoapod (10.24.0)
|                          | Google-Mobile-Ads-SDK Cocoapod (11.2.0)
|                          | GoogleUserMessagingPlatform Cocoapod (2.3.0)
Firebase Installations     | firebase_installations.xcframework
|                          | firebase.xcframework
|                          | FirebaseInstallations Cocoapod (10.24.0)
Firebase Cloud Messaging   | firebase_messaging.xcframework
|                          | firebase.xcframework
|                          | Firebase/Messaging Cocoapod (10.24.0)
Firebase Realtime Database | firebase_database.xcframework
|                          | firebase_auth.xcframework
|                          | firebase.xcframework
|                          | Firebase/Database Cocoapod (10.24.0)
|                          | Firebase/Auth Cocoapod (10.24.0)
Firebase Remote Config     | firebase_remote_config.xcframework
|                          | firebase.xcframework
|                          | Firebase/RemoteConfig Cocoapod (10.24.0)
Firebase Storage           | firebase_storage.xcframework
|                          | firebase_auth.xcframework
|                          | firebase.xcframework
|                          | Firebase/Storage Cocoapod (10.24.0)
|                          | Firebase/Auth Cocoapod (10.24.0)

Important: Each version of the Firebase C++ SDK supports a specific version of
the Firebase iOS SDK. Please ensure that you reference the Cocoapod versions
listed above.

Note: Parts of the Firebase iOS SDK are written in Swift. If your application
does not use any Swift code, you may need to add an empty .swift file to your
Xcode project to ensure that the Swift runtime is included in your app.

#### Libraries

If you prefer to link against static libraries instead of xcframeworks (see the
previous section) the following table describes the libraries and Cocoapods
required for each SDK feature.

Feature                    | Required Libraries and Cocoapods
-------------------------- | -----------------------------------------
Firebase Analytics         | libfirebase_analytics.a
|                          | libfirebase_app.a
|                          | Firebase/Analytics Cocoapod (10.24.0)
Firebase App Check         | firebase_app_check.xcframework
|                          | firebase.xcframework
|                          | Firebase/AppCheck Cocoapod (10.24.0)
Firebase Authentication    | libfirebase_auth.a
|                          | libfirebase_app.a
|                          | Firebase/Auth Cocoapod (10.24.0)
Firebase Dynamic Links     | libfirebase_dynamic_links.a
|                          | libfirebase_app.a
|                          | Firebase/DynamicLinks Cocoapod (10.24.0)
Cloud Firestore            | libfirebase_firestore.a
|                          | libfirebase_app.a
|                          | libfirebase_auth.a
|                          | Firebase/Firestore Cocoapod (10.24.0)
|                          | Firebase/Auth Cocoapod (10.24.0)
Firebase Functions         | libfirebase_functions.a
|                          | libfirebase_app.a
|                          | libfirebase_auth.a (optional)
|                          | Firebase/Functions Cocoapod (10.24.0)
|                          | Firebase/Auth Cocoapod (10.24.0)
Google Mobile Ads          | libfirebase_gma.a
|                          | libfirebase_app.a
|                          | Firebase/CoreOnly Cocoapod (10.24.0)
|                          | Google-Mobile-Ads-SDK Cocoapod (11.2.0)
|                          | GoogleUserMessagingPlatform Cocoapod (2.3.0)
Firebase Installations     | libfirebase_installations.a
|                          | libfirebase_app.a
|                          | FirebaseInstallations Cocoapod (10.24.0)
Firebase Cloud Messaging   | libfirebase_messaging.a
|                          | libfirebase_app.a
|                          | Firebase/CloudMessaging Cocoapod (10.24.0)
Firebase Realtime Database | libfirebase_database.a
|                          | libfirebase_app.a
|                          | libfirebase_auth.a
|                          | Firebase/Database Cocoapod (10.24.0)
|                          | Firebase/Auth Cocoapod (10.24.0)
Firebase Remote Config     | libfirebase_remote_config.a
|                          | libfirebase_app.a
|                          | Firebase/RemoteConfig Cocoapod (10.24.0)
Firebase Storage           | libfirebase_storage.a
|                          | libfirebase_app.a
|                          | libfirebase_auth.a
|                          | Firebase/Storage Cocoapod (10.24.0)
|                          | Firebase/Auth Cocoapod (10.24.0)

Important: Each version of the Firebase C++ SDK supports a specific version of
the Firebase iOS SDK. Please ensure that you reference the Cocoapod versions
listed above.

Note: Parts of the Firebase iOS SDK are written in Swift. If your application
does not use any Swift code, you may need to add an empty .swift file to your
Xcode project to ensure that the Swift runtime is included in your app.

### Desktop Implementation Dependencies

#### Linux libraries

For Linux, library versions are provided for 32-bit (i386) and 64-bit (x86_64)
platforms.

Two sets of Linux libraries are available: one set built against the newer C++11
ABI, and another set built against the standard (legacy) ABI. This is equivalent
to the compiler option -D_GLIBCXX_USE_CXX11_ABI=1 or 0, respectively.

Feature                         | Required Libraries
------------------------------- | -----------------------------
Firebase Authentication         | libfirebase_auth.a
|                               | libfirebase_app.a
Firebase App Check              | libfirebase_app_check.a
|                               | libfirebase_app.a
Cloud Firestore                 | libfirebase_firestore.a
|                               | libfirebase_auth.a
|                               | libfirebase_app.a
Firebase Functions              | libfirebase_functions.a
|                               | libfirebase_auth.a (optional)
|                               | libfirebase_app.a
Firebase Realtime Database      | libfirebase_database.a
|                               | libfirebase_auth.a
|                               | libfirebase_app.a
Firebase Remote Config          | libfirebase_remote_config.a
|                               | libfirebase_app.a
Firebase Storage                | libfirebase_storage.a
|                               | libfirebase_auth.a
|                               | libfirebase_app.a
Firebase Analytics (stub)       | libfirebase_analytics.a
|                               | libfirebase_app.a
Firebase Dynamic Links (stub)   | libfirebase_dynamic_links.a
|                               | libfirebase_app.a
Google Mobile Ads (stub)        | libfirebase_gma.a
|                               | libfirebase_app.a
Firebase Installations (stub)   | libfirebase_installations.a
|                               | libfirebase_app.a
Firebase Cloud Messaging (stub) | libfirebase_messaging.a
|                               | libfirebase_app.a

The provided libraries have been tested using GCC 4.8.0, GCC 7.2.0, and Clang
5.0 on Ubuntu. When building C++ desktop apps on Linux, you will need to link
the `pthread` system library (consult your compiler documentation for more
information).

#### OS X libraries

For OS X (Darwin), library versions are provided for both Intel (x86_64) and ARM
(arm64) platforms, as well as universal libraries. See the table above (in the
"Linux libraries" section) for the list of library dependencies. Frameworks are
also provided for your convenience.

Feature                         | Required Frameworks
------------------------------- | ----------------------------------
Firebase Authentication         | firebase_auth.framework
|                               | firebase.framework
Firebase App Check              | libfirebase_app_check.framework
|                               | libfirebase_app.framework
Cloud Firestore                 | firebase_firestore.framework
|                               | firebase_auth.framework
|                               | firebase.framework
Firebase Functions              | firebase_functions.framework
|                               | firebase_auth.framework (optional)
|                               | firebase.framework
Firebase Realtime Database      | firebase_database.framework
|                               | firebase_auth.framework
|                               | firebase.framework
Firebase Remote Config          | firebase_remote_config.framework
|                               | firebase.framework
Firebase Storage                | firebase_storage.framework
|                               | firebase_auth.framework
|                               | firebase.framework
Firebase Analytics (stub)       | firebase_analytics.framework
|                               | firebase.framework
Firebase Dynamic Links (stub)   | firebase_dynamic_links.framework
|                               | firebase.framework
Google Mobile Ads (stub)        | libfirebase_gma.a
|                               | libfirebase_app.a
Firebase Installations (stub)   | firebase_installations.framework
|                               | firebase.framework
Firebase Cloud Messaging (stub) | firebase_messaging.framework
|                               | firebase.framework

The provided libraries have been tested using Xcode 14.1. When building C++
desktop apps on OS X, you will need to link the `gssapi_krb5` and `pthread`
system libraries, as well as the `CoreFoundation`, `Foundation`, `GSS`, and
`Security` OS X system frameworks (consult your compiler documentation for more
information).

#### Windows libraries

For Windows, library versions are provided depending on whether your project is
building in 32-bit (x86) or 64-bit (x64) mode, which Windows runtime environment
you are using (Multithreaded /MT or Multithreaded DLL /MD), and whether you are
targeting Release or Debug.

Feature                         | Required Libraries and Gradle Packages
------------------------------- | --------------------------------------
Firebase Authentication         | firebase_auth.lib
|                               | firebase_app.lib
Firebase App Check              | libfirebase_app_check.lib
|                               | libfirebase_app.lib
Cloud Firestore                 | firebase_firestore.lib
|                               | firebase_auth.lib
|                               | firebase_app.lib
Firebase Functions              | firebase_functions.lib
|                               | firebase_auth.lib (optional)
|                               | firebase_app.lib
Firebase Realtime Database      | firebase_database.lib
|                               | firebase_auth.lib
|                               | firebase_app.lib
Firebase Remote Config          | firebase_remote_config.lib
|                               | firebase_app.lib
Firebase Storage                | firebase_storage.lib
|                               | firebase_auth.lib
|                               | firebase_app.lib
Firebase Analytics (stub)       | firebase_analytics.lib
|                               | firebase_app.lib
Firebase Dynamic Links (stub)   | firebase_dynamic_links.lib
|                               | firebase_app.lib
Google Mobile Ads (stub)        | firebase_gma.lib
|                               | firebase_app.lib
Firebase Installations (stub)   | firebase_installations.lib
|                               | firebase_app.lib
Firebase Cloud Messaging (stub) | firebase_messaging.lib
|                               | firebase_app.lib

The provided libraries have been tested using Visual Studio 2019. When
building C++ desktop apps on Windows, you will need to link the following
Windows SDK libraries (consult your compiler documentation for more
information):

Firebase C++ Library | Windows SDK library dependencies
-------------------- | -----------------------------------------------------
Authentication       | `advapi32, ws2_32, crypt32`
App Check            | `advapi32, ws2_32, crypt32`
Firestore            | `advapi32, ws2_32, crypt32, rpcrt4, ole32, shell32, dbghelp, bcrypt`
Functions            | `advapi32, ws2_32, crypt32, rpcrt4, ole32`
Realtime Database    | `advapi32, ws2_32, crypt32, iphlpapi, psapi, userenv, shell32`
Remote Config        | `advapi32, ws2_32, crypt32, rpcrt4, ole32, icu`
Storage              | `advapi32, ws2_32, crypt32`

## Getting Started

See our [setup guide](https://firebase.google.com/docs/cpp/setup) to get started
and download the prebuilt version of the Firebase C++ SDK.

## Source Code

The Firebase C++ SDK is open source. You can find the source code (and
information about building it) at
[github.com/firebase/firebase-cpp-sdk](https://github.com/firebase/firebase-cpp-sdk).

## Platform Notes

### iOS Method Swizzling

On iOS, some application events (such as opening URLs and receiving
notifications) require your application delegate to implement specific methods.
For example, receiving a notification may require your application delegate to
implement `application:didReceiveRemoteNotification:`. Because each iOS
application has its own app delegate, Firebase uses _method swizzling_, which
allows the replacement of one method with another, to attach its own handlers in
addition to any you may have implemented.

The Firebase Cloud Messaging library needs to attach
handlers to the application delegate using method swizzling. If you are using
these libraries, at load time, Firebase will identify your `AppDelegate` class
and swizzle the required methods onto it, chaining a call back to your existing
method implementation.

### Custom Android Build Systems

We currently provide generate\_xml\_from\_google\_services\_json.py to convert
google-services.json to .xml resources to be included in an Android application.
This script applies the same transformation that the Google Play Services Gradle
plug-in performs when building Android applications. Users who don't use Gradle
(e.g ndk-build, makefiles, Visual Studio etc.) can use this script to automate
the generation of string resources.

### ProGuard on Android

Many Android build systems use
[ProGuard](https://developer.android.com/studio/build/shrink-code.html) for
builds in Release mode to shrink application sizes and protect Java source code.
If you use ProGuard, you will need to add the files in libs/android/*.pro
corresponding to the Firebase C++ libraries you are using to your ProGuard
configuration.

For example, with Gradle, build.gradle would contain:
~~~
  android {
    [...other stuff...]
    buildTypes {
      release {
        minifyEnabled true
        proguardFile getDefaultProguardFile('your-project-proguard-config.txt')
        proguardFile file(project.ext.firebase_cpp_sdk_dir + "/libs/android/app.pro")
        proguardFile file(project.ext.firebase_cpp_sdk_dir + "/libs/android/analytics.pro")
        [...and so on, for each Firebase C++ library you are using.]
      }
    }
  }
~~~

### Requiring Google Play services on Android

Many Firebase C++ libraries require
[Google Play services](https://developers.google.com/android/guides/overview) on
the user's Android device. If a Firebase C++ library returns
[`kInitResultFailedMissingDependency`](http://firebase.google.com/docs/reference/cpp/namespace/firebase)
on initialization, it means Google Play services is not available on the device
(it needs to be updated, reactivated, permissions fixed, etc.) and that Firebase
library cannot be used until the situation is corrected.

You can find out why Google Play services is unavailable (and try to fix it) by
using the functions in
[`google_play_services/availability.h`](http://firebase.google.com/docs/reference/cpp/namespace/google-play-services).

Optionally, you can use
[`ModuleInitializer`](http://firebase.google.com/docs/reference/cpp/class/firebase/module-initializer)
to initialize one or more Firebase libraries, which will handle prompting the
user to update Google Play services if required.

Note: Some libraries do not require Google Play services and don't return any
initialization status. These can be used without Google Play services. The table
below summarizes whether Google Play services is required by each Firebase C++
library.

Firebase C++ Library | Google Play services required?
-------------------- | ---------------------------------
Analytics            | Not required
App Check            | Not required
Cloud Messaging      | Required
Auth                 | Required
Dynamic Links        | Required
Firestore            | Required
Functions            | Required
Installations        | Not Required
Instance ID          | Required
Google Mobile Ads    | Not required (usually; see below)
Realtime Database    | Required
Remote Config        | Required
Storage              | Required

#### A note on Google Mobile Ads and Google Play services

Most versions of the Google Mobile Ads SDK for Android can work properly without
Google Play services. However, if you are using the
`com.google.android.gms:play-services-ads-lite` dependency instead of the
standard `com.google.firebase:firebase-ads` dependency, Google Play services
WILL be required in your specific case.

GMA initialization will only return `kInitResultFailedMissingDependency` when
Google Play services is unavailable AND you are using
`com.google.android.gms:play-services-ads-lite`.

### Desktop project setup

To use desktop workflow support, you must have an Android or iOS project set up
in the Firebase console.

If you have an Android project, you can simply use the `google-services.json`
file on desktop.

If you have an iOS project and don't wish to create an Android project, you can
use the included Python script `generate_xml_from_google_services_json.py
--plist` to convert your `GoogleService-Info.plist` file into a
`google-services-desktop.json` file.

By default, when your app initializes, Firebase will look for a file named
`google-services.json` or `google-services-desktop.json` in the current
directory. Ensure that one of these files is present, or call
`AppOptions::LoadFromJsonConfig()` before initializing Firebase to specify your
JSON configuration data directly.

### Note on Firebase C++ desktop support

Firebase C++ SDK desktop support is a **Beta** feature, and is intended for
workflow use only during the development of your app, not for publicly shipping
code.

## Release Notes
### Upcoming Release
-   Changes
<<<<<<< HEAD
    - General (Android): Updated minSdkVersion to 21, and targetSdkVersion
      and compileSdkVersion to 34.
=======
    - General (iOS): Minimum iOS deployment target is now 13.0.
>>>>>>> 4887fd49
    - Storage (iOS): Fix invalid pointer in `StorageReference::GetFile()` when
      running in a secondary thread
      ([#1570](https://github.com/firebase/firebase-cpp-sdk/issues/1570)).

### 11.10.0
-   Changes
    - General (Android): Update to Firebase Android BoM version 32.8.1.
    - General (iOS): Update to Firebase Cocoapods version 10.24.0.
    - General (iOS, tvOS, Desktop): iOS, tvOS, and macOS SDKs are now built
      using Xcode 15.1.
    - GMA (iOS): Updated dependency to Google-Mobile-Ads-SDK version 11.2.0 and
      GoogleUserMessagingPlatform version 2.3.0.
    - GMA (Android): Updated dependency to play-services-ads version 23.0.0 and
      user-messaging-platform version 2.2.0.
    - Storage (Desktop): Removed 5-minute timeout for uploads and downloads.

### 11.9.0
-   Changes
    - General (Android): Update to Firebase Android BoM version 32.7.4.
    - General (iOS): Update to Firebase Cocoapods version 10.22.0.
    - Auth: Add User::SendEmailVerificationBeforeUpdatingEmail, a new method to
      verify and change the User's email.
    - Auth: Deprecate the older method of updating emails, User::UpdateEmail.

### 11.8.0
-   Changes
    - General (Android): Update to Firebase Android BoM version 32.7.1.
    - General (iOS): Update to Firebase Cocoapods version 10.20.0.
    - Dynamic Links: The Dynamic Links SDK is now deprecated. See the [support
      documentation](https://firebase.google.com/support/dynamic-links-faq)
      for more information.
    - Messaging (Android): Fixed minSdkVersion in the firebase_messaging.aar
      manifest file.

### 11.7.0
-   Changes
    - General (Android): Firebase C++ on Android is now built using Android API
      level 33 and Gradle 6.7.1.
    - General (Android): Update to Firebase Android BoM version 32.7.0.
    - General (iOS): Update to Firebase Cocoapods version 10.19.0.
    - Analytics: Updated the consent management API to include new consent signals.
    - Auth: Fix a bug where an anonymous account can't be linked with
      email password credential. For background, see [Email Enumeration
      Protection](https://cloud.google.com/identity-platform/docs/admin/email-enumeration-protection)
    - GMA (Android): Updated dependency to play-services-ads version 22.6.0.
    - GMA (iOS): Updated dependency to Google-Mobile-Ads-SDK version 10.14.0.

### 11.6.0
-   Changes
    - General (iOS): Update to Firebase Cocoapods version 10.15.0.
    - Firestore: Add support for disjunctions in queries (OR queries)
      ([#1453](https://github.com/firebase/firebase-cpp-sdk/pull/1453)).
    - GMA: Added the User Messaging Platform (UMP) SDK, required for obtaining
      consent from users before showing ads. See the [Get Started
      Guide](https://firebase.google.com/docs/admob/cpp/privacy/) for more
      information.
    - GMA (iOS): Added a new Cocoapod dependency for the UMP SDK:
      GoogleUserMessagingPlatform version 2.1.0.
    - GMA (Android): Added a new Maven package dependency for the UMP SDK:
      com.google.android.ump:user-messaging-platform version 2.1.0. This
      dependency will automatically be included if you include "gma" in the
      firebaseCpp.dependencies list in your build.gradle file.

### 11.5.0
-   Changes
    - General (iOS): Update to Firebase Cocoapods version 10.15.0.
    - General (Android): Update to Firebase Android BoM version 32.3.1.
    - General (Android): Made dynamic code files read only to comply with new
      Android 14 security requirements. This fixes a crash at API level 34+.
    - Analytics (iOS): Added InitiateOnDeviceConversionMeasurementWithPhoneNumber
      function to facilitate the [on-device conversion
      measurement](https://support.google.com/google-ads/answer/12119136) API.
    - Auth: Add Firebase Auth Emulator support. Set the environment variable
      USE_AUTH_EMULATOR=yes (and optionally AUTH_EMULATOR_PORT, default 9099) 
      to connect to the local Firebase Auth Emulator.
    - GMA (iOS): Updated dependency to Google-Mobile-Ads-SDK version 10.10.0.
    - GMA (Android): Updated dependency to play-services-ads version 22.3.0.

### 11.4.0
-   Changes
    - General (Android): Update to Firebase Android BoM version 32.2.2.
    - General (iOS): Update to Firebase Cocoapods version 10.13.0.
    - General (iOS): 32-bit iOS builds (i386 and armv7) are no longer supported.
    - General: Add FirebaseApp.GetApps(), to return the list of `firebase::App` instances.
    - GMA (Android): Fixed a crash when initializing GMA without a Firebase App.

### 11.3.0
-   Changes
    - General (Android): Update to Firebase Android BoM version 32.2.0.
    - General (iOS): Update to Firebase Cocoapods version 10.12.0.
    - General (Desktop): Fixed an error loading google-services.json and
      google-services-desktop.json from paths with international characters on
      Windows.
    - Auth (Android): Fixed an issue where VerifyPhoneNumber's internal
      builder failed to create PhoneAuthOptions with certain compiler settings.
    - Auth (iOS): Fixed an issue where functions that return AuthResult
      were not including updated credentials when encountering errors.
    - GMA (iOS): Updated dependency to Google-Mobile-Ads-SDK version 10.8.0.
    - GMA (Android): Updated dependency to play-services-ads version 22.2.0.
    - Remote Config (Desktop): Additional fix for handling of non-English time
      zone names on Windows.
    - Firestore (Android): Fix the intermittent global references exhaustion
      crash when working with documents with a large number of keys and/or large
      map and/or array fields.
      ([#1364](https://github.com/firebase/firebase-cpp-sdk/pull/1364)).

### 11.2.0
-   Changes
    - General (Android): Update to Firebase Android BoM version 32.1.1.
    - General (iOS): Update to Firebase Cocoapods version 10.11.0.
    - GMA (iOS): Updated dependency to Google-Mobile-Ads-SDK version 10.6.0.
    - App Check (Desktop): Fixed expired tokens being cached on 32-bit systems.
    - Remote Config (Android): Fixed the ConfigUpdate classes being missing
      from the proguard files.
    - Remote Config (Desktop): Fixed handling of time zones on Windows when the
      time zone name in the current system language contains an accented
      character or apostrophe. This adds a requirement for applications using
      Remote Config on Windows desktop to link the "icu.dll" system library.

### 11.1.0
-   Changes
    - General (Android): Update to Firebase Android BoM version 32.1.0.
    - General (iOS): Update to Firebase Cocoapods version 10.10.0.
    - General (Android): Fix for deadlock within JniResultCallback, commonly
      seen within Messaging, but affecting other products as well.
    - Database/Firestore (Desktop): Fixed a crash on Windows when the user's
      home directory contains non-ANSI characters (Unicode above U+00FF).
    - GMA (Android): Updated dependency to play-services-ads version 22.1.0.
    - GMA (iOS): Updated dependency to Google-Mobile-Ads-SDK version 10.5.0.
    - Storage (Desktop): Fixed a crash on Windows when uploading files from a
      path containing non-ANSI characters (Unicode above U+00FF).
    - Firestore: Added MultiDb support. ([#1321](https://github.com/firebase/firebase-cpp-sdk/pull/1321)).

### 11.0.1
-   Changes
    - Auth (iOS): Fixed a crash in `Credential::is_valid()` when an `AuthResult`
      contains an invalid credential, such as when signing in anonymously.

### 11.0.0
-   Changes
    - General: Update minimum supported C++ standard to C++14.
    - General (Android): Update to Firebase Android BoM version 32.0.0.
    - General (iOS): Update to Firebase Cocoapods version 10.9.0.
    - General (iOS, tvOS, Desktop): iOS, tvOS, and macOS SDKs are now built
      using Xcode 14.1.
    - AdMob: Removed deprecated AdMob SDK. Please use the included Google
      Mobile Ads SDK ("GMA") instead.
    - App Check: Adds support for Firebase App Check on Android, iOS, tvOS,
      and desktop platforms.
    - GMA (Android): Updated dependency to play-services-ads version 22.0.0.
    - GMA (iOS): Updated dependency to Google-Mobile-Ads-SDK version 10.4.0.
    - Auth: Deprecated a number of methods, appending `_DEPRECATED` to some of
      their names. This is a breaking change; you must either modify your code
      to refer to the `_DEPRECATED` methods, or switch to the new methods, which
      have new return types `AuthResult` and `User` (rather than `SignInResult`
      and `User *`). The deprecated methods will be removed in the *next* major
      release of the Firebase C++ SDK. *(Note: do not mix and match using the old
      and new methods or undefined behavior may result.)*
    - Firestore: Added `Query::Count()`, which fetches the number of documents
      in the result set without actually downloading the documents
      ([#1207](https://github.com/firebase/firebase-cpp-sdk/pull/1207)).
    - Remote Config (Android/iOS): Added support for real-time config updates.
      Use the new `AddOnConfigUpdateListener` API to get real-time updates.
      Existing [`Fetch`](https://firebase.google.com/docs/reference/cpp/class/firebase/remote-config/remote-config#fetch)
      and [`Activate`](https://firebase.google.com/docs/reference/cpp/class/firebase/remote-config/remote-config#activate)
      APIs aren't affected by this change. To learn more, see
      [Get started with Firebase Remote Config](https://firebase.google.com/docs/remote-config/get-started?platform=cpp#add-real-time-listener).

### 10.7.0
-   Changes
    - General (Android): Update to Firebase Android BoM version 31.3.0.
    - General (iOS): Update to Firebase Cocoapods version 10.7.0.
    - General: Add build time warning for C++11, since the next major release of
      the Firebase C++ SDK will set the new minimum C++ version to C++14.

### 10.6.0
-   Changes
    - General (Android): Update to Firebase Android BoM version 31.2.3.
    - General (iOS): Update to Firebase Cocoapods version 10.6.0.

### 10.5.0
-   Changes
    - General (Android): Update to Firebase Android BoM version 31.2.1.
    - General (iOS): Update to Firebase Cocoapods version 10.5.0.

### 10.4.0
-   Changes
    - General (Android): Update to Firebase Android BoM version 31.2.0.
    - General (iOS): Update to Firebase Cocoapods version 10.4.0.
    - General (Desktop): On macOS, in order to support sandbox mode, apps can
      define a key/value pair for `FBAppGroupEntitlementName` in Info.plist. The
      value associated with this key will be used to prefix semaphore names
      created internally by the Firebase C++ SDK so that they conform with
      [macOS sandbox
      requirements](https://developer.apple.com/library/archive/documentation/Security/Conceptual/AppSandboxDesignGuide/AppSandboxInDepth/AppSandboxInDepth.html#//apple_ref/doc/uid/TP40011183-CH3-SW24).
    - Analytics: Add `analytics::SetConsent()` and `analytics::GetSessionId()`
      APIs.
    - GMA (Android): Updated dependency to play-services-ads version 21.4.0.
      This new version requires Multidex to be enabled in your Android builds.
    - GMA (iOS): Updated dependency to Google-Mobile-Ads-SDK version 9.14.0.

### 10.3.0
-   Changes
    - General (Android): Update to Firebase Android BoM version 31.1.1.
    - General (iOS): Update to Firebase Cocoapods version 10.3.0.

### 10.2.0
-   Changes
    - General (Android): Update to Firebase Android BoM version 31.1.0.
    - General (iOS): Update to Firebase Cocoapods version 10.2.0.
    - General (Desktop): Linux x86 libraries have been fixed.
    - NOTE: The next major release of the Firebase C++ SDK will drop support
      for C++11, setting the new minimum C++ version to C++14. For more
      information please see our
      [C++ Language Standard Support
      Criteria](https://opensource.google/documentation/policies/cplusplus-support#c_language_standard).

### 10.1.0
-   Changes
    - General (Android): Update to Firebase Android BoM version 31.0.2.
    - General (iOS): Update to Firebase Cocoapods version 10.1.0.
    - Firestore (Android): Reduce the number of JNI global references consumed
      when creating or updating documents
      ([#1111](https://github.com/firebase/firebase-cpp-sdk/pull/1111)).
-   Known Issues
    - Linux x86 builds are broken since C++ SDK version 9.6.0. A fix is in
      progress.

### 10.0.0
-   Changes
    - General (Android): Update to Firebase Android BoM version 31.0.0.
    - General (iOS): Update to Firebase Cocoapods version 10.0.0.
    - General: Remove unused headers for performance and test lab from the
      package.
    - Auth (Android/iOS): Deprecating `PhoneAuthProvider::kMaxTimeoutMs`. The
      actual range is determined by the underlying SDK, ex.
      [PhoneAuthOptions.Builder from Android SDK](https://firebase.google.com/docs/reference/android/com/google/firebase/auth/PhoneAuthOptions.Builder).
    - GMA (iOS): Updated iOS dependency to Google Mobile Ads SDK version
      9.11.0.1.
    - AdMob (iOS): Temporarily pinned AdMob dependency to a special version of
      the Google-Mobile-Ads-SDK Cocoapod, "7.69.0-cppsdk3", to maintain
      compatibility with version 10.x of the Firebase iOS SDK.

### 9.6.0
-   Changes
    - General (Android): Update to Firebase Android BoM version 30.5.0.
    - General (iOS): Update to Firebase Cocoapods version 9.6.0.
    - GMA (iOS): Updated iOS dependency to Google Mobile Ads SDK version
      9.9.0.
    - GMA (Android): Updated Android dependency to Google Mobile Ads SDK
      version 21.2.0.

### 9.5.0
-   Changes
    - General (Android): Update to Firebase Android BoM version 30.4.0.
    - General (iOS): Update to Firebase Cocoapods version 9.5.0.

### 9.4.0
-   Changes
    - General (Desktop): Fixed an issue with embedded dependencies that could
      cause duplicate symbol linker errors in conjunction with other libraries
      ([#989](https://github.com/firebase/firebase-cpp-sdk/issues/989)).
    - GMA (iOS): Updated iOS dependency to Google Mobile Ads SDK version 9.7.0.
    - General (Android, iOS, Linux 32-bit): Fixed an integer overflow which
      could result in a crash or premature return when waiting for a `Future`
      with a timeout
      ([#1042](https://github.com/firebase/firebase-cpp-sdk/pull/1042)).

### 9.3.0
-   Changes
    - General (Android, Linux): Fixed a concurrency bug where waiting for an
      event with a timeout could occasionally return prematurely, as if the
      timeout had occurred
      ([#1021](https://github.com/firebase/firebase-cpp-sdk/pull/1021)).

### 9.2.0
-   Changes
    - GMA: Added the Google Mobile Ads SDK with updated support for AdMob. See
      the [Get Started
      Guide](https://firebase.google.com/docs/admob/cpp/quick-start) for more
      information.
    - AdMob: The AdMob SDK has been deprecated. Please update your app to
      use the new Google Mobile Ads SDK which facilitates similar
      functionality.
    - General (Android): Switched over to Android BoM (Bill of Materials)
      for dependency versions. This requires Gradle 5.
    - Database (Desktop): If the app data directory doesn't exist, create it.
      This fixes an issue with disk persistence on Linux.
    - Messaging (Android): Fixed #973. Make sure all the resources are closed in
      `RegistrationIntentService`.
    - Firestore: Added `TransactionOptions` to control how many times a
      transaction will retry commits before failing
      ([#966](https://github.com/firebase/firebase-cpp-sdk/pull/966)).

### 9.1.0
-   Changes
    - General (Android): Fixed a bug that required Android apps to include
      `com.google.android.gms:play-services-base` as an explicit dependency when
      only using AdMob, Analytics, Remote Config, or Messaging.
    - Functions: Add a new method `GetHttpsCallableFromURL`, to create callables
      with URLs other than cloudfunctions.net.
    - Analytics (iOS): Added InitiateOnDeviceConversionMeasurementWithEmail
      function to facilitate the [on-device conversion
      measurement](https://support.google.com/google-ads/answer/12119136) API.
    - Firestore (Desktop): On Windows, you must additionally link against the
      bcrypt and dbghelp system libraries.

### 9.0.0
-   Changes
    -   General (iOS): Firebase C++ on iOS is now built using Xcode 13.3.1.
    -   General (Android): Firebase C++ on Android is now built against NDK
        version r21e.
    -   General (Android): Support for gnustl (also known as libstdc++) has been
        removed. Please use libc++ instead. Android libraries have been moved
        from libs/android/ARCH/STL to libs/android/ARCH.
    -   AdMob (iOS): Temporarily pinned AdMob dependency to a special version of
        the Google-Mobile-Ads-SDK Cocoapod, "7.69.0-cppsdk2", to maintain
        compatibility with version 9.x of the Firebase iOS SDK.
    -   Analytics: Removed deprecated event names and parameters.
    -   Realtime Database (Desktop): Fixed a bug handling server timestamps
        on 32-bit CPUs.
    -   Storage (Desktop): Set Content-Type HTTP header when uploading with
        custom metadata.

### 8.11.0
-   Changes
    -   Firestore/Database (Desktop): Upgrade LevelDb dependency to 1.23
        ([#886](https://github.com/firebase/firebase-cpp-sdk/pull/886)).
    -   Firestore/Database (Desktop): Enabled Snappy compression support
        in LevelDb
        ([#885](https://github.com/firebase/firebase-cpp-sdk/pull/885)).

### 8.10.0
-   Changes
    -   General (iOS): Fixed additional issues on iOS 15 caused by early
        initialization of Firebase iOS SDK.
    -   Remote Config: Fixed default `Fetch()` timeout being 1000 times too
        high.
    -   Storage (Desktop): Added retry logic to PutFile, GetFile, and other
        operations.

### 8.9.0
-   Changes
    -   General (iOS): Fixed an intermittent crash on iOS 15 caused by
        constructing C++ objects during Objective-C's `+load` method.
        ([#706](https://github.com/firebase/firebase-cpp-sdk/pull/706))
        ([#783](https://github.com/firebase/firebase-cpp-sdk/pull/783))
    -   General: Internal changes to Mutex class.

### 8.8.0
-   Changes
    -   General: Fixed a data race that could manifest as null pointer
        dereference in `FutureBase::Release()`.
        ([#747](https://github.com/firebase/firebase-cpp-sdk/pull/747))
    -   General (iOS): iOS SDKs are now built using Xcode 12.4.
    -   General (Desktop): macOS SDKs are now built using Xcode 12.4.
    -   Auth (Desktop): Fixed a crash in `error_code()` when a request
        is cancelled or times out.
        ([#737](https://github.com/firebase/firebase-cpp-sdk/issues/737))
    -   Firestore: Fix "unaligned pointers" build error on macOS Monterey
        ([#712](https://github.com/firebase/firebase-cpp-sdk/issues/712)).
    -   Messaging (Android): Fixed crash during termination.
        ([#739](https://github.com/firebase/firebase-cpp-sdk/pull/739))
        ([#745](https://github.com/firebase/firebase-cpp-sdk/pull/745))
    -   Messaging (Android): Fixed crash during initialization.
        ([#760](https://github.com/firebase/firebase-cpp-sdk/pull/760))
    -   Remote Config (Desktop): Fixed cache expiration time value used by
        `RemoteConfig::FetchAndActivate()`.
        ([#767](https://github.com/firebase/firebase-cpp-sdk/pull/767))

### 8.7.0
-   Changes
    -   Firestore: Released to general availability for Android and iOS (desktop
        support remains in beta).
    -   General (Android): Minimum SDK version is now 19.
    -   General: Variant double type now support 64-bit while saving to json.
        ([#1133](https://github.com/firebase/quickstart-unity/issues/1133)).
    -   Analytics (tvOS): Analytics is now supported on tvOS.
    -   Firestore (iOS): Fix a crash when `Transaction.GetSnapshotAsync()` was
        invoked after `FirebaseFirestore.TerminateAsync()`
        ([#8760](https://github.com/firebase/firebase-ios-sdk/pull/8760)).

### 8.6.0
-   Changes
    -   General (Desktop): MacOS SDKs are now built using Xcode 12.2,
        and include support for ARM-based Mac systems.
    -   General (iOS): iOS SDKs are now built using Xcode 12.2.
    -   Messaging (Android): Fixes an issue to receive token when
        initialize the app.
        ([#667](https://github.com/firebase/firebase-cpp-sdk/pull/667)).
    -   Auth (Desktop): Fix a crash that would occur if parsing the JSON
        response from the server failed
        ([#692](https://github.com/firebase/firebase-cpp-sdk/pull/692)).

### 8.5.0
-   Changes
    -   General: Updating Android and iOS dependencies to the latest.
    -   General: Fixes an issue with generating Proguard files.
        ([#664](https://github.com/firebase/firebase-cpp-sdk/pull/664)).

### 8.4.0
-   Changes
    -   General: Updating Android and iOS dependencies to the latest.
    -   Firestore: Added `operator==` and `operator!=` for `SnapshotMetadata`,
        `Settings`, `QuerySnapshot`, `DocumentSnapshot`, `SetOptions`, and
        `DocumentChange`.

### 8.3.0
-   Changes
    -   General: This release adds tvOS C++ libraries that wrap the
        community-supported Firebase tvOS SDK. `libs/tvos` contains
        tvOS-specific libraries, and the `xcframeworks` directory now
        includes support for both iOS and tvOS. The following products are
        currently included for tvOS: Auth, Database, Firestore, Functions,
        Installations, Messaging, Remote Config, Storage.
    -   General: When building from source, the compiler setting of
        "no exceptions" on app is PRIVATE now and will not affect any other
        targets in the build.
    -   Firestore: Removed the deprecated
        `Firestore::RunTransaction(TransactionFunction*)` function. Please use
        the overload that takes a `std::function` argument instead.
    -   Firestore: `FieldValue::Increment` functions are no longer guarded by
        the `INTERNAL_EXPERIMENTAL` macro.
    -   Firestore: added more validation of invalid input.
    -   Firestore: added an `is_valid` method to the public API classes that can
        be in an invalid state.

### 8.2.0
-   Changes
    -   General (Android): Updated Flatbuffers internal dependency from version
        1.9 to 1.12.
    -   Firestore: Deprecated the
        `Firestore::RunTransaction(TransactionFunction*)` function. Please use
        the overload that takes a `std::function` argument instead.
    -   Firestore: Removed the deprecated `EventListener` class.
    -   Firestore: Removed the deprecated overloads of `AddSnapshotListener` and
        `AddSnapshotsInSyncListener` functions that take an `EventListener*`
        argument. Please use the overloads that take a `std::function` argument
        instead.

### 8.1.0
-   Changes
    -   Firestore: Fixed a linker error when `DocumentChange::npos` was used.
        ([#474](https://github.com/firebase/firebase-cpp-sdk/pull/474)).
    -   Firestore: Added `Firestore::NamedQuery` that allows reading the queries
        used to build a Firestore Data Bundle.

### 8.0.0
-   Changes
    -   Analytics: Removed `SetCurrentScreen()` following its removal from iOS SDK
        and deprecation from Android SDK. Please use `LogEvent` with ScreenView
        event to manually log screen changes.
    -   General (Android): Firebase no longer supports STLPort. Please
        [use libc++ instead](https://developer.android.com/ndk/guides/cpp-support#cs).
    -   General (Android): Firebase support for gnustl (also known as libstdc++)
        is deprecated and will be removed in the next major release. Please use
        libc++ instead.
    -   Instance Id: Removed support for the previously-deprecated Instance ID SDK.
    -   Remote Config: The previously-deprecated static methods have been removed.
        Please use the new instance-based `firebase::remote_config::RemoteConfig`
        API.
    -   Remote Config(Android): Fix for getting Remote Config instance for a
        specific app object.
        ([#991](https://github.com/firebase/quickstart-unity/issues/991)).
    -   General (Android): Fixed a potential SIGABRT when an app was created
        with a non-default app name on Android KitKat
        ([#429](https://github.com/firebase/firebase-cpp-sdk/pull/429)).
    -   AdMob (iOS): Temporarily pinned AdMob dependency to a special version of the
        Google-Mobile-Ads-SDK Cocoapod, "7.69.0-cppsdk", to maintain compatibility
        with version 8.x of the Firebase iOS SDK.
    -   General (iOS): A Database URL is no longer required to be present in
        GoogleService-Info.plist when not using the Real Time Database.
    -   Firestore: Added `Firestore::LoadBundle` to enable loading Firestore Data
        Bundles into the SDK cache. `Firestore::NamedQuery` will be available in a
        future release.

### 7.3.0
-   Changes
    -   General (iOS): Update dependencies.
    -   General (Android): Fix a gradle error if ANDROID_NDK_HOME is not set.

### 7.2.0
-   Changes
    -   General (Android): Firebase support for STLPort is deprecated and will
        be removed in the next major release. Please
        [use libc++ instead](https://developer.android.com/ndk/guides/cpp-support#cs).
    -   General (iOS): iOS SDKs are now built using Xcode 12.
    -   General (iOS): iOS SDKs are now providing XCFrameworks instead of
        Frameworks.
    -   Database: Fixed a potential crash that can occur as a result of a race
        condidtion when adding, removing and deleting `ValueListener`s or
        `ChildListener`s rapidly.
    -   Database: Fixed a crash when setting large values on Windows and Mac
        systems ([#517](https://github.com/firebase/quickstart-unity/issues/517)).
    -   General: Fixed rare crashes at application exit when destructors were
        being executed
        ([#345](https://github.com/firebase/firebase-cpp-sdk/pull/345)).
    -   General (Android): Removed checks for Google Play services for Auth, Database,
        Functions and Storage as the native Android packages no longer need it.
        ([#361](https://github.com/firebase/firebase-cpp-sdk/pull/361)).

### 7.1.1
-   Changes
    -   General (Android): Use non-conflicting file names for embedded resources
        in Android builds. This fixes segfault crashes on old Android devices
        (Android 5 and below).

### 7.1.0
-   Changes
    -   General (iOS): Re-enabled Bitcode in iOS builds
        ([#266][https://github.com/firebase/firebase-cpp-sdk/issues/266]).
    -   Auth: You can now specify a language for emails and text messages sent
        from your apps using `UseAppLanguage()` or `set_language_code()`.
    -   Firestore: Fixed partial updates in `Update()` with
        `FieldValue::Delete()`
        ([#882](https://github.com/firebase/quickstart-unity/issues/882)).
    -   Messaging (Android): Now uses `enqueueWork` instead of `startService`.
        This fixes lost messages with data payloads received when the app
        is in the background.
        ([#877](https://github.com/firebase/quickstart-unity/issues/877)
    -   Remote Config: Added `firebase::remote_config::RemoteConfig` class with
        new instance-based APIs to better manage fetching config data.
    -   Remote Config: Deprecated old module-based API in favor of the new
        instance-based API instead.
    -   Remote Config (Desktop): Fixed multiple definition of Nanopb symbols
        in binary SDK
        ([#271][https://github.com/firebase/firebase-cpp-sdk/issues/271]).

### 7.0.1
-   Changes
    -   Installations (Android): Fix incorrect STL variants, which fixes
        a linker error on Android.

### 7.0.0
-   Changes
    -   General (iOS): iOS SDKs are now built using Xcode 11.7.
    -   General (Desktop): Windows libraries are now built using Visual
        Studio 2019. While VS 2019 is binary-compatible with VS 2015 and
        VS 2017, you must use VS 2019 or newer to link the desktop SDK.
        The libraries have been moved from libs/windows/VS2015 to
        libs/windows/VS2019 to reflect this.
    -   General (Desktop): Linux libraries are now built with both the
        C++11 ABI and the legacy ABI. The libraries have been moved
        from libs/linux/${arch} to libs/linux/${arch}/legacy and
        libs/linux/${arch}/cxx11 to reflect this.
    -   AdMob (Android): Fix a JNI error when initializing without Firebase App.
    -   Analytics: Remove deprecated SetMinimumSessionDuration call.
    -   Installations: Added Installations SDK. See [Documentations](http://firebase.google.com/docs/reference/cpp/namespace/firebase/installations) for
        details.
    -   Instance Id: Marked Instance Id as deprecated.
    -   Messaging: Added getToken, deleteToken apis.
    -   Messaging: Removed deprecated Send() function.
    -   Messaging: raw_data has been changed from a std::string to a
        std::vector<uint8_t>, and can now be populated.
    -   Firestore: Added support for `Query::WhereNotEqualTo` and
        `Query::WhereNotIn`.
    -   Firestore: Added support for `Settings::set_cache_size_bytes` and
        `Settings::cache_size_bytes`.
    -   Firestore: `Query` methods that return new `Query` objects are now
        `const`.
    -   Firestore: Added new internal HTTP headers to the gRPC connection.
    -   Firestore: Fixed a crash when writing to a document after having been
        offline for long enough that the auth token expired
        ([#182](https://github.com/firebase/firebase-cpp-sdk/issues/182)).

### 6.16.1
-   Changes
    -   Database (Desktop): Added a function to create directories recursively
        for persistent storage that fixes segfaults.
    -   Database (Desktop): Fixed a problem with missing symbols on Windows.

### 6.16.0
-   Changes
    -   Database (Desktop): Enabled offline persistence.
    -   Auth: Fixed compiler error related to SignInResult.
    -   Firestore: Defaulted to calling listeners and other callbacks on a
        dedicated thread. This avoids deadlock when using Firestore without
        an event loop on desktop platforms.
    -   Firestore: Added `Error::kErrorNone` as a synonym for `Error::kErrorOk`,
        which is more consistent with other Firebase C++ SDKs.
    -   Messaging (Android): Updated library to be compatible with Android O,
        which should resolve a IllegalStateException that could occur under
        certain conditions.
    -   Messaging: Deprecated the `Send` function.
    -   Firestore: Added `error_message` parameter to snapshot listener
        callbacks.
    -   AdMob: Handling IllegalStateException when creating and loading
        interstitial ads. Added `ConstantsHelper.CALLBACK_ERROR_UNKNOWN` as a
        fallback error.

### 6.15.1

-   Changes

    -   Firestore: all members of `Error` enumeration are now prefixed with
        `kError`; for example, `Error::kUnavailable` is now
        `Error::kErrorUnavailable`, which is more consistent with other Firebase
        C++ SDKs.
    -   Firestore: Firestore can now be compiled on Windows even in presence of
        `min` and `max` macros defined in `<windows.h>`.
    -   Fixed an issue that warns about Future handle not released properly.

### 6.15.0

-   Overview
    -   Fixed an issue whent creating Apps, and various Firestore changes.
-   Changes
    -   Firestore: removed `*LastResult` functions from the public API. Please
        use the futures returned by the async methods directly instead.
    -   Firestore: dropped the `From` prefix from the static functions in
        `FieldValue`; for example, `FieldValue::FromInteger` is now just
        `FieldValue::Integer`.
    -   Firestore: `CollectionReference::id` now returns a const reference.
    -   Firestore: Fixed absl `time_internal` linker error on Windows.
    -   Firestore: changed the signature of the callback passed to
        `Firestore::RunTransaction` to pass the parameters by mutable reference,
        not by pointer. This is to indicate that these parameters are never
        null.
    -   App: Fixed an assert creating a custom App when there is no default App.

### 6.14.1

-   Changes
    -   Auth (iOS): Added SignInResult.UserInfo.updated_credential field. On
        iOS, kAuthErrorCredentialAlreadyInUse errors when linking with Apple may
        contain a valid updated_credential for use in signing-in the
        Apple-linked user.

### 6.14.0

-   Changes
    -   Firestore: `Firestore::set_logging_enabled` is replaced by
        `Firestore::set_log_level` for consistency with other Firebase C++ APIs.
    -   Firestore: added an overload of `Firestore::CollectionGroup` that takes
        a pointer to `const char`.
    -   Firestore: `Firestore::set_settings` now accepts the argument by value.

### 6.12.0
  - Overview
    - Added experimental support for Cloud Firestore SDK.
  - Changes
    - Firestore: Experimental release of Firestore is now available on all
      supported platforms.

### 6.11.0

-   Overview
    -   Updated dependencies, changed minimum Xcode, and fixed an issue in
        Database handling Auth token revocation.
-   Changes
    -   General (iOS): Minimum Xcode version is now 10.3.
    -   General: When creating an App, the project_id from the default App is
        used if one is not provided.
    -   Database (Desktop): Fixed that database stops reconnecting to server
        after the auth token is revoked.

### 6.10.0

-   Overview
    -   Auth bug fixes.
-   Changes
    -   Auth: Reverted the API of an experimental FederatedAuthHandler callback
        handler.
    -   Auth (iOS): Enabled the method OAuthProvider.GetCredential. This method
        takes a nonce parameter as required by Apple Sign-in.
    -   General (iOS): Updated the CMakeLists.txt to link static libraries
        stored under libs/ios/universal for iOS targets

### 6.9.0

-   Overview
    -   Updated dependencies, added support for Apple Sign-in to Auth, support
        for signing-in using a 3rd party web providers and configuration of
        BigQuery export in Messaging.
-   Changes
    -   Auth: Added API for invoking Auth SignInWithProvider and User
        LinkWithProvider and ReauthenticateWithProvider for sign in with third
        party auth providers.
    -   Auth: Added constant kProviderId strings to auth provider classes.
    -   Auth (iOS): Added support for linking Apple Sign-in credentials.
    -   Messaging (Android): Added the option to enable or disable message
        delivery metrics export to BigQuery. This functionality is currently
        only available on Android. Stubs are provided on iOS for cross platform
        compatibility.

### 6.8.0

-   Overview
    -   Updated dependencies, added compiler/stdlib check, fixed issue in Admob
        and fixed resource generation issue with python3.
-   Changes
    -   App (Linux): Added compiler/stdlib check to ensure both the developer's
        executable and firebase library are compiled with the same compiler and
        stdlib.
    -   Admob (Android): Fixed a potentially non thread safe operation in the
        destruction of BannerViews.
    -   General: Fixed an issue where resource generation from
        google-services.json would fail if python3 was used to execute the
        resource generation script.

### 6.7.0

-   Overview
    -   Updated dependencies, fixed issues in Analytics, Database, Storage, and
        App.
-   Changes
    -   App: Added noexcept to move constructors to ensure STL uses move where
        possible.
    -   Storage (iOS/Android): Fixed an issue where Storage::GetReferenceFromUrl
        would return an invalid StorageReference.
    -   Database: Fixed an issue causing timestamps to not be populated
        correctly when using DatabaseReference::UpdateChildren().
    -   Database (Desktop): Fixed an issue preventing listener events from being
        triggered after DatabaseReference::UpdateChildren() is called.
    -   Database (Desktop): Functions that take const char* parameters will now
        fail gracefully if passed a null pointer.
    -   Database (Desktop): Fixed an issue causing
        DatabaseReference::RunTransaction() to fail due to datastale when the
        location previously stored a vector with more than 10 items or a map
        with integer keys.
    -   App (Windows): Fixed bug where literal value 0 will call string
        constructor for Variant class.
    -   Storage (Desktop): Changed url() to return the empty string if the
        Storage instance was created with the default (null) URL.
    -   App: Added small string optimisation for variant.
    -   App: Reduced number of new/delete for variant if copying same type
    -   App: Ensure map sort order for variant is consistent.
    -   Database (Desktop): Fixed an issue that could result in an incorrect
        snapshot being passed to listeners under specific circumstances.
    -   Analytics (iOS): Fixed the racy behavior of
        `analytics::GetAnalyticsInstanceId()` after calling
        `analytics::ResetAnalyticsData()`.
    -   Database (Desktop): Fixed ordering issue of children when using OrderBy
        on double or int64 types with large values

### 6.6.1

-   Overview
    -   Fixed an issue with Future having an undefined reference.
-   Changes
    -   General: Fixed a potential undefined reference in Future::OnCompletion.

### 6.6.0

-   Overview
    -   Update dependencies, fixed issues in Auth, Database and RemoteConfig
-   Changes
    -   Auth (Android): Fixed assert when not using default app instance.
    -   Auth (Desktop): Fixed not loading provider list from cached user data.
    -   Database (Desktop): Fixed a crash that could occur when trying to keep a
        location in the database synced when you do not have permission.
    -   Database (Desktop): Queries on locations in the database with query
        rules now function properly, instead of always returning "Permission
        denied".
    -   Database (Desktop): Fixed the map-to-vector conversion when firing
        events that have maps containing enitrely integer keys.
    -   Remote Config (Android): Fixed a bug when passing a Variant of type Blob
        to SetDefaults() on Android.

### 6.5.0

-   Overview
    -   Updated dependencies, and improved logging for Auth and Database.
-   Changes
    -   Auth (Linux): Improved error logging if libsecret (required for login
        persistence) is not installed on Linux.
    -   Database: The database now supports setting the log level independently
        of the system level logger.

### 6.4.0

-   Overview
    -   Updated dependencies, fixed issues with Futures and Auth persistence,
        and fixed a crash in Database.
-   Changes
    -   General: Fixed an issue causing Futures to clear their data even if a
        reference was still being held.
    -   Auth (Desktop): Fixed an issue with updated user info not being
        persisted.
    -   Database (Desktop): Fixed a crash when saving a ServerTimestamp during a
        transaction.

### 6.3.0

-   Overview
    -   Bug fixes.
-   Changes
    -   General (iOS/Android): Fixed a bug that allows custom firebase::App
        instances to be created after the app has been restarted.
    -   Auth (desktop): Changed destruction behavior. Instead of waiting for all
        async operations to finish, now Auth will cancel all async operations
        and quit. For callbacks that are already running, this will protect
        against cases where auth instances might not exist anymore.
    -   Auth (iOS): Fixed an exception in firebase::auth::VerifyPhoneNumber.
    -   Auth (iOS): Stopped Auth from hanging on destruction if any local
        futures remain in scope.
    -   Database (desktop): Fixed an issue that could cause a crash when
        updating the descendant of a location with a listener attached.

### 6.2.2

-   Overview
    -   Bug fixes.
-   Changes
    -   Auth (desktop): After loading a persisted user data, ensure token is not
        expired.
    -   Auth (desktop): Ensure Database, Storage and Functions do not use an
        expired token after it's loaded from persistent storage.
    -   Database (desktop): Fixed DatabaseReference::RunTransaction() sending
        invalid data to the server which causes error message "Error on incoming
        message" and freeze.

### 6.2.0

-   Overview
    -   Added support for custom domains to Dynamic Links, and fixed issues in
        Database and Instance ID.
-   Changes
    -   General: Added a way to configure SDK-wide log verbosity.
    -   Instance ID (Android): Fixed a crash when destroying InstanceID objects.
    -   Dynamic Links: Added support for custom domains.
    -   Database: Added a way to configure log verbosity of Realtime Database
        instances.

### 6.1.0

-   Overview
    -   Added Auth credential persistence on Desktop, fixed issues in Auth and
        Database, and added additional information to Messaging notifications.
-   Changes
    -   Auth (Desktop): User's credentials will now persist between sessions.
        See the
        [documentation](http://firebase.google.com/docs/auth/cpp/manage-users#persist_a_users_credential)
        for more information.
    -   Auth (Desktop): As part of the above change, if you call current_user()
        immediately after creating the Auth instance, it will block until the
        saved user's state is finished loading.
    -   Auth (Desktop): Fixed an issue where Database/Functions/Storage might
        not use the latest auth token immediately after sign-in.
    -   Auth: Fixed an issue where an error code could get reported incorrectly
        on Android.
    -   Database (Desktop): Fixed an issue that could cause a crash during
        shutdown.
    -   Database (iOS): Fixed a race condition that could cause a crash when
        cleaning up database listeners on iOS.
    -   Database (iOS): Fixed an issue where long (64-bit) values could get
        written to the database incorrectly (truncated to 32-bits).
    -   Cloud Functions: Change assert to log warning when App is deleted before
        Cloud Functions instance is deleted.
    -   Messaging (Android): Added channel_id to Messaging notifications.

### 6.0.0

-   Overview
    -   Fixed issues in Auth and Messaging, removed Firebase Invites, removed
        deprecated functions in Firebase Remote Config, and deprecated a
        function in Firebase Analytics.
-   Changes
    -   Updated
        [Firebase iOS](https://firebase.google.com/support/release-notes/ios#6.0.0)
        and
        [Firebase Android](https://firebase.google.com/support/release-notes/ios#2019-05-07)
        dependencies.
    -   Auth: Fixed a race condition updating the current user.
    -   Messaging (iOS/Android): Fix an issue where Subscribe and Unsubscribe
        never returned if the API was configured not to receive a registration
        token.
    -   Invites: Removed Firebase Invites library, as it is no longer supported.
    -   Remote Config: Removed functions using config namespaces.
    -   Analytics: Deprecated SetMinimumSessionDuration.
-   Known Issues
    -   To work around a incompatible dependency, AdMob for Android temporarily
        requires an additional dependency on
        com.google.android.gms:play-services-measurement-sdk-api:16.5.0

### 5.7.0

-   Overview
    -   Deprecated functions in Remote Config.
-   Changes
    -   Remote Config: Config namespaces are now deprecated. You'll need to
        switch to methods that use the default namespace.
-   Known Issues
    -   To work around a incompatible dependency, AdMob for Android temporarily
        requires an additional dependency on
        com.google.android.gms:play-services-measurement-sdk-api:16.4.0

### 5.6.1

-   Overview
    -   Fixed race condition on iOS SDK startup.
-   Changes
    -   General (iOS): Updated to the latest iOS SDK to fix a crash on
        firebase::App creation caused by a race condition. The crash could occur
        when accessing the [FIRApp firebaseUserAgent] property of the iOS
        FIRApp.

### 5.6.0

-   Overview
    -   Released an open-source version, added Game Center sign-in to Auth,
        enhanced Database on desktop, and fixed a crash when deleting App.
-   Changes
    -   Firebase C++ is now
        [open source](https://github.com/firebase/firebase-cpp-sdk).
    -   Auth (iOS): Added Game Center authentication.
    -   Database (Desktop): Reworked how cached server values work to be more in
        line with mobile implementations.
    -   Database (Desktop): Simultaneous transactions are now supported.
    -   Database (Desktop): The special Timestamp ServerValue is now supported.
    -   Database (Desktop): KeepSynchronized is now supported.
    -   App, Auth, Database, Remote Config, Storage: Fixed a crash when deleting
        `firebase::App` before deleting other Firebase subsystems.

### 5.5.0

-   Overview
    -   Deprecated Firebase Invites and updated how Android dependencies are
        included.
-   Changes
    -   General (Android): Added a gradle file to the SDK that handles adding
        Firebase Android dependencies to your Firebase C++ apps. See the
        [Firebase C++ Samples](https://github.com/firebase/quickstart-cpp) for
        example usage.
    -   Invites: Firebase Invites is deprecated. Please refer to
        https://firebase.google.com/docs/invites for details.

### 5.4.4

-   Overview
    -   Fixed a bug in Cloud Functions on Android, and AdMob on iOS.
-   Changes
    -   Cloud Functions (Android): Fixed an issue with error handling.
    -   AdMob (iOS): Fixed an issue with Rewarded Video ad unit string going out
        of scope.

### 5.4.3

-   Overview
    -   Bug fix for Firebase Storage on iOS.
-   Changes
    -   Storage (iOS): Fixed an issue when downloading files with `GetBytes`.

### 5.4.2

-   Overview
    -   Removed a spurious error message in Auth on Android.
-   Changes
    -   Auth (Android): Removed an irrelevant error about the Java class
        FirebaseAuthWebException.

### 5.4.0

-   Overview
    -   Bug fix for link shortening in Dynamic Links and a known issue in
        Database on Desktop.
-   Changes
    -   Dynamic Links (Android): Fixed short link generation failing with "error
        8".
-   Known Issues
    -   The Realtime Database Desktop SDK uses REST to access your database.
        Because of this, you must declare the indexes you use with
        Query::OrderByChild() on Desktop or your listeners will fail.

### 5.3.1

-   Overview
    -   Updated iOS and Android dependency versions and a bug fix for Invites.
-   Changes
    -   Invites (Android): Fixed an exception when the Android Minimum Version
        code option is used on the Android.

### 5.3.0

-   Overview
    -   Fixed bugs in Database and Functions; changed minimum Xcode version to
        9.4.1.
-   Changes
    -   General (iOS): Minimum Xcode version is now 9.4.1.
    -   Functions (Android): Fixed an issue when a function returns an array.
    -   Database (Desktop): Fixed issues in ChildListener.
    -   Database (Desktop): Fixed crash that can occur if Database is deleted
        while asynchronous operations are still in progress.
-   Known Issues
    -   Dynamic Links (Android): Shortening dynamic links fails with "Error 8".

### 5.2.1

-   Overview
    -   Fixed bugs in Auth and Desktop.
-   Changes
    -   Database (Desktop): Fixed support for `ChildListener` when used with
        `Query::EqualTo()`, `Query::StartAt()`, `Query::EndAt()`,
        `Query::LimitToFirst()` and `Query::LimitToLast()`.
    -   Database: Fixed a crash in DatabaseReference/Query copy assignment
        operator and copy constructor.
    -   Auth, Database: Fixed a race condition returning Futures when calling
        the same method twice in quick succession.

### 5.2.0

-   Overview
    -   Changes to Database, Functions, Auth, and Messaging.
-   Changes
    -   Database: Added a version of `GetInstance` that allows passing in the
        URL of the database to use.
    -   Functions: Added a way to specify which region to run the function in.
    -   Messaging: Changed `Subscribe` and `Unsubscribe` to return a Future.
    -   Auth (Android): Fixed a crash in `User::UpdatePhoneNumberCredential()`.
    -   General (Android): Fixed a null reference in the Google Play Services
        availability checker.

### 5.1.1

-   Overview
    -   Updated Android and iOS dependency versions only.

### 5.1.0

-   Overview
    -   Changes to Analytics, Auth, and Database; and added support for Cloud
        Functions for Firebase.
-   Changes
    -   Analytics: Added `ResetAnalyticsData()` to clear all analytics data for
        an app from the device.
    -   Analytics: Added `GetAppInstanceId()` which allows developers to
        retrieve the current app's analytics instance ID.
    -   Auth: Linking a credential with a provider that has already been linked
        now produces an error.
    -   Auth (iOS): Fixed crashes in User::LinkAndRetrieveDataWithCredential()
        and User::ReauthenticateAndRetrieveData().
    -   Auth (iOS): Fixed photo URL never returning a value on iOS.
    -   Auth (Android): Fixed setting profile photo URL with UpdateUserProfile.
    -   Database: Added support for ServerValues in SetPriority methods.
    -   Functions: Added support for Cloud Functions for Firebase on iOS,
        Android, and desktop.

### 5.0.0

-   Overview
    -   Renamed the Android and iOS libraries to include firebase in their name,
        removed deprecated methods in App, AdMob, Auth, Database, and Storage,
        and exposed new APIs in Dynamic Links and Invites.
-   Changes
    -   General (Android/iOS): Library names have been prefixed with
        "firebase_", for example libapp.a is now libfirebase_app.a. This brings
        them in line with the naming scheme used on desktop, and iOS frameworks.
    -   General (Android): Improved error handling when device is out of space.
    -   App: Removed deprecated accessor methods from Future.
    -   AdMob: Removed deprecated accessor methods from BannerView and
        InterstitialAd.
    -   Auth: Removed deprecated accessors from Auth, Credential, User, and
        UserInfoInterface, including User::refresh_token().
    -   Database: Removed deprecated accessors from DatabaseReference, Query,
        DataSnapshot, and MutableData.
    -   Dynamic Links: Added a field to received dynamic links describing the
        strength of the match.
    -   Invites: Added OnInviteReceived to Listener base class that includes the
        strength of the match on the received invite as an enum. Deprecated
        prior function that received it as a boolean value.
    -   Storage: Removed deprecated accessors from StorageReference.
    -   Storage: Removed Metadata::download_url() and Metadata::download_urls().
        Please use StorageReference::GetDownloadUrl() instead.
    -   Messaging: Added an optional initialization options struct. This can be
        used to suppress the prompt on iOS that requests permission to receive
        notifications at start up. Permission can be requested manually using
        the function firebase::messaging::RequestPermission().

### 4.5.1

-   Overview
    -   Fixed bugs in Database (Desktop) and Remote Config and exposed new APIs
        in Auth on Desktop and Messaging.
-   Changes
    -   Messaging: Added the SetAutoTokenRegistrationOnInitEnabled() and
        IsAutoTokenRegistrationOnInitEnabled() methods to enable or disable
        auto-token generation.
    -   Auth (Desktop): Added support for accessing user metadata.
    -   Database (Desktop): Fixed a bug to make creation of database instances
        with invalid URLs return NULL.
    -   Database (Desktop): Fixed an issue where incorrect values could be
        passed to OnChildAdded.
    -   Remote Config: Fixed a bug causing incorrect reporting of success or
        failure during a Fetch().

### 4.5.0

-   Overview
    -   Desktop workflow support for some features, Google Play Games
        authentication on Android, and changes to AdMob, Auth, and Storage.
-   Changes
    -   Auth, Realtime Database, Remote Config, Storage (Desktop): Stub
        implementations have been replaced with functional desktop
        implementations on Windows, OS X, and Linux.
    -   AdMob: Native Express ads have been discontinued, so
        `NativeExpressAdView` has been marked deprecated and will be removed in
        a future version.
    -   Auth (Android): Added Google Play Games authentication.
    -   Auth: Fixed a race condition initializing/destroying Auth instances.
    -   Storage: Added MD5 hash to Metadata.
    -   Storage: Fixed a crash when deleting listeners and other object
        instances.
    -   Storage: Controller can now be used from any thread.
    -   Storage (iOS): Fixed incorrect content type when uploading.
-   Known Issues
    -   When using Firebase Realtime Database on desktop, only one Transaction
        may be run on a given subtree at the same time.
    -   When using Firebase Realtime Database on desktop, data persistence is
        not available.

### 4.4.3

-   Overview
    -   Fixed linking bug in App.
-   Changes
    -   App (iOS): Removed unresolved symbols in the App library that could
        cause errors when forcing resolution.

### 4.4.2

-   Overview
    -   Fixed bugs in Dynamic Links, Invites, Remote Config and Storage and
        fixed linking issues with the Windows and Linux stub libraries.
-   Changes
    -   Dynamic Links (iOS): Now fetches the invite ID when using universal
        links.
    -   Dynamic Links (iOS): Fixed crash on failure of dynamic link completion.
    -   Dynamic Links (iOS): Fixed an issue where some errors weren't correctly
        reported.
    -   Invites: Fixed SendInvite never completing in the stub implementation.
    -   Remote Config (iOS): Fixed an issue where some errors weren't correctly
        reported.
    -   Storage: Fixed Metadata::content_language returning the wrong data.
    -   Storage (iOS): Reference paths formats are now consistent with other
        platforms.
    -   Storage (iOS): Fixed an issue where trying to upload to a non-existent
        path would not complete the Future.
    -   Storage (iOS): Fixed a crash when a download fails.
    -   General (Windows): Updated all static libs to suppport different C
        runtime libraries and correspondingly updated the package directory
        structure.
    -   Linux: Fixed linking problems with all of the C++ stub libraries.

### 4.4.1

-   Overview
    -   Bug fixes for Realtime Database and Instance ID.
-   Changes
    -   Realtime Database: SetPersistenceEnabled now sets persistence enabled.
    -   Instance ID (iOS): GetToken no longer fails without an APNS certificate,
        and no longer forces registering for notifications.

### 4.4.0

-   Overview
    -   Support for Instance ID.
-   Changes
    -   Instance ID: Added Instance ID library.

### 4.3.0

-   Overview
    -   Bug fix for Remote Config and a new feature for Auth.
-   Changes
    -   Auth: Added support for accessing user metadata.
    -   Remote Config (Android): Fixed remote_config::ValueSource conversion.

### 4.2.0

-   Overview
    -   Bug fixes for Analytics, Database, and Messaging; and updates for Auth
        and Messaging.
-   Changes
    -   Analytics (iOS): Fixed a bug which prevented the user ID and user
        properties being cleared.
    -   Database (Android): Fixed MutableData::children_count().
    -   Messaging (Android): Fixed a bug which prevented the message ID field
        being set.
    -   Auth: Failed operations now return more specific error codes.
    -   Auth (iOS): Phone Authentication no longer requires push notifications.
        When push notifications aren't available, reCAPTCHA verification is used
        instead.
    -   Messaging: Messages sent to users can now contain a link URL.

### 4.1.0

-   Overview
    -   Bug fixes for AdMob, Auth, Messaging, Database, Storage, and Remote
        Config, and added features for Future's OnCompletion callbacks and
        Database transaction callbacks.
-   Changes
    -   General: Futures are now invalidated when their underlying Firebase API
        is destroyed.
    -   General: Added std::function support to Future::OnCompletion, to allow
        use of C++11 lambdas with captures.
    -   AdMob (iOS): Fixed a crash if a BannerView is deleted while a call to
        Destroy() is still pending.
    -   Auth (Android): Now assert fails if you call GetCredential without an
        Auth instance created.
    -   Database: DataSnapshot, DatabaseReference, Query, and other objects are
        invalidated when their Database instance is destroyed.
    -   Database: Added a context pointer to DatabaseReference::RunTransaction,
        as well as std::function support to allow use of C++11 lambdas with
        captures.
    -   Messaging (Android): Fixed a bug where message_type was not set in the
        Message struct.
    -   Messaging (iOS): Fixed a race condition if a message is received before
        Firebase Cloud Messaging is initialized.
    -   Messaging (iOS): Fixed a bug detecting whether the notification was
        opened if the app was running in the background.
    -   Remote Config: When listing keys, the list now includes keys with
        defaults set, even if they were not present in the fetched config.
    -   Storage: StorageReference objects are invalidated when their Storage
        instance is destroyed.
-   Known Issues
    -   When building on Android using STLPort, the std::function versions of
        Future::OnCompletion and DatabaseReference::RunTransaction are not
        available.

### 4.0.4

-   Changes
    -   Messaging (Android): Fixed a bug resulting in Messages not having their
        message_type field populated.

### 4.0.3

-   Overview
    -   Bug fixes for Dynamic Links, Messaging and iOS SDK compatibility.
-   Changes
    -   General (iOS): Fixed an issue which resulted in custom options not being
        applied to firebase::App instances.
    -   General (iOS): Fixed a bug which caused method implementation look ups
        to fail when other iOS SDKs rename the selectors of swizzled methods.
    -   Dynamic Links (Android): Fixed future completion if short link creation
        fails.
    -   Messaging (iOS): Fixed message handling when messages they are received
        via the direct channel to the FCM backend (i.e not via APNS).

### 4.0.2

-   Overview
    -   Bug fixes for Analytics, Auth, Dynamic Links, and Messaging.
-   Changes
    -   Analytics (Android): Fix SetCurrentScreen to work from any thread.
    -   Auth (iOS): Fixed user being invalidated when linking a credential
        fails.
    -   Dynamic Links: Fixed an issue which caused an app to crash or not
        receive a Dynamic Link if the link is opened when the app is installed
        and not running.
    -   Messaging (iOS): Fixed a crash when no Listener is set.
    -   Messaging: Fixed Listener::OnTokenReceived occasionally being called
        twice with the same token.

### 4.0.1

-   Overview
    -   Bug fixes for Dynamic links and Invites on iOS and Cloud Messaging on
        Android and iOS.
-   Changes
    -   Cloud Messaging (Android): Fixed an issue where Terminate was not
        correctly shutting down the Cloud Messaging library.
    -   Cloud Messaging (iOS): Fixed an issue where library would crash on start
        up if there was no registration token.
    -   Dynamic Links & Invites (iOS): Fixed an issue that resulted in apps not
        receiving a link when opening a link if the app is installed and not
        running.

### 4.0.0

-   Overview
    -   Added support for phone number authentication, access to user metadata,
        a standalone dynamic library and bug fixes.
-   Changes
    -   Auth: Added support for phone number authentication.
    -   Auth: Added the ability to retrieve user metadata.
    -   Auth: Moved token notification to a separate listener object.
    -   Dynamic Links: Added a standalone library separate from Invites.
    -   Invites (iOS): Fixed an issue in the analytics SDK's method swizzling
        which resulted in dynamic links / invites not being sent to the
        application.
    -   Messaging (Android): Fixed a regression introduced in 3.0.3 which caused
        a crash when opening up a notification when the app is running in the
        background.
    -   Messaging (iOS): Fixed interoperation with other users of local
        notifications.
    -   General (Android): Fixed crash in some circumstances after resolving
        dependencies by updating Google Play services.

### 3.1.2

-   Overview
    -   Bug fixes for Auth.
-   Changes
    -   Auth: Fixed a crash caused by a stale memory reference when a
        firebase::auth::Auth object is destroyed and then recreated for the same
        App object.
    -   Auth: Fixed potential memory corruption when AuthStateListener is
        destroyed. ### 3.1.1
-   Overview
    -   Bug fixes for Auth, Invites, Messaging, and Storage, plus a general fix.
-   Changes
    -   General (Android): Fixed Google Play Services updater crash when
        clicking outside of the dialog on Android 4.x devices.
    -   Auth: Fixed user being invalidated when linking a credential fails.
    -   Auth: Deprecated User::refresh_token().
    -   Messaging: Fixed incorrectly notifying the app of a message when a
        notification is received while the app is in the background and the app
        is then opened by via the app icon rather than the notification.
    -   Invites (iOS): Fixed an issue which resulted in the app delegate method
        application:openURL:sourceApplication:annotation: not being called when
        linking the invites library.
    -   Storage: Fixed a bug that prevented the construction of Metadata without
        a storage reference.

### 3.1.0

-   Overview
    -   Added support for multiple storage buckets in Cloud Storage for
        Firebase, and fixed a bug in Invites.
-   Changes
    -   Storage: Renamed "Firebase Storage" to "Cloud Storage for Firebase".
    -   Storage: Added an overload for `Storage::GetInstance()` that accepts a
        `gs://...` URL, so you can use Cloud Storage with multiple buckets.
    -   Invites: (Android) Fixed an issue where invites with empty links would
        fail to be received.

### 3.0.0

-   Overview
    -   Renamed some methods, fixed some bugs, and added some features.
-   Changes
    -   General: Renamed and deprecated methods that were inconsistent with the
        Google C++ Style Guide. Deprecated methods will be removed in a future
        release (approximately 2-3 releases from now).
    -   Analytics: Added `SetCurrentScreen()`.
    -   Auth: Fixed a race condition accessing user data in callbacks.
    -   Auth: (Android) Added `is_valid()` to check if a credential returned by
        `GetCredential()` is valid.
    -   Invites: (Android) Added a `Fetch()` function to fetch incoming
        invitations at times other than application start. You must call this on
        Android when your app returns to the foreground (on iOS, this is handled
        automatically).
    -   Messaging: Added a field to `firebase::messaging::Message` specifying
        whether the message was received when the app was in the background.
    -   Messaging: (Android) Added an AAR file containing the Android manifest
        changes needed for receiving notifications. You can add this to your
        project instead of modifying the manifest directly.
    -   Messaging: (iOS) Fixed regression since 2.1.1 that broke messaging on
        iOS 8 & 9 when an AppDelegate did not implement remote notification
        methods.
    -   Invites: (iOS) Fixed regression since 2.1.1 that broke invites if the
        AppDelegate did not implement the open URL method.
    -   Remote Config: Added support for initializing Remote Config defaults
        from `firebase::Variant` values, including binary data.

### 2.1.3

-   Overview
    -   Bug fixes for Auth and Messaging, and a fix for Future callbacks.
-   Changes
    -   General: Fixed a potential deadlock when running callbacks registered
        via `firebase::Future::OnCompletion()`.
    -   Auth: (Android) Fixed an error in `firebase::auth::User::PhotoUri()`.
    -   Messaging: (Android) Fixed an issue where a blank message would appear.
    -   Messaging: (iOS) Removed hard dependency on Xcode 8.

### 2.1.2

-   Overview
    -   Bug fix for AdMob on Android.
-   Changes
    -   AdMob: (Android) Fixed an issue in `firebase::admob::InterstitialAd`
        that caused a crash after displaying multiple interstitial ads.

### 2.1.1

-   Overview
    -   Bug fixes for Firebase Authentication, Messaging and Invites.
-   Changes
    -   Auth: (Android) Fixed an issue that caused a future to never complete
        when signing in while a user is already signed in.
    -   Messaging / Invites: (iOS) Fixed an issue with method swizzling that
        caused some of the application's UIApplicationDelegate methods to not be
        called.
    -   Messaging: (iOS) Fixed a bug which caused a crash when initializing the
        library when building with Xcode 8 for iOS 10.

### 2.1.0

-   Overview
    -   Support for Firebase Storage and minor bugfixes in other libraries.
-   Changes
    -   Storage: Added the Firebase Storage C++ client library.
    -   Auth: Added a check for saved user credentials when Auth is initialized.
-   Known Issues
    -   Storage: On Android, pausing and resuming storage operations will cause
        the transfer to fail with the error code kErrorUnknown.

### 2.0.0

-   Overview
    -   Support for AdMob Native Express Ads, Realtime Database and simplified
        the Invites API.
-   Changes
    -   AdMob: Added support for AdMob Native Express Ads.
    -   Auth: Added AuthStateListener class which provides notifications when a
        user is logged in or logged out.
    -   Realtime Database: Added a client library.
    -   Invites: Breaking change which significantly simplifies the API.
-   Known Issues
    -   AdMob: When calling Initialize, the optional admob_app_id argument is
        ignored.

### 1.2.1

-   Overview
    -   Bug fixes in Messaging.
-   Changes
    -   Messaging: Fixed a bug that prevented Android apps from terminating
        properly.
    -   Messaging: Added missing copy constructor implementation in iOS and stub
        libraries.

### 1.2.0

-   Overview
    -   New features in AdMob, Authentication, Messaging, and Remote Config, a
        helper class for initialization, and bug fixes.
-   Changes
    -   General: Added firebase::ModuleInitializer, a helper class to initialize
        Firebase modules and handle any missing dependency on Google Play
        services on Android.
    -   AdMob: Added Rewarded Video feature. For more information, see the
        [Rewarded Video C++ guide](https://firebase.google.com/docs/admob/cpp/rewarded-video).
    -   AdMob: You can now pass your AdMob App ID to
        firebase::admob::Initialize() to help reduce latency for the initial ad
        request.
    -   AdMob: On both iOS and Android, you must call BannerView::Show() to
        display the ad. Previously, this was only required on Android.
    -   AdMob: Fixed an issue where BannerView::Listener received an incorrect
        bounding box.
    -   AdMob: BannerView now has a black background, rather than transparent.
    -   Authentication: Implemented User::SendEmailVerification() and
        User::EmailVerified() methods on Android.
    -   Invites: Fixed a bug that occurred when initializing InvitesSender and
        InvitesReceiver at the same time.
    -   Invites: Fixed a potential crash at app shutdown on iOS when
        InvitesReceiver::Fetch() is pending.
    -   Messaging: Added firebase::messaging::Notification and associated
        methods for retrieving the contents of a notification on Android and
        iOS.
    -   Messaging: Added support for iOS 10 notifications.
    -   Messaging: Fixed a crash that occurred on Android if Messaging was
        initialized before the native library was loaded.
    -   RemoteConfig: Added GetKeys() and GetKeysByPrefix() methods, which get a
        list of the app's Remote Config parameter keys.

### 1.1.0

-   Overview
    -   Minor bug fixes and new way of checking Google Play services
        availability.
-   Changes
    -   Reverted the firebase::App changes from version 1.0.1 relating to Google
        Play services; this has been replaced with a new API.
    -   Each Firebase C++ library that requires Google Play services now checks
        for its availability at initialization time. See "Requiring Google Play
        services on Android".
        -   firebase::auth::GetAuth() now has an optional output parameter that
            indicates whether initialization was successful, and will return
            nullptr if not.
        -   firebase::messaging::Initialize() now returns a result that
            indicates whether initialization was successful.
        -   Added firebase::invites::Initialize(), which you must call once
            prior to creating InvitesSender or InvitesReceiver instances. This
            function returns a result that indicates whether initialization was
            successful.
        -   firebase::remote_config::Initialize() now returns a result that
            indicates whether initialization was successful.
        -   firebase::admob::Initialize() now returns a result that indicates
            whether initialization was successful.
    -   Added utility functions to check whether Google Play services is
        available. See google_play_services::CheckAvailability() and
        google_play_services::MakeAvailable() for more information.
-   Known Issues
    -   Invites: If you call InvitesReceiver::Fetch() or
        InvitesReceiver::ConvertInvitation() without first calling
        firebase::invites::Initialize(), the operation will never complete. To
        work around the issue, ensure that firebase::invites::Initialize() is
        called once before creating any InvitesReceiver instances.

### 1.0.1

-   Overview
    -   Minor bug fixes.
-   Changes
    -   Modified firebase::App to check for the required version of Google Play
        services on creation to prevent firebase::App creation failing if a
        user's device is out of date. If Google Play services is out of date, a
        dialog will prompt the user to install a new version. See "Requiring
        Google Play services on Android". With the previous version (version
        1.0.0) the developer needed to manually check for an up to date Google
        Play services using GoogleApiClient.
    -   Fixed potential deadlock when using SetListener from a notification
        callback in firebase::admob::InterstitialAd and
        firebase::admob::BannerView on iOS.
    -   Fixed race condition on destruction of admob::BannerView on Android.
    -   Fixed Future handle leak. An internal memory leak would manifest for
        objects or modules that use futures for the lifetime of the object or
        module. For example, during the lifetime of BannerView each call to a
        method which returns a Future could potentially allocate memory which
        wouldn't be reclaimed until the BannerView is destroyed.

### 1.0.0

-   Overview
    -   First public release. See our
        [setup guide](https://firebase.google.com/docs/cpp/setup) to get
        started.
-   Known Issues
    -   Android armeabi libraries must be linked with gcc 4.8.<|MERGE_RESOLUTION|>--- conflicted
+++ resolved
@@ -633,12 +633,9 @@
 ## Release Notes
 ### Upcoming Release
 -   Changes
-<<<<<<< HEAD
+    - General (iOS): Minimum iOS deployment target is now 13.0.
     - General (Android): Updated minSdkVersion to 21, and targetSdkVersion
       and compileSdkVersion to 34.
-=======
-    - General (iOS): Minimum iOS deployment target is now 13.0.
->>>>>>> 4887fd49
     - Storage (iOS): Fix invalid pointer in `StorageReference::GetFile()` when
       running in a secondary thread
       ([#1570](https://github.com/firebase/firebase-cpp-sdk/issues/1570)).
