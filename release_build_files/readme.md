--- conflicted
+++ resolved
@@ -627,11 +627,6 @@
 code.
 
 ## Release Notes
-<<<<<<< HEAD
-### Upcoming release
--   Changes
-    - GMA (Android): Fixed a crash when Initializing GMA without a Firebase App.
-=======
 ### Upcoming Release
 -   Changes
     - Database/Firestore (Desktop): Fixed a crash on Windows when the user's
@@ -639,7 +634,7 @@
     - Storage (Desktop): Fixed a crash on Windows when uploading files from a
       path containing non-ANSI characters (Unicode above U+00FF).
     - Firestore: Added MultiDb support. ([#1321](https://github.com/firebase/firebase-cpp-sdk/pull/1321)).
->>>>>>> 35f554b4
+    - GMA (Android): Fixed a crash when Initializing GMA without a Firebase App.
 
 ### 11.0.1
 -   Changes
