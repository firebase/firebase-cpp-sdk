# Firebase C++ SDK

The Firebase C++ SDK provides C++ interfaces for the following Firebase services
on *iOS* and *Android*:

*   AdMob
*   Firebase Analytics
*   Firebase Authentication
*   Firebase Cloud Messaging
*   Firebase Dynamic Links
*   Cloud Firestore
*   Firebase Functions
*   Firebase Installations
*   Firebase Instance ID (deprecated SDK)
*   Firebase Realtime Database
*   Firebase Remote Config
*   Firebase Storage

## Desktop Workflow Implementations

The Firebase C++ SDK includes desktop workflow support for the following subset
of Firebase features, enabling their use on Windows, OS X, and Linux:

*   Firebase Authentication
*   Cloud Firestore
*   Firebase Functions
*   Firebase Remote Config
*   Firebase Realtime Database
*   Firebase Storage

This is a Beta feature, and is intended for workflow use only during the
development of your app, not for publicly shipping code.

## Stub Implementations

Stub (non-functional) implementations of the remaining libraries are provided
for convenience when building for Windows, Mac OS, and Linux so that you don't
need to conditionally compile code when also targeting the desktop.

## Directory Structure

The following table provides an overview of the Firebase C++ SDK directory
structure.

Directories               | Contents
------------------------- | --------
include                   | C++ headers
frameworks/ios/ARCH       | iOS frameworks (compiled against libc++)
                          | A multi-architecture framework is
                          | provided in the *universal* directory.
libs/ios/ARCH             | iOS static libraries (compiled against
                          | libc++)
                          | Multi-architecture libraries are
                          | provided in the *universal* directory.
libs/android/ARCH/STL     | Android (GCC 4.8+ compatible) static
                          | libraries for each architecture and STL
                          | variant.
                          | _STL variants available:_
                          | * `c++`: LLVM libc++ runtime (recommended)
                          | * `gnustl`: GNU STL
                          | * `stlport`: STLport runtime
                          | More information can be found in the
                          | [NDK C++ Helper Runtimes](https://developer.android.com/ndk/guides/cpp-support.html#runtimes)
                          | documentation.
*Desktop Implementations* |
libs/darwin               | OS X static libraries (desktop or stub
                          | implementations, compiled against libc++)
frameworks/darwin         | OS X frameworks (desktop or stub
                          | implementations, compiled against libc++)
libs/linux/ARCH/ABI       | Linux static libraries (desktop or stub
                          | implementations, GCC 4.8+, libc++).
                          | Built against C++11 or legacy ABI.
libs/windows              | Windows static libraries (desktop or stub
                          | implementations, MSVC 2019+)

## Library / Framework Dependencies

Each feature has dependencies upon libraries in this SDK and components
distributed as part of the core Firebase
[iOS SDK](https://firebase.google.com/docs/ios/setup) and
[Android SDK](https://firebase.google.com/docs/android/setup).

### Android Dependencies

Feature                    | Required Libraries and Gradle Packages
-------------------------- | --------------------------------------
Firebase AdMob             | libfirebase_admob.a
                           | libfirebase_app.a
                           | com.google.firebase:firebase-analytics:18.0.2
                           | (Maven package)
                           | com.google.firebase:firebase-ads:19.7.0
                           | (Maven package)
                           | com.google.android.gms:play-services-measurement-sdk-api:18.0.2
                           | (Maven package)
Firebase Analytics         | libfirebase_analytics.a
                           | libfirebase_app.a
                           | com.google.firebase:firebase-analytics:18.0.2
                           | (Maven package)
Firebase Authentication    | libfirebase_auth.a
                           | libfirebase_app.a
                           | com.google.firebase:firebase-analytics:18.0.2
                           | (Maven package)
                           | com.google.firebase:firebase-auth:20.0.2
                           | (Maven package)
Firebase Dynamic Links     | libfirebase_dynamic_links.a
                           | libfirebase_app.a
                           | com.google.firebase:firebase-analytics:18.0.2
                           | (Maven package)
                           | com.google.firebase:firebase-dynamic-links:19.1.1
                           | (Maven package)
Cloud Firestore            | libfirebase_firestore.a
                           | libfirebase_auth.a
                           | libfirebase_app.a
                           | com.google.firebase:firebase-analytics:18.0.2
                           | (Maven package)
                           | com.google.firebase:firebase-firestore:22.0.2
                           | (Maven package)
                           | com.google.firebase:firebase-auth:20.0.2
                           | (Maven package)
Firebase Functions         | libfirebase_functions
                           | libfirebase_auth.a (optional)
                           | libfirebase_app.a
                           | com.google.firebase:firebase-analytics:18.0.2
                           | (Maven package)
                           | com.google.firebase:firebase-functions:19.2.0
                           | (Maven package)
                           | com.google.firebase:firebase-auth:20.0.2
                           | (Maven package)
Firebase Installations     | libfirebase_installations.a
                           | libfirebase_app.a
                           | com.google.firebase:firebase-installations:16.3.5
                           | (Maven package)
Firebase Instance ID       | libfirebase_instance_id.a
                           | libfirebase_app.a
                           | com.google.firebase:firebase-analytics:18.0.2
                           | (Maven package)
                           | com.google.firebase:firebase-iid:21.0.1
                           | (Maven package)
Firebase Messaging         | libfirebase_messaging.a
                           | libfirebase_app.a
                           | com.google.firebase:firebase-analytics:18.0.2
                           | (Maven package)
                           | com.google.firebase:firebase-messaging:21.0.1
                           | (Maven package)
                           | libmessaging_java.jar (Android service)
                           | androidx.core:core:1.0.1 (Maven package)
Firebase Realtime Database | libfirebase_database.a
                           | libfirebase_auth.a
                           | libfirebase_app.a
                           | com.google.firebase:firebase-analytics:18.0.2
                           | (Maven package)
                           | com.google.firebase:firebase-database:19.6.0
                           | (Maven package)
                           | com.google.firebase:firebase-auth:20.0.2
                           | (Maven package)
Firebase Remote Config     | libfirebase_remote_config.a
                           | libfirebase_app.a
                           | com.google.firebase:firebase-analytics:18.0.2
                           | (Maven package)
                           | com.google.firebase:firebase-config:20.0.3
                           | (Maven package)
Firebase Storage           | libfirebase_storage.a
                           | libfirebase_auth.a
                           | libfirebase_app.a
                           | com.google.firebase:firebase-analytics:18.0.2
                           | (Maven package)
                           | com.google.firebase:firebase-storage:19.2.1
                           | (Maven package)
                           | com.google.firebase:firebase-auth:20.0.2
                           | (Maven package)

Important: Each version of the Firebase C++ SDK supports specific Firebase
Android SDK module versions. Please ensure that you reference the correct
version of each Maven package listed above in your Gradle file.

### iOS Dependencies

iOS users can include either frameworks or static libraries depending upon their
preferred build environment.

#### Frameworks

Feature                    | Required Frameworks and Cocoapods
-------------------------- | ---------------------------------------
Firebase AdMob             | firebase_admob.framework
                           | firebase.framework
                           | Firebase/AdMob Cocoapod (7.5.0)
Firebase Analytics         | firebase_analytics.framework
                           | firebase.framework
                           | Firebase/Analytics Cocoapod (7.5.0)
Firebase Authentication    | firebase_auth.framework
                           | firebase.framework
                           | Firebase/Auth Cocoapod (7.5.0)
Firebase Dynamic Links     | firebase_dynamic_links.framework
                           | firebase.framework
                           | Firebase/DynamicLinks Cocoapod (7.5.0)
Cloud Firestore            | firebase_firestore.framework
                           | firebase_auth.framework
                           | firebase.framework
                           | Firebase/Firestore Cocoapod (7.5.0)
                           | Firebase/Auth Cocoapod (7.5.0)
Firebase Functions         | firebase_functions.framework
                           | firebase_auth.framework (optional)
                           | firebase.framework
                           | Firebase/Functions Cocoapod (7.5.0)
                           | Firebase/Auth Cocoapod (7.5.0)
Firebase Installations     | firebase_installations.framework
                           | firebase.framework
                           | FirebaseInstallations Cocoapod (7.5.0)
Firebase Instance ID       | firebase_instance_id.framework
                           | firebase.framework
                           | FirebaseInstanceID Cocoapod (7.5.0)
Firebase Cloud Messaging   | firebase_messaging.framework
                           | firebase.framework
                           | Firebase/Messaging Cocoapod (7.5.0)
Firebase Realtime Database | firebase_database.framework
                           | firebase_auth.framework
                           | firebase.framework
                           | Firebase/Database Cocoapod (7.5.0)
                           | Firebase/Auth Cocoapod (7.5.0)
Firebase Remote Config     | firebase_remote_config.framework
                           | firebase.framework
                           | Firebase/RemoteConfig Cocoapod (7.5.0)
Firebase Storage           | firebase_storage.framework
                           | firebase_auth.framework
                           | firebase.framework
                           | Firebase/Storage Cocoapod (7.5.0)
                           | Firebase/Auth Cocoapod (7.5.0)

Important: Each version of the Firebase C++ SDK supports a specific version of
the Firebase iOS SDK. Please ensure that you reference the Cocoapod versions
listed above.

#### Libraries

If you prefer to link against static libraries instead of frameworks (see the
previous section) the following table describes the libraries and Cocoapods
required for each SDK feature.

Feature                    | Required Libraries and Cocoapods
-------------------------- | -----------------------------------------
Firebase AdMob             | libfirebase_admob.a
                           | libfirebase_app.a
                           | Firebase/AdMob Cocoapod (7.5.0)
Firebase Analytics         | libfirebase_analytics.a
                           | libfirebase_app.a
                           | Firebase/Analytics Cocoapod (7.5.0)
Firebase Authentication    | libfirebase_auth.a
                           | libfirebase_app.a
                           | Firebase/Auth Cocoapod (7.5.0)
Firebase Dynamic Links     | libfirebase_dynamic_links.a
                           | libfirebase_app.a
                           | Firebase/DynamicLinks Cocoapod (7.5.0)
Cloud Firestore            | libfirebase_firestore.a
                           | libfirebase_app.a
                           | libfirebase_auth.a
                           | Firebase/Firestore Cocoapod (7.5.0)
                           | Firebase/Auth Cocoapod (7.5.0)
Firebase Functions         | libfirebase_functions.a
                           | libfirebase_app.a
                           | libfirebase_auth.a (optional)
                           | Firebase/Functions Cocoapod (7.5.0)
                           | Firebase/Auth Cocoapod (7.5.0)
Firebase Installations     | libfirebase_installations.a
                           | libfirebase_app.a
                           | FirebaseInstallations Cocoapod (7.5.0)
Firebase Instance ID       | libfirebase_instance_id.a
                           | libfirebase_app.a
                           | FirebaseInstanceID Cocoapod (7.5.0)
Firebase Cloud Messaging   | libfirebase_messaging.a
                           | libfirebase_app.a
                           | Firebase/CloudMessaging Cocoapod (7.5.0)
Firebase Realtime Database | libfirebase_database.a
                           | libfirebase_app.a
                           | libfirebase_auth.a
                           | Firebase/Database Cocoapod (7.5.0)
                           | Firebase/Auth Cocoapod (7.5.0)
Firebase Remote Config     | libfirebase_remote_config.a
                           | libfirebase_app.a
                           | Firebase/RemoteConfig Cocoapod (7.5.0)
Firebase Storage           | libfirebase_storage.a
                           | libfirebase_app.a
                           | libfirebase_auth.a
                           | Firebase/Storage Cocoapod (7.5.0)
                           | Firebase/Auth Cocoapod (7.5.0)

Important: Each version of the Firebase C++ SDK supports a specific version of
the Firebase iOS SDK. Please ensure that you reference the Cocoapod versions
listed above.

### Desktop Implementation Dependencies

#### Linux libraries

For Linux, library versions are provided for 32-bit (i386) and 64-bit (x86_64)
platforms.

Two sets of Linux libraries are available: one set built against the newer C++11
ABI, and another set built against the standard (legacy) ABI. This is equivalent
to the compiler option -D_GLIBCXX_USE_CXX11_ABI=1 or 0, respectively.

Feature                         | Required Libraries
------------------------------- | -----------------------------
Firebase Authentication         | libfirebase_auth.a
                                | libfirebase_app.a
Cloud Firestore                 | libfirebase_firestore.a
                                | libfirebase_auth.a
                                | libfirebase_app.a
Firebase Functions              | libfirebase_functions.a
                                | libfirebase_auth.a (optional)
                                | libfirebase_app.a
Firebase Realtime Database      | libfirebase_database.a
                                | libfirebase_auth.a
                                | libfirebase_app.a
Firebase Remote Config          | libfirebase_remote_config.a
                                | libfirebase_app.a
Firebase Storage                | libfirebase_storage.a
                                | libfirebase_auth.a
                                | libfirebase_app.a
Firebase AdMob (stub)           | libfirebase_admob.a
                                | libfirebase_app.a
Firebase Analytics (stub)       | libfirebase_analytics.a
                                | libfirebase_app.a
Firebase Dynamic Links (stub)   | libfirebase_dynamic_links.a
                                | libfirebase_app.a
Firebase Installations (stub)   | libfirebase_installations.a
                                | libfirebase_app.a
Firebase Instance ID (stub)     | libfirebase_instance_id.a
                                | libfirebase_app.a
Firebase Cloud Messaging (stub) | libfirebase_messaging.a
                                | libfirebase_app.a

The provided libraries have been tested using GCC 4.8.0, GCC 7.2.0, and Clang
5.0 on Ubuntu. When building C++ desktop apps on Linux, you will need to link
the `pthread` system library (consult your compiler documentation for more
information).

#### OS X libraries

For OS X (Darwin), library versions are only provided for the 64-bit (x86_64)
platform. See the table above (in the "Linux libraries" section) for the list of
library dependencies. XCFrameworks are also provided for convenience.

Feature                         | Required XCFrameworks
------------------------------- | ----------------------------------
Firebase Authentication         | firebase_auth.xcframework
                                | firebase.xcframework
Cloud Firestore                 | firebase_firestore.xcframework
                                | firebase_auth.xcframework
                                | firebase.xcframework
Firebase Functions              | firebase_functions.xcframework
                                | firebase_auth.xcframework (optional)
                                | firebase.xcframework
Firebase Realtime Database      | firebase_database.xcframework
                                | firebase_auth.xcframework
                                | firebase.xcframework
Firebase Remote Config          | firebase_remote_config.xcframework
                                | firebase.xcframework
Firebase Storage                | firebase_storage.xcframework
                                | firebase_auth.xcframework
                                | firebase.xcframework
Firebase AdMob (stub)           | firebase_admob.xcframework
                                | firebase.xcframework
Firebase Analytics (stub)       | firebase_analytics.xcframework
                                | firebase.xcframework
Firebase Dynamic Links (stub)   | firebase_dynamic_links.xcframework
                                | firebase.xcframework
Firebase Installations (stub)   | firebase_installations.xcframework
                                | firebase.xcframework
Firebase Instance ID (stub)     | firebase_instance_id.xcframework
                                | firebase.xcframework
Firebase Cloud Messaging (stub) | firebase_messaging.xcframework
                                | firebase.xcframework

The provided libraries have been tested using Xcode 12.0. When building C++
desktop apps on OS X, you will need to link the `gssapi_krb5` and `pthread`
system libraries, as well as the `CoreFoundation`, `Foundation`, `GSS`, and
`Security` OS X system frameworks (consult your compiler documentation for more
information).

#### Windows libraries

For Windows, library versions are provided depending on whether your project is
building in 32-bit (x86) or 64-bit (x64) mode, which Windows runtime environment
you are using (Multithreaded /MT or Multithreaded DLL /MD), and whether you are
targeting Release or Debug.

Feature                         | Required Libraries and Gradle Packages
------------------------------- | --------------------------------------
Firebase Authentication         | firebase_auth.lib
                                | firebase_app.lib
Cloud Firestore                 | firebase_firestore.lib
                                | firebase_auth.lib
                                | firebase_app.lib
Firebase Functions              | firebase_functions.lib
                                | firebase_auth.lib (optional)
                                | firebase_app.lib
Firebase Realtime Database      | firebase_database.lib
                                | firebase_auth.lib
                                | firebase_app.lib
Firebase Remote Config          | firebase_remote_config.lib
                                | firebase_app.lib
Firebase Storage                | firebase_storage.lib
                                | firebase_auth.lib
                                | firebase_app.lib
Firebase AdMob (stub)           | firebase_admob.lib
                                | firebase_app.lib
Firebase Analytics (stub)       | firebase_analytics.lib
                                | firebase_app.lib
Firebase Dynamic Links (stub)   | firebase_dynamic_links.lib
                                | firebase_app.lib
Firebase Installations (stub)   | firebase_installations.lib
                                | firebase_app.lib
Firebase Instance ID (stub)     | firebase_instance_id.lib
                                | firebase_app.lib
Firebase Cloud Messaging (stub) | firebase_messaging.lib
                                | firebase_app.lib

The provided libraries have been tested using Visual Studio 2019. When
building C++ desktop apps on Windows, you will need to link the following
Windows SDK libraries (consult your compiler documentation for more
information):

Firebase C++ Library | Windows SDK library dependencies
-------------------- | -----------------------------------------------------
Authentication       | `advapi32, ws2_32, crypt32`
Firestore            | `advapi32, ws2_32, crypt32, rpcrt4, ole32, shell32`
Functions            | `advapi32, ws2_32, crypt32, rpcrt4, ole32`
Realtime Database    | `advapi32, ws2_32, crypt32, iphlpapi, psapi, userenv, shell32`
Remote Config        | `advapi32, ws2_32, crypt32, rpcrt4, ole32`
Storage              | `advapi32, ws2_32, crypt32`

## Getting Started

See our [setup guide](https://firebase.google.com/docs/cpp/setup) to get started
and download the prebuilt version of the Firebase C++ SDK.

## Source Code

The Firebase C++ SDK is open source. You can find the source code (and
information about building it) at
[github.com/firebase/firebase-cpp-sdk](https://github.com/firebase/firebase-cpp-sdk).

## Platform Notes

### iOS Method Swizzling

On iOS, some application events (such as opening URLs and receiving
notifications) require your application delegate to implement specific methods.
For example, receiving a notification may require your application delegate to
implement `application:didReceiveRemoteNotification:`. Because each iOS
application has its own app delegate, Firebase uses _method swizzling_, which
allows the replacement of one method with another, to attach its own handlers in
addition to any you may have implemented.

The Firebase Cloud Messaging library needs to attach
handlers to the application delegate using method swizzling. If you are using
these libraries, at load time, Firebase will identify your `AppDelegate` class
and swizzle the required methods onto it, chaining a call back to your existing
method implementation.

### Custom Android Build Systems

We currently provide generate\_xml\_from\_google\_services\_json.py to convert
google-services.json to .xml resources to be included in an Android application.
This script applies the same transformation that the Google Play Services Gradle
plug-in performs when building Android applications. Users who don't use Gradle
(e.g ndk-build, makefiles, Visual Studio etc.) can use this script to automate
the generation of string resources.

### ProGuard on Android

Many Android build systems use
[ProGuard](https://developer.android.com/studio/build/shrink-code.html) for
builds in Release mode to shrink application sizes and protect Java source code.
If you use ProGuard, you will need to add the files in libs/android/*.pro
corresponding to the Firebase C++ libraries you are using to your ProGuard
configuration.

For example, with Gradle, build.gradle would contain:
~~~
  android {
    [...other stuff...]
    buildTypes {
      release {
        minifyEnabled true
        proguardFile getDefaultProguardFile('your-project-proguard-config.txt')
        proguardFile file(project.ext.firebase_cpp_sdk_dir + "/libs/android/app.pro")
        proguardFile file(project.ext.firebase_cpp_sdk_dir + "/libs/android/analytics.pro")
        [...and so on, for each Firebase C++ library you are using.]
      }
    }
  }
~~~

### Requiring Google Play services on Android

Many Firebase C++ libraries require
[Google Play services](https://developers.google.com/android/guides/overview) on
the user's Android device. If a Firebase C++ library returns
[`kInitResultFailedMissingDependency`](http://firebase.google.com/docs/reference/cpp/namespace/firebase)
on initialization, it means Google Play services is not available on the device
(it needs to be updated, reactivated, permissions fixed, etc.) and that Firebase
library cannot be used until the situation is corrected.

You can find out why Google Play services is unavailable (and try to fix it) by
using the functions in
[`google_play_services/availability.h`](http://firebase.google.com/docs/reference/cpp/namespace/google-play-services).

Optionally, you can use
[`ModuleInitializer`](http://firebase.google.com/docs/reference/cpp/class/firebase/module-initializer)
to initialize one or more Firebase libraries, which will handle prompting the
user to update Google Play services if required.

Note: Some libraries do not require Google Play services and don't return any
initialization status. These can be used without Google Play services. The table
below summarizes whether Google Play services is required by each Firebase C++
library.

Firebase C++ Library | Google Play services required?
-------------------- | ---------------------------------
Analytics            | Not required
AdMob                | Not required (usually; see below)
Cloud Messaging      | Required
Auth                 | Required
Dynamic Links        | Required
Firestore            | Required
Functions            | Required
Installations        | Not Required
Instance ID          | Required
Realtime Database    | Required
Remote Config        | Required
Storage              | Required

#### A note on AdMob and Google Play services

Most versions of the Google Mobile Ads SDK for Android can work properly without
Google Play services. However, if you are using the
`com.google.android.gms:play-services-ads-lite` dependency instead of the
standard `com.google.firebase:firebase-ads` dependency, Google Play services
WILL be required in your specific case.

AdMob initialization will only return `kInitResultFailedMissingDependency` when
Google Play services is unavailable AND you are using
`com.google.android.gms:play-services-ads-lite`.

### Desktop project setup

To use desktop workflow support, you must have an Android or iOS project set up
in the Firebase console.

If you have an Android project, you can simply use the `google-services.json`
file on desktop.

If you have an iOS project and don't wish to create an Android project, you can
use the included Python script `generate_xml_from_google_services_json.py
--plist` to convert your `GoogleService-Info.plist` file into a
`google-services-desktop.json` file.

By default, when your app initializes, Firebase will look for a file named
`google-services.json` or `google-services-desktop.json` in the current
directory. Ensure that one of these files is present, or call
`AppOptions::LoadFromJsonConfig()` before initializing Firebase to specify your
JSON configuration data directly.

### Note on Firebase C++ desktop support

Firebase C++ SDK desktop support is a **Beta** feature, and is intended for
workflow use only during the development of your app, not for publicly shipping
code.

## Release Notes

### 7.2.0
-   Changes
    -   General (iOS): iOS SDKs are now built using Xcode 12.
    -   General (iOS): iOS SDKs are now providing XCFrameworks instead of 
        Frameworks.
    -   Database: Fixed a potential crash that can occur as a result of a race
        condidtion when adding, removing and deleting `ValueListener`s or
        `ChildListener`s rapidly.
<<<<<<< HEAD
    -   General: Fixed rare crashes at application exit when destructors were
        being executed
        ([#345](https://github.com/firebase/firebase-cpp-sdk/pull/345)).
=======
    -   Database: Fixed a crash when setting large values on Windows and Mac
        systems ([#517](https://github.com/firebase/quickstart-unity/issues/517)).
>>>>>>> 1ea86a72

### 7.1.1
-   Changes
    -   General (Android): Use non-conflicting file names for embedded resources
        in Android builds. This fixes segfault crashes on old Android devices
        (Android 5 and below).

### 7.1.0
-   Changes
    -   General (iOS): Re-enabled Bitcode in iOS builds
        ([#266][https://github.com/firebase/firebase-cpp-sdk/issues/266]).
    -   Auth: You can now specify a language for emails and text messages sent
        from your apps using `UseAppLanguage()` or `set_language_code()`.
    -   Firestore: Fixed partial updates in `Update()` with
        `FieldValue::Delete()`
        ([#882](https://github.com/firebase/quickstart-unity/issues/882)).
    -   Messaging (Android): Now uses `enqueueWork` instead of `startService`.
        This fixes lost messages with data payloads received when the app
        is in the background.
        ([#877](https://github.com/firebase/quickstart-unity/issues/877)
    -   Remote Config: Added `firebase::remote_config::RemoteConfig` class with
        new instance-based APIs to better manage fetching config data.
    -   Remote Config: Deprecated old module-based API in favor of the new
        instance-based API instead.
    -   Remote Config (Desktop): Fixed multiple definition of Nanopb symbols
        in binary SDK
        ([#271][https://github.com/firebase/firebase-cpp-sdk/issues/271]).

### 7.0.1
-   Changes
    -   Installations (Android): Fix incorrect STL variants, which fixes
        a linker error on Android.

### 7.0.0
-   Changes
    -   General (iOS): iOS SDKs are now built using Xcode 11.7.
    -   General (Desktop): Windows libraries are now built using Visual
        Studio 2019. While VS 2019 is binary-compatible with VS 2015 and
        VS 2017, you must use VS 2019 or newer to link the desktop SDK.
        The libraries have been moved from libs/windows/VS2015 to
        libs/windows/VS2019 to reflect this.
    -   General (Desktop): Linux libraries are now built with both the
        C++11 ABI and the legacy ABI. The libraries have been moved
        from libs/linux/${arch} to libs/linux/${arch}/legacy and
        libs/linux/${arch}/cxx11 to reflect this.
    -   AdMob (Android): Fix a JNI error when initializing without Firebase App.
    -   Analytics: Remove deprecated SetMinimumSessionDuration call.
    -   Installations: Added Installations SDK. See [Documentations](http://firebase.google.com/docs/reference/cpp/namespace/firebase/installations) for
        details.
    -   Instance Id: Marked Instance Id as deprecated.
    -   Messaging: Added getToken, deleteToken apis.
    -   Messaging: Removed deprecated Send() function.
    -   Messaging: raw_data has been changed from a std::string to a
        std::vector<uint8_t>, and can now be populated.
    -   Firestore: Added support for `Query::WhereNotEqualTo` and
        `Query::WhereNotIn`.
    -   Firestore: Added support for `Settings::set_cache_size_bytes` and
        `Settings::cache_size_bytes`.
    -   Firestore: `Query` methods that return new `Query` objects are now
        `const`.
    -   Firestore: Added new internal HTTP headers to the gRPC connection.
    -   Firestore: Fixed a crash when writing to a document after having been
        offline for long enough that the auth token expired
        ([#182](https://github.com/firebase/firebase-cpp-sdk/issues/182)).

### 6.16.1
-   Changes
    -   Database (Desktop): Added a function to create directories recursively
        for persistent storage that fixes segfaults.
    -   Database (Desktop): Fixed a problem with missing symbols on Windows.

### 6.16.0
-   Changes
    -   Database (Desktop): Enabled offline persistence.
    -   Auth: Fixed compiler error related to SignInResult.
    -   Firestore: Defaulted to calling listeners and other callbacks on a
        dedicated thread. This avoids deadlock when using Firestore without
        an event loop on desktop platforms.
    -   Firestore: Added `Error::kErrorNone` as a synonym for `Error::kErrorOk`,
        which is more consistent with other Firebase C++ SDKs.
    -   Messaging (Android): Updated library to be compatible with Android O,
        which should resolve a IllegalStateException that could occur under
        certain conditions.
    -   Messaging: Deprecated the `Send` function.
    -   Firestore: Added `error_message` parameter to snapshot listener
        callbacks.
    -   AdMob: Handling IllegalStateException when creating and loading
        interstitial ads. Added `ConstantsHelper.CALLBACK_ERROR_UNKNOWN` as a
        fallback error.

### 6.15.1

-   Changes

    -   Firestore: all members of `Error` enumeration are now prefixed with
        `kError`; for example, `Error::kUnavailable` is now
        `Error::kErrorUnavailable`, which is more consistent with other Firebase
        C++ SDKs.
    -   Firestore: Firestore can now be compiled on Windows even in presence of
        `min` and `max` macros defined in `<windows.h>`.
    -   Fixed an issue that warns about Future handle not released properly.

### 6.15.0

-   Overview
    -   Fixed an issue whent creating Apps, and various Firestore changes.
-   Changes
    -   Firestore: removed `*LastResult` functions from the public API. Please
        use the futures returned by the async methods directly instead.
    -   Firestore: dropped the `From` prefix from the static functions in
        `FieldValue`; for example, `FieldValue::FromInteger` is now just
        `FieldValue::Integer`.
    -   Firestore: `CollectionReference::id` now returns a const reference.
    -   Firestore: Fixed absl `time_internal` linker error on Windows.
    -   Firestore: changed the signature of the callback passed to
        `Firestore::RunTransaction` to pass the parameters by mutable reference,
        not by pointer. This is to indicate that these parameters are never
        null.
    -   App: Fixed an assert creating a custom App when there is no default App.

### 6.14.1

-   Changes
    -   Auth (iOS): Added SignInResult.UserInfo.updated_credential field. On
        iOS, kAuthErrorCredentialAlreadyInUse errors when linking with Apple may
        contain a valid updated_credential for use in signing-in the
        Apple-linked user.

### 6.14.0

-   Changes
    -   Firestore: `Firestore::set_logging_enabled` is replaced by
        `Firestore::set_log_level` for consistency with other Firebase C++ APIs.
    -   Firestore: added an overload of `Firestore::CollectionGroup` that takes
        a pointer to `const char`.
    -   Firestore: `Firestore::set_settings` now accepts the argument by value.

### 6.12.0
  - Overview
    - Added experimental support for Cloud Firestore SDK.
  - Changes
    - Firestore: Experimental release of Firestore is now available on all
      supported platforms.

### 6.11.0

-   Overview
    -   Updated dependencies, changed minimum Xcode, and fixed an issue in
        Database handling Auth token revocation.
-   Changes
    -   General (iOS): Minimum Xcode version is now 10.3.
    -   General: When creating an App, the project_id from the default App is
        used if one is not provided.
    -   Database (Desktop): Fixed that database stops reconnecting to server
        after the auth token is revoked.

### 6.10.0

-   Overview
    -   Auth bug fixes.
-   Changes
    -   Auth: Reverted the API of an experimental FederatedAuthHandler callback
        handler.
    -   Auth (iOS): Enabled the method OAuthProvider.GetCredential. This method
        takes a nonce parameter as required by Apple Sign-in.
    -   General (iOS): Updated the CMakeLists.txt to link static libraries
        stored under libs/ios/universal for iOS targets

### 6.9.0

-   Overview
    -   Updated dependencies, added support for Apple Sign-in to Auth, support
        for signing-in using a 3rd party web providers and configuration of
        BigQuery export in Messaging.
-   Changes
    -   Auth: Added API for invoking Auth SignInWithProvider and User
        LinkWithProvider and ReauthenticateWithProvider for sign in with third
        party auth providers.
    -   Auth: Added constant kProviderId strings to auth provider classes.
    -   Auth (iOS): Added support for linking Apple Sign-in credentials.
    -   Messaging (Android): Added the option to enable or disable message
        delivery metrics export to BigQuery. This functionality is currently
        only available on Android. Stubs are provided on iOS for cross platform
        compatibility.

### 6.8.0

-   Overview
    -   Updated dependencies, added compiler/stdlib check, fixed issue in Admob
        and fixed resource generation issue with python3.
-   Changes
    -   App (Linux): Added compiler/stdlib check to ensure both the developer's
        executable and firebase library are compiled with the same compiler and
        stdlib.
    -   Admob (Android): Fixed a potentially non thread safe operation in the
        destruction of BannerViews.
    -   General: Fixed an issue where resource generation from
        google-services.json would fail if python3 was used to execute the
        resource generation script.

### 6.7.0

-   Overview
    -   Updated dependencies, fixed issues in Analytics, Database, Storage, and
        App.
-   Changes
    -   App: Added noexcept to move constructors to ensure STL uses move where
        possible.
    -   Storage (iOS/Android): Fixed an issue where Storage::GetReferenceFromUrl
        would return an invalid StorageReference.
    -   Database: Fixed an issue causing timestamps to not be populated
        correctly when using DatabaseReference::UpdateChildren().
    -   Database (Desktop): Fixed an issue preventing listener events from being
        triggered after DatabaseReference::UpdateChildren() is called.
    -   Database (Desktop): Functions that take const char* parameters will now
        fail gracefully if passed a null pointer.
    -   Database (Desktop): Fixed an issue causing
        DatabaseReference::RunTransaction() to fail due to datastale when the
        location previously stored a vector with more than 10 items or a map
        with integer keys.
    -   App (Windows): Fixed bug where literal value 0 will call string
        constructor for Variant class.
    -   Storage (Desktop): Changed url() to return the empty string if the
        Storage instance was created with the default (null) URL.
    -   App: Added small string optimisation for variant.
    -   App: Reduced number of new/delete for variant if copying same type
    -   App: Ensure map sort order for variant is consistent.
    -   Database (Desktop): Fixed an issue that could result in an incorrect
        snapshot being passed to listeners under specific circumstances.
    -   Analytics (iOS): Fixed the racy behavior of
        `analytics::GetAnalyticsInstanceId()` after calling
        `analytics::ResetAnalyticsData()`.
    -   Database (Desktop): Fixed ordering issue of children when using OrderBy
        on double or int64 types with large values

### 6.6.1

-   Overview
    -   Fixed an issue with Future having an undefined reference.
-   Changes
    -   General: Fixed a potential undefined reference in Future::OnCompletion.

### 6.6.0

-   Overview
    -   Update dependencies, fixed issues in Auth, Database and RemoteConfig
-   Changes
    -   Auth (Android): Fixed assert when not using default app instance.
    -   Auth (Desktop): Fixed not loading provider list from cached user data.
    -   Database (Desktop): Fixed a crash that could occur when trying to keep a
        location in the database synced when you do not have permission.
    -   Database (Desktop): Queries on locations in the database with query
        rules now function properly, instead of always returning "Permission
        denied".
    -   Database (Desktop): Fixed the map-to-vector conversion when firing
        events that have maps containing enitrely integer keys.
    -   Remote Config (Android): Fixed a bug when passing a Variant of type Blob
        to SetDefaults() on Android.

### 6.5.0

-   Overview
    -   Updated dependencies, and improved logging for Auth and Database.
-   Changes
    -   Auth (Linux): Improved error logging if libsecret (required for login
        persistence) is not installed on Linux.
    -   Database: The database now supports setting the log level independently
        of the system level logger.

### 6.4.0

-   Overview
    -   Updated dependencies, fixed issues with Futures and Auth persistence,
        and fixed a crash in Database.
-   Changes
    -   General: Fixed an issue causing Futures to clear their data even if a
        reference was still being held.
    -   Auth (Desktop): Fixed an issue with updated user info not being
        persisted.
    -   Database (Desktop): Fixed a crash when saving a ServerTimestamp during a
        transaction.

### 6.3.0

-   Overview
    -   Bug fixes.
-   Changes
    -   General (iOS/Android): Fixed a bug that allows custom firebase::App
        instances to be created after the app has been restarted.
    -   Auth (desktop): Changed destruction behavior. Instead of waiting for all
        async operations to finish, now Auth will cancel all async operations
        and quit. For callbacks that are already running, this will protect
        against cases where auth instances might not exist anymore.
    -   Auth (iOS): Fixed an exception in firebase::auth::VerifyPhoneNumber.
    -   Auth (iOS): Stopped Auth from hanging on destruction if any local
        futures remain in scope.
    -   Database (desktop): Fixed an issue that could cause a crash when
        updating the descendant of a location with a listener attached.

### 6.2.2

-   Overview
    -   Bug fixes.
-   Changes
    -   Auth (desktop): After loading a persisted user data, ensure token is not
        expired.
    -   Auth (desktop): Ensure Database, Storage and Functions do not use an
        expired token after it's loaded from persistent storage.
    -   Database (desktop): Fixed DatabaseReference::RunTransaction() sending
        invalid data to the server which causes error message "Error on incoming
        message" and freeze.

### 6.2.0

-   Overview
    -   Added support for custom domains to Dynamic Links, and fixed issues in
        Database and Instance ID.
-   Changes
    -   General: Added a way to configure SDK-wide log verbosity.
    -   Instance ID (Android): Fixed a crash when destroying InstanceID objects.
    -   Dynamic Links: Added support for custom domains.
    -   Database: Added a way to configure log verbosity of Realtime Database
        instances.

### 6.1.0

-   Overview
    -   Added Auth credential persistence on Desktop, fixed issues in Auth and
        Database, and added additional information to Messaging notifications.
-   Changes
    -   Auth (Desktop): User's credentials will now persist between sessions.
        See the
        [documentation](http://firebase.google.com/docs/auth/cpp/manage-users#persist_a_users_credential)
        for more information.
    -   Auth (Desktop): As part of the above change, if you call current_user()
        immediately after creating the Auth instance, it will block until the
        saved user's state is finished loading.
    -   Auth (Desktop): Fixed an issue where Database/Functions/Storage might
        not use the latest auth token immediately after sign-in.
    -   Auth: Fixed an issue where an error code could get reported incorrectly
        on Android.
    -   Database (Desktop): Fixed an issue that could cause a crash during
        shutdown.
    -   Database (iOS): Fixed a race condition that could cause a crash when
        cleaning up database listeners on iOS.
    -   Database (iOS): Fixed an issue where long (64-bit) values could get
        written to the database incorrectly (truncated to 32-bits).
    -   Cloud Functions: Change assert to log warning when App is deleted before
        Cloud Functions instance is deleted.
    -   Messaging (Android): Added channel_id to Messaging notifications.

### 6.0.0

-   Overview
    -   Fixed issues in Auth and Messaging, removed Firebase Invites, removed
        deprecated functions in Firebase Remote Config, and deprecated a
        function in Firebase Analytics.
-   Changes
    -   Updated
        [Firebase iOS](https://firebase.google.com/support/release-notes/ios#6.0.0)
        and
        [Firebase Android](https://firebase.google.com/support/release-notes/ios#2019-05-07)
        dependencies.
    -   Auth: Fixed a race condition updating the current user.
    -   Messaging (iOS/Android): Fix an issue where Subscribe and Unsubscribe
        never returned if the API was configured not to receive a registration
        token.
    -   Invites: Removed Firebase Invites library, as it is no longer supported.
    -   Remote Config: Removed functions using config namespaces.
    -   Analytics: Deprecated SetMinimumSessionDuration.
-   Known Issues
    -   To work around a incompatible dependency, AdMob for Android temporarily
        requires an additional dependency on
        com.google.android.gms:play-services-measurement-sdk-api:16.5.0

### 5.7.0

-   Overview
    -   Deprecated functions in Remote Config.
-   Changes
    -   Remote Config: Config namespaces are now deprecated. You'll need to
        switch to methods that use the default namespace.
-   Known Issues
    -   To work around a incompatible dependency, AdMob for Android temporarily
        requires an additional dependency on
        com.google.android.gms:play-services-measurement-sdk-api:16.4.0

### 5.6.1

-   Overview
    -   Fixed race condition on iOS SDK startup.
-   Changes
    -   General (iOS): Updated to the latest iOS SDK to fix a crash on
        firebase::App creation caused by a race condition. The crash could occur
        when accessing the [FIRApp firebaseUserAgent] property of the iOS
        FIRApp.

### 5.6.0

-   Overview
    -   Released an open-source version, added Game Center sign-in to Auth,
        enhanced Database on desktop, and fixed a crash when deleting App.
-   Changes
    -   Firebase C++ is now
        [open source](https://github.com/firebase/firebase-cpp-sdk).
    -   Auth (iOS): Added Game Center authentication.
    -   Database (Desktop): Reworked how cached server values work to be more in
        line with mobile implementations.
    -   Database (Desktop): Simultaneous transactions are now supported.
    -   Database (Desktop): The special Timestamp ServerValue is now supported.
    -   Database (Desktop): KeepSynchronized is now supported.
    -   App, Auth, Database, Remote Config, Storage: Fixed a crash when deleting
        `firebase::App` before deleting other Firebase subsystems.

### 5.5.0

-   Overview
    -   Deprecated Firebase Invites and updated how Android dependencies are
        included.
-   Changes
    -   General (Android): Added a gradle file to the SDK that handles adding
        Firebase Android dependencies to your Firebase C++ apps. See the
        [Firebase C++ Samples](https://github.com/firebase/quickstart-cpp) for
        example usage.
    -   Invites: Firebase Invites is deprecated. Please refer to
        https://firebase.google.com/docs/invites for details.

### 5.4.4

-   Overview
    -   Fixed a bug in Cloud Functions on Android, and AdMob on iOS.
-   Changes
    -   Cloud Functions (Android): Fixed an issue with error handling.
    -   AdMob (iOS): Fixed an issue with Rewarded Video ad unit string going out
        of scope.

### 5.4.3

-   Overview
    -   Bug fix for Firebase Storage on iOS.
-   Changes
    -   Storage (iOS): Fixed an issue when downloading files with `GetBytes`.

### 5.4.2

-   Overview
    -   Removed a spurious error message in Auth on Android.
-   Changes
    -   Auth (Android): Removed an irrelevant error about the Java class
        FirebaseAuthWebException.

### 5.4.0

-   Overview
    -   Bug fix for link shortening in Dynamic Links and a known issue in
        Database on Desktop.
-   Changes
    -   Dynamic Links (Android): Fixed short link generation failing with "error
        8".
-   Known Issues
    -   The Realtime Database Desktop SDK uses REST to access your database.
        Because of this, you must declare the indexes you use with
        Query::OrderByChild() on Desktop or your listeners will fail.

### 5.3.1

-   Overview
    -   Updated iOS and Android dependency versions and a bug fix for Invites.
-   Changes
    -   Invites (Android): Fixed an exception when the Android Minimum Version
        code option is used on the Android.

### 5.3.0

-   Overview
    -   Fixed bugs in Database and Functions; changed minimum Xcode version to
        9.4.1.
-   Changes
    -   General (iOS): Minimum Xcode version is now 9.4.1.
    -   Functions (Android): Fixed an issue when a function returns an array.
    -   Database (Desktop): Fixed issues in ChildListener.
    -   Database (Desktop): Fixed crash that can occur if Database is deleted
        while asynchronous operations are still in progress.
-   Known Issues
    -   Dynamic Links (Android): Shortening dynamic links fails with "Error 8".

### 5.2.1

-   Overview
    -   Fixed bugs in Auth and Desktop.
-   Changes
    -   Database (Desktop): Fixed support for `ChildListener` when used with
        `Query::EqualTo()`, `Query::StartAt()`, `Query::EndAt()`,
        `Query::LimitToFirst()` and `Query::LimitToLast()`.
    -   Database: Fixed a crash in DatabaseReference/Query copy assignment
        operator and copy constructor.
    -   Auth, Database: Fixed a race condition returning Futures when calling
        the same method twice in quick succession.

### 5.2.0

-   Overview
    -   Changes to Database, Functions, Auth, and Messaging.
-   Changes
    -   Database: Added a version of `GetInstance` that allows passing in the
        URL of the database to use.
    -   Functions: Added a way to specify which region to run the function in.
    -   Messaging: Changed `Subscribe` and `Unsubscribe` to return a Future.
    -   Auth (Android): Fixed a crash in `User::UpdatePhoneNumberCredential()`.
    -   General (Android): Fixed a null reference in the Google Play Services
        availability checker.

### 5.1.1

-   Overview
    -   Updated Android and iOS dependency versions only.

### 5.1.0

-   Overview
    -   Changes to Analytics, Auth, and Database; and added support for Cloud
        Functions for Firebase.
-   Changes
    -   Analytics: Added `ResetAnalyticsData()` to clear all analytics data for
        an app from the device.
    -   Analytics: Added `GetAppInstanceId()` which allows developers to
        retrieve the current app's analytics instance ID.
    -   Auth: Linking a credential with a provider that has already been linked
        now produces an error.
    -   Auth (iOS): Fixed crashes in User::LinkAndRetrieveDataWithCredential()
        and User::ReauthenticateAndRetrieveData().
    -   Auth (iOS): Fixed photo URL never returning a value on iOS.
    -   Auth (Android): Fixed setting profile photo URL with UpdateUserProfile.
    -   Database: Added support for ServerValues in SetPriority methods.
    -   Functions: Added support for Cloud Functions for Firebase on iOS,
        Android, and desktop.

### 5.0.0

-   Overview
    -   Renamed the Android and iOS libraries to include firebase in their name,
        removed deprecated methods in App, AdMob, Auth, Database, and Storage,
        and exposed new APIs in Dynamic Links and Invites.
-   Changes
    -   General (Android/iOS): Library names have been prefixed with
        "firebase_", for example libapp.a is now libfirebase_app.a. This brings
        them in line with the naming scheme used on desktop, and iOS frameworks.
    -   General (Android): Improved error handling when device is out of space.
    -   App: Removed deprecated accessor methods from Future.
    -   AdMob: Removed deprecated accessor methods from BannerView and
        InterstitialAd.
    -   Auth: Removed deprecated accessors from Auth, Credential, User, and
        UserInfoInterface, including User::refresh_token().
    -   Database: Removed deprecated accessors from DatabaseReference, Query,
        DataSnapshot, and MutableData.
    -   Dynamic Links: Added a field to received dynamic links describing the
        strength of the match.
    -   Invites: Added OnInviteReceived to Listener base class that includes the
        strength of the match on the received invite as an enum. Deprecated
        prior function that received it as a boolean value.
    -   Storage: Removed deprecated accessors from StorageReference.
    -   Storage: Removed Metadata::download_url() and Metadata::download_urls().
        Please use StorageReference::GetDownloadUrl() instead.
    -   Messaging: Added an optional initialization options struct. This can be
        used to suppress the prompt on iOS that requests permission to receive
        notifications at start up. Permission can be requested manually using
        the function firebase::messaging::RequestPermission().

### 4.5.1

-   Overview
    -   Fixed bugs in Database (Desktop) and Remote Config and exposed new APIs
        in Auth on Desktop and Messaging.
-   Changes
    -   Messaging: Added the SetAutoTokenRegistrationOnInitEnabled() and
        IsAutoTokenRegistrationOnInitEnabled() methods to enable or disable
        auto-token generation.
    -   Auth (Desktop): Added support for accessing user metadata.
    -   Database (Desktop): Fixed a bug to make creation of database instances
        with invalid URLs return NULL.
    -   Database (Desktop): Fixed an issue where incorrect values could be
        passed to OnChildAdded.
    -   Remote Config: Fixed a bug causing incorrect reporting of success or
        failure during a Fetch().

### 4.5.0

-   Overview
    -   Desktop workflow support for some features, Google Play Games
        authentication on Android, and changes to AdMob, Auth, and Storage.
-   Changes
    -   Auth, Realtime Database, Remote Config, Storage (Desktop): Stub
        implementations have been replaced with functional desktop
        implementations on Windows, OS X, and Linux.
    -   AdMob: Native Express ads have been discontinued, so
        `NativeExpressAdView` has been marked deprecated and will be removed in
        a future version.
    -   Auth (Android): Added Google Play Games authentication.
    -   Auth: Fixed a race condition initializing/destroying Auth instances.
    -   Storage: Added MD5 hash to Metadata.
    -   Storage: Fixed a crash when deleting listeners and other object
        instances.
    -   Storage: Controller can now be used from any thread.
    -   Storage (iOS): Fixed incorrect content type when uploading.
-   Known Issues
    -   When using Firebase Realtime Database on desktop, only one Transaction
        may be run on a given subtree at the same time.
    -   When using Firebase Realtime Database on desktop, data persistence is
        not available.

### 4.4.3

-   Overview
    -   Fixed linking bug in App.
-   Changes
    -   App (iOS): Removed unresolved symbols in the App library that could
        cause errors when forcing resolution.

### 4.4.2

-   Overview
    -   Fixed bugs in Dynamic Links, Invites, Remote Config and Storage and
        fixed linking issues with the Windows and Linux stub libraries.
-   Changes
    -   Dynamic Links (iOS): Now fetches the invite ID when using universal
        links.
    -   Dynamic Links (iOS): Fixed crash on failure of dynamic link completion.
    -   Dynamic Links (iOS): Fixed an issue where some errors weren't correctly
        reported.
    -   Invites: Fixed SendInvite never completing in the stub implementation.
    -   Remote Config (iOS): Fixed an issue where some errors weren't correctly
        reported.
    -   Storage: Fixed Metadata::content_language returning the wrong data.
    -   Storage (iOS): Reference paths formats are now consistent with other
        platforms.
    -   Storage (iOS): Fixed an issue where trying to upload to a non-existent
        path would not complete the Future.
    -   Storage (iOS): Fixed a crash when a download fails.
    -   General (Windows): Updated all static libs to suppport different C
        runtime libraries and correspondingly updated the package directory
        structure.
    -   Linux: Fixed linking problems with all of the C++ stub libraries.

### 4.4.1

-   Overview
    -   Bug fixes for Realtime Database and Instance ID.
-   Changes
    -   Realtime Database: SetPersistenceEnabled now sets persistence enabled.
    -   Instance ID (iOS): GetToken no longer fails without an APNS certificate,
        and no longer forces registering for notifications.

### 4.4.0

-   Overview
    -   Support for Instance ID.
-   Changes
    -   Instance ID: Added Instance ID library.

### 4.3.0

-   Overview
    -   Bug fix for Remote Config and a new feature for Auth.
-   Changes
    -   Auth: Added support for accessing user metadata.
    -   Remote Config (Android): Fixed remote_config::ValueSource conversion.

### 4.2.0

-   Overview
    -   Bug fixes for Analytics, Database, and Messaging; and updates for Auth
        and Messaging.
-   Changes
    -   Analytics (iOS): Fixed a bug which prevented the user ID and user
        properties being cleared.
    -   Database (Android): Fixed MutableData::children_count().
    -   Messaging (Android): Fixed a bug which prevented the message ID field
        being set.
    -   Auth: Failed operations now return more specific error codes.
    -   Auth (iOS): Phone Authentication no longer requires push notifications.
        When push notifications aren't available, reCAPTCHA verification is used
        instead.
    -   Messaging: Messages sent to users can now contain a link URL.

### 4.1.0

-   Overview
    -   Bug fixes for AdMob, Auth, Messaging, Database, Storage, and Remote
        Config, and added features for Future's OnCompletion callbacks and
        Database transaction callbacks.
-   Changes
    -   General: Futures are now invalidated when their underlying Firebase API
        is destroyed.
    -   General: Added std::function support to Future::OnCompletion, to allow
        use of C++11 lambdas with captures.
    -   AdMob (iOS): Fixed a crash if a BannerView is deleted while a call to
        Destroy() is still pending.
    -   Auth (Android): Now assert fails if you call GetCredential without an
        Auth instance created.
    -   Database: DataSnapshot, DatabaseReference, Query, and other objects are
        invalidated when their Database instance is destroyed.
    -   Database: Added a context pointer to DatabaseReference::RunTransaction,
        as well as std::function support to allow use of C++11 lambdas with
        captures.
    -   Messaging (Android): Fixed a bug where message_type was not set in the
        Message struct.
    -   Messaging (iOS): Fixed a race condition if a message is received before
        Firebase Cloud Messaging is initialized.
    -   Messaging (iOS): Fixed a bug detecting whether the notification was
        opened if the app was running in the background.
    -   Remote Config: When listing keys, the list now includes keys with
        defaults set, even if they were not present in the fetched config.
    -   Storage: StorageReference objects are invalidated when their Storage
        instance is destroyed.
-   Known Issues
    -   When building on Android using STLPort, the std::function versions of
        Future::OnCompletion and DatabaseReference::RunTransaction are not
        available.

### 4.0.4

-   Changes
    -   Messaging (Android): Fixed a bug resulting in Messages not having their
        message_type field populated.

### 4.0.3

-   Overview
    -   Bug fixes for Dynamic Links, Messaging and iOS SDK compatibility.
-   Changes
    -   General (iOS): Fixed an issue which resulted in custom options not being
        applied to firebase::App instances.
    -   General (iOS): Fixed a bug which caused method implementation look ups
        to fail when other iOS SDKs rename the selectors of swizzled methods.
    -   Dynamic Links (Android): Fixed future completion if short link creation
        fails.
    -   Messaging (iOS): Fixed message handling when messages they are received
        via the direct channel to the FCM backend (i.e not via APNS).

### 4.0.2

-   Overview
    -   Bug fixes for Analytics, Auth, Dynamic Links, and Messaging.
-   Changes
    -   Analytics (Android): Fix SetCurrentScreen to work from any thread.
    -   Auth (iOS): Fixed user being invalidated when linking a credential
        fails.
    -   Dynamic Links: Fixed an issue which caused an app to crash or not
        receive a Dynamic Link if the link is opened when the app is installed
        and not running.
    -   Messaging (iOS): Fixed a crash when no Listener is set.
    -   Messaging: Fixed Listener::OnTokenReceived occasionally being called
        twice with the same token.

### 4.0.1

-   Overview
    -   Bug fixes for Dynamic links and Invites on iOS and Cloud Messaging on
        Android and iOS.
-   Changes
    -   Cloud Messaging (Android): Fixed an issue where Terminate was not
        correctly shutting down the Cloud Messaging library.
    -   Cloud Messaging (iOS): Fixed an issue where library would crash on start
        up if there was no registration token.
    -   Dynamic Links & Invites (iOS): Fixed an issue that resulted in apps not
        receiving a link when opening a link if the app is installed and not
        running.

### 4.0.0

-   Overview
    -   Added support for phone number authentication, access to user metadata,
        a standalone dynamic library and bug fixes.
-   Changes
    -   Auth: Added support for phone number authentication.
    -   Auth: Added the ability to retrieve user metadata.
    -   Auth: Moved token notification to a separate listener object.
    -   Dynamic Links: Added a standalone library separate from Invites.
    -   Invites (iOS): Fixed an issue in the analytics SDK's method swizzling
        which resulted in dynamic links / invites not being sent to the
        application.
    -   Messaging (Android): Fixed a regression introduced in 3.0.3 which caused
        a crash when opening up a notification when the app is running in the
        background.
    -   Messaging (iOS): Fixed interoperation with other users of local
        notifications.
    -   General (Android): Fixed crash in some circumstances after resolving
        dependencies by updating Google Play services.

### 3.1.2

-   Overview
    -   Bug fixes for Auth.
-   Changes
    -   Auth: Fixed a crash caused by a stale memory reference when a
        firebase::auth::Auth object is destroyed and then recreated for the same
        App object.
    -   Auth: Fixed potential memory corruption when AuthStateListener is
        destroyed. ### 3.1.1
-   Overview
    -   Bug fixes for Auth, Invites, Messaging, and Storage, plus a general fix.
-   Changes
    -   General (Android): Fixed Google Play Services updater crash when
        clicking outside of the dialog on Android 4.x devices.
    -   Auth: Fixed user being invalidated when linking a credential fails.
    -   Auth: Deprecated User::refresh_token().
    -   Messaging: Fixed incorrectly notifying the app of a message when a
        notification is received while the app is in the background and the app
        is then opened by via the app icon rather than the notification.
    -   Invites (iOS): Fixed an issue which resulted in the app delegate method
        application:openURL:sourceApplication:annotation: not being called when
        linking the invites library.
    -   Storage: Fixed a bug that prevented the construction of Metadata without
        a storage reference.

### 3.1.0

-   Overview
    -   Added support for multiple storage buckets in Cloud Storage for
        Firebase, and fixed a bug in Invites.
-   Changes
    -   Storage: Renamed "Firebase Storage" to "Cloud Storage for Firebase".
    -   Storage: Added an overload for `Storage::GetInstance()` that accepts a
        `gs://...` URL, so you can use Cloud Storage with multiple buckets.
    -   Invites: (Android) Fixed an issue where invites with empty links would
        fail to be received.

### 3.0.0

-   Overview
    -   Renamed some methods, fixed some bugs, and added some features.
-   Changes
    -   General: Renamed and deprecated methods that were inconsistent with the
        Google C++ Style Guide. Deprecated methods will be removed in a future
        release (approximately 2-3 releases from now).
    -   Analytics: Added `SetCurrentScreen()`.
    -   Auth: Fixed a race condition accessing user data in callbacks.
    -   Auth: (Android) Added `is_valid()` to check if a credential returned by
        `GetCredential()` is valid.
    -   Invites: (Android) Added a `Fetch()` function to fetch incoming
        invitations at times other than application start. You must call this on
        Android when your app returns to the foreground (on iOS, this is handled
        automatically).
    -   Messaging: Added a field to `firebase::messaging::Message` specifying
        whether the message was received when the app was in the background.
    -   Messaging: (Android) Added an AAR file containing the Android manifest
        changes needed for receiving notifications. You can add this to your
        project instead of modifying the manifest directly.
    -   Messaging: (iOS) Fixed regression since 2.1.1 that broke messaging on
        iOS 8 & 9 when an AppDelegate did not implement remote notification
        methods.
    -   Invites: (iOS) Fixed regression since 2.1.1 that broke invites if the
        AppDelegate did not implement the open URL method.
    -   Remote Config: Added support for initializing Remote Config defaults
        from `firebase::Variant` values, including binary data.

### 2.1.3

-   Overview
    -   Bug fixes for Auth and Messaging, and a fix for Future callbacks.
-   Changes
    -   General: Fixed a potential deadlock when running callbacks registered
        via `firebase::Future::OnCompletion()`.
    -   Auth: (Android) Fixed an error in `firebase::auth::User::PhotoUri()`.
    -   Messaging: (Android) Fixed an issue where a blank message would appear.
    -   Messaging: (iOS) Removed hard dependency on Xcode 8.

### 2.1.2

-   Overview
    -   Bug fix for AdMob on Android.
-   Changes
    -   AdMob: (Android) Fixed an issue in `firebase::admob::InterstitialAd`
        that caused a crash after displaying multiple interstitial ads.

### 2.1.1

-   Overview
    -   Bug fixes for Firebase Authentication, Messaging and Invites.
-   Changes
    -   Auth: (Android) Fixed an issue that caused a future to never complete
        when signing in while a user is already signed in.
    -   Messaging / Invites: (iOS) Fixed an issue with method swizzling that
        caused some of the application's UIApplicationDelegate methods to not be
        called.
    -   Messaging: (iOS) Fixed a bug which caused a crash when initializing the
        library when building with Xcode 8 for iOS 10.

### 2.1.0

-   Overview
    -   Support for Firebase Storage and minor bugfixes in other libraries.
-   Changes
    -   Storage: Added the Firebase Storage C++ client library.
    -   Auth: Added a check for saved user credentials when Auth is initialized.
-   Known Issues
    -   Storage: On Android, pausing and resuming storage operations will cause
        the transfer to fail with the error code kErrorUnknown.

### 2.0.0

-   Overview
    -   Support for AdMob Native Express Ads, Realtime Database and simplified
        the Invites API.
-   Changes
    -   AdMob: Added support for AdMob Native Express Ads.
    -   Auth: Added AuthStateListener class which provides notifications when a
        user is logged in or logged out.
    -   Realtime Database: Added a client library.
    -   Invites: Breaking change which significantly simplifies the API.
-   Known Issues
    -   AdMob: When calling Initialize, the optional admob_app_id argument is
        ignored.

### 1.2.1

-   Overview
    -   Bug fixes in Messaging.
-   Changes
    -   Messaging: Fixed a bug that prevented Android apps from terminating
        properly.
    -   Messaging: Added missing copy constructor implementation in iOS and stub
        libraries.

### 1.2.0

-   Overview
    -   New features in AdMob, Authentication, Messaging, and Remote Config, a
        helper class for initialization, and bug fixes.
-   Changes
    -   General: Added firebase::ModuleInitializer, a helper class to initialize
        Firebase modules and handle any missing dependency on Google Play
        services on Android.
    -   AdMob: Added Rewarded Video feature. For more information, see the
        [Rewarded Video C++ guide](https://firebase.google.com/docs/admob/cpp/rewarded-video).
    -   AdMob: You can now pass your AdMob App ID to
        firebase::admob::Initialize() to help reduce latency for the initial ad
        request.
    -   AdMob: On both iOS and Android, you must call BannerView::Show() to
        display the ad. Previously, this was only required on Android.
    -   AdMob: Fixed an issue where BannerView::Listener received an incorrect
        bounding box.
    -   AdMob: BannerView now has a black background, rather than transparent.
    -   Authentication: Implemented User::SendEmailVerification() and
        User::EmailVerified() methods on Android.
    -   Invites: Fixed a bug that occurred when initializing InvitesSender and
        InvitesReceiver at the same time.
    -   Invites: Fixed a potential crash at app shutdown on iOS when
        InvitesReceiver::Fetch() is pending.
    -   Messaging: Added firebase::messaging::Notification and associated
        methods for retrieving the contents of a notification on Android and
        iOS.
    -   Messaging: Added support for iOS 10 notifications.
    -   Messaging: Fixed a crash that occurred on Android if Messaging was
        initialized before the native library was loaded.
    -   RemoteConfig: Added GetKeys() and GetKeysByPrefix() methods, which get a
        list of the app's Remote Config parameter keys.

### 1.1.0

-   Overview
    -   Minor bug fixes and new way of checking Google Play services
        availability.
-   Changes
    -   Reverted the firebase::App changes from version 1.0.1 relating to Google
        Play services; this has been replaced with a new API.
    -   Each Firebase C++ library that requires Google Play services now checks
        for its availability at initialization time. See "Requiring Google Play
        services on Android".
        -   firebase::auth::GetAuth() now has an optional output parameter that
            indicates whether initialization was successful, and will return
            nullptr if not.
        -   firebase::messaging::Initialize() now returns a result that
            indicates whether initialization was successful.
        -   Added firebase::invites::Initialize(), which you must call once
            prior to creating InvitesSender or InvitesReceiver instances. This
            function returns a result that indicates whether initialization was
            successful.
        -   firebase::remote_config::Initialize() now returns a result that
            indicates whether initialization was successful.
        -   firebase::admob::Initialize() now returns a result that indicates
            whether initialization was successful.
    -   Added utility functions to check whether Google Play services is
        available. See google_play_services::CheckAvailability() and
        google_play_services::MakeAvailable() for more information.
-   Known Issues
    -   Invites: If you call InvitesReceiver::Fetch() or
        InvitesReceiver::ConvertInvitation() without first calling
        firebase::invites::Initialize(), the operation will never complete. To
        work around the issue, ensure that firebase::invites::Initialize() is
        called once before creating any InvitesReceiver instances.

### 1.0.1

-   Overview
    -   Minor bug fixes.
-   Changes
    -   Modified firebase::App to check for the required version of Google Play
        services on creation to prevent firebase::App creation failing if a
        user's device is out of date. If Google Play services is out of date, a
        dialog will prompt the user to install a new version. See "Requiring
        Google Play services on Android". With the previous version (version
        1.0.0) the developer needed to manually check for an up to date Google
        Play services using GoogleApiClient.
    -   Fixed potential deadlock when using SetListener from a notification
        callback in firebase::admob::InterstitialAd and
        firebase::admob::BannerView on iOS.
    -   Fixed race condition on destruction of admob::BannerView on Android.
    -   Fixed Future handle leak. An internal memory leak would manifest for
        objects or modules that use futures for the lifetime of the object or
        module. For example, during the lifetime of BannerView each call to a
        method which returns a Future could potentially allocate memory which
        wouldn't be reclaimed until the BannerView is destroyed.

### 1.0.0

-   Overview
    -   First public release. See our
        [setup guide](https://firebase.google.com/docs/cpp/setup) to get
        started.
-   Known Issues
    -   Android armeabi libraries must be linked with gcc 4.8.<|MERGE_RESOLUTION|>--- conflicted
+++ resolved
@@ -579,14 +579,11 @@
     -   Database: Fixed a potential crash that can occur as a result of a race
         condidtion when adding, removing and deleting `ValueListener`s or
         `ChildListener`s rapidly.
-<<<<<<< HEAD
+    -   Database: Fixed a crash when setting large values on Windows and Mac
+        systems ([#517](https://github.com/firebase/quickstart-unity/issues/517)).
     -   General: Fixed rare crashes at application exit when destructors were
         being executed
         ([#345](https://github.com/firebase/firebase-cpp-sdk/pull/345)).
-=======
-    -   Database: Fixed a crash when setting large values on Windows and Mac
-        systems ([#517](https://github.com/firebase/quickstart-unity/issues/517)).
->>>>>>> 1ea86a72
 
 ### 7.1.1
 -   Changes
