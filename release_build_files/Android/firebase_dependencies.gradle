// Copyright 2018 Google LLC
//
// Licensed under the Apache License, Version 2.0 (the "License");
// you may not use this file except in compliance with the License.
// You may obtain a copy of the License at
//
//      http://www.apache.org/licenses/LICENSE-2.0
//
// Unless required by applicable law or agreed to in writing, software
// distributed under the License is distributed on an "AS IS" BASIS,
// WITHOUT WARRANTIES OR CONDITIONS OF ANY KIND, either express or implied.
// See the License for the specific language governing permissions and
// limitations under the License.

import org.gradle.util.ConfigureUtil;

// A map of library to the dependencies that need to be added for it.
def firebaseDependenciesMap = [
<<<<<<< HEAD
  'app' : ['com.google.firebase:firebase-analytics:21.0.0'],
  'play_services' : ['com.google.android.gms:play-services-base:18.0.1'],
  'admob' : ['com.google.firebase:firebase-ads:19.8.0',
             'com.google.firebase:firebase-analytics:21.0.0'],
  'analytics' : ['com.google.firebase:firebase-analytics:21.0.0'],
  'auth' : ['com.google.firebase:firebase-auth:21.0.5'],
  'database' : ['com.google.firebase:firebase-database:20.0.5'],
  'dynamic_links' : ['com.google.firebase:firebase-dynamic-links:21.0.1'],
  'firestore' : ['com.google.firebase:firebase-firestore:24.1.2'],
  'functions' : ['com.google.firebase:firebase-functions:20.1.0'],
  'gma' : ['com.google.android.gms:play-services-ads:21.0.0'],
  'installations' : ['com.google.firebase:firebase-installations:17.0.1'],
  'invites' : ['com.google.firebase:firebase-invites:17.0.0'],
  // Messaging has an additional local dependency to include.
  'messaging' : ['com.google.firebase:firebase-messaging:23.0.5',
                 'com.google.firebase.messaging.cpp:firebase_messaging_cpp@aar',
                 'androidx.core:core:1.6.0-alpha03',
                 'com.google.flatbuffers:flatbuffers-java:1.12.0'],
  'performance' : ['com.google.firebase:firebase-perf:20.1.0'],
  'remote_config' : ['com.google.firebase:firebase-config:21.1.0'],
  'storage' : ['com.google.firebase:firebase-storage:20.0.1'],
=======
  'app' : ['com.google.firebase:firebase-analytics'],
  'play_services' : ['com.google.android.gms:play-services-base:18.0.1'],
  'admob' : ['com.google.firebase:firebase-ads:19.8.0',
             'com.google.firebase:firebase-analytics'],
  'analytics' : ['com.google.firebase:firebase-analytics'],
  'auth' : ['com.google.firebase:firebase-auth'],
  'database' : ['com.google.firebase:firebase-database'],
  'dynamic_links' : ['com.google.firebase:firebase-dynamic-links'],
  'firestore' : ['com.google.firebase:firebase-firestore'],
  'functions' : ['com.google.firebase:firebase-functions'],
  'installations' : ['com.google.firebase:firebase-installations'],
  'invites' : ['com.google.firebase:firebase-invites'],
  // Messaging has an additional local dependency to include.
  'messaging' : ['com.google.firebase:firebase-messaging',
                 'com.google.firebase.messaging.cpp:firebase_messaging_cpp@aar',
                 'androidx.core:core:1.6.0-alpha03',
                 'com.google.flatbuffers:flatbuffers-java:1.12.0'],
  'performance' : ['com.google.firebase:firebase-perf'],
  'remote_config' : ['com.google.firebase:firebase-config'],
  'storage' : ['com.google.firebase:firebase-storage'],
>>>>>>> 486bb505
  'testlab' : []
]

// Handles adding the Firebase C++ dependencies as properties.
class Dependencies {
  HashSet<String> libSet = new HashSet<String>()

  def getApp() {
    libSet.add('app')
    libSet.add('play_services')
  }
  def getAppWithoutPlayServices() {
    libSet.add('app')
  }
  def getAdmob() {
    libSet.add('admob')
  }
  def getAnalytics() {
    libSet.add('analytics')
  }
  def getAuth() {
    libSet.add('auth')
  }
  def getDatabase() {
    libSet.add('database')
  }
  def getDynamicLinks() {
    libSet.add('dynamic_links')
  }
  def getFirestore() {
    libSet.add('firestore')
  }
  def getFunctions() {
    libSet.add('functions')
  }
  def getGma() {
    libSet.add('gma')
  }
  def getInstallations() {
    libSet.add('installations')
  }
  def getInvites() {
    libSet.add('invites')
  }
  def getMessaging() {
    libSet.add('messaging')
  }
  def getPerformance() {
    libSet.add('performance')
  }
  def getRemoteConfig() {
    libSet.add('remote_config')
  }
  def getStorage() {
    libSet.add('storage')
  }
  def getTestlab() {
    libSet.add('testlab')
  }
}

// Extension to handle which Firebase C++ dependencies are being added to the
// gradle project.
// They are added via: firebaseCpp.dependencies "admob", "analytics", ...
class FirebaseCppExtension {
  Dependencies dependencies = new Dependencies()

  void dependencies(Closure c) {
    ConfigureUtil.configure(c, dependencies)
  }
  void dependencies(Action<? super Dependencies> action) {
    action.execute(dependencies)
  }
}

project.extensions.create('firebaseCpp', FirebaseCppExtension)

// Adds the proguard file for the given library.
def addProguard(String lib) {
  project.android.buildTypes.release.proguardFile file(
    "${gradle.firebase_cpp_sdk_dir}/libs/android/${lib}.pro")
}

project.afterEvaluate {
  if (!firebaseCpp.dependencies.libSet.isEmpty()) {
    // App is required, so add it if it wasn't included.
    if (!firebaseCpp.dependencies.libSet.contains('app')) {
      firebaseCpp.dependencies.libSet.add('app')
      firebaseCpp.dependencies.libSet.add('play_services')
    }

      // Add the bill-of-materials
    project.dependencies {
      implementation platform('com.google.firebase:firebase-bom:30.1.0')
    }
    for (String lib : firebaseCpp.dependencies.libSet) {
      // Messaging includes an aar, which to be depended on properly requires
      // the folder containing it to be added this way.
      if (lib == 'messaging') {
        repositories {
          flatDir {
            dirs gradle.firebase_cpp_sdk_dir + "/libs/android"
          }
        }
      }

      // Add the proguard file and dependencies for the library
      addProguard(lib)
      for (String dep : firebaseDependenciesMap.get(lib)) {
        project.dependencies {
          implementation "$dep"
        }
      }
    }
  }
}<|MERGE_RESOLUTION|>--- conflicted
+++ resolved
@@ -16,29 +16,6 @@
 
 // A map of library to the dependencies that need to be added for it.
 def firebaseDependenciesMap = [
-<<<<<<< HEAD
-  'app' : ['com.google.firebase:firebase-analytics:21.0.0'],
-  'play_services' : ['com.google.android.gms:play-services-base:18.0.1'],
-  'admob' : ['com.google.firebase:firebase-ads:19.8.0',
-             'com.google.firebase:firebase-analytics:21.0.0'],
-  'analytics' : ['com.google.firebase:firebase-analytics:21.0.0'],
-  'auth' : ['com.google.firebase:firebase-auth:21.0.5'],
-  'database' : ['com.google.firebase:firebase-database:20.0.5'],
-  'dynamic_links' : ['com.google.firebase:firebase-dynamic-links:21.0.1'],
-  'firestore' : ['com.google.firebase:firebase-firestore:24.1.2'],
-  'functions' : ['com.google.firebase:firebase-functions:20.1.0'],
-  'gma' : ['com.google.android.gms:play-services-ads:21.0.0'],
-  'installations' : ['com.google.firebase:firebase-installations:17.0.1'],
-  'invites' : ['com.google.firebase:firebase-invites:17.0.0'],
-  // Messaging has an additional local dependency to include.
-  'messaging' : ['com.google.firebase:firebase-messaging:23.0.5',
-                 'com.google.firebase.messaging.cpp:firebase_messaging_cpp@aar',
-                 'androidx.core:core:1.6.0-alpha03',
-                 'com.google.flatbuffers:flatbuffers-java:1.12.0'],
-  'performance' : ['com.google.firebase:firebase-perf:20.1.0'],
-  'remote_config' : ['com.google.firebase:firebase-config:21.1.0'],
-  'storage' : ['com.google.firebase:firebase-storage:20.0.1'],
-=======
   'app' : ['com.google.firebase:firebase-analytics'],
   'play_services' : ['com.google.android.gms:play-services-base:18.0.1'],
   'admob' : ['com.google.firebase:firebase-ads:19.8.0',
@@ -51,6 +28,7 @@
   'functions' : ['com.google.firebase:firebase-functions'],
   'installations' : ['com.google.firebase:firebase-installations'],
   'invites' : ['com.google.firebase:firebase-invites'],
+  'gma' : ['com.google.android.gms:play-services-ads:21.0.0'],
   // Messaging has an additional local dependency to include.
   'messaging' : ['com.google.firebase:firebase-messaging',
                  'com.google.firebase.messaging.cpp:firebase_messaging_cpp@aar',
@@ -59,7 +37,6 @@
   'performance' : ['com.google.firebase:firebase-perf'],
   'remote_config' : ['com.google.firebase:firebase-config'],
   'storage' : ['com.google.firebase:firebase-storage'],
->>>>>>> 486bb505
   'testlab' : []
 ]
 
