--- conflicted
+++ resolved
@@ -26,12 +26,8 @@
   'dynamic_links' : ['com.google.firebase:firebase-dynamic-links:21.0.1'],
   'firestore' : ['com.google.firebase:firebase-firestore:24.1.2'],
   'functions' : ['com.google.firebase:firebase-functions:20.1.0'],
-<<<<<<< HEAD
   'gma' : ['com.google.android.gms:play-services-ads:20.6.0',
-           'com.google.firebase:firebase-analytics:21.0.0',
-           'com.google.android.gms:play-services-base:18.0.1'],
-=======
->>>>>>> 0576371a
+           'com.google.firebase:firebase-analytics:21.0.0'],
   'installations' : ['com.google.firebase:firebase-installations:17.0.1'],
   'invites' : ['com.google.firebase:firebase-invites:17.0.0'],
   // Messaging has an additional local dependency to include.
