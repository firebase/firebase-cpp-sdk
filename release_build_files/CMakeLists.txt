# Copyright 2018 Google
#
# Licensed under the Apache License, Version 2.0 (the "License");
# you may not use this file except in compliance with the License.
# You may obtain a copy of the License at
#
#      http://www.apache.org/licenses/LICENSE-2.0
#
# Unless required by applicable law or agreed to in writing, software
# distributed under the License is distributed on an "AS IS" BASIS,
# WITHOUT WARRANTIES OR CONDITIONS OF ANY KIND, either express or implied.
# See the License for the specific language governing permissions and
# limitations under the License.

# Top level CMake file that defines targets for the Firebase C++ SDK.

cmake_minimum_required(VERSION 3.1)

include(FindPkgConfig)

if (NOT DEFINED FIREBASE_CPP_SDK_DIR)
  set(FIREBASE_CPP_SDK_DIR ${CMAKE_CURRENT_SOURCE_DIR})
endif ()

# Determine the location of the libraries to use based on the platform.
if(ANDROID)
  string(REPLACE "_" ";" SPLIT_STL ${ANDROID_STL})
  list(GET SPLIT_STL 0 STL_DIR)
  set(FIREBASE_SDK_LIBDIR
      "${FIREBASE_CPP_SDK_DIR}/libs/android/${ANDROID_ABI}/${STL_DIR}")
elseif(APPLE)
  if(IOS)
    set(FIREBASE_SDK_LIBDIR ${FIREBASE_CPP_SDK_DIR}/libs/ios/universal)
  else() #Assume MacOS
    set(FIREBASE_SDK_LIBDIR ${FIREBASE_CPP_SDK_DIR}/libs/darwin/universal)
  endif()
elseif(MSVC)
  if(${CMAKE_CL_64})
    set(MSVC_CPU x64)
  else()
    set(MSVC_CPU x86)
  endif()
  if(CMAKE_BUILD_TYPE STREQUAL Release)
    set(MSVC_CONFIG Release)
  else()
    set(MSVC_CONFIG Debug)
  endif()
  set(MSVC_VS_VERSION VS2015)
  set(FIREBASE_SDK_LIBDIR
      ${FIREBASE_CPP_SDK_DIR}/libs/windows/${MSVC_VS_VERSION}/${MSVC_RUNTIME_MODE}/${MSVC_CPU}/${MSVC_CONFIG})
else()
  # Check whether we are building with CXX11 ABI.
  get_directory_property(CURR_DIRECTORY_DEFS COMPILE_DEFINITIONS)
<<<<<<< HEAD
  if ("${CURR_DIRECTORY_DEFS}" MATCHES "_GLIBCXX_USE_CXX11_ABI=0")
=======
  if ("${CURR_DIRECTORY_DEFS}" MATCHES "_GLIBCXX_USE_CXX11_ABI=0" OR
      "${CMAKE_CXX_FLAGS}" MATCHES "-D_GLIBCXX_USE_CXX11_ABI=0")
>>>>>>> e09f3321
    set(DISABLE_CXX11 TRUE)
    set(LINUX_ABI legacy)
  else()
    set(DISABLE_CXX11 FALSE)
    set(LINUX_ABI cxx11)
  endif()  
  set(LINUX_CPU x86_64)
  set(FIREBASE_SDK_LIBDIR ${FIREBASE_CPP_SDK_DIR}/libs/linux/${LINUX_CPU}/${LINUX_ABI})
endif()

# Defines a Firebase target, linking it with the correct prebuilt library.
function(add_firebase_target TARGET_NAME)
  if(NOT DEFINED ${TARGET_NAME})
    if(MSVC)
      set(LIBRARY_NAME "${TARGET_NAME}.lib")
    else()
      set(LIBRARY_NAME "lib${TARGET_NAME}.a")
    endif()
    add_library(${TARGET_NAME} STATIC IMPORTED GLOBAL)
    set_target_properties(${TARGET_NAME} PROPERTIES
      IMPORTED_LOCATION "${FIREBASE_SDK_LIBDIR}/${LIBRARY_NAME}"
      INTERFACE_INCLUDE_DIRECTORIES "${CMAKE_CURRENT_LIST_DIR}/include"
    )
    if(${DISABLE_CXX11})
      set_target_properties(${TARGET_NAME} PROPERTIES
        INTERFACE_COMPILE_DEFINITIONS "_GLIBCXX_USE_CXX11_ABI=0"
      )
    endif()
  endif()
endfunction()

# Define targets for all the Firebase libraries
add_firebase_target(firebase_app)
add_firebase_target(firebase_admob)
add_firebase_target(firebase_analytics)
add_firebase_target(firebase_auth)
add_firebase_target(firebase_database)
add_firebase_target(firebase_dynamic_links)
add_firebase_target(firebase_firestore)
add_firebase_target(firebase_functions)
add_firebase_target(firebase_instance_id)
add_firebase_target(firebase_messaging)
add_firebase_target(firebase_performance)
add_firebase_target(firebase_remote_config)
add_firebase_target(firebase_storage)
add_firebase_target(firebase_testlab)

# Auth on Linux desktop has an additional dependency on libsecret,
# which needs to be added. If it cannot be found, we don't want to
# error, since the user might not be using auth, and the user will
# get a linker error if it is needed.
if(NOT APPLE AND NOT ANDROID AND UNIX)
  pkg_check_modules(LIBSECRET libsecret-1)

  if(NOT LIBSECRET_FOUND)
    message(WARNING "Unable to find libsecret, which is needed by Linux \
                     desktop implementations of Auth, Instance ID, and \
                     Remote Config. \
                     It can be installed on supported systems via: \
                     apt-get install libsecret-1-dev")
  else()
    set_target_properties(firebase_auth PROPERTIES
      INTERFACE_INCLUDE_DIRECTORIES "${LIBSECRET_INCLUDE_DIRS}"
      INTERFACE_LINK_LIBRARIES "${LIBSECRET_LIBRARIES}"
    )
    set_target_properties(firebase_instance_id PROPERTIES
      INTERFACE_INCLUDE_DIRECTORIES "${LIBSECRET_INCLUDE_DIRS}"
      INTERFACE_LINK_LIBRARIES "${LIBSECRET_LIBRARIES}"
    )
    set_target_properties(firebase_remote_config PROPERTIES
      INTERFACE_INCLUDE_DIRECTORIES "${LIBSECRET_INCLUDE_DIRS}"
      INTERFACE_LINK_LIBRARIES "${LIBSECRET_LIBRARIES}"
    )
  endif()
endif()<|MERGE_RESOLUTION|>--- conflicted
+++ resolved
@@ -51,12 +51,8 @@
 else()
   # Check whether we are building with CXX11 ABI.
   get_directory_property(CURR_DIRECTORY_DEFS COMPILE_DEFINITIONS)
-<<<<<<< HEAD
-  if ("${CURR_DIRECTORY_DEFS}" MATCHES "_GLIBCXX_USE_CXX11_ABI=0")
-=======
   if ("${CURR_DIRECTORY_DEFS}" MATCHES "_GLIBCXX_USE_CXX11_ABI=0" OR
       "${CMAKE_CXX_FLAGS}" MATCHES "-D_GLIBCXX_USE_CXX11_ABI=0")
->>>>>>> e09f3321
     set(DISABLE_CXX11 TRUE)
     set(LINUX_ABI legacy)
   else()
