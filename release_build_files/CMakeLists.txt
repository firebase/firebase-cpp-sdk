--- conflicted
+++ resolved
@@ -40,14 +40,6 @@
   else()
     set(MSVC_CPU x86)
   endif()
-<<<<<<< HEAD
-=======
-  if(CMAKE_BUILD_TYPE STREQUAL Release)
-    set(MSVC_CONFIG Release)
-  else()
-    set(MSVC_CONFIG Debug)
-  endif()
->>>>>>> d0fc238b
   set(MSVC_VS_VERSION VS2015)
   set(FIREBASE_SDK_LIBDIR_DEBUG
       ${FIREBASE_CPP_SDK_DIR}/libs/windows/${MSVC_VS_VERSION}/${MSVC_RUNTIME_MODE}/${MSVC_CPU}/Debug)
