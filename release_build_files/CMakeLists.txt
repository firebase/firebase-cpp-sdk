# Copyright 2018 Google
#
# Licensed under the Apache License, Version 2.0 (the "License");
# you may not use this file except in compliance with the License.
# You may obtain a copy of the License at
#
#      http://www.apache.org/licenses/LICENSE-2.0
#
# Unless required by applicable law or agreed to in writing, software
# distributed under the License is distributed on an "AS IS" BASIS,
# WITHOUT WARRANTIES OR CONDITIONS OF ANY KIND, either express or implied.
# See the License for the specific language governing permissions and
# limitations under the License.

# Top level CMake file that defines targets for the Firebase C++ SDK.

cmake_minimum_required(VERSION 3.1)

include(FindPkgConfig)

if (NOT DEFINED FIREBASE_CPP_SDK_DIR)
  set(FIREBASE_CPP_SDK_DIR ${CMAKE_CURRENT_SOURCE_DIR})
endif ()

# Determine the location of the libraries to use based on the platform.
if(ANDROID)
  string(REPLACE "_" ";" SPLIT_STL ${ANDROID_STL})
  list(GET SPLIT_STL 0 STL_DIR)
  set(FIREBASE_SDK_LIBDIR
      "${FIREBASE_CPP_SDK_DIR}/libs/android/${ANDROID_ABI}/${STL_DIR}")
elseif(APPLE)
  if(IOS)
    set(FIREBASE_SDK_LIBDIR ${FIREBASE_CPP_SDK_DIR}/libs/ios/universal)
  else() #Assume MacOS
    set(FIREBASE_SDK_LIBDIR ${FIREBASE_CPP_SDK_DIR}/libs/darwin/universal)
  endif()
elseif(MSVC)
  if(${CMAKE_CL_64})
    set(MSVC_CPU x64)
  else()
    set(MSVC_CPU x86)
  endif()
<<<<<<< HEAD
  set(MSVC_VS_VERSION VS2015)
  set(FIREBASE_SDK_LIBDIR_DEBUG
      ${FIREBASE_CPP_SDK_DIR}/libs/windows/${MSVC_VS_VERSION}/${MSVC_RUNTIME_MODE}/${MSVC_CPU}/Debug)
  set(FIREBASE_SDK_LIBDIR_RELEASE
      ${FIREBASE_CPP_SDK_DIR}/libs/windows/${MSVC_VS_VERSION}/${MSVC_RUNTIME_MODE}/${MSVC_CPU}/Release)
=======
  if(CMAKE_BUILD_TYPE STREQUAL Release)
    set(MSVC_CONFIG Release)
  else()
    set(MSVC_CONFIG Debug)
  endif()
  set(MSVC_VS_VERSION VS2019)
  set(FIREBASE_SDK_LIBDIR
      ${FIREBASE_CPP_SDK_DIR}/libs/windows/${MSVC_VS_VERSION}/${MSVC_RUNTIME_MODE}/${MSVC_CPU}/${MSVC_CONFIG})
>>>>>>> bcf83d3d
else()
  # Check whether we are building with CXX11 ABI.
  get_directory_property(CURR_DIRECTORY_DEFS COMPILE_DEFINITIONS)
  if ("${CURR_DIRECTORY_DEFS}" MATCHES "_GLIBCXX_USE_CXX11_ABI=0" OR
      "${CMAKE_CXX_FLAGS}" MATCHES "-D_GLIBCXX_USE_CXX11_ABI=0")
    set(DISABLE_CXX11 TRUE)
    set(LINUX_ABI legacy)
  else()
    set(DISABLE_CXX11 FALSE)
    set(LINUX_ABI cxx11)
  endif()  
  set(LINUX_CPU x86_64)
  set(FIREBASE_SDK_LIBDIR ${FIREBASE_CPP_SDK_DIR}/libs/linux/${LINUX_CPU}/${LINUX_ABI})
endif()

# Defines a Firebase target, linking it with the correct prebuilt library.
function(add_firebase_target TARGET_NAME)
  if(NOT DEFINED ${TARGET_NAME})
    if(MSVC)
      set(LIBRARY_NAME "${TARGET_NAME}.lib")
    else()
      set(LIBRARY_NAME "lib${TARGET_NAME}.a")
    endif()
    add_library(${TARGET_NAME} STATIC IMPORTED GLOBAL)
    if(MSVC)
      set_target_properties(${TARGET_NAME} PROPERTIES
        IMPORTED_LOCATION_DEBUG "${FIREBASE_SDK_LIBDIR_DEBUG}/${LIBRARY_NAME}"
        IMPORTED_LOCATION_RELEASE "${FIREBASE_SDK_LIBDIR_RELEASE}/${LIBRARY_NAME}"
        INTERFACE_INCLUDE_DIRECTORIES "${CMAKE_CURRENT_LIST_DIR}/include"
      )
      set_target_properties(${TARGET_NAME} PROPERTIES
        MAP_IMPORTED_CONFIG_MINSIZEREL Release
        MAP_IMPORTED_CONFIG_RELWITHDEBINFO Release
      )
    else()
      set_target_properties(${TARGET_NAME} PROPERTIES
          IMPORTED_LOCATION "${FIREBASE_SDK_LIBDIR}/${LIBRARY_NAME}"
          INTERFACE_INCLUDE_DIRECTORIES "${CMAKE_CURRENT_LIST_DIR}/include"
      )
    endif()
    if(${DISABLE_CXX11})
      set_target_properties(${TARGET_NAME} PROPERTIES
        INTERFACE_COMPILE_DEFINITIONS "_GLIBCXX_USE_CXX11_ABI=0"
      )
    endif()
  endif()
endfunction()

# Define targets for all the Firebase libraries
add_firebase_target(firebase_app)
add_firebase_target(firebase_admob)
add_firebase_target(firebase_analytics)
add_firebase_target(firebase_auth)
add_firebase_target(firebase_database)
add_firebase_target(firebase_dynamic_links)
add_firebase_target(firebase_firestore)
add_firebase_target(firebase_functions)
add_firebase_target(firebase_installations)
add_firebase_target(firebase_instance_id)
add_firebase_target(firebase_messaging)
add_firebase_target(firebase_performance)
add_firebase_target(firebase_remote_config)
add_firebase_target(firebase_storage)
add_firebase_target(firebase_testlab)

# Auth on Linux desktop has an additional dependency on libsecret,
# which needs to be added. If it cannot be found, we don't want to
# error, since the user might not be using auth, and the user will
# get a linker error if it is needed.
if(NOT APPLE AND NOT ANDROID AND UNIX)
  pkg_check_modules(LIBSECRET libsecret-1)

  if(NOT LIBSECRET_FOUND)
    message(WARNING "Unable to find libsecret, which is needed by Linux \
                     desktop implementations of Auth, Instance ID, and \
                     Remote Config. \
                     It can be installed on supported systems via: \
                     apt-get install libsecret-1-dev")
  else()
    set_target_properties(firebase_auth PROPERTIES
      INTERFACE_INCLUDE_DIRECTORIES "${LIBSECRET_INCLUDE_DIRS}"
      INTERFACE_LINK_LIBRARIES "${LIBSECRET_LIBRARIES}"
    )
    set_target_properties(firebase_instance_id PROPERTIES
      INTERFACE_INCLUDE_DIRECTORIES "${LIBSECRET_INCLUDE_DIRS}"
      INTERFACE_LINK_LIBRARIES "${LIBSECRET_LIBRARIES}"
    )
    set_target_properties(firebase_remote_config PROPERTIES
      INTERFACE_INCLUDE_DIRECTORIES "${LIBSECRET_INCLUDE_DIRS}"
      INTERFACE_LINK_LIBRARIES "${LIBSECRET_LIBRARIES}"
    )
  endif()
endif()<|MERGE_RESOLUTION|>--- conflicted
+++ resolved
@@ -40,22 +40,11 @@
   else()
     set(MSVC_CPU x86)
   endif()
-<<<<<<< HEAD
-  set(MSVC_VS_VERSION VS2015)
+  set(MSVC_VS_VERSION VS2019)
   set(FIREBASE_SDK_LIBDIR_DEBUG
       ${FIREBASE_CPP_SDK_DIR}/libs/windows/${MSVC_VS_VERSION}/${MSVC_RUNTIME_MODE}/${MSVC_CPU}/Debug)
   set(FIREBASE_SDK_LIBDIR_RELEASE
       ${FIREBASE_CPP_SDK_DIR}/libs/windows/${MSVC_VS_VERSION}/${MSVC_RUNTIME_MODE}/${MSVC_CPU}/Release)
-=======
-  if(CMAKE_BUILD_TYPE STREQUAL Release)
-    set(MSVC_CONFIG Release)
-  else()
-    set(MSVC_CONFIG Debug)
-  endif()
-  set(MSVC_VS_VERSION VS2019)
-  set(FIREBASE_SDK_LIBDIR
-      ${FIREBASE_CPP_SDK_DIR}/libs/windows/${MSVC_VS_VERSION}/${MSVC_RUNTIME_MODE}/${MSVC_CPU}/${MSVC_CONFIG})
->>>>>>> bcf83d3d
 else()
   # Check whether we are building with CXX11 ABI.
   get_directory_property(CURR_DIRECTORY_DEFS COMPILE_DEFINITIONS)
