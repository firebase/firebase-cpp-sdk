name: Generate Test Report Table

on:
  workflow_dispatch:
  schedule:
    - cron: "0 15 * * *"  # 3pm UTC = 7am PST / 8am PDT, 6 hours after testapps run

env:
  GITHUB_TOKEN: ${{ github.token }}
  numDays: 7
  numDaysExtended: 30

jobs:
  generate-report:
    runs-on: ubuntu-20.04
    steps:
    - name: Setup python
      uses: actions/setup-python@v4
      with:
        python-version: 3.9
    - uses: actions/checkout@v3
      with:
        fetch-depth: 0
    - name: Install Desktop SDK prerequisites
      uses: nick-invision/retry@v2
      with:
        timeout_minutes: 15
        max_attempts: 3
        command: |
          python3 scripts/gha/install_prereqs_desktop.py --gha_build
          python3 -m pip install requests python-dateutil progress attrs
    - name: Fetch GitHub jobs (with retry)
      uses: nick-invision/retry@v2
      with:
<<<<<<< HEAD
        timeout_minutes: 1
=======
        timeout_minutes: 20
>>>>>>> 5b41d801
        max_attempts: 3
        shell: bash
        command: python3 scripts/gha/report_build_status.py --token ${{ github.token }} --days ${{ env.numDays }} --write_cache build_status_short.cache
    - name: Fetch extended GitHub jobs (with retry)
      uses: nick-invision/retry@v2
      with:
<<<<<<< HEAD
        timeout_minutes: 1
=======
        timeout_minutes: 80
>>>>>>> 5b41d801
        max_attempts: 3
        shell: bash
        command: python3 scripts/gha/report_build_status.py --token ${{ github.token }} --days ${{ env.numDaysExtended }} --write_cache build_status.cache
    - name: Generate report files
      run: |
        python3 scripts/gha/report_build_status.py --token ${{ github.token }} --days ${{ env.numDays }} --output_markdown --read_cache build_status_short.cache > report_short.md
        python3 scripts/gha/report_build_status.py --token ${{ github.token }} --days ${{ env.numDaysExtended }} --output_markdown --read_cache build_status.cache > report_extended.md
        python3 scripts/gha/report_build_status.py --token ${{ github.token }} --days ${{ env.numDays }} --nooutput_header --read_cache build_status_short.cache > report.txt
    - name: Generate comment string
      run: |
        echo -n > comment.md
        cat >> comment.md <<EOF
        EOF
        cat report_short.md >> comment.md
        cat >> comment.md <<EOF

        <details><summary>View extended history</summary>

        EOF
        cat report_extended.md >> comment.md
        cat >> comment.md <<EOF
        </details>
        <details><summary>📄</summary><pre>
        EOF
        cat report.txt >> comment.md
        cat >> comment.md <<EOF
        </pre></details>

        ***
       
        EOF
    - name: Show comment string
      run: |
        cat comment.md
    - name: Update GitHub issue (with retry)
      uses: nick-invision/retry@v2
      with:
        timeout_minutes: 1
        max_attempts: 3
        shell: bash
        command: python3 scripts/gha/update_issue_comment.py --token ${{ github.token }} --issue_title '[C++] Nightly Integration Testing Report' --start_tag build-dashboard-comment-start --end_tag build-dashboard-comment-end < comment.md<|MERGE_RESOLUTION|>--- conflicted
+++ resolved
@@ -32,22 +32,14 @@
     - name: Fetch GitHub jobs (with retry)
       uses: nick-invision/retry@v2
       with:
-<<<<<<< HEAD
-        timeout_minutes: 1
-=======
         timeout_minutes: 20
->>>>>>> 5b41d801
         max_attempts: 3
         shell: bash
         command: python3 scripts/gha/report_build_status.py --token ${{ github.token }} --days ${{ env.numDays }} --write_cache build_status_short.cache
     - name: Fetch extended GitHub jobs (with retry)
       uses: nick-invision/retry@v2
       with:
-<<<<<<< HEAD
-        timeout_minutes: 1
-=======
         timeout_minutes: 80
->>>>>>> 5b41d801
         max_attempts: 3
         shell: bash
         command: python3 scripts/gha/report_build_status.py --token ${{ github.token }} --days ${{ env.numDaysExtended }} --write_cache build_status.cache
