name: Integration tests

on:
  schedule:
    - cron: "0 9 * * *"  # 9am UTC = 1am PST / 2am PDT
  pull_request:
    types: [ labeled, closed ]

  workflow_dispatch:
    inputs:
      platforms:
        description: 'CSV of Desktop, Android and/or iOS'
        default: 'Desktop,Android,iOS'
        required: true
      apis:
        description: 'CSV of apis to build and test'
        default: 'admob,analytics,auth,database,dynamic_links,firestore,functions,installations,messaging,remote_config,storage'
        required: true
      operating_systems:
        description: 'CSV of VMs to run on'
        default: 'ubuntu-latest,windows-latest,macos-latest'
        required: true
      desktop_ssl_variants:
        description: 'CSV of desktop SSL variants to use'
        default: 'openssl,boringssl'
        required: true
      mobile_test_on:
        description: 'Run mobile tests on real and/or virtual devices? (separated by commas)'
        default: 'real'
        required: true 
      use_expanded_matrix:
        description: 'Use an expanded matrix? Note: above config will be ignored.'
        default: '0'
        required: true
      test_packaged_sdk:
        description: 'Optional: Packaging run # to build against?'
      test_pull_request:
        description: 'Optional: Pull request # to build and test? (With optional commit hash, separated by a colon. Specify the FULL hash.)'

env:
  triggerLabelPrefix: "tests-requested: "
  triggerLabelFull: "tests-requested: full"
  triggerLabelQuick: "tests-requested: quick"
  statusLabelInProgress: "tests: in-progress"
  statusLabelFailed: "tests: failed"
  statusLabelSucceeded: "tests: succeeded"
  statusCommentIdentifier: "integration-test-status-comment"
  pythonVersion: '3.7'
  artifactRetentionDays: 2

jobs:
  check_trigger:
    ### This job runs when the workflow was triggered by 1) PR getting labeled
    ### 2) PR merged & closed 3) or manumlly triggered with Pull request #.
    ### If triggered by label, then checks whether the label is a test-request 
    ### trigger (cancelling the workflow if not). 
    ### It sets outputs to control the build_* matrix (full or quick) and to tell
    ### subsequent steps to update the labels as well.
    runs-on: ubuntu-latest
    if: |
      github.event_name == 'pull_request' || github.event.inputs.test_pull_request != ''
    outputs:
      should_update_pr: ${{ steps.set_outputs.outputs.should_update_pr }}
      requested_tests: ${{ steps.set_outputs.outputs.requested_tests }}
      pr_number: ${{ steps.get_pr_number.outputs.pr_number }}
    steps:
    ### If the label isn't 1)the test-request triggers, 2) closed on merge trigger, cancel the workflow.
    - name: Cancel workflow
      if: (github.event.action == 'labeled' && !startsWith(github.event.label.name, env.triggerLabelPrefix)) || (github.event.action == 'closed' && github.event.pull_request.merged != true)
      uses: andymckay/cancel-action@0.2
    - name: Wait for above cancellation
      if: (github.event.action == 'labeled' && !startsWith(github.event.label.name, env.triggerLabelPrefix)) || (github.event.action == 'closed' && github.event.pull_request.merged != true)
      run: |
        sleep 300
        exit 1  # fail out if the cancellation above somehow failed.
    - id: get_pr_number
      run: |
        # In this step, github_ref is only used for the status message below.
        # It will be recalculated in prepare_matrix.
        if [[ "${{ github.event_name }}" == "pull_request" ]]; then
          echo "::set-output name=pr_number::${{ github.event.pull_request.number }}"
          echo "::set-output name=github_ref::$GITHUB_SHA"
        elif [[ "${{github.event.inputs.test_pull_request}}" == *:* ]]; then
          # If specified as pr:commit_hash, split them.
          echo "::set-output name=pr_number::$(echo ${{ github.event.inputs.test_pull_request }} | cut -d: -f1)"
          echo "::set-output name=github_ref::$(echo ${{ github.event.inputs.test_pull_request }} | cut -d: -f2)"
        else
          # Just a PR number.
          echo "::set-output name=pr_number::${{ github.event.inputs.test_pull_request }}"
          echo "::set-output name=github_ref::refs/pull/${{github.event.inputs.test_pull_request}}/merge"
        fi
    - name: Cancel previous runs on the same PR
      uses: styfle/cancel-workflow-action@0.8.0
      with:
        access_token: ${{ github.token }}
    - name: Remove triggering label
      uses: actions-ecosystem/action-remove-labels@v1
      with:
        github_token: ${{ github.token }}
        number: "${{ steps.get_pr_number.outputs.pr_number }}"
        labels: "${{ github.event.label.name }}"
    ### Fail the workflow if the user does not have admin access to run the tests.
    - name: Check if user has permission to trigger tests
      uses: lannonbr/repo-permission-check-action@2.0.0
      with:
        permission: "admin"
      env:
        GITHUB_TOKEN: ${{ github.token }}
    - id: set_outputs
      run: |
        echo "::set-output name=should_update_pr::1"
        if [[ "${{ github.event.label.name }}" == "${{ env.triggerLabelFull }}" ]]; then
          echo "::set-output name=requested_tests::full"
        elif [[ "${{ github.event.label.name }}" == "${{ env.triggerLabelQuick }}" ]]; then
          echo "::set-output name=requested_tests::auto"
        else
          # For manual PR testing, use auto mode.
          echo "::set-output name=requested_tests::auto"
        fi
    ### Add the in-progress label and remove any previous success/fail labels.
    - uses: actions/checkout@v2
      with:
        ref: ${{steps.get_pr_number.outputs.github_ref}}
    - name: Setup python
      uses: actions/setup-python@v2
      with:
        python-version: ${{ env.pythonVersion }}
    - name: Install python deps
      run: pip install -r scripts/gha/requirements.txt
    - name: Update PR label and comment
      run: |
        python scripts/gha/it_workflow.py --stage start \
          --token ${{github.token}} \
          --issue_number ${{steps.get_pr_number.outputs.pr_number}} \
          --actor ${{github.actor}} \
          --commit ${{steps.get_pr_number.outputs.github_ref}} \
          --run_id ${{github.run_id}}

  # To feed input into the job matrix, we first need to convert to a JSON
  # list. Then we can use fromJson to define the field in the matrix for the tests job.
  prepare_matrix:
    runs-on: ubuntu-latest
    needs: check_trigger
    if: ${{ !cancelled() && !failure() }}  # Run even if check_trigger was skipped.
    outputs:
      matrix_platform: ${{ steps.export-result.outputs.matrix_platform }}
      matrix_os: ${{ steps.export-result.outputs.matrix_os }}
      matrix_ssl: ${{ steps.export-result.outputs.matrix_ssl }}
      apis: ${{ steps.export-result.outputs.apis }}
      mobile_test_on: ${{ steps.export-result.outputs.mobile_test_on }}
      android_device: ${{ steps.export-result.outputs.android_device }}
      ios_device: ${{ steps.export-result.outputs.ios_device }}
      github_ref: ${{ steps.export-result.outputs.github_ref }}
    steps:
      - uses: actions/checkout@v2
        with:
          fetch-depth: 0
          submodules: false
      - name: Use expanded matrix
        if: github.event.inputs.use_expanded_matrix == '1' || needs.check_trigger.outputs.requested_tests == 'full'
        run: |
          echo "EXPANDED_MATRIX_PARAM=-e=1" >> $GITHUB_ENV
      - name: Set auto-diff option if specified.
        if: needs.check_trigger.outputs.requested_tests == 'auto'
        run: |
          echo "Autodetecting which tests to run."
          if [[ -n "${{github.event.inputs.test_pull_request}}" ]]; then
            # If running this manually, diff against main.
            echo "AUTO_DIFF_PARAM=--auto_diff main" >> $GITHUB_ENV
          else
            # If running in a PR, diff against the PR's base.
            echo "AUTO_DIFF_PARAM=--auto_diff ${{github.event.pull_request.base.sha}}" >> $GITHUB_ENV
          fi
      - id: export-result
        # e.g. 'ubuntu-latest,macos-latest' -> '["ubuntu-latest","macos-latest"]'
        run: |
          echo "::set-output name=apis::$( python scripts/gha/print_matrix_configuration.py -c -w integration_tests -k apis -o "${{github.event.inputs.apis}}" ${AUTO_DIFF_PARAM})"
          echo "::set-output name=matrix_platform::$( python scripts/gha/print_matrix_configuration.py -w integration_tests ${EXPANDED_MATRIX_PARAM} -k platform -o "${{github.event.inputs.platforms}}" ${AUTO_DIFF_PARAM})"
          echo "::set-output name=matrix_os::$( python scripts/gha/print_matrix_configuration.py -w integration_tests ${EXPANDED_MATRIX_PARAM} -k os -o "${{github.event.inputs.operating_systems}}" ${AUTO_DIFF_PARAM})"
          # If building against a packaged SDK, only use boringssl.
          if [[ -n "${{ github.event.inputs.test_packaged_sdk }}" ]]; then
            echo "::warning ::Downloading SDK package from previous run: https://github.com/${{github.repository}}/actions/runs/${{ github.event.inputs.test_packaged_sdk }}"
            # Because the mobile tests require this value to be set to 'openssl', set it to 'openssl' here. It won't actually matter later.
            echo "::set-output name=matrix_ssl::$( python scripts/gha/print_matrix_configuration.py -w integration_tests ${EXPANDED_MATRIX_PARAM} -k ssl_lib -o openssl )"
          else
            echo "::set-output name=matrix_ssl::$( python scripts/gha/print_matrix_configuration.py -w integration_tests ${EXPANDED_MATRIX_PARAM} -k ssl_lib -o "${{github.event.inputs.desktop_ssl_variants}}" )"
          fi
          mobile_test_on=$( python scripts/gha/print_matrix_configuration.py -c -w integration_tests -k mobile_test_on -o "${{github.event.inputs.mobile_test_on}}")
          echo "::set-output name=mobile_test_on::${mobile_test_on}"
          echo "::set-output name=android_device::$( python scripts/gha/print_matrix_configuration.py -w integration_tests ${EXPANDED_MATRIX_PARAM} -k android_device -t ${mobile_test_on} )"
          echo "::set-output name=ios_device::$( python scripts/gha/print_matrix_configuration.py -w integration_tests ${EXPANDED_MATRIX_PARAM} -k ios_device -t ${mobile_test_on} )"
          if [[ -z "${{github.event.inputs.test_pull_request}}" ]]; then
            echo "::warning ::Running on https://github.com/${{github.repository}}/commits/$GITHUB_SHA"
            echo "::set-output name=github_ref::$GITHUB_SHA"
          elif [[ "${{github.event.inputs.test_pull_request}}" == *:* ]]; then
            # If specified as pr:commit_hash, split them to get the exact hash.
            echo "::warning ::Running on https://github.com/${{github.repository}}/pull/$(echo ${{ github.event.inputs.test_pull_request }} | cut -d: -f1) on commit https://github.com/${{github.repository}}/commit/$(echo ${{ github.event.inputs.test_pull_request }} | cut -d: -f2)"
            echo "::set-output name=github_ref::$(echo ${{ github.event.inputs.test_pull_request }} | cut -d: -f2)"
          else
            # Just the PR specified, use refs/pull/<number>/merge as the ref.
            echo "::warning ::Running on https://github.com/${{github.repository}}/pull/${{github.event.inputs.test_pull_request}}"
            echo "::set-output name=github_ref::refs/pull/${{github.event.inputs.test_pull_request}}/merge"
          fi

  build_desktop:
    name: build-desktop-${{ matrix.os }}-${{ matrix.ssl_variant }}
    needs: [check_trigger, prepare_matrix]
    runs-on: ${{ matrix.os }}
    # Skip this if there is an empty matrix (which can happen if "auto" was set above).
    # But check cancelled() && !failure() so it runs even if check_trigger was skipped.
    if: contains(needs.prepare_matrix.outputs.matrix_platform, 'Desktop') && needs.prepare_matrix.outputs.apis != '' && !cancelled() && !failure()
    strategy:
      fail-fast: false
      matrix:
        os: ${{ fromJson(needs.prepare_matrix.outputs.matrix_os) }}
        ssl_variant: ${{ fromJson(needs.prepare_matrix.outputs.matrix_ssl) }}
    steps:
      - uses: actions/checkout@v2
        with:
          ref: ${{needs.prepare_matrix.outputs.github_ref}}
          submodules: true
      - name: Set env vars (Linux)
        if: startsWith(matrix.os, 'ubuntu')
        run: echo "VCPKG_TRIPLET=x64-linux" >> $GITHUB_ENV
      - name: Set env vars (macOS)
        if: startsWith(matrix.os, 'macos')
        run: echo "VCPKG_TRIPLET=x64-osx" >> $GITHUB_ENV
      - name: Set env vars (Windows)
        shell: bash
        if: startsWith(matrix.os, 'windows')
        run: echo "VCPKG_TRIPLET=x64-windows-static" >> $GITHUB_ENV
      - name: Set env vars (all)
        shell: bash
        run: echo "VCPKG_RESPONSE_FILE=external/vcpkg_${{ env.VCPKG_TRIPLET }}_response_file.txt" >> $GITHUB_ENV
      - name: Add msbuild to PATH (Windows)
        if: startsWith(matrix.os, 'windows')
        uses: microsoft/setup-msbuild@v1.0.2
      - name: Cache vcpkg C++ dependencies
        id: cache_vcpkg
        uses: actions/cache@v2
        with:
          path: external/vcpkg/installed
          key: dev-vcpkg-${{ env.VCPKG_TRIPLET }}-${{ hashFiles(format('{0}', env.VCPKG_RESPONSE_FILE)) }}-${{ hashFiles('.git/modules/external/vcpkg/HEAD') }}
      - name: Setup python
        uses: actions/setup-python@v2
        with:
          python-version: ${{ env.pythonVersion }}
      - name: Update homebrew (avoid bintray errors)
        if: startsWith(matrix.os, 'macos')
        run: |
          # Temporarily here until Github runners have updated their version of
          # homebrew. This prevents errors arising from the shut down of
          # binutils, used by older version of homebrew for hosting packages.
          brew update
      - name: Install SDK Desktop prerequisites
        run: |
          python scripts/gha/install_prereqs_desktop.py
      - name: Prepare for integration tests
        run: |
          pip install -r scripts/gha/requirements.txt
          python scripts/gha/restore_secrets.py --passphrase "${{ secrets.TEST_SECRET }}"
      - name: Install OpenSSL (Windows)
        if: matrix.ssl_variant == 'openssl' &&
            startsWith(matrix.os, 'windows')
        run: |
          choco install openssl -r
      - name: Install OpenSSL (macOS)
        if: matrix.ssl_variant == 'openssl' &&
            startsWith(matrix.os, 'macos')
        run: |
          brew install openssl
          # brew won't overwrite MacOS system default OpenSSL, so force it here.
          echo "OPENSSL_ROOT_DIR=/usr/local/opt/openssl@1.1" >> $GITHUB_ENV
      - name: Install OpenSSL (Linux)
        if: matrix.ssl_variant == 'openssl' &&
            startsWith(matrix.os, 'ubuntu')
        run: |
          sudo apt install openssl
      - name: Fetch prebuilt packaged SDK from previous run
        uses: dawidd6/action-download-artifact@v2
        if: ${{ github.event.inputs.test_packaged_sdk != '' }}
        with:
          name: 'firebase_cpp_sdk.zip'
          workflow: 'cpp-packaging.yml'
          run_id: ${{ github.event.inputs.test_packaged_sdk }}
      - name: Build integration tests
        shell: bash
        run: |
          declare -a additional_flags
          if [[ -n "${{ github.event.inputs.test_packaged_sdk }}" ]]; then
            # Building integration tests against a packaged SDK.
            mkdir downloaded_sdk
            unzip -q firebase_cpp_sdk.zip -d downloaded_sdk/
            additional_flags+=(--packaged_sdk downloaded_sdk/firebase_cpp_sdk)
          else
            # Building integration tests against the SDK source.
            #
            # When building the SDK from source, the default SSL is openssl.
            # To build using boringssl, a cmake flag must be added:
            if [[ "${{ matrix.ssl_variant }}" == "boringssl" ]]; then
              additional_flags+=(--cmake_flag=-DFIREBASE_USE_BORINGSSL=ON)
            fi
          fi
          python scripts/gha/build_testapps.py --p Desktop \
            --t ${{ needs.prepare_matrix.outputs.apis }} \
            --output_directory "${{ github.workspace }}" \
            --artifact_name "desktop-${{ matrix.os }}-${{ matrix.ssl_variant }}" \
            --noadd_timestamp \
            --short_output_paths \
            ${additional_flags[*]}
      - name: Upload Desktop integration tests artifact
        uses: actions/upload-artifact@v2.2.2
        if: ${{ !cancelled() }}
        with:
          name: testapps-desktop-${{ matrix.os }}-${{ matrix.ssl_variant }}
          path: testapps-desktop-${{ matrix.os }}-${{ matrix.ssl_variant }}
          retention-days: ${{ env.artifactRetentionDays }}
      - name: Upload Desktop build results artifact
        uses: actions/upload-artifact@v2.2.2
        if: ${{ !cancelled() }}
        with:
          name: log-artifact
          path: build-results-desktop-${{ matrix.os }}-${{ matrix.ssl_variant }}*
          retention-days: ${{ env.artifactRetentionDays }}
      - name: Cleanup Local Copies of Uploaded Artifacts
        shell: bash
        run: |
          rm -rf testapps-desktop-${{ matrix.os }}-${{ matrix.ssl_variant }}
      - name: Set CLOUDSDK_PYTHON (Windows)
        shell: bash
        if: startsWith(matrix.os, 'windows') && !cancelled()
        run: echo "CLOUDSDK_PYTHON=${{env.pythonLocation}}\python.exe" >> $GITHUB_ENV
      - name: Install Cloud SDK
        if: ${{ !cancelled() }}
        uses: google-github-actions/setup-gcloud@master
      - name: Upload Desktop Artifacts to GCS
        shell: bash
        if: ${{ !cancelled() }}
        run: |
          python scripts/gha/gcs_uploader.py --testapp_dir ta --key_file scripts/gha-encrypted/gcs_key_file.json
<<<<<<< HEAD
      - name: Add failure label
        # We can mark a failure as soon as any one test fails.
        if: ${{ needs.check_trigger.outputs.should_update_labels && failure() && !cancelled() }}
        uses: actions-ecosystem/action-add-labels@v1
        with:
          github_token: ${{ github.token }}
          number: "${{needs.check_trigger.outputs.pr_number}}"
          labels: "${{ env.statusLabelFailed }}"
      - name: Get current time for status comment
        id: get-time
        if: ${{ needs.check_trigger.outputs.should_update_labels && failure() && !cancelled() }}
        shell: bash
        run: |
          echo -n "::set-output name=time::"
          TZ=America/Los_Angeles date
=======
          popd
>>>>>>> 4be9cd82
      - name: Download log artifacts
        if: ${{ needs.check_trigger.outputs.should_update_pr && failure() && !cancelled() }}
        uses: actions/download-artifact@v2.0.8
        with:
          path: test_results
          name: log-artifact
      - name: Update PR label and comment
        shell: bash
        if: ${{ needs.check_trigger.outputs.should_update_pr && failure() && !cancelled() }}
        run: |
          pushd ${{env.GCS_UPLOAD_DIR}}
          python scripts/gha/it_workflow.py --stage progress \
            --token ${{github.token}} \
            --issue_number ${{needs.check_trigger.outputs.pr_number}}\
            --actor ${{github.actor}} \
            --commit ${{needs.prepare_matrix.outputs.github_ref}} \
            --run_id ${{github.run_id}}
      - name: Summarize build results
        if: ${{ !cancelled() }}
        shell: bash
        run: |
          cat build-results-desktop-${{ matrix.os }}-${{ matrix.ssl_variant }}.log
          if [[ "${{ job.status }}" != "success" ]]; then
            exit 1
          fi

  build_android:
    name: build-android-${{ matrix.os }}
    needs: [check_trigger, prepare_matrix]
    runs-on: ${{ matrix.os }}
    if: contains(needs.prepare_matrix.outputs.matrix_platform, 'Android') && needs.prepare_matrix.outputs.apis != '' && !cancelled() && !failure()
    strategy:
      fail-fast: false
      matrix:
        os: ${{ fromJson(needs.prepare_matrix.outputs.matrix_os) }}
    steps:
      - uses: actions/checkout@v2
        with:
          ref: ${{needs.prepare_matrix.outputs.github_ref}}
          submodules: true
      - name: Set env vars (Linux)
        if: startsWith(matrix.os, 'ubuntu')
        run: echo "VCPKG_TRIPLET=x64-linux" >> $GITHUB_ENV
      - name: Set env vars (macOS)
        if: startsWith(matrix.os, 'macos')
        run: echo "VCPKG_TRIPLET=x64-osx" >> $GITHUB_ENV
      - name: Set env vars (Windows)
        shell: bash
        if: startsWith(matrix.os, 'Windows')
        run: echo "VCPKG_TRIPLET=x64-windows-static" >> $GITHUB_ENV
      - name: Set env vars (all)
        shell: bash
        run: echo "VCPKG_RESPONSE_FILE=external/vcpkg_${{ env.VCPKG_TRIPLET }}_response_file.txt" >> $GITHUB_ENV
      - name: Add msbuild to PATH (Windows)
        if: startsWith(matrix.os, 'windows')
        uses: microsoft/setup-msbuild@v1.0.2
      - name: Cache NDK
        id: cache_ndk
        uses: actions/cache@v2
        with:
          path: /tmp/android-ndk-r16b
          key: android-ndk-${{ matrix.os }}-r16b
      - name: Setup python
        uses: actions/setup-python@v2
        with:
          python-version: ${{ env.pythonVersion }}
      - name: Update homebrew (avoid bintray errors)
        if: startsWith(matrix.os, 'macos')
        run: |
          # Temporarily here until Github runners have updated their version of
          # homebrew. This prevents errors arising from the shut down of
          # binutils, used by older version of homebrew for hosting packages.
          brew update
      - name: Install SDK Android prerequisites
        shell: bash
        run: |
          build_scripts/android/install_prereqs.sh
      - name: Prepare for integration tests
        run: |
          pip install -r scripts/gha/requirements.txt
          python scripts/gha/restore_secrets.py --passphrase "${{ secrets.TEST_SECRET }}"
      - name: Fetch prebuilt packaged SDK from previous run
        uses: dawidd6/action-download-artifact@v2
        if: ${{ github.event.inputs.test_packaged_sdk != '' }}
        with:
          name: 'firebase_cpp_sdk.zip'
          workflow: 'cpp-packaging.yml'
          run_id: ${{ github.event.inputs.test_packaged_sdk }}
      - name: Build integration tests
        shell: bash
        run: |
          declare -a additional_flags
          if [[ -n "${{ github.event.inputs.test_packaged_sdk }}" ]]; then
            # Building integration tests against a packaged SDK.
            mkdir downloaded_sdk
            cd downloaded_sdk
            unzip -q ../firebase_cpp_sdk.zip
            cd ..
            additional_flags+=(--packaged_sdk downloaded_sdk/firebase_cpp_sdk)
          fi
          python scripts/gha/build_testapps.py --p Android \
            --t ${{ needs.prepare_matrix.outputs.apis }}  \
            --output_directory "${{ github.workspace }}" \
            --artifact_name "android-${{ matrix.os }}" \
            --noadd_timestamp \
            --short_output_paths \
            ${additional_flags[*]} 
      - name: Upload Android integration tests artifact
        uses: actions/upload-artifact@v2.2.2
        if: ${{ !cancelled() }}
        with:
          name: testapps-android-${{ matrix.os }}
          path: testapps-android-${{ matrix.os }}
          retention-days: ${{ env.artifactRetentionDays }}
      - name: Upload Android build results artifact
        uses: actions/upload-artifact@v2.2.2
        if: ${{ !cancelled() }}
        with:
          name: log-artifact
          path: build-results-android-${{ matrix.os }}*
          retention-days: ${{ env.artifactRetentionDays }}
      - name: Download log artifacts
        if: ${{ needs.check_trigger.outputs.should_update_pr && failure() && !cancelled() }}
        uses: actions/download-artifact@v2.0.8
        with:
          path: test_results
          name: log-artifact
      - name: Update PR label and comment
        if: ${{ needs.check_trigger.outputs.should_update_pr && failure() && !cancelled() }}
        run: |
          python scripts/gha/it_workflow.py --stage progress \
            --token ${{github.token}} \
            --issue_number ${{needs.check_trigger.outputs.pr_number}}\
            --actor ${{github.actor}} \
            --commit ${{needs.prepare_matrix.outputs.github_ref}} \
            --run_id ${{github.run_id}}
      - name: Summarize build results
        if: ${{ !cancelled() }}
        shell: bash
        run: |
          cat build-results-android-${{ matrix.os }}.log
          if [[ "${{ job.status }}" != "success" ]]; then
            exit 1
          fi

  build_ios:
    name: build-ios-macos-latest
    needs: [check_trigger, prepare_matrix]
    runs-on: macos-latest
    if: contains(needs.prepare_matrix.outputs.matrix_platform, 'iOS') && contains(needs.prepare_matrix.outputs.matrix_os, 'macos-latest') && needs.prepare_matrix.outputs.apis != '' && !cancelled() && !failure()
    strategy:
      fail-fast: false
    steps:
      - uses: actions/checkout@v2
        with:
          ref: ${{needs.prepare_matrix.outputs.github_ref}}
          submodules: true
      - name: Set env vars (macOS)
        run: echo "VCPKG_TRIPLET=x64-osx" >> $GITHUB_ENV
      - name: Set env vars (all)
        shell: bash
        run: echo "VCPKG_RESPONSE_FILE=external/vcpkg_${{ env.VCPKG_TRIPLET }}_response_file.txt" >> $GITHUB_ENV
      - name: Setup python
        uses: actions/setup-python@v2
        with:
          python-version: ${{ env.pythonVersion }}
      - name: Update homebrew (avoid bintray errors)
        run: |
          # Temporarily here until Github runners have updated their version of
          # homebrew. This prevents errors arising from the shut down of
          # binutils, used by older version of homebrew for hosting packages.
          brew update
      - name: Install SDK iOS prerequisites
        run: build_scripts/ios/install_prereqs.sh
      - name: Prepare for integration tests
        run: |
          pip install -r scripts/gha/requirements.txt
          python scripts/gha/restore_secrets.py --passphrase "${{ secrets.TEST_SECRET }}"
      - name: Fetch prebuilt packaged SDK from previous run
        uses: dawidd6/action-download-artifact@v2
        if: ${{ github.event.inputs.test_packaged_sdk != '' }}
        with:
          name: 'firebase_cpp_sdk.zip'
          workflow: 'cpp-packaging.yml'
          run_id: ${{ github.event.inputs.test_packaged_sdk }}
      - name: Build integration tests
        shell: bash
        run: |
          declare -a additional_flags
          if [[ -n "${{ github.event.inputs.test_packaged_sdk }}" ]]; then
            # Building integration tests against a packaged SDK.
            mkdir downloaded_sdk
            cd downloaded_sdk
            unzip -q ../firebase_cpp_sdk.zip
            cd ..
            additional_flags+=(--packaged_sdk downloaded_sdk/firebase_cpp_sdk)
          fi
          python scripts/gha/build_testapps.py --p iOS \
            --t ${{ needs.prepare_matrix.outputs.apis }}  \
            --output_directory "${{ github.workspace }}" \
            --ios_sdk ${{ needs.prepare_matrix.outputs.mobile_test_on }} \
            --artifact_name "ios-macos-latest" \
            --noadd_timestamp \
            --short_output_paths \
            ${additional_flags[*]} 
      - name: Upload iOS integration tests artifact
        uses: actions/upload-artifact@v2.2.2
        if: ${{ !cancelled() }}
        with:
          name: testapps-ios-macos-latest
          path: testapps-ios-macos-latest
          retention-days: ${{ env.artifactRetentionDays }}
      - name: Upload iOS build results artifact
        uses: actions/upload-artifact@v2.2.2
        if: ${{ !cancelled() }}
        with:
          name: log-artifact
          path: build-results-ios-macos-latest*
          retention-days: ${{ env.artifactRetentionDays }}
      - name: Download log artifacts
        if: ${{ needs.check_trigger.outputs.should_update_pr && failure() && !cancelled() }}
        uses: actions/download-artifact@v2.0.8
        with:
          path: test_results
          name: log-artifact
      - name: Update PR label and comment
        if: ${{ needs.check_trigger.outputs.should_update_pr && failure() && !cancelled() }}
        run: |
          python scripts/gha/it_workflow.py --stage progress \
            --token ${{github.token}} \
            --issue_number ${{needs.check_trigger.outputs.pr_number}}\
            --actor ${{github.actor}} \
            --commit ${{needs.prepare_matrix.outputs.github_ref}} \
            --run_id ${{github.run_id}}
      - name: Summarize build results
        if: ${{ !cancelled() }}
        shell: bash
        run: |
          cat build-results-ios-macos-latest.log
          if [[ "${{ job.status }}" != "success" ]]; then
            exit 1
          fi

  test_desktop:
    name: test-desktop-${{ matrix.os }}-${{ matrix.ssl_variant }}
    needs: [check_trigger, prepare_matrix, build_desktop]
    runs-on: ${{ matrix.os }}
    if: contains(needs.prepare_matrix.outputs.matrix_platform, 'Desktop') && needs.prepare_matrix.outputs.apis != '' && !cancelled()
    strategy:
      fail-fast: false
      matrix:
        os: ${{ fromJson(needs.prepare_matrix.outputs.matrix_os) }}
        ssl_variant: ${{ fromJson(needs.prepare_matrix.outputs.matrix_ssl) }}
    steps:
      - uses: actions/checkout@v2
        with:
          ref: ${{needs.prepare_matrix.outputs.github_ref}}
      - name: Download Desktop integration tests artifact
        uses: actions/download-artifact@v2.0.8
        with:
          path: testapps
          name: testapps-desktop-${{ matrix.os }}-${{ matrix.ssl_variant }}
      - name: Setup python
        uses: actions/setup-python@v2
        with:
          python-version: ${{ env.pythonVersion }}
      - name: Setup integration test deps
        run: |
          pip install -r scripts/gha/requirements.txt
          python scripts/gha/restore_secrets.py --passphrase "${{ secrets.TEST_SECRET }}" --artifact testapps
      - name: Run Desktop integration tests
        run: python scripts/gha/desktop_tester.py --testapp_dir testapps --logfile_name "desktop-${{ matrix.os }}-${{ matrix.ssl_variant }}"
      - name: Upload Desktop test results artifact
        if: ${{ !cancelled() }}
        uses: actions/upload-artifact@v2.2.2
        with:
          name: log-artifact
          path: testapps/test-results-desktop-${{ matrix.os }}-${{ matrix.ssl_variant }}*
          retention-days: ${{ env.artifactRetentionDays }}
      - name: Download log artifacts
        if: ${{ needs.check_trigger.outputs.should_update_pr && failure() && !cancelled() }}
        uses: actions/download-artifact@v2.0.8
        with:
          path: test_results
          name: log-artifact
      - name: Update PR label and comment
        if: ${{ needs.check_trigger.outputs.should_update_pr && failure() && !cancelled() }}
        run: |
          python scripts/gha/it_workflow.py --stage progress \
            --token ${{github.token}} \
            --issue_number ${{needs.check_trigger.outputs.pr_number}}\
            --actor ${{github.actor}} \
            --commit ${{needs.prepare_matrix.outputs.github_ref}} \
            --run_id ${{github.run_id}}       
      - name: Summarize test results
        if: ${{ !cancelled() }}
        shell: bash
        run: |
          cat testapps/test-results-desktop-${{ matrix.os }}-${{ matrix.ssl_variant }}.log
          if [[ "${{ job.status }}" != "success" ]]; then
            exit 1
          fi

  test_android:
    name: test-android-${{ matrix.build_os }}-${{ matrix.android_device }}
    needs: [check_trigger, prepare_matrix, build_android]
    runs-on: macos-latest
    if: contains(needs.prepare_matrix.outputs.matrix_platform, 'Android') && needs.prepare_matrix.outputs.apis != '' && !cancelled()
    strategy:
      fail-fast: false
      matrix:
        build_os: ${{ fromJson(needs.prepare_matrix.outputs.matrix_os) }}
        android_device: ${{ fromJson(needs.prepare_matrix.outputs.android_device) }}
    steps:
      - uses: actions/checkout@v2
        with:
          ref: ${{needs.prepare_matrix.outputs.github_ref}}
      - name: Download Android integration tests artifact
        uses: actions/download-artifact@v2.0.8
        with:
          path: testapps
          name: testapps-android-${{ matrix.build_os }}
      - name: Setup python
        uses: actions/setup-python@v2
        with:
          python-version: ${{ env.pythonVersion }}
      - name: Install python deps
        run: pip install -r scripts/gha/requirements.txt
      - id: get-device-type
        run: |
          echo "::set-output name=device_type::$( python scripts/gha/print_matrix_configuration.py -d -k ${{ matrix.android_device }} )"
      - name: Run Android integration tests on Emulator locally
        if: steps.get-device-type.outputs.device_type == 'virtual'
        run: |
          python scripts/gha/test_simulator.py --testapp_dir testapps \
            --android_device "${{ matrix.android_device }}" \
            --logfile_name "android-${{ matrix.build_os }}-${{ matrix.android_device }}" \
            --ci
      - name: Install Cloud SDK
        if: steps.get-device-type.outputs.device_type == 'real'
        uses: google-github-actions/setup-gcloud@master
      - name: Run Android integration tests on Real Device via FTL
        if: steps.get-device-type.outputs.device_type == 'real'
        run: |
          python scripts/gha/restore_secrets.py --passphrase "${{ secrets.TEST_SECRET }}"
          python scripts/gha/test_lab.py --testapp_dir testapps \
            --android_device "${{ matrix.android_device }}" \
            --logfile_name "android-${{ matrix.build_os }}-${{ matrix.android_device }}" \
            --code_platform cpp \
            --key_file scripts/gha-encrypted/gcs_key_file.json
      - name: Upload Android test results artifact
        if: ${{ !cancelled() }}
        uses: actions/upload-artifact@v2.2.2
        with:
          name: log-artifact
          path: testapps/test-results-android-${{ matrix.build_os }}-${{ matrix.android_device }}*
          retention-days: ${{ env.artifactRetentionDays }}
      - name: Download log artifacts
        if: ${{ needs.check_trigger.outputs.should_update_pr && failure() && !cancelled() }}
        uses: actions/download-artifact@v2.0.8
        with:
          path: test_results
          name: log-artifact
      - name: Update PR label and comment
        if: ${{ needs.check_trigger.outputs.should_update_pr && failure() && !cancelled() }}
        run: |
          python scripts/gha/it_workflow.py --stage progress \
            --token ${{github.token}} \
            --issue_number ${{needs.check_trigger.outputs.pr_number}}\
            --actor ${{github.actor}} \
            --commit ${{needs.prepare_matrix.outputs.github_ref}} \
            --run_id ${{github.run_id}}
      - name: Summarize test results
        if: ${{ !cancelled() }}
        shell: bash
        run: |
          cat "testapps/test-results-android-${{ matrix.build_os }}-${{ matrix.android_device }}.log"
          if [[ "${{ job.status }}" != "success" ]]; then
            exit 1
          fi

  test_ios:
    name: test-ios-macos-latest-${{ matrix.ios_device }}
    needs: [check_trigger, prepare_matrix, build_ios]
    runs-on: macos-latest
    if: contains(needs.prepare_matrix.outputs.matrix_platform, 'iOS') && needs.prepare_matrix.outputs.apis != '' && !cancelled()
    strategy:
      fail-fast: false
      matrix:
        ios_device: ${{ fromJson(needs.prepare_matrix.outputs.ios_device) }}
    steps:
      - uses: actions/checkout@v2
        with:
          ref: ${{needs.prepare_matrix.outputs.github_ref}}
      - name: Download iOS integration tests artifact
        uses: actions/download-artifact@v2.0.8
        with:
          path: testapps
          name: testapps-ios-macos-latest
      - name: Setup python
        uses: actions/setup-python@v2
        with:
          python-version: ${{ env.pythonVersion }}
      - name: Install python deps
        run: pip install -r scripts/gha/requirements.txt
      - id: get-device-type
        run: |
          echo "::set-output name=device_type::$( python scripts/gha/print_matrix_configuration.py -d -k ${{ matrix.ios_device }} )"
      - name: Run iOS integration tests on Simulator locally
        if: steps.get-device-type.outputs.device_type == 'virtual'
        run: |
          python scripts/gha/test_simulator.py --testapp_dir testapps \
            --ios_device "${{ matrix.ios_device }}" \
            --logfile_name "ios-macos-latest-${{ matrix.ios_device }}" \
            --ci
      - name: Install Cloud SDK
        if: steps.get-device-type.outputs.device_type == 'real'
        uses: google-github-actions/setup-gcloud@master
      - name: Run iOS integration tests on Real Device via FTL
        if: steps.get-device-type.outputs.device_type == 'real'
        run: |
          python scripts/gha/restore_secrets.py --passphrase "${{ secrets.TEST_SECRET }}"
          python scripts/gha/test_lab.py --testapp_dir testapps \
            --ios_device "${{ matrix.ios_device }}" \
            --logfile_name "ios-macos-latest-${{ matrix.ios_device }}" \
            --code_platform cpp \
            --key_file scripts/gha-encrypted/gcs_key_file.json
      - name: Upload iOS test results artifact
        if: ${{ !cancelled() }}
        uses: actions/upload-artifact@v2.2.2
        with:
          name: log-artifact
          path: testapps/test-results-ios-macos-latest-${{ matrix.ios_device }}*
          retention-days: ${{ env.artifactRetentionDays }}      
      - name: Download log artifacts
        if: ${{ needs.check_trigger.outputs.should_update_pr && failure() && !cancelled() }}
        uses: actions/download-artifact@v2.0.8
        with:
          path: test_results
          name: log-artifact
      - name: Update PR label and comment
        if: ${{ needs.check_trigger.outputs.should_update_pr && failure() && !cancelled() }}
        run: |
          python scripts/gha/it_workflow.py --stage progress \
            --token ${{github.token}} \
            --issue_number ${{needs.check_trigger.outputs.pr_number}}\
            --actor ${{github.actor}} \
            --commit ${{needs.prepare_matrix.outputs.github_ref}} \
            --run_id ${{github.run_id}}
      - name: Summarize test results
        if: ${{ !cancelled() }}
        shell: bash
        run: |
          cat "testapps/test-results-ios-macos-latest-${{ matrix.ios_device }}.log"
          if [[ "${{ job.status }}" != "success" ]]; then
            exit 1
          fi

  summarize_results:
    name: "summarize-results"
    needs: [check_trigger, prepare_matrix, test_desktop, test_android, test_ios]
    runs-on: ubuntu-latest
    if: ${{ !cancelled() }}
    steps:
      - uses: actions/checkout@v2
        with:
          ref: ${{needs.prepare_matrix.outputs.github_ref}}
      - name: Setup python
        uses: actions/setup-python@v2
        with:
          python-version: ${{ env.pythonVersion }}
      - name: Install python deps
        run: pip install -r scripts/gha/requirements.txt
      - name: Download log artifacts
        uses: actions/download-artifact@v2.0.8
        with:
          path: test_results
          name: log-artifact
      # Use a different token to remove the "in-progress" label,
      # to allow the removal to trigger the "Check Labels" workflow.
      - name: Generate token for GitHub API
        uses: tibdex/github-app-token@v1
        id: generate-token
        with:
          app_id: ${{ secrets.WORKFLOW_TRIGGER_APP_ID }}
          private_key: ${{ secrets.WORKFLOW_TRIGGER_APP_PRIVATE_KEY }}
      - name: Update PR label and comment
        if: ${{ needs.check_trigger.outputs.should_update_pr }}
        run: |
          python scripts/gha/it_workflow.py --stage end \
            --token ${{github.token}} \
            --issue_number ${{needs.check_trigger.outputs.pr_number}}\
            --actor ${{github.actor}} \
            --commit ${{needs.prepare_matrix.outputs.github_ref}} \
            --run_id ${{github.run_id}} \
            --new_token ${{steps.generate-token.outputs.token}}
      - name: Update Daily Report
        if: ${{ github.event_name == 'schedule' }}
        run: |
          python scripts/gha/it_workflow.py --stage report \
            --token ${{github.token}} \
            --actor ${{github.actor}} \
            --commit ${{needs.prepare_matrix.outputs.github_ref}} \
            --run_id ${{github.run_id}}
      - name: Summarize results into GitHub log
        run: python scripts/gha/summarize_test_results.py --dir test_results --github_log<|MERGE_RESOLUTION|>--- conflicted
+++ resolved
@@ -338,7 +338,6 @@
         if: ${{ !cancelled() }}
         run: |
           python scripts/gha/gcs_uploader.py --testapp_dir ta --key_file scripts/gha-encrypted/gcs_key_file.json
-<<<<<<< HEAD
       - name: Add failure label
         # We can mark a failure as soon as any one test fails.
         if: ${{ needs.check_trigger.outputs.should_update_labels && failure() && !cancelled() }}
@@ -354,9 +353,6 @@
         run: |
           echo -n "::set-output name=time::"
           TZ=America/Los_Angeles date
-=======
-          popd
->>>>>>> 4be9cd82
       - name: Download log artifacts
         if: ${{ needs.check_trigger.outputs.should_update_pr && failure() && !cancelled() }}
         uses: actions/download-artifact@v2.0.8
