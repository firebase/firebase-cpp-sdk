name: Integration tests

on:
  schedule:
    - cron: "0 9 * * *"  # 9am UTC = 1am PST / 2am PDT
  pull_request:
    types: [ labeled, closed ]

  workflow_dispatch:
    inputs:
      platforms:
        description: 'CSV of Desktop, Android, iOS and/or tvOS'
        default: 'Desktop,Android,iOS,tvOS'
        required: true
      apis:
        description: 'CSV of apis to build and test'
        default: 'admob,analytics,auth,database,dynamic_links,firestore,functions,installations,messaging,remote_config,storage'
        required: true
      operating_systems:
        description: 'CSV of VMs to run on'
        default: 'ubuntu-latest,windows-latest,macos-latest'
        required: true
      desktop_ssl_variants:
        description: 'CSV of desktop SSL variants to use'
        default: 'openssl,boringssl'
        required: true
      mobile_test_on:
        description: 'Run mobile tests on real and/or virtual devices? (separated by commas)'
        default: 'real,virtual'
        required: true
      use_expanded_matrix:
        description: 'Use an expanded matrix? Note: above config will be ignored.'
        default: '0'
        required: true
      test_packaged_sdk:
        description: 'Optional: Packaging run # to build against?'
      test_pull_request:
        description: 'Optional: Pull request # to build and test? (With optional commit hash, separated by a colon. Specify the FULL hash.)'

env:
  triggerLabelPrefix: "tests-requested: "
  triggerLabelFull: "tests-requested: full"
  triggerLabelQuick: "tests-requested: quick"
  statusLabelInProgress: "tests: in-progress"
  statusLabelFailed: "tests: failed"
  statusLabelSucceeded: "tests: succeeded"
  statusCommentIdentifier: "integration-test-status-comment"
  pythonVersion: '3.7'
  artifactRetentionDays: 2

jobs:
  check_trigger:
    ### This job runs when the workflow was triggered by 1) PR getting labeled
    ### 2) PR merged & closed 3) or manumlly triggered with Pull request #.
    ### If triggered by label, then checks whether the label is a test-request
    ### trigger (cancelling the workflow if not).
    ### It sets outputs to control the build_* matrix (full or quick) and to tell
    ### subsequent steps to update the labels as well.
    runs-on: ubuntu-latest
    if: |
      github.event_name == 'pull_request' || (github.event.inputs.test_pull_request != '' && github.event.inputs.test_pull_request != 'sdk')
    outputs:
      should_update_pr: ${{ steps.set_outputs.outputs.should_update_pr }}
      requested_tests: ${{ steps.set_outputs.outputs.requested_tests }}
      pr_number: ${{ steps.get_pr_number.outputs.pr_number }}
    steps:
    ### If the label isn't 1)the test-request triggers, 2) closed on merge trigger, cancel the workflow.
    - name: Cancel workflow
      if: (github.event.action == 'labeled' && !startsWith(github.event.label.name, env.triggerLabelPrefix)) || (github.event.action == 'closed' && github.event.pull_request.merged != true)
      uses: andymckay/cancel-action@0.2
    - name: Wait for above cancellation
      if: (github.event.action == 'labeled' && !startsWith(github.event.label.name, env.triggerLabelPrefix)) || (github.event.action == 'closed' && github.event.pull_request.merged != true)
      run: |
        sleep 300
        exit 1  # fail out if the cancellation above somehow failed.
    - id: get_pr_number
      run: |
        # In this step, github_ref is only used for the status message below.
        # It will be recalculated in prepare_matrix.
        if [[ "${{ github.event_name }}" == "pull_request" ]]; then
          echo "::set-output name=pr_number::${{ github.event.pull_request.number }}"
          echo "::set-output name=github_ref::$GITHUB_SHA"
        elif [[ "${{github.event.inputs.test_pull_request}}" == *:* ]]; then
          # If specified as pr:commit_hash, split them.
          echo "::set-output name=pr_number::$(echo ${{ github.event.inputs.test_pull_request }} | cut -d: -f1)"
          echo "::set-output name=github_ref::$(echo ${{ github.event.inputs.test_pull_request }} | cut -d: -f2)"
        else
          # Just a PR number.
          echo "::set-output name=pr_number::${{ github.event.inputs.test_pull_request }}"
          echo "::set-output name=github_ref::refs/pull/${{github.event.inputs.test_pull_request}}/merge"
        fi
    - name: Cancel previous runs on the same PR
      uses: styfle/cancel-workflow-action@0.8.0
      with:
        access_token: ${{ github.token }}
    - name: Remove triggering label
      uses: actions-ecosystem/action-remove-labels@v1
      with:
        github_token: ${{ github.token }}
        number: "${{ steps.get_pr_number.outputs.pr_number }}"
        labels: "${{ github.event.label.name }}"
    ### Fail the workflow if the user does not have admin access to run the tests.
    - name: Check if user has permission to trigger tests
      uses: lannonbr/repo-permission-check-action@2.0.0
      with:
        permission: "admin"
      env:
        GITHUB_TOKEN: ${{ github.token }}
    - id: set_outputs
      run: |
        echo "::set-output name=should_update_pr::1"
        if [[ "${{ github.event.label.name }}" == "${{ env.triggerLabelFull }}" ]]; then
          echo "::set-output name=requested_tests::full"
        elif [[ "${{ github.event.label.name }}" == "${{ env.triggerLabelQuick }}" ]]; then
          echo "::set-output name=requested_tests::auto"
        else
          # For manual PR testing, use auto mode.
          echo "::set-output name=requested_tests::auto"
        fi
    ### Add the in-progress label and remove any previous success/fail labels.
    - uses: actions/checkout@v2
      with:
        ref: ${{steps.get_pr_number.outputs.github_ref}}
    - name: Setup python
      uses: actions/setup-python@v2
      with:
        python-version: ${{ env.pythonVersion }}
    - name: Install python deps
      run: pip install -r scripts/gha/requirements.txt
    - name: Update PR label and comment
      run: |
        python scripts/gha/it_workflow.py --stage start \
          --token ${{github.token}} \
          --issue_number ${{steps.get_pr_number.outputs.pr_number}} \
          --actor ${{github.actor}} \
          --commit ${{steps.get_pr_number.outputs.github_ref}} \
          --run_id ${{github.run_id}}

  # To feed input into the job matrix, we first need to convert to a JSON
  # list. Then we can use fromJson to define the field in the matrix for the tests job.
  prepare_matrix:
    runs-on: ubuntu-latest
    needs: check_trigger
    if: ${{ !cancelled() && !failure() }}  # Run even if check_trigger was skipped.
    outputs:
      matrix_platform: ${{ steps.export-result.outputs.matrix_platform }}
      matrix_os: ${{ steps.export-result.outputs.matrix_os }}
      matrix_ssl: ${{ steps.export-result.outputs.matrix_ssl }}
      apis: ${{ steps.export-result.outputs.apis }}
      mobile_test_on: ${{ steps.export-result.outputs.mobile_test_on }}
      android_device: ${{ steps.export-result.outputs.android_device }}
      ios_device: ${{ steps.export-result.outputs.ios_device }}
      tvos_device: ${{ steps.export-result.outputs.tvos_device }}
      github_ref: ${{ steps.export-result.outputs.github_ref }}
    steps:
      - uses: actions/checkout@v2
        with:
          fetch-depth: 0
          submodules: false
      - name: Use expanded matrix
        if: github.event_name == 'schedule' || github.event.inputs.use_expanded_matrix == '1' || needs.check_trigger.outputs.requested_tests == 'full'
        run: |
          echo "EXPANDED_MATRIX_PARAM=-e=1" >> $GITHUB_ENV
          echo "::warning ::Running on the expanded matrix"
      - name: Set auto-diff option if specified.
        if: needs.check_trigger.outputs.requested_tests == 'auto'
        run: |
          echo "Autodetecting which tests to run."
          if [[ -n "${{github.event.inputs.test_pull_request}}" || "${{github.event.inputs.test_pull_request}}" == "sdk" ]]; then
            # If running this manually, diff against our common ancestor with main.
            MERGE_BASE=$(git merge-base HEAD origin/main)
            echo "::warning ::Auto-diff HEAD..${MERGE_BASE}"
            git diff --name-only HEAD..${MERGE_BASE}
            echo "AUTO_DIFF_PARAM=--auto_diff HEAD..${MERGE_BASE}" >> $GITHUB_ENV
          else
            # If running in a PR, diff against the PR's base.
            # "git merge-base main branch_name" will give the common ancestor of both branches.
            MERGE_BASE=$(git merge-base origin/${{github.event.pull_request.head.ref}} origin/${{github.event.pull_request.base.ref}} || true)
            # If origin/<branch> is no longer valid, then just run all tests.
            if [[ -n "${MERGE_BASE}" ]]; then
              echo "::warning ::Auto-diff origin/${{github.event.pull_request.head.ref}}..${MERGE_BASE}"
              git diff --name-only origin/${{github.event.pull_request.head.ref}}..${MERGE_BASE}
              echo "AUTO_DIFF_PARAM=--auto_diff origin/${{github.event.pull_request.head.ref}}..${MERGE_BASE}" >> $GITHUB_ENV
            fi
          fi
      - id: export-result
        # e.g. 'ubuntu-latest,macos-latest' -> '["ubuntu-latest","macos-latest"]'
        run: |
          apis=$( python scripts/gha/print_matrix_configuration.py -c -w integration_tests -k apis -o "${{github.event.inputs.apis}}" ${AUTO_DIFF_PARAM})
          echo "::set-output name=apis::${apis}"
          echo "::set-output name=matrix_platform::$( python scripts/gha/print_matrix_configuration.py -w integration_tests ${EXPANDED_MATRIX_PARAM} -k platform -o "${{github.event.inputs.platforms}}" --apis ${apis} ${AUTO_DIFF_PARAM})"
          echo "::set-output name=matrix_os::$( python scripts/gha/print_matrix_configuration.py -w integration_tests ${EXPANDED_MATRIX_PARAM} -k os -o "${{github.event.inputs.operating_systems}}" ${AUTO_DIFF_PARAM})"
          # If building against a packaged SDK, only use boringssl.
          if [[ -n "${{ github.event.inputs.test_packaged_sdk }}" ]]; then
            echo "::warning ::Downloading SDK package from previous run: https://github.com/${{github.repository}}/actions/runs/${{ github.event.inputs.test_packaged_sdk }}"
            # Because the mobile tests require this value to be set to 'openssl', set it to 'openssl' here. It won't actually matter later.
            echo "::set-output name=matrix_ssl::$( python scripts/gha/print_matrix_configuration.py -w integration_tests ${EXPANDED_MATRIX_PARAM} -k ssl_lib -o openssl )"
          else
            echo "::set-output name=matrix_ssl::$( python scripts/gha/print_matrix_configuration.py -w integration_tests ${EXPANDED_MATRIX_PARAM} -k ssl_lib -o "${{github.event.inputs.desktop_ssl_variants}}" )"
          fi
          mobile_test_on=$( python scripts/gha/print_matrix_configuration.py -c -w integration_tests -k mobile_test_on -o "${{github.event.inputs.mobile_test_on}}")
          echo "::set-output name=mobile_test_on::${mobile_test_on}"
          echo "::set-output name=android_device::$( python scripts/gha/print_matrix_configuration.py -w integration_tests ${EXPANDED_MATRIX_PARAM} -k android_device -t ${mobile_test_on} )"
          echo "::set-output name=ios_device::$( python scripts/gha/print_matrix_configuration.py -w integration_tests ${EXPANDED_MATRIX_PARAM} -k ios_device -t ${mobile_test_on} )"
          echo "::set-output name=tvos_device::$( python scripts/gha/print_matrix_configuration.py -w integration_tests ${EXPANDED_MATRIX_PARAM} -k tvos_device -t ${mobile_test_on} )"
          if [[ -z "${{github.event.inputs.test_pull_request}}" || "${{github.event.inputs.test_pull_request}}" == "sdk" ]]; then
            echo "::warning ::Running on https://github.com/${{github.repository}}/commits/$GITHUB_SHA"
            echo "::set-output name=github_ref::$GITHUB_SHA"
          elif [[ "${{github.event.inputs.test_pull_request}}" == *:* ]]; then
            # If specified as pr:commit_hash, split them to get the exact hash.
            echo "::warning ::Running on https://github.com/${{github.repository}}/pull/$(echo ${{ github.event.inputs.test_pull_request }} | cut -d: -f1) on commit https://github.com/${{github.repository}}/commit/$(echo ${{ github.event.inputs.test_pull_request }} | cut -d: -f2)"
            echo "::set-output name=github_ref::$(echo ${{ github.event.inputs.test_pull_request }} | cut -d: -f2)"
          else
            # Just the PR specified, use refs/pull/<number>/merge as the ref.
            echo "::warning ::Running on https://github.com/${{github.repository}}/pull/${{github.event.inputs.test_pull_request}}"
            echo "::set-output name=github_ref::refs/pull/${{github.event.inputs.test_pull_request}}/merge"
          fi

  build_desktop:
    name: build-desktop-${{ matrix.os }}-${{ matrix.ssl_variant }}
    needs: [check_trigger, prepare_matrix]
    runs-on: ${{ matrix.os }}
    # Skip this if there is an empty matrix (which can happen if "auto" was set above).
    # But check cancelled() && !failure() so it runs even if check_trigger was skipped.
    if: contains(needs.prepare_matrix.outputs.matrix_platform, 'Desktop') && needs.prepare_matrix.outputs.apis != '' && !cancelled() && !failure()
    strategy:
      fail-fast: false
      matrix:
        os: ${{ fromJson(needs.prepare_matrix.outputs.matrix_os) }}
        ssl_variant: ${{ fromJson(needs.prepare_matrix.outputs.matrix_ssl) }}
    steps:
      - uses: actions/checkout@v2
        with:
          ref: ${{needs.prepare_matrix.outputs.github_ref}}
          submodules: true
      - name: Set env vars (Linux)
        if: startsWith(matrix.os, 'ubuntu')
        run: echo "VCPKG_TRIPLET=x64-linux" >> $GITHUB_ENV
      - name: Set env vars (macOS)
        if: startsWith(matrix.os, 'macos')
        run: echo "VCPKG_TRIPLET=x64-osx" >> $GITHUB_ENV
      - name: Set env vars (Windows)
        shell: bash
        if: startsWith(matrix.os, 'windows')
        run: echo "VCPKG_TRIPLET=x64-windows-static" >> $GITHUB_ENV
      - name: Set env vars (all)
        shell: bash
        run: echo "VCPKG_RESPONSE_FILE=external/vcpkg_${{ env.VCPKG_TRIPLET }}_response_file.txt" >> $GITHUB_ENV
      - name: Add msbuild to PATH (Windows)
        if: startsWith(matrix.os, 'windows')
        uses: microsoft/setup-msbuild@v1.0.2
      - name: Cache vcpkg C++ dependencies
        id: cache_vcpkg
        uses: actions/cache@v2
        with:
          path: external/vcpkg/installed
          key: dev-vcpkg-${{ env.VCPKG_TRIPLET }}-${{ hashFiles(format('{0}', env.VCPKG_RESPONSE_FILE)) }}-${{ hashFiles('.git/modules/external/vcpkg/HEAD') }}
      - name: Setup python
        uses: actions/setup-python@v2
        with:
          python-version: ${{ env.pythonVersion }}
      - name: Update homebrew (avoid bintray errors)
        uses: nick-invision/retry@v2
        if: startsWith(matrix.os, 'macos')
        with:
          timeout_minutes: 10
          max_attempts: 3
          command: |
            # Temporarily here until Github runners have updated their version of
            # homebrew. This prevents errors arising from the shut down of
            # binutils, used by older version of homebrew for hosting packages.
            brew update
      - name: Install SDK Desktop prerequisites
        run: |
          python scripts/gha/install_prereqs_desktop.py
      - name: Prepare for integration tests
        run: |
          pip install -r scripts/gha/requirements.txt
          python scripts/gha/restore_secrets.py --passphrase "${{ secrets.TEST_SECRET }}"
      - name: Install OpenSSL (Windows)
        if: matrix.ssl_variant == 'openssl' &&
            startsWith(matrix.os, 'windows')
        run: |
          choco install openssl -r
      - name: Install OpenSSL (macOS)
        if: matrix.ssl_variant == 'openssl' &&
            startsWith(matrix.os, 'macos')
        run: |
          brew install openssl
          # brew won't overwrite MacOS system default OpenSSL, so force it here.
          echo "OPENSSL_ROOT_DIR=/usr/local/opt/openssl@1.1" >> $GITHUB_ENV
      - name: Install OpenSSL (Linux)
        if: matrix.ssl_variant == 'openssl' &&
            startsWith(matrix.os, 'ubuntu')
        run: |
          sudo apt install openssl
      - name: Fetch prebuilt packaged SDK from previous run
        uses: dawidd6/action-download-artifact@v2
        if: ${{ github.event.inputs.test_packaged_sdk != '' }}
        with:
          name: 'firebase_cpp_sdk.zip'
          workflow: 'cpp-packaging.yml'
          run_id: ${{ github.event.inputs.test_packaged_sdk }}
      - name: Build integration tests
        shell: bash
        run: |
          declare -a additional_flags
          if [[ -n "${{ github.event.inputs.test_packaged_sdk }}" ]]; then
            # Building integration tests against a packaged SDK.
            mkdir downloaded_sdk
            unzip -q firebase_cpp_sdk.zip -d downloaded_sdk/
            additional_flags+=(--packaged_sdk downloaded_sdk/firebase_cpp_sdk)
          else
            # Building integration tests against the SDK source.
            #
            # When building the SDK from source, the default SSL is openssl.
            # To build using boringssl, a cmake flag must be added:
            if [[ "${{ matrix.ssl_variant }}" == "boringssl" ]]; then
              additional_flags+=(--cmake_flag=-DFIREBASE_USE_BORINGSSL=ON)
            fi
          fi
          python scripts/gha/build_testapps.py --p Desktop \
            --t ${{ needs.prepare_matrix.outputs.apis }} \
            --output_directory "${{ github.workspace }}" \
            --artifact_name "desktop-${{ matrix.os }}-${{ matrix.ssl_variant }}" \
            --noadd_timestamp \
            --short_output_paths \
            ${additional_flags[*]}
      - name: Prepare results summary artifact
        if: ${{ !cancelled() }}
        shell: bash
        run: |
          if [ ! -f build-results-desktop-${{ matrix.os }}-${{ matrix.ssl_variant }}.log.json ]; then
            # No summary was created, make a placeholder one.
            echo "__SUMMARY_MISSING__" > build-results-desktop-${{ matrix.os }}-${{ matrix.ssl_variant }}.log.json
          fi
      - name: Upload Desktop integration tests artifact
        uses: actions/upload-artifact@v2.2.2
        if: ${{ !cancelled() }}
        with:
          name: testapps-desktop-${{ matrix.os }}-${{ matrix.ssl_variant }}
          path: testapps-desktop-${{ matrix.os }}-${{ matrix.ssl_variant }}
          retention-days: ${{ env.artifactRetentionDays }}
      - name: Upload Desktop build results artifact
        uses: actions/upload-artifact@v2.2.2
        if: ${{ !cancelled() }}
        with:
          name: log-artifact
          path: build-results-desktop-${{ matrix.os }}-${{ matrix.ssl_variant }}*
          retention-days: ${{ env.artifactRetentionDays }}
      - name: Cleanup Local Copies of Uploaded Artifacts
        shell: bash
        run: |
          rm -rf testapps-desktop-${{ matrix.os }}-${{ matrix.ssl_variant }}
      - name: Set CLOUDSDK_PYTHON (Windows)
        shell: bash
        if: startsWith(matrix.os, 'windows') && !cancelled()
        run: echo "CLOUDSDK_PYTHON=${{env.pythonLocation}}\python.exe" >> $GITHUB_ENV
      - name: Install Cloud SDK
        if: ${{ !cancelled() }}
        uses: google-github-actions/setup-gcloud@master
      - name: Upload Desktop Artifacts to GCS
        shell: bash
        if: ${{ !cancelled() }}
        run: |
          python scripts/gha/gcs_uploader.py --testapp_dir ta --key_file scripts/gha-encrypted/gcs_key_file.json
      - name: Download log artifacts
        if: ${{ needs.check_trigger.outputs.should_update_pr && failure() && !cancelled() }}
        uses: actions/download-artifact@v2.0.8
        with:
          path: test_results
          name: log-artifact
      - name: Update PR label and comment
        shell: bash
        if: ${{ needs.check_trigger.outputs.should_update_pr && failure() && !cancelled() }}
        run: |
          pushd ${{env.GCS_UPLOAD_DIR}}
          python scripts/gha/it_workflow.py --stage progress \
            --token ${{github.token}} \
            --issue_number ${{needs.check_trigger.outputs.pr_number}}\
            --actor ${{github.actor}} \
            --commit ${{needs.prepare_matrix.outputs.github_ref}} \
            --run_id ${{github.run_id}}
      - name: Summarize build results
        if: ${{ !cancelled() }}
        shell: bash
        run: |
          cat build-results-desktop-${{ matrix.os }}-${{ matrix.ssl_variant }}.log
          if [[ "${{ job.status }}" != "success" ]]; then
            exit 1
          fi

  build_android:
    name: build-android-${{ matrix.os }}
    needs: [check_trigger, prepare_matrix]
    runs-on: ${{ matrix.os }}
    if: contains(needs.prepare_matrix.outputs.matrix_platform, 'Android') && needs.prepare_matrix.outputs.apis != '' && !cancelled() && !failure()
    strategy:
      fail-fast: false
      matrix:
        os: ${{ fromJson(needs.prepare_matrix.outputs.matrix_os) }}
    steps:
      - uses: actions/checkout@v2
        with:
          ref: ${{needs.prepare_matrix.outputs.github_ref}}
          submodules: true
      - name: Add msbuild to PATH (Windows)
        if: startsWith(matrix.os, 'windows')
        uses: microsoft/setup-msbuild@v1.0.2
      - name: Cache NDK
        id: cache_ndk
        uses: actions/cache@v2
        with:
          path: /tmp/android-ndk-r16b
          key: android-ndk-${{ matrix.os }}-r16b
      - name: Setup python
        uses: actions/setup-python@v2
        with:
          python-version: ${{ env.pythonVersion }}
      - name: Update homebrew (avoid bintray errors)
        uses: nick-invision/retry@v2
        if: startsWith(matrix.os, 'macos')
        with:
          timeout_minutes: 10
          max_attempts: 3
          command: |
            # Temporarily here until Github runners have updated their version of
            # homebrew. This prevents errors arising from the shut down of
            # binutils, used by older version of homebrew for hosting packages.
            brew update
      - name: Install SDK Android prerequisites
        shell: bash
        run: |
          build_scripts/android/install_prereqs.sh
      - name: Prepare for integration tests
        run: |
          pip install -r scripts/gha/requirements.txt
          python scripts/gha/restore_secrets.py --passphrase "${{ secrets.TEST_SECRET }}"
      - name: Fetch prebuilt packaged SDK from previous run
        uses: dawidd6/action-download-artifact@v2
        if: ${{ github.event.inputs.test_packaged_sdk != '' }}
        with:
          name: 'firebase_cpp_sdk.zip'
          workflow: 'cpp-packaging.yml'
          run_id: ${{ github.event.inputs.test_packaged_sdk }}
      - name: Build integration tests
        shell: bash
        run: |
          declare -a additional_flags
          if [[ -n "${{ github.event.inputs.test_packaged_sdk }}" ]]; then
            # Building integration tests against a packaged SDK.
            mkdir downloaded_sdk
            cd downloaded_sdk
            unzip -q ../firebase_cpp_sdk.zip
            cd ..
            additional_flags+=(--packaged_sdk downloaded_sdk/firebase_cpp_sdk)
          fi
          python scripts/gha/build_testapps.py --p Android \
            --t ${{ needs.prepare_matrix.outputs.apis }}  \
            --output_directory "${{ github.workspace }}" \
            --artifact_name "android-${{ matrix.os }}" \
            --noadd_timestamp \
            --short_output_paths \
            ${additional_flags[*]}
      - name: Prepare results summary artifact
        if: ${{ !cancelled() }}
        shell: bash
        run: |
          if [ ! -f build-results-android-${{ matrix.os }}.log.json ]; then
            echo "__SUMMARY_MISSING__" > build-results-android-${{ matrix.os }}.log.json
          fi
      - name: Upload Android integration tests artifact
        uses: actions/upload-artifact@v2.2.2
        if: ${{ !cancelled() }}
        with:
          name: testapps-android-${{ matrix.os }}
          path: testapps-android-${{ matrix.os }}
          retention-days: ${{ env.artifactRetentionDays }}
      - name: Upload Android build results artifact
        uses: actions/upload-artifact@v2.2.2
        if: ${{ !cancelled() }}
        with:
          name: log-artifact
          path: build-results-android-${{ matrix.os }}*
          retention-days: ${{ env.artifactRetentionDays }}
      - name: Download log artifacts
        if: ${{ needs.check_trigger.outputs.should_update_pr && failure() && !cancelled() }}
        uses: actions/download-artifact@v2.0.8
        with:
          path: test_results
          name: log-artifact
      - name: Update PR label and comment
        if: ${{ needs.check_trigger.outputs.should_update_pr && failure() && !cancelled() }}
        run: |
          python scripts/gha/it_workflow.py --stage progress \
            --token ${{github.token}} \
            --issue_number ${{needs.check_trigger.outputs.pr_number}}\
            --actor ${{github.actor}} \
            --commit ${{needs.prepare_matrix.outputs.github_ref}} \
            --run_id ${{github.run_id}}
      - name: Summarize build results
        if: ${{ !cancelled() }}
        shell: bash
        run: |
          cat build-results-android-${{ matrix.os }}.log
          if [[ "${{ job.status }}" != "success" ]]; then
            exit 1
          fi

  build_ios:
    name: build-ios-macos-latest
    needs: [check_trigger, prepare_matrix]
    runs-on: macos-latest
    if: contains(needs.prepare_matrix.outputs.matrix_platform, 'iOS') && contains(needs.prepare_matrix.outputs.matrix_os, 'macos-latest') && needs.prepare_matrix.outputs.apis != '' && !cancelled() && !failure()
    strategy:
      fail-fast: false
    steps:
      - uses: actions/checkout@v2
        with:
          ref: ${{needs.prepare_matrix.outputs.github_ref}}
          submodules: true
      - name: Setup python
        uses: actions/setup-python@v2
        with:
          python-version: ${{ env.pythonVersion }}
      - name: Update homebrew (avoid bintray errors)
        uses: nick-invision/retry@v2
        if: startsWith(matrix.os, 'macos')
        with:
          timeout_minutes: 10
          max_attempts: 3
          command: |
            # Temporarily here until Github runners have updated their version of
            # homebrew. This prevents errors arising from the shut down of
            # binutils, used by older version of homebrew for hosting packages.
            brew update
      - name: Install SDK iOS prerequisites
        run: build_scripts/ios/install_prereqs.sh
      - name: Prepare for integration tests
        run: |
          pip install -r scripts/gha/requirements.txt
          python scripts/gha/restore_secrets.py --passphrase "${{ secrets.TEST_SECRET }}"
      - name: Fetch prebuilt packaged SDK from previous run
        uses: dawidd6/action-download-artifact@v2
        if: ${{ github.event.inputs.test_packaged_sdk != '' }}
        with:
          name: 'firebase_cpp_sdk.zip'
          workflow: 'cpp-packaging.yml'
          run_id: ${{ github.event.inputs.test_packaged_sdk }}
      - name: Build integration tests
        shell: bash
        run: |
          declare -a additional_flags
          if [[ -n "${{ github.event.inputs.test_packaged_sdk }}" ]]; then
            # Building integration tests against a packaged SDK.
            mkdir downloaded_sdk
            cd downloaded_sdk
            unzip -q ../firebase_cpp_sdk.zip
            cd ..
            additional_flags+=(--packaged_sdk downloaded_sdk/firebase_cpp_sdk)
          fi
          python scripts/gha/build_testapps.py --p iOS \
            --t ${{ needs.prepare_matrix.outputs.apis }}  \
            --output_directory "${{ github.workspace }}" \
            --ios_sdk ${{ needs.prepare_matrix.outputs.mobile_test_on }} \
            --artifact_name "ios-macos-latest" \
            --noadd_timestamp \
            --short_output_paths \
            ${additional_flags[*]}
      - name: Prepare results summary artifact
        if: ${{ !cancelled() }}
        shell: bash
        run: |
          if [ ! -f build-results-ios-macos-latest.log.json ]; then
            echo "__SUMMARY_MISSING__" > build-results-ios-macos-latest.log.json
          fi
      - name: Upload iOS integration tests artifact
        uses: actions/upload-artifact@v2.2.2
        if: ${{ !cancelled() }}
        with:
          name: testapps-ios-macos-latest
          path: testapps-ios-macos-latest
          retention-days: ${{ env.artifactRetentionDays }}
      - name: Upload iOS build results artifact
        uses: actions/upload-artifact@v2.2.2
        if: ${{ !cancelled() }}
        with:
          name: log-artifact
          path: build-results-ios-macos-latest*
          retention-days: ${{ env.artifactRetentionDays }}
      - name: Download log artifacts
        if: ${{ needs.check_trigger.outputs.should_update_pr && failure() && !cancelled() }}
        uses: actions/download-artifact@v2.0.8
        with:
          path: test_results
          name: log-artifact
      - name: Update PR label and comment
        if: ${{ needs.check_trigger.outputs.should_update_pr && failure() && !cancelled() }}
        run: |
          python scripts/gha/it_workflow.py --stage progress \
            --token ${{github.token}} \
            --issue_number ${{needs.check_trigger.outputs.pr_number}}\
            --actor ${{github.actor}} \
            --commit ${{needs.prepare_matrix.outputs.github_ref}} \
            --run_id ${{github.run_id}}
      - name: Summarize build results
        if: ${{ !cancelled() }}
        shell: bash
        run: |
          cat build-results-ios-macos-latest.log
          if [[ "${{ job.status }}" != "success" ]]; then
            exit 1
          fi

  build_tvos:
    name: build-tvos-macos-latest
    needs: [check_trigger, prepare_matrix]
    runs-on: macos-latest
    if: contains(needs.prepare_matrix.outputs.matrix_platform, 'tvOS') && contains(needs.prepare_matrix.outputs.matrix_os, 'macos-latest') && needs.prepare_matrix.outputs.apis != '' && !cancelled() && !failure()
    strategy:
      fail-fast: false
    steps:
      - uses: actions/checkout@v2
        with:
          ref: ${{needs.prepare_matrix.outputs.github_ref}}
          submodules: true
      - name: Setup python
        uses: actions/setup-python@v2
        with:
          python-version: ${{ env.pythonVersion }}
      - name: Update homebrew (avoid bintray errors)
        uses: nick-invision/retry@v2
        if: startsWith(matrix.os, 'macos')
        with:
          timeout_minutes: 10
          max_attempts: 3
          command: |
            # Temporarily here until Github runners have updated their version of
            # homebrew. This prevents errors arising from the shut down of
            # binutils, used by older version of homebrew for hosting packages.
            brew update
      - name: Install SDK tvOS prerequisites
        run: build_scripts/tvos/install_prereqs.sh
      - name: Prepare for integration tests
        run: |
          pip install -r scripts/gha/requirements.txt
          python scripts/gha/restore_secrets.py --passphrase "${{ secrets.TEST_SECRET }}"
      - name: Fetch prebuilt packaged SDK from previous run
        uses: dawidd6/action-download-artifact@v2
        if: ${{ github.event.inputs.test_packaged_sdk != '' }}
        with:
          name: 'firebase_cpp_sdk.zip'
          workflow: 'cpp-packaging.yml'
          run_id: ${{ github.event.inputs.test_packaged_sdk }}
      - name: Build integration tests
        shell: bash
        run: |
          declare -a additional_flags
          if [[ -n "${{ github.event.inputs.test_packaged_sdk }}" ]]; then
            # Building integration tests against a packaged SDK.
            mkdir downloaded_sdk
            cd downloaded_sdk
            unzip -q ../firebase_cpp_sdk.zip
            cd ..
            additional_flags+=(--packaged_sdk downloaded_sdk/firebase_cpp_sdk)
          fi
          python scripts/gha/build_testapps.py --p tvOS \
            --t ${{ needs.prepare_matrix.outputs.apis }}  \
            --output_directory "${{ github.workspace }}" \
            --artifact_name "tvos-macos-latest" \
            --noadd_timestamp \
            --short_output_paths \
            ${additional_flags[*]}
      - name: Prepare results summary artifact
        if: ${{ !cancelled() }}
        shell: bash
        run: |
          if [ ! -f build-results-tvos-macos-latest.log.json ]; then
            echo "__SUMMARY_MISSING__" > build-results-tvos-macos-latest.log.json
          fi
      - name: Upload tvOS integration tests artifact
        uses: actions/upload-artifact@v2.2.2
        if: ${{ !cancelled() }}
        with:
          name: testapps-tvos-macos-latest
          path: testapps-tvos-macos-latest
          retention-days: ${{ env.artifactRetentionDays }}
      - name: Upload tvOS build results artifact
        uses: actions/upload-artifact@v2.2.2
        if: ${{ !cancelled() }}
        with:
          name: log-artifact
          path: build-results-tvos-macos-latest*
          retention-days: ${{ env.artifactRetentionDays }}
      - name: Download log artifacts
        if: ${{ needs.check_trigger.outputs.should_update_pr && failure() && !cancelled() }}
        uses: actions/download-artifact@v2.0.8
        with:
          path: test_results
          name: log-artifact
      - name: Update PR label and comment
        if: ${{ needs.check_trigger.outputs.should_update_pr && failure() && !cancelled() }}
        run: |
          python scripts/gha/it_workflow.py --stage progress \
            --token ${{github.token}} \
            --issue_number ${{needs.check_trigger.outputs.pr_number}}\
            --actor ${{github.actor}} \
            --commit ${{needs.prepare_matrix.outputs.github_ref}} \
            --run_id ${{github.run_id}}
      - name: Summarize build results
        if: ${{ !cancelled() }}
        shell: bash
        run: |
          cat build-results-tvos-macos-latest.log
          if [[ "${{ job.status }}" != "success" ]]; then
            exit 1
          fi

  test_desktop:
    name: test-desktop-${{ matrix.os }}-${{ matrix.ssl_variant }}
    needs: [check_trigger, prepare_matrix, build_desktop]
    runs-on: ${{ matrix.os }}
    if: contains(needs.prepare_matrix.outputs.matrix_platform, 'Desktop') && needs.prepare_matrix.outputs.apis != '' && !cancelled()
    strategy:
      fail-fast: false
      matrix:
        os: ${{ fromJson(needs.prepare_matrix.outputs.matrix_os) }}
        ssl_variant: ${{ fromJson(needs.prepare_matrix.outputs.matrix_ssl) }}
    steps:
      - uses: actions/checkout@v2
        with:
          ref: ${{needs.prepare_matrix.outputs.github_ref}}
      - name: Download Desktop integration tests artifact
        uses: actions/download-artifact@v2.0.8
        with:
          path: testapps
          name: testapps-desktop-${{ matrix.os }}-${{ matrix.ssl_variant }}
      - name: Setup python
        uses: actions/setup-python@v2
        with:
          python-version: ${{ env.pythonVersion }}
      - name: Set up Node (12)
        uses: actions/setup-node@v2
        with:
          node-version: 12.x
      - name: Setup Firestore Emulator
        run: |
          npm install -g firebase-tools
      - name: Setup integration test deps
        run: |
          pip install -r scripts/gha/requirements.txt
          python scripts/gha/restore_secrets.py --passphrase "${{ secrets.TEST_SECRET }}" --artifact testapps
      - name: Run Desktop integration tests
        run: firebase emulators:exec --only firestore --project demo-example 'python scripts/gha/desktop_tester.py --testapp_dir testapps --logfile_name "desktop-${{ matrix.os }}-${{ matrix.ssl_variant }}"'
        env:
          USE_FIRESTORE_EMULATOR: true
      - name: Prepare results summary artifact
        if: ${{ !cancelled() }}
        shell: bash
        run: |
          if [ ! -f testapps/test-results-desktop-${{ matrix.os }}-${{ matrix.ssl_variant }}.log.json ]; then
            mkdir -p testapps && echo "__SUMMARY_MISSING__" > testapps/test-results-desktop-${{ matrix.os }}-${{ matrix.ssl_variant }}.log.json
          fi
      - name: Upload Desktop test results artifact
        if: ${{ !cancelled() }}
        uses: actions/upload-artifact@v2.2.2
        with:
          name: log-artifact
          path: testapps/test-results-desktop-${{ matrix.os }}-${{ matrix.ssl_variant }}*
          retention-days: ${{ env.artifactRetentionDays }}
      - name: Download log artifacts
        if: ${{ needs.check_trigger.outputs.should_update_pr && failure() && !cancelled() }}
        uses: actions/download-artifact@v2.0.8
        with:
          path: test_results
          name: log-artifact
      - name: Update PR label and comment
        if: ${{ needs.check_trigger.outputs.should_update_pr && failure() && !cancelled() }}
        run: |
          python scripts/gha/it_workflow.py --stage progress \
            --token ${{github.token}} \
            --issue_number ${{needs.check_trigger.outputs.pr_number}}\
            --actor ${{github.actor}} \
            --commit ${{needs.prepare_matrix.outputs.github_ref}} \
            --run_id ${{github.run_id}}
      - name: Summarize test results
        if: ${{ !cancelled() }}
        shell: bash
        run: |
          cat testapps/test-results-desktop-${{ matrix.os }}-${{ matrix.ssl_variant }}.log
          if [[ "${{ job.status }}" != "success" ]]; then
            exit 1
          fi

  test_android:
    name: test-android-${{ matrix.build_os }}-${{ matrix.android_device }}
    needs: [check_trigger, prepare_matrix, build_android]
    runs-on: macos-latest
    if: contains(needs.prepare_matrix.outputs.matrix_platform, 'Android') && needs.prepare_matrix.outputs.apis != '' && !cancelled()
    strategy:
      fail-fast: false
      matrix:
        build_os: ${{ fromJson(needs.prepare_matrix.outputs.matrix_os) }}
        android_device: ${{ fromJson(needs.prepare_matrix.outputs.android_device) }}
    steps:
      - uses: actions/checkout@v2
        with:
          ref: ${{needs.prepare_matrix.outputs.github_ref}}
      - name: Download Android integration tests artifact
        uses: actions/download-artifact@v2.0.8
        with:
          path: testapps
          name: testapps-android-${{ matrix.build_os }}
      - name: Setup python
        uses: actions/setup-python@v2
        with:
          python-version: ${{ env.pythonVersion }}
      - name: Install python deps
        run: pip install -r scripts/gha/requirements.txt
      - id: get-device-type
        run: |
          echo "::set-output name=device_type::$( python scripts/gha/print_matrix_configuration.py -d -k ${{ matrix.android_device }} )"
      - name: Set up Node (12)
        uses: actions/setup-node@v2
        with:
          node-version: 12.x
      - name: Setup Firestore Emulator
        if: steps.get-device-type.outputs.device_type == 'virtual'
        run: |
          npm install -g firebase-tools
          firebase emulators:start --only firestore --project demo-example &
      - name: Run Android integration tests on Emulator locally
        timeout-minutes: 60
        if: steps.get-device-type.outputs.device_type == 'virtual'
        run: |
          python scripts/gha/test_simulator.py --testapp_dir testapps \
            --android_device "${{ matrix.android_device }}" \
            --logfile_name "android-${{ matrix.build_os }}-${{ matrix.android_device }}" \
            --ci
      - name: Install Cloud SDK
        if: steps.get-device-type.outputs.device_type == 'real'
        uses: google-github-actions/setup-gcloud@master
      - name: Run Android integration tests on Real Device via FTL
        if: steps.get-device-type.outputs.device_type == 'real'
        run: |
          python scripts/gha/restore_secrets.py --passphrase "${{ secrets.TEST_SECRET }}"
          python scripts/gha/test_lab.py --testapp_dir testapps \
            --android_device "${{ matrix.android_device }}" \
            --logfile_name "android-${{ matrix.build_os }}-${{ matrix.android_device }}" \
            --code_platform cpp \
            --key_file scripts/gha-encrypted/gcs_key_file.json
      - name: Prepare results summary artifact
        if: ${{ !cancelled() }}
        shell: bash
        run: |
          if [ ! -f "testapps/test-results-android-${{ matrix.build_os }}-${{ matrix.android_device }}.log.json" ]; then
            mkdir -p testapps && echo "__SUMMARY_MISSING__" > "testapps/test-results-android-${{ matrix.build_os }}-${{ matrix.android_device }}.log.json"
          fi
      - name: Upload Android test results artifact
        if: ${{ !cancelled() }}
        uses: actions/upload-artifact@v2.2.2
        with:
          name: log-artifact
          path: testapps/test-results-android-${{ matrix.build_os }}-${{ matrix.android_device }}*
          retention-days: ${{ env.artifactRetentionDays }}
      - name: Download log artifacts
        if: ${{ needs.check_trigger.outputs.should_update_pr && failure() && !cancelled() }}
        uses: actions/download-artifact@v2.0.8
        with:
          path: test_results
          name: log-artifact
      - name: Update PR label and comment
        if: ${{ needs.check_trigger.outputs.should_update_pr && failure() && !cancelled() }}
        run: |
          python scripts/gha/it_workflow.py --stage progress \
            --token ${{github.token}} \
            --issue_number ${{needs.check_trigger.outputs.pr_number}}\
            --actor ${{github.actor}} \
            --commit ${{needs.prepare_matrix.outputs.github_ref}} \
            --run_id ${{github.run_id}}
      - name: Summarize test results
        if: ${{ !cancelled() }}
        shell: bash
        run: |
          cat "testapps/test-results-android-${{ matrix.build_os }}-${{ matrix.android_device }}.log"
          if [[ "${{ job.status }}" != "success" ]]; then
            exit 1
          fi

  test_ios:
    name: test-ios-macos-latest-${{ matrix.ios_device }}
    needs: [check_trigger, prepare_matrix, build_ios]
    runs-on: macos-latest
    if: contains(needs.prepare_matrix.outputs.matrix_platform, 'iOS') && needs.prepare_matrix.outputs.apis != '' && !cancelled()
    strategy:
      fail-fast: false
      matrix:
        ios_device: ${{ fromJson(needs.prepare_matrix.outputs.ios_device) }}
    steps:
      - uses: actions/checkout@v2
        with:
          ref: ${{needs.prepare_matrix.outputs.github_ref}}
      - name: Download iOS integration tests artifact
        uses: actions/download-artifact@v2.0.8
        with:
          path: testapps
          name: testapps-ios-macos-latest
      - name: Setup python
        uses: actions/setup-python@v2
        with:
          python-version: ${{ env.pythonVersion }}
      - name: Install python deps
        run: pip install -r scripts/gha/requirements.txt
      - id: get-device-type
        run: |
          echo "::set-output name=device_type::$( python scripts/gha/print_matrix_configuration.py -d -k ${{ matrix.ios_device }} )"
      - name: Set up Node (12)
        uses: actions/setup-node@v2
        with:
          node-version: 12.x
      - name: Setup Firestore Emulator
        if: steps.get-device-type.outputs.device_type == 'virtual'
        run: |
          npm install -g firebase-tools
          firebase emulators:start --only firestore --project demo-example &
      - name: Run iOS integration tests on Simulator locally
        timeout-minutes: 60
        if: steps.get-device-type.outputs.device_type == 'virtual'
        run: |
          python scripts/gha/test_simulator.py --testapp_dir testapps \
            --ios_device "${{ matrix.ios_device }}" \
            --logfile_name "ios-macos-latest-${{ matrix.ios_device }}" \
            --ci
      - name: Install Cloud SDK
        if: steps.get-device-type.outputs.device_type == 'real'
        uses: google-github-actions/setup-gcloud@master
      - name: Run iOS integration tests on Real Device via FTL
        if: steps.get-device-type.outputs.device_type == 'real'
        run: |
          python scripts/gha/restore_secrets.py --passphrase "${{ secrets.TEST_SECRET }}"
          python scripts/gha/test_lab.py --testapp_dir testapps \
            --ios_device "${{ matrix.ios_device }}" \
            --logfile_name "ios-macos-latest-${{ matrix.ios_device }}" \
            --code_platform cpp \
            --key_file scripts/gha-encrypted/gcs_key_file.json
      - name: Prepare results summary artifact
        if: ${{ !cancelled() }}
        shell: bash
        run: |
          if [ ! -f "testapps/test-results-ios-macos-latest-${{ matrix.ios_device }}.log.json" ]; then
            mkdir -p testapps && echo "__SUMMARY_MISSING__" > "testapps/test-results-ios-macos-latest-${{ matrix.ios_device }}.log.json"
          fi
      - name: Upload iOS test results artifact
        if: ${{ !cancelled() }}
        uses: actions/upload-artifact@v2.2.2
        with:
          name: log-artifact
          path: testapps/test-results-ios-macos-latest-${{ matrix.ios_device }}*
          retention-days: ${{ env.artifactRetentionDays }}
      - name: Download log artifacts
        if: ${{ needs.check_trigger.outputs.should_update_pr && failure() && !cancelled() }}
        uses: actions/download-artifact@v2.0.8
        with:
          path: test_results
          name: log-artifact
      - name: Update PR label and comment
        if: ${{ needs.check_trigger.outputs.should_update_pr && failure() && !cancelled() }}
        run: |
          python scripts/gha/it_workflow.py --stage progress \
            --token ${{github.token}} \
            --issue_number ${{needs.check_trigger.outputs.pr_number}}\
            --actor ${{github.actor}} \
            --commit ${{needs.prepare_matrix.outputs.github_ref}} \
            --run_id ${{github.run_id}}
      - name: Summarize test results
        if: ${{ !cancelled() }}
        shell: bash
        run: |
          cat "testapps/test-results-ios-macos-latest-${{ matrix.ios_device }}.log"
          if [[ "${{ job.status }}" != "success" ]]; then
            exit 1
          fi

  test_tvos:
    name: test-tvos-macos-latest-${{ matrix.tvos_device }}
    needs: [check_trigger, prepare_matrix, build_tvos]
    runs-on: macos-latest
    if: contains(needs.prepare_matrix.outputs.matrix_platform, 'tvOS') && needs.prepare_matrix.outputs.apis != '' && !cancelled()
    strategy:
      fail-fast: false
      matrix:
        tvos_device: ${{ fromJson(needs.prepare_matrix.outputs.tvos_device) }}
    steps:
      - uses: actions/checkout@v2
        with:
          ref: ${{needs.prepare_matrix.outputs.github_ref}}
      - name: Download tvOS integration tests artifact
        uses: actions/download-artifact@v2.0.8
        with:
          path: testapps
          name: testapps-tvos-macos-latest
      - name: Setup python
        uses: actions/setup-python@v2
        with:
          python-version: ${{ env.pythonVersion }}
      - name: Install python deps
        run: pip install -r scripts/gha/requirements.txt
<<<<<<< HEAD
      - name: Setup tmate session
        uses: mxschmitt/action-tmate@v3
=======
      - name: Setup Firebase Emulators
        run: |
          npm install -g firebase-tools
          firebase emulators:start --only firestore --project demo-example &
>>>>>>> b5504d23
      - name: Run tvOS integration tests on Simulator locally
        timeout-minutes: 60
        run: |
          python scripts/gha/test_simulator.py --testapp_dir testapps \
            --tvos_device "${{ matrix.tvos_device }}" \
            --logfile_name "tvos-macos-latest-${{ matrix.tvos_device }}" \
            --ci
      - name: Prepare results summary artifact
        if: ${{ !cancelled() }}
        shell: bash
        run: |
          if [ ! -f "testapps/test-results-tvos-macos-latest-${{ matrix.tvos_device }}.log.json" ]; then
            mkdir -p testapps && echo "__SUMMARY_MISSING__" > "testapps/test-results-tvos-macos-latest-${{ matrix.tvos_device }}.log.json"
          fi
      - name: Upload tvOS test results artifact
        if: ${{ !cancelled() }}
        uses: actions/upload-artifact@v2.2.2
        with:
          name: log-artifact
          path: testapps/test-results-tvos-macos-latest-${{ matrix.tvos_device }}*
          retention-days: ${{ env.artifactRetentionDays }}
      - name: Download log artifacts
        if: ${{ needs.check_trigger.outputs.should_update_pr && failure() && !cancelled() }}
        uses: actions/download-artifact@v2.0.8
        with:
          path: test_results
          name: log-artifact
      - name: Update PR label and comment
        if: ${{ needs.check_trigger.outputs.should_update_pr && failure() && !cancelled() }}
        run: |
          python scripts/gha/it_workflow.py --stage progress \
            --token ${{github.token}} \
            --issue_number ${{needs.check_trigger.outputs.pr_number}}\
            --actor ${{github.actor}} \
            --commit ${{needs.prepare_matrix.outputs.github_ref}} \
            --run_id ${{github.run_id}}
      - name: Summarize test results
        if: ${{ !cancelled() }}
        shell: bash
        run: |
          cat "testapps/test-results-tvos-macos-latest-${{ matrix.tvos_device }}.log"
          if [[ "${{ job.status }}" != "success" ]]; then
            exit 1
          fi

  summarize_results:
    name: "summarize-results"
    needs: [check_trigger, prepare_matrix, test_desktop, test_android, test_ios, test_tvos]
    runs-on: ubuntu-latest
    if: ${{ !cancelled() }}
    steps:
      - uses: actions/checkout@v2
        with:
          ref: ${{needs.prepare_matrix.outputs.github_ref}}
      - name: Setup python
        uses: actions/setup-python@v2
        with:
          python-version: ${{ env.pythonVersion }}
      - name: Install python deps
        run: pip install -r scripts/gha/requirements.txt
      - name: Download log artifacts
        uses: actions/download-artifact@v2.0.8
        with:
          path: test_results
          name: log-artifact
      # Use a different token to remove the "in-progress" label,
      # to allow the removal to trigger the "Check Labels" workflow.
      - name: Generate token for GitHub API
        uses: tibdex/github-app-token@v1
        id: generate-token
        with:
          app_id: ${{ secrets.WORKFLOW_TRIGGER_APP_ID }}
          private_key: ${{ secrets.WORKFLOW_TRIGGER_APP_PRIVATE_KEY }}
      - name: Update PR label and comment
        if: ${{ needs.check_trigger.outputs.should_update_pr }}
        run: |
          python scripts/gha/it_workflow.py --stage end \
            --token ${{github.token}} \
            --issue_number ${{needs.check_trigger.outputs.pr_number}}\
            --actor ${{github.actor}} \
            --commit ${{needs.prepare_matrix.outputs.github_ref}} \
            --run_id ${{github.run_id}} \
            --new_token ${{steps.generate-token.outputs.token}}
      - name: Update Daily Report
        if: ${{ github.event_name == 'schedule' || github.event.inputs.test_pull_request == 'sdk'}}
        shell: bash
        run: |
          if [[ "${{ github.event.inputs.test_pull_request }}" == "sdk" ]]; then
            additional_flags=(--build_against sdk)
          else
            additional_flags=(--build_against repo)
          fi
          python scripts/gha/it_workflow.py --stage report \
            --token ${{github.token}} \
            --actor ${{github.actor}} \
            --commit ${{needs.prepare_matrix.outputs.github_ref}} \
            --run_id ${{github.run_id}} \
            ${additional_flags[*]}
      - name: Summarize results into GitHub log
        run: python scripts/gha/summarize_test_results.py --dir test_results --github_log<|MERGE_RESOLUTION|>--- conflicted
+++ resolved
@@ -1005,15 +1005,12 @@
           python-version: ${{ env.pythonVersion }}
       - name: Install python deps
         run: pip install -r scripts/gha/requirements.txt
-<<<<<<< HEAD
       - name: Setup tmate session
         uses: mxschmitt/action-tmate@v3
-=======
       - name: Setup Firebase Emulators
         run: |
           npm install -g firebase-tools
           firebase emulators:start --only firestore --project demo-example &
->>>>>>> b5504d23
       - name: Run tvOS integration tests on Simulator locally
         timeout-minutes: 60
         run: |
