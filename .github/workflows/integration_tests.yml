--- conflicted
+++ resolved
@@ -534,11 +534,7 @@
   build_ios:
     name: build-ios-${{ matrix.os }}
     needs: [check_and_prepare]
-<<<<<<< HEAD
     runs-on: ${{ matrix.os }}
-=======
-    runs-on: macos-12
->>>>>>> f9901def
     if: contains(needs.check_and_prepare.outputs.matrix_platform, 'iOS') && needs.check_and_prepare.outputs.apis != '' && !cancelled() && !failure()
     strategy:
       fail-fast: false
@@ -605,11 +601,7 @@
             --t ${{ needs.check_and_prepare.outputs.apis }}  \
             --output_directory "${{ github.workspace }}" \
             --ios_sdk ${{ needs.check_and_prepare.outputs.mobile_test_on }} \
-<<<<<<< HEAD
             --artifact_name "ios-${{ matrix.os }}" \
-=======
-            --artifact_name "ios-macos-12" \
->>>>>>> f9901def
             --noadd_timestamp \
             --short_output_paths \
             ${additional_flags[*]}
@@ -617,36 +609,22 @@
         if: ${{ !cancelled() }}
         shell: bash
         run: |
-<<<<<<< HEAD
           if [ ! -f build-results-ios-${{ matrix.os }}.log.json ]; then
             echo "__SUMMARY_MISSING__" > build-results-ios-${{ matrix.os }}.log.json
-=======
-          if [ ! -f build-results-ios-macos-12.log.json ]; then
-            echo "__SUMMARY_MISSING__" > build-results-ios-macos-12.log.json
->>>>>>> f9901def
           fi
       - name: Upload iOS integration tests artifact
         uses: actions/upload-artifact@v3
         if: ${{ !cancelled() }}
         with:
-<<<<<<< HEAD
           name: testapps-ios-${{ matrix.os }}
           path: testapps-ios-${{ matrix.os }}
-=======
-          name: testapps-ios-macos-12
-          path: testapps-ios-macos-12
->>>>>>> f9901def
           retention-days: ${{ env.artifactRetentionDays }}
       - name: Upload iOS build results artifact
         uses: actions/upload-artifact@v3
         if: ${{ !cancelled() }}
         with:
           name: log-artifact
-<<<<<<< HEAD
           path: build-results-ios-${{ matrix.os }}*
-=======
-          path: build-results-ios-macos-12*
->>>>>>> f9901def
           retention-days: ${{ env.artifactRetentionDays }}
       - name: Download log artifacts
         if: ${{ needs.check_and_prepare.outputs.pr_number && failure() && !cancelled() }}
@@ -667,11 +645,7 @@
         if: ${{ !cancelled() }}
         shell: bash
         run: |
-<<<<<<< HEAD
           cat build-results-ios-${{ matrix.os }}.log
-=======
-          cat build-results-ios-macos-12.log
->>>>>>> f9901def
           if [[ "${{ job.status }}" != "success" ]]; then
             exit 1
           fi
@@ -679,11 +653,7 @@
   build_tvos:
     name: build-tvos-${{ matrix.os }}
     needs: [check_and_prepare]
-<<<<<<< HEAD
     runs-on: ${{ matrix.os }}
-=======
-    runs-on: macos-12
->>>>>>> f9901def
     if: contains(needs.check_and_prepare.outputs.matrix_platform, 'tvOS') && needs.check_and_prepare.outputs.apis != '' && !cancelled() && !failure()
     strategy:
       fail-fast: false
@@ -749,11 +719,7 @@
           python scripts/gha/build_testapps.py --p tvOS \
             --t ${{ needs.check_and_prepare.outputs.apis }}  \
             --output_directory "${{ github.workspace }}" \
-<<<<<<< HEAD
             --artifact_name "tvos-${{ matrix.os }}" \
-=======
-            --artifact_name "tvos-macos-12" \
->>>>>>> f9901def
             --noadd_timestamp \
             --short_output_paths \
             ${additional_flags[*]}
@@ -761,36 +727,22 @@
         if: ${{ !cancelled() }}
         shell: bash
         run: |
-<<<<<<< HEAD
           if [ ! -f build-results-tvos-${{ matrix.os }}.log.json ]; then
             echo "__SUMMARY_MISSING__" > build-results-tvos-${{ matrix.os }}.log.json
-=======
-          if [ ! -f build-results-tvos-macos-12.log.json ]; then
-            echo "__SUMMARY_MISSING__" > build-results-tvos-macos-12.log.json
->>>>>>> f9901def
           fi
       - name: Upload tvOS integration tests artifact
         uses: actions/upload-artifact@v3
         if: ${{ !cancelled() }}
         with:
-<<<<<<< HEAD
           name: testapps-tvos-${{ matrix.os }}
           path: testapps-tvos-${{ matrix.os }}
-=======
-          name: testapps-tvos-macos-12
-          path: testapps-tvos-macos-12
->>>>>>> f9901def
           retention-days: ${{ env.artifactRetentionDays }}
       - name: Upload tvOS build results artifact
         uses: actions/upload-artifact@v3
         if: ${{ !cancelled() }}
         with:
           name: log-artifact
-<<<<<<< HEAD
           path: build-results-tvos-${{ matrix.os }}*
-=======
-          path: build-results-tvos-macos-12*
->>>>>>> f9901def
           retention-days: ${{ env.artifactRetentionDays }}
       - name: Download log artifacts
         if: ${{ needs.check_and_prepare.outputs.pr_number && failure() && !cancelled() }}
@@ -811,11 +763,7 @@
         if: ${{ !cancelled() }}
         shell: bash
         run: |
-<<<<<<< HEAD
           cat build-results-tvos-${{ matrix.os }}.log
-=======
-          cat build-results-tvos-macos-12.log
->>>>>>> f9901def
           if [[ "${{ job.status }}" != "success" ]]; then
             exit 1
           fi
@@ -1037,11 +985,7 @@
         uses: actions/download-artifact@v3
         with:
           path: testapps
-<<<<<<< HEAD
           name: testapps-ios-${{ matrix.build_os }}
-=======
-          name: testapps-ios-macos-12
->>>>>>> f9901def
       - name: Setup python
         uses: actions/setup-python@v2
         with:
@@ -1070,11 +1014,7 @@
         run: |
           python scripts/gha/test_simulator.py --testapp_dir testapps \
             --ios_device "${{ matrix.ios_device }}" \
-<<<<<<< HEAD
             --logfile_name "ios-${{ matrix.build_os }}-${{ matrix.ios_device }}" \
-=======
-            --logfile_name "ios-macos-12-${{ matrix.ios_device }}" \
->>>>>>> f9901def
             --ci
       - name: Install Cloud SDK
         if: steps.get-device-type.outputs.device_type == 'real'
@@ -1087,11 +1027,7 @@
           python scripts/gha/restore_secrets.py --passphrase "${{ secrets.TEST_SECRET }}"
           python scripts/gha/test_lab.py --testapp_dir testapps \
             --ios_device "${{ matrix.ios_device }}" \
-<<<<<<< HEAD
             --logfile_name "ios-${{ matrix.build_os }}-${{ matrix.ios_device }}" \
-=======
-            --logfile_name "ios-macos-12-${{ matrix.ios_device }}" \
->>>>>>> f9901def
             --code_platform cpp \
             --key_file scripts/gha-encrypted/gcs_key_file.json
       - name: Prepare results summary artifact
@@ -1099,24 +1035,15 @@
         shell: bash
         run: |
           # If testapps do not exist, then it's a build error not test error. 
-<<<<<<< HEAD
           if [ -d "testapps/testapps-ios-${{ matrix.build_os }}" && ! -f "testapps/test-results-ios-${{ matrix.build_os }}-${{ matrix.ios_device }}.log.json" ]; then
             mkdir -p testapps && echo "__SUMMARY_MISSING__" > "testapps/test-results-ios-${{ matrix.build_os }}-${{ matrix.ios_device }}.log.json"
-=======
-          if [ -d "testapps/testapps-ios-macos-12" && ! -f "testapps/test-results-ios-macos-12-${{ matrix.ios_device }}.log.json" ]; then
-            mkdir -p testapps && echo "__SUMMARY_MISSING__" > "testapps/test-results-ios-macos-12-${{ matrix.ios_device }}.log.json"
->>>>>>> f9901def
           fi
       - name: Upload iOS test results artifact
         if: ${{ !cancelled() }}
         uses: actions/upload-artifact@v3
         with:
           name: log-artifact
-<<<<<<< HEAD
           path: testapps/test-results-ios-${{ matrix.build_os }}-${{ matrix.ios_device }}*
-=======
-          path: testapps/test-results-ios-macos-12-${{ matrix.ios_device }}*
->>>>>>> f9901def
           retention-days: ${{ env.artifactRetentionDays }}
       - name: Download log artifacts
         if: ${{ needs.check_and_prepare.outputs.pr_number && failure() && !cancelled() }}
@@ -1137,11 +1064,7 @@
         if: ${{ !cancelled() }}
         shell: bash
         run: |
-<<<<<<< HEAD
           cat "testapps/test-results-ios-${{ matrix.build_os }}-${{ matrix.ios_device }}.log"
-=======
-          cat "testapps/test-results-ios-macos-12-${{ matrix.ios_device }}.log"
->>>>>>> f9901def
           if [[ "${{ job.status }}" != "success" ]]; then
             exit 1
           fi
@@ -1167,11 +1090,7 @@
         uses: actions/download-artifact@v3
         with:
           path: testapps
-<<<<<<< HEAD
           name: testapps-tvos-${{ matrix.build_os }}
-=======
-          name: testapps-tvos-macos-12
->>>>>>> f9901def
       - name: Setup python
         uses: actions/setup-python@v2
         with:
@@ -1192,35 +1111,22 @@
         run: |
           python scripts/gha/test_simulator.py --testapp_dir testapps \
             --tvos_device "${{ matrix.tvos_device }}" \
-<<<<<<< HEAD
             --logfile_name "tvos-${{ matrix.build_os }}-${{ matrix.tvos_device }}" \
-=======
-            --logfile_name "tvos-macos-12-${{ matrix.tvos_device }}" \
->>>>>>> f9901def
             --ci
       - name: Prepare results summary artifact
         if: ${{ !cancelled() }}
         shell: bash
         run: |
           # If testapps do not exist, then it's a build error not test error. 
-<<<<<<< HEAD
           if [ -d "testapps/testapps-tvos-${{ matrix.build_os }}" && ! -f "testapps/test-results-tvos-${{ matrix.build_os }}-${{ matrix.tvos_device }}.log.json" ]; then
             mkdir -p testapps && echo "__SUMMARY_MISSING__" > "testapps/test-results-tvos-${{ matrix.build_os }}-${{ matrix.tvos_device }}.log.json"
-=======
-          if [ -d "testapps/testapps-tvos-macos-12" && ! -f "testapps/test-results-tvos-macos-12-${{ matrix.tvos_device }}.log.json" ]; then
-            mkdir -p testapps && echo "__SUMMARY_MISSING__" > "testapps/test-results-tvos-macos-12-${{ matrix.tvos_device }}.log.json"
->>>>>>> f9901def
           fi
       - name: Upload tvOS test results artifact
         if: ${{ !cancelled() }}
         uses: actions/upload-artifact@v3
         with:
           name: log-artifact
-<<<<<<< HEAD
           path: testapps/test-results-tvos-${{ matrix.build_os }}-${{ matrix.tvos_device }}*
-=======
-          path: testapps/test-results-tvos-macos-12-${{ matrix.tvos_device }}*
->>>>>>> f9901def
           retention-days: ${{ env.artifactRetentionDays }}
       - name: Download log artifacts
         if: ${{ needs.check_and_prepare.outputs.pr_number && failure() && !cancelled() }}
@@ -1241,11 +1147,7 @@
         if: ${{ !cancelled() }}
         shell: bash
         run: |
-<<<<<<< HEAD
           cat "testapps/test-results-tvos-${{ matrix.build_os }}-${{ matrix.tvos_device }}.log"
-=======
-          cat "testapps/test-results-tvos-macos-12-${{ matrix.tvos_device }}.log"
->>>>>>> f9901def
           if [[ "${{ job.status }}" != "success" ]]; then
             exit 1
           fi
