name: Integration tests

on:
  schedule:
    - cron: "0 9 * * *"  # 9am UTC = 1am PST / 2am PDT
  pull_request:
    types: [ labeled ]

  workflow_dispatch:
    inputs:
      platforms:
        description: 'CSV of Desktop, Android and/or iOS'
        default: 'Desktop,Android,iOS'
        required: true
      apis:
        description: 'CSV of apis to build and test'
        default: 'admob,analytics,auth,database,dynamic_links,firestore,functions,installations,messaging,remote_config,storage'
        required: true
      operating_systems:
        description: 'CSV of VMs to run on'
        default: 'ubuntu-latest,windows-latest,macos-latest'
        required: true
      desktop_ssl_variants:
        description: 'CSV of desktop SSL variants to use'
        default: 'openssl,boringssl'
        required: true
<<<<<<< HEAD
      mobile_test_on:
        description: 'Mobile integration_test apps test on FTL or iOS Simulator/Android Emulator'
        default: 'real,virtual'
        required: true 
=======
>>>>>>> de923c27
      use_expanded_matrix:
        description: 'Use an expanded matrix? Note: above config will be ignored.'
        default: '0'
        required: true
      test_packaged_sdk:
        description: 'Optional: Packaging run # to build against?'
      test_pull_request:
        description: 'Optional: Pull request # to build and test? (With optional commit hash, separated by a colon. Specify the FULL hash.)'

env:
  triggerLabelPrefix: "tests-requested: "
  triggerLabelFull: "tests-requested: full"
  triggerLabelQuick: "tests-requested: quick"
  statusLabelInProgress: "tests: in-progress"
  statusLabelFailed: "tests: failed"
  statusLabelSucceeded: "tests: succeeded"
  statusCommentIdentifier: "integration-test-status-comment"
<<<<<<< HEAD
=======
  mobileTestOn: "device"
  default_android_device: "flame"
  default_android_api: "29"
  default_ios_device: "iphone8"
  default_ios_version: "12.4"
>>>>>>> de923c27

jobs:
  check_trigger:
    ### This job only runs when the workflow was triggered by a PR getting labeled.
    ### It checks whether the label is a test-request trigger (cancelling
    ### the workflow if not), and then sets the in-progress label. It sets
    ### outputs to control the test matrix (full or quick) and to tell
    ### subsequent steps to update the labels as well.
    runs-on: ubuntu-latest
    if: |
      (github.event_name == 'pull_request' && github.event.action == 'labeled') ||
      (github.event.inputs.test_pull_request != '')
    outputs:
      should_update_labels: ${{ steps.set_outputs.outputs.should_update_labels }}
      requested_tests: ${{ steps.set_outputs.outputs.requested_tests }}
      pr_number: ${{ steps.get_pr_number.outputs.pr_number }}
    steps:
    ### If the label isn't one of the test-request triggers, cancel the workflow.
    - name: cancel workflow if label is irrelevant
      if: ${{ !startsWith(github.event.label.name, env.triggerLabelPrefix) && github.event.inputs.test_pull_request == '' }}
      uses: andymckay/cancel-action@0.2
    - name: wait for above cancellation if label is irrelevant
      if: ${{ !startsWith(github.event.label.name, env.triggerLabelPrefix) && github.event.inputs.test_pull_request == '' }}
      run: |
        sleep 300
        exit 1  # fail out if the cancellation above somehow failed.
    - id: get_pr_number
      run: |
        # In this step, github_ref is only used for the status message below.
        # It will be recalculated in prepare_matrix.
        if [[ "${{ github.event_name }}" == "pull_request" ]]; then
          echo "::set-output name=pr_number::${{ github.event.pull_request.number }}"
          echo "::set-output name=github_ref::$GITHUB_SHA"
        elif [[ "${{github.event.inputs.test_pull_request}}" == *:* ]]; then
          # If specified as pr:commit_hash, split them.
          echo "::set-output name=pr_number::$(echo ${{ github.event.inputs.test_pull_request }} | cut -d: -f1)"
          echo "::set-output name=github_ref::$(echo ${{ github.event.inputs.test_pull_request }} | cut -d: -f2)"
        else
          # Just a PR number.
          echo "::set-output name=pr_number::${{ github.event.inputs.test_pull_request }}"
          echo "::set-output name=github_ref::refs/pull/${{github.event.inputs.test_pull_request}}/merge"
        fi
    ### Below this line, the label is one of the test-request triggers.
    - name: cancel previous runs on the same PR
      if: github.event_name == 'pull_request'
      uses: styfle/cancel-workflow-action@0.8.0
      with:
        access_token: ${{ github.token }}
    - name: remove triggering label
      uses: actions-ecosystem/action-remove-labels@v1
      with:
        github_token: ${{ github.token }}
        number: "${{ steps.get_pr_number.outputs.pr_number }}"
        labels: "${{ github.event.label.name }}"
    ### Fail the workflow if the user does not have admin access to run the tests.
    - name: check if user has permission to trigger tests
      uses: lannonbr/repo-permission-check-action@2.0.0
      with:
        permission: "admin"
      env:
        GITHUB_TOKEN: ${{ github.token }}
    - id: set_outputs
      run: |
        echo "::set-output name=should_update_labels::1"
        if [[ "${{ github.event.label.name }}" == "${{ env.triggerLabelFull }}" ]]; then
          echo "::set-output name=requested_tests::full"
        elif [[ "${{ github.event.label.name }}" == "${{ env.triggerLabelQuick }}" ]]; then
          echo "::set-output name=requested_tests::auto"
        else
          # For manual PR testing, use auto mode.
          echo "::set-output name=requested_tests::auto"
        fi
    ### Add the in-progress label and remove any previous success/fail labels.
    - name: add in-progress label
      uses: actions-ecosystem/action-add-labels@v1
      with:
        github_token: ${{ github.token }}
        number: "${{ steps.get_pr_number.outputs.pr_number }}"
        labels: "${{ env.statusLabelInProgress }}"
    - name: remove previous succeeded label
      uses: actions-ecosystem/action-remove-labels@v1
      with:
        github_token: ${{ github.token }}
        number: "${{ steps.get_pr_number.outputs.pr_number }}"
        labels: "${{ env.statusLabelSucceeded }}"
    - name: remove previous failed label
      uses: actions-ecosystem/action-remove-labels@v1
      with:
        github_token: ${{ github.token }}
        number: "${{ steps.get_pr_number.outputs.pr_number }}"
        labels: "${{ env.statusLabelFailed }}"
    - name: find old status comment, if any
      uses: peter-evans/find-comment@v1
      id: find-comment
      with:
        issue-number: ${{steps.get_pr_number.outputs.pr_number}}
        body-includes: ${{ env.statusCommentIdentifier }}
        token: ${{github.token}}
    - name: delete old status comment
      if: ${{ steps.find-comment.outputs.comment-id != 0 }}
      uses: jungwinter/comment@v1
      with:
        type: delete
        comment_id: ${{ steps.find-comment.outputs.comment-id }}
        token: ${{ github.token }}
    - name: get current time for status comment
      id: get-time
      shell: bash
      run: |
        echo -n "::set-output name=time::"
        TZ=America/Los_Angeles date
    - name: add in progress status comment
      uses: phulsechinmay/rewritable-pr-comment@v0.3.0
      with:
        message: |
          ### ⏳&nbsp; Integration test in progress...
          Requested by @${{github.actor}} on commit ${{steps.get_pr_number.outputs.github_ref}}
          Last updated: ${{ steps.get-time.outputs.time }}
          **[View integration test run](https://github.com/${{github.repository}}/actions/runs/${{github.run_id}})**
        GITHUB_TOKEN: ${{ github.token }}
        COMMENT_IDENTIFIER: ${{ env.statusCommentIdentifier }}
        ISSUE_ID: ${{steps.get_pr_number.outputs.pr_number}}

  # To feed input into the job matrix, we first need to convert to a JSON
  # list. Then we can use fromJson to define the field in the matrix for the tests job.
  prepare_matrix:
    runs-on: ubuntu-latest
    needs: check_trigger
    if: ${{ !cancelled() && !failure() }}  # Run even if check_trigger was skipped.
    outputs:
      matrix_platform: ${{ steps.export-result.outputs.matrix_platform }}
      matrix_os: ${{ steps.export-result.outputs.matrix_os }}
      matrix_ssl: ${{ steps.export-result.outputs.matrix_ssl }}
      apis: ${{ steps.export-result.outputs.apis }}
      mobile_test_on: ${{ steps.export-result.outputs.mobile_test_on }}
      android_device: ${{ steps.export-result.outputs.android_device }}
      ios_device: ${{ steps.export-result.outputs.ios_device }}
<<<<<<< HEAD
=======
      ios_version: ${{ steps.export-result.outputs.ios_version }}
      github_ref: ${{ steps.export-result.outputs.github_ref }}
>>>>>>> de923c27
    steps:
      - uses: actions/checkout@v2
        with:
          fetch-depth: 0
          submodules: false
      - name: Use expanded matrix
        if: github.event_name == 'schedule' || github.event.inputs.use_expanded_matrix == '1' || needs.check_trigger.outputs.requested_tests == 'full'
        run: |
          echo "EXPANDED_MATRIX_PARAM=-e=1" >> $GITHUB_ENV
      - name: Set auto-diff option if specified.
        if: needs.check_trigger.outputs.requested_tests == 'auto'
        run: |
          echo "Autodetecting which tests to run."
          if [[ -n "${{github.event.inputs.test_pull_request}}" ]]; then
            # If running this manually, diff against main.
            echo "AUTO_DIFF_PARAM=--auto_diff main" >> $GITHUB_ENV
          else
            # If running in a PR, diff against the PR's base.
            echo "AUTO_DIFF_PARAM=--auto_diff ${{github.event.pull_request.base.sha}}" >> $GITHUB_ENV
          fi

      - id: export-result
        # e.g. 'ubuntu-latest,macos-latest' -> '["ubuntu-latest","macos-latest"]'
        run: |
          echo "::set-output name=apis::$( python scripts/gha/print_matrix_configuration.py -c -w integration_tests -k apis -o "${{github.event.inputs.apis}}" ${AUTO_DIFF_PARAM})"
          echo "::set-output name=matrix_platform::$( python scripts/gha/print_matrix_configuration.py -w integration_tests ${EXPANDED_MATRIX_PARAM} -k platform -o "${{github.event.inputs.platforms}}" ${AUTO_DIFF_PARAM})"
          echo "::set-output name=matrix_os::$( python scripts/gha/print_matrix_configuration.py -w integration_tests ${EXPANDED_MATRIX_PARAM} -k os -o "${{github.event.inputs.operating_systems}}" ${AUTO_DIFF_PARAM})"
          # If building against a packaged SDK, only use boringssl.
          if [[ -n "${{ github.event.inputs.test_packaged_sdk }}" ]]; then
            echo "::warning ::Downloading SDK package from previous run: https://github.com/${{github.repository}}/actions/runs/${{ github.event.inputs.test_packaged_sdk }}"
            # Because the mobile tests require this value to be set to 'openssl', set it to 'openssl' here. It won't actually matter later.
            echo "::set-output name=matrix_ssl::$( python scripts/gha/print_matrix_configuration.py -w integration_tests ${EXPANDED_MATRIX_PARAM} -k ssl_lib -o openssl )"
          else
            echo "::set-output name=matrix_ssl::$( python scripts/gha/print_matrix_configuration.py -w integration_tests ${EXPANDED_MATRIX_PARAM} -k ssl_lib -o "${{github.event.inputs.desktop_ssl_variants}}" )"
          fi
<<<<<<< HEAD
          echo "::set-output name=mobile_test_on::$( python scripts/gha/print_matrix_configuration.py -c -w integration_tests -k mobile_test_on -o "${{github.event.inputs.mobile_test_on}}" )"
          echo "::set-output name=android_device::$( python scripts/gha/print_matrix_configuration.py -w integration_tests ${EXPANDED_MATRIX_PARAM} -k android_device -d "${{github.event.inputs.mobile_test_on}}" )"
          echo "::set-output name=ios_device::$( python scripts/gha/print_matrix_configuration.py -w integration_tests ${EXPANDED_MATRIX_PARAM} -k ios_device -d "${{github.event.inputs.mobile_test_on}}" )"

  build_desktop:
    name: build-desktop-${{ matrix.os }}-${{ matrix.ssl_variant }}
    needs: [prepare_matrix]
=======
          echo "::set-output name=android_device::$( python scripts/gha/print_matrix_configuration.py -c -w integration_tests -k android_device -o "${{env.default_android_device}}" )"
          echo "::set-output name=android_api::$( python scripts/gha/print_matrix_configuration.py -c -w integration_tests -k android_api -o "${{env.default_android_api}}" )"
          echo "::set-output name=ios_device::$( python scripts/gha/print_matrix_configuration.py -c -w integration_tests -k ios_device -o "${{env.default_ios_device}}" )"
          echo "::set-output name=ios_version::$( python scripts/gha/print_matrix_configuration.py -c -w integration_tests -k ios_version -o "${{env.default_ios_version}}" )"
          if [[ -z "${{github.event.inputs.test_pull_request}}" ]]; then
            echo "::warning ::Running on https://github.com/${{github.repository}}/commits/$GITHUB_SHA"
            echo "::set-output name=github_ref::$GITHUB_SHA"
          elif [[ "${{github.event.inputs.test_pull_request}}" == *:* ]]; then
            # If specified as pr:commit_hash, split them to get the exact hash.
            echo "::warning ::Running on https://github.com/${{github.repository}}/pull/$(echo ${{ github.event.inputs.test_pull_request }} | cut -d: -f1) on commit https://github.com/${{github.repository}}/commit/$(echo ${{ github.event.inputs.test_pull_request }} | cut -d: -f2)"
            echo "::set-output name=github_ref::$(echo ${{ github.event.inputs.test_pull_request }} | cut -d: -f2)"
          else
            # Just the PR specified, use refs/pull/<number>/merge as the ref.
            echo "::warning ::Running on https://github.com/${{github.repository}}/pull/${{github.event.inputs.test_pull_request}}"
            echo "::set-output name=github_ref::refs/pull/${{github.event.inputs.test_pull_request}}/merge"
          fi

  tests:
    name: ${{ matrix.os }}-${{ matrix.target_platform }}-${{ matrix.ssl_variant }}
    needs: [prepare_matrix, check_trigger]
>>>>>>> de923c27
    runs-on: ${{ matrix.os }}
    # Skip this if there is an empty matrix (which can happen if "auto" was set above).
    # But check cancelled() && !failure() so it runs even if check_trigger was skipped.
    if: contains(needs.prepare_matrix.outputs.matrix_platform, 'Desktop') && needs.prepare_matrix.outputs.apis != '' && !cancelled() && !failure()
    strategy:
      fail-fast: false
      matrix:
        os: ${{ fromJson(needs.prepare_matrix.outputs.matrix_os) }}
        ssl_variant: ${{ fromJson(needs.prepare_matrix.outputs.matrix_ssl) }}

    steps:
      - uses: actions/checkout@v2
        with:
          ref: ${{needs.prepare_matrix.outputs.github_ref}}
          submodules: true
      - name: Set env vars (ubuntu)
        if: startsWith(matrix.os, 'ubuntu')
        run: echo "VCPKG_TRIPLET=x64-linux" >> $GITHUB_ENV
      - name: Set env vars (macos)
        if: startsWith(matrix.os, 'macos')
        run: echo "VCPKG_TRIPLET=x64-osx" >> $GITHUB_ENV
      - name: Set env vars (windows)
        shell: bash
        if: startsWith(matrix.os, 'windows')
        run: echo "VCPKG_TRIPLET=x64-windows-static" >> $GITHUB_ENV
      - name: Set env vars(all)
        shell: bash
        run: echo "VCPKG_RESPONSE_FILE=external/vcpkg_${{ env.VCPKG_TRIPLET }}_response_file.txt" >> $GITHUB_ENV

      - name: Add msbuild to PATH (windows)
        if: startsWith(matrix.os, 'windows')
        uses: microsoft/setup-msbuild@v1.0.2

      - name: Cache vcpkg C++ dependencies
        id: cache_vcpkg
        uses: actions/cache@v2
        with:
          path: external/vcpkg/installed
          key: dev-vcpkg-${{ env.VCPKG_TRIPLET }}-${{ hashFiles(format('{0}', env.VCPKG_RESPONSE_FILE)) }}-${{ hashFiles('.git/modules/external/vcpkg/HEAD') }}

      - name: Setup python
        uses: actions/setup-python@v2
        with:
          python-version: '3.7'

      - name: Update homebrew (avoid bintray errors)
        if: startsWith(matrix.os, 'macos')
        run: |
          # Temporarily here until Github runners have updated their version of
          # homebrew. This prevents errors arising from the shut down of
          # binutils, used by older version of homebrew for hosting packages.
          brew update

      - name: Install SDK Desktop prerequisites
        run: |
          python scripts/gha/install_prereqs_desktop.py

      - name: Prepare for integration tests
        run: |
          pip install -r scripts/gha/requirements.txt
          python scripts/gha/restore_secrets.py --passphrase "${{ secrets.TEST_SECRET }}"

      - name: Install OpenSSL (windows)
        if: matrix.ssl_variant == 'openssl' &&
            startsWith(matrix.os, 'windows')
        run: |
          choco install openssl -r
      - name: Install OpenSSL (MacOS)
        if: matrix.ssl_variant == 'openssl' &&
            startsWith(matrix.os, 'macos')
        run: |
          brew install openssl
          # brew won't overwrite MacOS system default OpenSSL, so force it here.
          echo "OPENSSL_ROOT_DIR=/usr/local/opt/openssl@1.1" >> $GITHUB_ENV
      - name: Install OpenSSL (Linux)
        if: matrix.ssl_variant == 'openssl' &&
            startsWith(matrix.os, 'ubuntu')
        run: |
          sudo apt install openssl

      - name: fetch artifact from previous run
        uses: dawidd6/action-download-artifact@v2
        if: ${{ github.event.inputs.test_packaged_sdk != '' }}
        with:
          name: 'firebase_cpp_sdk.zip'
          workflow: 'cpp-packaging.yml'
          run_id: ${{ github.event.inputs.test_packaged_sdk }}

      - name: Build integration tests
        shell: bash
        run: |
          declare -a additional_flags
          if [[ -n "${{ github.event.inputs.test_packaged_sdk }}" ]]; then
            # Building integration tests against a packaged SDK.
            mkdir downloaded_sdk
            cd downloaded_sdk
            unzip -q ../firebase_cpp_sdk.zip
            cd ..
            additional_flags+=(--packaged_sdk downloaded_sdk/firebase_cpp_sdk)
          else
            # Building integration tests against the SDK source.
            #
            # When building the SDK from source, the default SSL is openssl.
            # To build using boringssl, a cmake flag must be added:
            if [[ "${{ matrix.ssl_variant }}" == "boringssl" ]]; then
              additional_flags+=(--cmake_flag=-DFIREBASE_USE_BORINGSSL=ON)
            fi
          fi
          python scripts/gha/build_testapps.py --t ${{ needs.prepare_matrix.outputs.apis }} --p Desktop --output_directory "${{ github.workspace }}" --noadd_timestamp ${additional_flags[*]} --short_output_paths --artifact_name "desktop-${{ matrix.os }}-${{ matrix.ssl_variant }}"

      - name: Upload Desktop integration tests artifact
        uses: actions/upload-artifact@v2.2.2
        with:
          name: testapps-desktop-${{ matrix.os }}-${{ matrix.ssl_variant }}.zip
          path: testapps-desktop-${{ matrix.os }}-${{ matrix.ssl_variant }}.zip
          retention-days: 1

      - name: Upload Desktop build results artifact
        uses: actions/upload-artifact@v2.2.2
        with:
          name: log-artifact
          path: build-results-desktop-${{ matrix.os }}-${{ matrix.ssl_variant }}.log
          retention-days: 1

  build_android:
    name: build-android-${{ matrix.os }}
    needs: [prepare_matrix]
    runs-on: ${{ matrix.os }}
    if: contains(needs.prepare_matrix.outputs.matrix_platform, 'Android') && needs.prepare_matrix.outputs.apis != '' && !cancelled() && !failure()
    strategy:
      fail-fast: false
      matrix:
        os: ${{ fromJson(needs.prepare_matrix.outputs.matrix_os) }}

    steps:
      - uses: actions/checkout@v2
        with:
          submodules: true
      - name: Set env vars (ubuntu)
        if: startsWith(matrix.os, 'ubuntu')
        run: echo "VCPKG_TRIPLET=x64-linux" >> $GITHUB_ENV
      - name: Set env vars (macos)
        if: startsWith(matrix.os, 'macos')
        run: echo "VCPKG_TRIPLET=x64-osx" >> $GITHUB_ENV
      - name: Set env vars (windows)
        shell: bash
        if: startsWith(matrix.os, 'windows')
        run: echo "VCPKG_TRIPLET=x64-windows-static" >> $GITHUB_ENV
      - name: Set env vars(all)
        shell: bash
        run: echo "VCPKG_RESPONSE_FILE=external/vcpkg_${{ env.VCPKG_TRIPLET }}_response_file.txt" >> $GITHUB_ENV

      - name: Add msbuild to PATH (windows)
        if: startsWith(matrix.os, 'windows')
        uses: microsoft/setup-msbuild@v1.0.2

      - name: Cache NDK
        id: cache_ndk
        uses: actions/cache@v2
        with:
          path: /tmp/android-ndk-r16b
          key: android-ndk-${{ matrix.os }}-r16b

      - name: Setup python
        uses: actions/setup-python@v2
        with:
          python-version: '3.7'

      - name: Update homebrew (avoid bintray errors)
        if: startsWith(matrix.os, 'macos')
        run: |
          # Temporarily here until Github runners have updated their version of
          # homebrew. This prevents errors arising from the shut down of
          # binutils, used by older version of homebrew for hosting packages.
          brew update

      - name: Install SDK Android prerequisites
        shell: bash
        run: |
          build_scripts/android/install_prereqs.sh

      - name: Prepare for integration tests
        run: |
          pip install -r scripts/gha/requirements.txt
          python scripts/gha/restore_secrets.py --passphrase "${{ secrets.TEST_SECRET }}"

      - name: fetch artifact from previous run
        uses: dawidd6/action-download-artifact@v2
        if: ${{ github.event.inputs.test_packaged_sdk != '' }}
        with:
          name: 'firebase_cpp_sdk.zip'
          workflow: 'cpp-packaging.yml'
          run_id: ${{ github.event.inputs.test_packaged_sdk }}

      - name: Build integration tests
        shell: bash
        run: |
          declare -a additional_flags
          if [[ -n "${{ github.event.inputs.test_packaged_sdk }}" ]]; then
            # Building integration tests against a packaged SDK.
            mkdir downloaded_sdk
            cd downloaded_sdk
            unzip -q ../firebase_cpp_sdk.zip
            cd ..
            additional_flags+=(--packaged_sdk downloaded_sdk/firebase_cpp_sdk)
          fi
          python scripts/gha/build_testapps.py --t ${{ needs.prepare_matrix.outputs.apis }} --p Android --output_directory "${{ github.workspace }}" --noadd_timestamp ${additional_flags[*]} --short_output_paths --artifact_name "android-${{ matrix.os }}"

      - name: Upload Android integration tests artifact
        uses: actions/upload-artifact@v2.2.2
        with:
          name: testapps-android-${{ matrix.os }}.zip
          path: testapps-android-${{ matrix.os }}.zip
          retention-days: 1

      - name: Upload Android build results artifact
        uses: actions/upload-artifact@v2.2.2
        with:
          name: log-artifact
          path: build-results-android-${{ matrix.os }}.log
          retention-days: 1

  build_ios:
    name: build-ios-macos-latest
    needs: [prepare_matrix]
    runs-on: macos-latest
    if: contains(needs.prepare_matrix.outputs.matrix_platform, 'iOS') && contains(needs.prepare_matrix.outputs.matrix_os, 'macos-latest') && needs.prepare_matrix.outputs.apis != '' && !cancelled() && !failure()
    strategy:
      fail-fast: false

    steps:
      - uses: actions/checkout@v2
        with:
          submodules: true
      - name: Set env vars (macos)
        run: echo "VCPKG_TRIPLET=x64-osx" >> $GITHUB_ENV
      - name: Set env vars(all)
        shell: bash
        run: echo "VCPKG_RESPONSE_FILE=external/vcpkg_${{ env.VCPKG_TRIPLET }}_response_file.txt" >> $GITHUB_ENV

      - name: Setup python
        uses: actions/setup-python@v2
        with:
          python-version: '3.7'

      - name: Update homebrew (avoid bintray errors)
        run: |
          # Temporarily here until Github runners have updated their version of
          # homebrew. This prevents errors arising from the shut down of
          # binutils, used by older version of homebrew for hosting packages.
          brew update

      - name: Install SDK iOS prerequisites
        run: |
          build_scripts/ios/install_prereqs.sh

      - name: Prepare for integration tests
        run: |
          pip install -r scripts/gha/requirements.txt
          python scripts/gha/restore_secrets.py --passphrase "${{ secrets.TEST_SECRET }}"

      - name: fetch artifact from previous run
        uses: dawidd6/action-download-artifact@v2
        if: ${{ github.event.inputs.test_packaged_sdk != '' }}
        with:
          name: 'firebase_cpp_sdk.zip'
          workflow: 'cpp-packaging.yml'
          run_id: ${{ github.event.inputs.test_packaged_sdk }}

      - name: Build integration tests
        shell: bash
        run: |
          declare -a additional_flags
          if [[ -n "${{ github.event.inputs.test_packaged_sdk }}" ]]; then
            # Building integration tests against a packaged SDK.
            mkdir downloaded_sdk
            cd downloaded_sdk
            unzip -q ../firebase_cpp_sdk.zip
            cd ..
            additional_flags+=(--packaged_sdk downloaded_sdk/firebase_cpp_sdk)
          fi
          python scripts/gha/build_testapps.py --t ${{ needs.prepare_matrix.outputs.apis }} --p iOS --output_directory "${{ github.workspace }}" --ios_sdk ${{ needs.prepare_matrix.outputs.mobile_test_on }} --noadd_timestamp ${additional_flags[*]} --short_output_paths --artifact_name "ios-macos-latest"

      - name: Upload iOS integration tests artifact
        uses: actions/upload-artifact@v2.2.2
        with:
          name: testapps-ios-macos-latest.zip
          path: testapps-ios-macos-latest.zip
          retention-days: 1

      - name: Upload iOS build results artifact
        uses: actions/upload-artifact@v2.2.2
        with:
          name: log-artifact
          path: build-results-ios-macos-latest.log
          retention-days: 1

  test_desktop:
    name: test-desktop-${{ matrix.os }}-${{ matrix.ssl_variant }}
    needs: [prepare_matrix, build_desktop]
    runs-on: ${{ matrix.os }}
    if: contains(needs.prepare_matrix.outputs.matrix_platform, 'Desktop') && needs.prepare_matrix.outputs.apis != '' && !cancelled()
    strategy:
      fail-fast: false
      matrix:
        os: ${{ fromJson(needs.prepare_matrix.outputs.matrix_os) }}
        ssl_variant: ${{ fromJson(needs.prepare_matrix.outputs.matrix_ssl) }}
    steps:
      - uses: actions/checkout@v2
      - name: download artifact
        uses: actions/download-artifact@v2.0.8
        with:
          path: testapps
          name: testapps-desktop-${{ matrix.os }}-${{ matrix.ssl_variant }}.zip
      - name: unzip artifact
        run: |
          unzip testapps/testapps-desktop-${{ matrix.os }}-${{ matrix.ssl_variant }}.zip
      - name: Setup python
        uses: actions/setup-python@v2
        with:
          python-version: '3.7'
      - name: Install python deps
        run: |
          pip install -r scripts/gha/requirements.txt
          python scripts/gha/restore_secrets.py --passphrase "${{ secrets.TEST_SECRET }}" --artifact testapps-desktop-${{ matrix.os }}-${{ matrix.ssl_variant }}
      - name: Run desktop integration tests
        run: |
          python scripts/gha/desktop_tester.py --testapp_dir "testapps-desktop-${{ matrix.os }}-${{ matrix.ssl_variant }}" --artifact_name "desktop-${{ matrix.os }}-${{ matrix.ssl_variant }}"
      - name: Upload Desktop test results artifact
        uses: actions/upload-artifact@v2.2.2
        with:
          name: log-artifact
          path: testapps-desktop-${{ matrix.os }}-${{ matrix.ssl_variant }}/test-results-desktop-${{ matrix.os }}-${{ matrix.ssl_variant }}.log
          retention-days: 1          
      - name: Set CLOUDSDK_PYTHON (Windows)
        shell: bash
        if: startsWith(matrix.os, 'windows') && !cancelled()
        run: echo "CLOUDSDK_PYTHON=${{env.pythonLocation}}\python.exe" >> $GITHUB_ENV
      - name: Install Cloud SDK
        uses: google-github-actions/setup-gcloud@master
      - name: Upload Desktop Artifacts to GCS
        run: |
          python scripts/gha/gcs_uploader.py --testapp_dir ta --key_file scripts/gha-encrypted/gcs_key_file.json

  test_android:
    name: test-android-${{ matrix.build_os }}-${{ matrix.android_device }}
    needs: [prepare_matrix, build_android]
    runs-on: macos-latest
    if: contains(needs.prepare_matrix.outputs.matrix_platform, 'Android') && needs.prepare_matrix.outputs.apis != '' && !cancelled()
    strategy:
      fail-fast: false
      matrix:
        build_os: ${{ fromJson(needs.prepare_matrix.outputs.matrix_os) }}
        android_device: ${{ fromJson(needs.prepare_matrix.outputs.android_device) }}
    steps:
      - uses: actions/checkout@v2
      - name: download artifact
        uses: actions/download-artifact@v2.0.8
        with:
          path: testapps
          name: testapps-android-${{ matrix.build_os }}.zip
      - name: unzip artifact
        run: |
          unzip testapps/testapps-android-${{ matrix.build_os }}.zip
      - name: Setup python
        uses: actions/setup-python@v2
        with:
          python-version: '3.7'
      - name: Install python deps
        run: |
          pip install -r scripts/gha/requirements.txt
      - id: get-device
        run: |
<<<<<<< HEAD
          device=$(echo "${{ matrix.android_device }}" | cut -d ":" -f2)
          echo "::set-output name=device::$device"
      - name: Run Android integration tests on Emulator locally
        if: startsWith(matrix.android_device, 'virtual')
        run: |
          python scripts/gha/test_simulator.py --testapp_dir "testapps-android-${{ matrix.build_os }}" --android_device "${{steps.get-device.outputs.device}}" --artifact_name "android-${{ matrix.build_os }}-${{steps.get-device.outputs.device}}" --ci
      - name: Install Cloud SDK
        if: startsWith(matrix.android_device, 'real')
        uses: google-github-actions/setup-gcloud@master
      - name: Run Android integration tests on Real Device via FTL
        if: startsWith(matrix.android_device, 'real')
        run: |
          python scripts/gha/restore_secrets.py --passphrase "${{ secrets.TEST_SECRET }}"
          python scripts/gha/test_lab.py --testapp_dir "testapps-android-${{ matrix.build_os }}" --android_device "${{steps.get-device.outputs.device}}" --artifact_name "android-${{ matrix.build_os }}-${{steps.get-device.outputs.device}}" --code_platform cpp --key_file scripts/gha-encrypted/gcs_key_file.json
      - name: Upload Android test results artifact
=======
          python scripts/gha/test_lab.py --android_model ${{ needs.prepare_matrix.outputs.android_device }} --android_api ${{ needs.prepare_matrix.outputs.android_api }} --ios_model ${{ needs.prepare_matrix.outputs.ios_device }} --ios_version ${{ needs.prepare_matrix.outputs.ios_version }} --testapp_dir ta --code_platform cpp --key_file scripts/gha-encrypted/gcs_key_file.json
      - name: Prepare results summary artifact
        if: ${{ !cancelled() }}
        shell: bash
        run: |
          if [[ -r ta/summary.log ]]; then
            cp ta/summary.log test-results-${{ matrix.os }}-${{ matrix.target_platform }}-${{ matrix.ssl_variant }}.txt
          else
            # No summary was created, make a placeholder one.
            echo "__SUMMARY_MISSING__" > test-results-${{ matrix.os }}-${{ matrix.target_platform }}-${{ matrix.ssl_variant }}.txt
          fi
      - name: Upload results summary artifact
>>>>>>> de923c27
        uses: actions/upload-artifact@v2.2.2
        with:
<<<<<<< HEAD
          name: log-artifact
          path: testapps-android-${{ matrix.build_os }}/test-results-android-${{ matrix.build_os }}-${{steps.get-device.outputs.device}}.log
          retention-days: 1  

  test_ios:
    name: test-ios-macos-latest-${{ matrix.ios_device }}
    needs: [prepare_matrix, build_ios]
    runs-on: macos-latest
    if: contains(needs.prepare_matrix.outputs.matrix_platform, 'iOS') && needs.prepare_matrix.outputs.apis != '' && !cancelled()
    strategy:
      fail-fast: false
      matrix:
        ios_device: ${{ fromJson(needs.prepare_matrix.outputs.ios_device) }}
    steps:
      - uses: actions/checkout@v2
=======
          name: test-results-${{ matrix.os }}-${{ matrix.target_platform }}-${{ matrix.ssl_variant }}
          path: test-results-${{ matrix.os }}-${{ matrix.target_platform }}-${{ matrix.ssl_variant }}.txt
      ### The below allow us to set the failure label and comment early, when the first failure
      ### in the matrix occurs. It'll be cleaned up in a subsequent job.
      - name: add failure label
        # We can do mark a failure as soon as any one test fails.
        if: ${{ needs.check_trigger.outputs.should_update_labels && failure() && !cancelled() }}
        uses: actions-ecosystem/action-add-labels@v1
        with:
          github_token: ${{ github.token }}
          number: "${{needs.check_trigger.outputs.pr_number}}"
          labels: "${{ env.statusLabelFailed }}"
      - name: get current time for status comment
        id: get-time
        if: ${{ needs.check_trigger.outputs.should_update_labels && failure() && !cancelled() }}
        shell: bash
        run: |
          echo -n "::set-output name=time::"
          TZ=America/Los_Angeles date
>>>>>>> de923c27
      - name: download artifact
        uses: actions/download-artifact@v2.0.8
        with:
          path: testapps
          name: testapps-ios-macos-latest.zip
      - name: unzip artifact
        run: |
<<<<<<< HEAD
          unzip testapps/testapps-ios-macos-latest.zip
      - name: Setup python
        uses: actions/setup-python@v2
        with:
          python-version: '3.7'
      - name: Install python deps
=======
          mv test_results/test-results-*/test-results-*.txt test_results || true
          echo 'SUMMARY_TABLE<<EOF' >> $GITHUB_ENV
          python scripts/gha/summarize_test_results.py --dir test_results --markdown >> $GITHUB_ENV
          echo 'EOF' >> $GITHUB_ENV
      - name: add failure status comment
        uses: phulsechinmay/rewritable-pr-comment@v0.3.0
        if: ${{ needs.check_trigger.outputs.should_update_labels && failure() && !cancelled() }}
        with:
          message: |
            ### ❌&nbsp; Integration test FAILED (but still ⏳&nbsp; in progress)
            Requested by @${{github.actor}} on commit ${{needs.prepare_matrix.outputs.github_ref}}
            Last updated: ${{ steps.get-time.outputs.time }}
            **[View integration test results](https://github.com/${{github.repository}}/actions/runs/${{github.run_id}})**
            ${{ env.SUMMARY_TABLE }}
          GITHUB_TOKEN: ${{ github.token }}
          COMMENT_IDENTIFIER: ${{ env.statusCommentIdentifier }}
          ISSUE_ID: ${{needs.check_trigger.outputs.pr_number}}

      - name: Summarize build and test results
        if: ${{ !cancelled() }}
        shell: bash
>>>>>>> de923c27
        run: |
          pip install -r scripts/gha/requirements.txt
      - id: get-device
        run: |
          device=$(echo "${{ matrix.ios_device }}" | cut -d ":" -f2)
          echo "::set-output name=device::$device"
      - name: Run iOS integration tests on Simulator locally
        if: startsWith(matrix.ios_device, 'virtual')
        run: |
          python scripts/gha/test_simulator.py --testapp_dir "testapps-ios-macos-latest" --ios_device "${{steps.get-device.outputs.device}}" --artifact_name "ios-macos-latest-${{steps.get-device.outputs.device}}" --ci
      - name: Install Cloud SDK
        if: startsWith(matrix.ios_device, 'real')
        uses: google-github-actions/setup-gcloud@master
      - name: Run iOS integration tests on Real Device via FTL
        if: startsWith(matrix.ios_device, 'real')
        run: |
          python scripts/gha/restore_secrets.py --passphrase "${{ secrets.TEST_SECRET }}"
          python scripts/gha/test_lab.py --testapp_dir "testapps-ios-macos-latest" --ios_device "${{steps.get-device.outputs.device}}" --artifact_name "ios-macos-latest-${{steps.get-device.outputs.device}}" --code_platform cpp --key_file scripts/gha-encrypted/gcs_key_file.json
      - name: Upload Android test results artifact
        uses: actions/upload-artifact@v2.2.2
        with:
          name: log-artifact
          path: testapps-ios-macos-latest/test-results-ios-macos-latest-${{steps.get-device.outputs.device}}.log
          retention-days: 1  
          
  add_success_label:
    name: "add-success-label"
<<<<<<< HEAD
    needs: [check_trigger, test_desktop, test_ios, test_android]
=======
    needs: [check_trigger, prepare_matrix, tests]
>>>>>>> de923c27
    runs-on: ubuntu-latest
    if: ${{ needs.check_trigger.outputs.should_update_labels && !cancelled() && !failure() }}
    steps:
      - name: add success label
        uses: actions-ecosystem/action-add-labels@v1
        with:
          github_token: ${{ github.token }}
          number: "${{needs.check_trigger.outputs.pr_number}}"
          labels: "${{ env.statusLabelSucceeded }}"
      - name: get current time for status comment
        id: get-time
        shell: bash
        run: |
          echo -n "::set-output name=time::"
          TZ=America/Los_Angeles date
      - name: add success status comment
        uses: phulsechinmay/rewritable-pr-comment@v0.3.0
        with:
          message: |
            ### ✅&nbsp; Integration test succeeded!
            Requested by @${{github.actor}} on commit ${{needs.prepare_matrix.outputs.github_ref}}
            Last updated: ${{ steps.get-time.outputs.time }}
            **[View integration test results](https://github.com/${{github.repository}}/actions/runs/${{github.run_id}})**
          GITHUB_TOKEN: ${{ github.token }}
          COMMENT_IDENTIFIER: ${{ env.statusCommentIdentifier }}
          ISSUE_ID: ${{needs.check_trigger.outputs.pr_number}}

  add_failure_label:
    name: "add-failure-label"
<<<<<<< HEAD
    needs: [check_trigger, test_desktop, test_ios, test_android]
=======
    needs: [check_trigger, prepare_matrix, tests]
>>>>>>> de923c27
    runs-on: ubuntu-latest
    if: ${{ needs.check_trigger.outputs.should_update_labels && !cancelled() && failure() }}
    steps:
      - name: add failure label
        uses: actions-ecosystem/action-remove-labels@v1
        with:
          github_token: ${{ github.token }}
          number: "${{needs.check_trigger.outputs.pr_number}}"
          labels: "${{ env.statusLabelFailed }}"
      - name: get current time for status comment
        id: get-time
        shell: bash
        run: |
          echo -n "::set-output name=time::"
          TZ=America/Los_Angeles date
      - uses: actions/checkout@v2
        with:
          ref: ${{needs.prepare_matrix.outputs.github_ref}}
      - name: Setup python
        uses: actions/setup-python@v2
        with:
          python-version: '3.7'

      - name: Install python deps
        run: |
          python scripts/gha/install_prereqs_desktop.py

      - name: download artifact
        uses: actions/download-artifact@v2.0.8
        with:
          # download-artifact doesn't support wildcards, but by default
          # will download all artifacts. Sadly this is what we must do.
          path: test_results
      - name: get summary of test results
        shell: bash
        run: |
          mv test_results/test-results-*/test-results-*.txt test_results || true
          echo 'SUMMARY_TABLE<<EOF' >> $GITHUB_ENV
          python scripts/gha/summarize_test_results.py --dir test_results --markdown >> $GITHUB_ENV
          echo 'EOF' >> $GITHUB_ENV
      - name: add failure status comment
        uses: phulsechinmay/rewritable-pr-comment@v0.3.0
        with:
          message: |
            ### ❌&nbsp; Integration test FAILED
            Requested by @${{github.actor}} on commit ${{needs.prepare_matrix.outputs.github_ref}}
            Last updated: ${{ steps.get-time.outputs.time }}
            **[View integration test results](https://github.com/${{github.repository}}/actions/runs/${{github.run_id}})**
            ${{ env.SUMMARY_TABLE }}
          GITHUB_TOKEN: ${{ github.token }}
          COMMENT_IDENTIFIER: ${{ env.statusCommentIdentifier }}
          ISSUE_ID: ${{needs.check_trigger.outputs.pr_number}}

  remove_in_progress_label:
    name: "remove-in-progress-label"
<<<<<<< HEAD
    needs: [check_trigger, test_desktop, test_ios, test_android]
=======
    needs: [check_trigger, prepare_matrix, tests]
>>>>>>> de923c27
    runs-on: ubuntu-latest
    if: ${{ needs.check_trigger.outputs.should_update_labels && !cancelled() }}
    steps:
      # Use a different token to remove the "in-progress" label,
      # to allow the removal to trigger the "Check Labels" workflow.
      - name: Generate token for GitHub API
        uses: tibdex/github-app-token@v1
        id: generate-token
        with:
          app_id: ${{ secrets.WORKFLOW_TRIGGER_APP_ID }}
          private_key: ${{ secrets.WORKFLOW_TRIGGER_APP_PRIVATE_KEY }}
      - name: remove in progress label
        uses: actions-ecosystem/action-remove-labels@v1
        with:
          github_token: ${{steps.generate-token.outputs.token}}
          number: "${{needs.check_trigger.outputs.pr_number}}"
          labels: "${{ env.statusLabelInProgress }}"

  summarize_results:
    name: "summarize-results"
<<<<<<< HEAD
    needs: [add_failure_label, add_success_label, remove_in_progress_label, test_desktop, test_android, test_ios]
=======
    needs: [add_failure_label, add_success_label, remove_in_progress_label, prepare_matrix, tests]
>>>>>>> de923c27
    runs-on: ubuntu-latest
    if: ${{ !cancelled() }}
    steps:
      - uses: actions/checkout@v2
        with:
          ref: ${{needs.prepare_matrix.outputs.github_ref}}
      - name: Setup python
        uses: actions/setup-python@v2
        with:
          python-version: '3.7'
      - name: Install python deps
        run: |
          python scripts/gha/install_prereqs_desktop.py
      - name: download artifact
        uses: actions/download-artifact@v2.0.8
        with:
          path: test_results
          name: log-artifact
      - name: Summarize results into GitHub log
        run: |
          ls
          python scripts/gha/summarize_test_results.py --dir test_results
          python scripts/gha/summarize_test_results.py --dir test_results --github_log
      - uses: geekyeggo/delete-artifact@1-glob-support
        # Delete all of the test result artifacts.
        with:
          name: |
            test-results-*
          failOnError: false
          useGlob: true<|MERGE_RESOLUTION|>--- conflicted
+++ resolved
@@ -24,13 +24,10 @@
         description: 'CSV of desktop SSL variants to use'
         default: 'openssl,boringssl'
         required: true
-<<<<<<< HEAD
       mobile_test_on:
         description: 'Mobile integration_test apps test on FTL or iOS Simulator/Android Emulator'
         default: 'real,virtual'
         required: true 
-=======
->>>>>>> de923c27
       use_expanded_matrix:
         description: 'Use an expanded matrix? Note: above config will be ignored.'
         default: '0'
@@ -48,14 +45,6 @@
   statusLabelFailed: "tests: failed"
   statusLabelSucceeded: "tests: succeeded"
   statusCommentIdentifier: "integration-test-status-comment"
-<<<<<<< HEAD
-=======
-  mobileTestOn: "device"
-  default_android_device: "flame"
-  default_android_api: "29"
-  default_ios_device: "iphone8"
-  default_ios_version: "12.4"
->>>>>>> de923c27
 
 jobs:
   check_trigger:
@@ -193,11 +182,7 @@
       mobile_test_on: ${{ steps.export-result.outputs.mobile_test_on }}
       android_device: ${{ steps.export-result.outputs.android_device }}
       ios_device: ${{ steps.export-result.outputs.ios_device }}
-<<<<<<< HEAD
-=======
-      ios_version: ${{ steps.export-result.outputs.ios_version }}
       github_ref: ${{ steps.export-result.outputs.github_ref }}
->>>>>>> de923c27
     steps:
       - uses: actions/checkout@v2
         with:
@@ -233,19 +218,9 @@
           else
             echo "::set-output name=matrix_ssl::$( python scripts/gha/print_matrix_configuration.py -w integration_tests ${EXPANDED_MATRIX_PARAM} -k ssl_lib -o "${{github.event.inputs.desktop_ssl_variants}}" )"
           fi
-<<<<<<< HEAD
           echo "::set-output name=mobile_test_on::$( python scripts/gha/print_matrix_configuration.py -c -w integration_tests -k mobile_test_on -o "${{github.event.inputs.mobile_test_on}}" )"
           echo "::set-output name=android_device::$( python scripts/gha/print_matrix_configuration.py -w integration_tests ${EXPANDED_MATRIX_PARAM} -k android_device -d "${{github.event.inputs.mobile_test_on}}" )"
           echo "::set-output name=ios_device::$( python scripts/gha/print_matrix_configuration.py -w integration_tests ${EXPANDED_MATRIX_PARAM} -k ios_device -d "${{github.event.inputs.mobile_test_on}}" )"
-
-  build_desktop:
-    name: build-desktop-${{ matrix.os }}-${{ matrix.ssl_variant }}
-    needs: [prepare_matrix]
-=======
-          echo "::set-output name=android_device::$( python scripts/gha/print_matrix_configuration.py -c -w integration_tests -k android_device -o "${{env.default_android_device}}" )"
-          echo "::set-output name=android_api::$( python scripts/gha/print_matrix_configuration.py -c -w integration_tests -k android_api -o "${{env.default_android_api}}" )"
-          echo "::set-output name=ios_device::$( python scripts/gha/print_matrix_configuration.py -c -w integration_tests -k ios_device -o "${{env.default_ios_device}}" )"
-          echo "::set-output name=ios_version::$( python scripts/gha/print_matrix_configuration.py -c -w integration_tests -k ios_version -o "${{env.default_ios_version}}" )"
           if [[ -z "${{github.event.inputs.test_pull_request}}" ]]; then
             echo "::warning ::Running on https://github.com/${{github.repository}}/commits/$GITHUB_SHA"
             echo "::set-output name=github_ref::$GITHUB_SHA"
@@ -257,12 +232,11 @@
             # Just the PR specified, use refs/pull/<number>/merge as the ref.
             echo "::warning ::Running on https://github.com/${{github.repository}}/pull/${{github.event.inputs.test_pull_request}}"
             echo "::set-output name=github_ref::refs/pull/${{github.event.inputs.test_pull_request}}/merge"
-          fi
-
-  tests:
-    name: ${{ matrix.os }}-${{ matrix.target_platform }}-${{ matrix.ssl_variant }}
-    needs: [prepare_matrix, check_trigger]
->>>>>>> de923c27
+          fi          
+
+  build_desktop:
+    name: build-desktop-${{ matrix.os }}-${{ matrix.ssl_variant }}
+    needs: [prepare_matrix]
     runs-on: ${{ matrix.os }}
     # Skip this if there is an empty matrix (which can happen if "auto" was set above).
     # But check cancelled() && !failure() so it runs even if check_trigger was skipped.
@@ -400,6 +374,7 @@
     steps:
       - uses: actions/checkout@v2
         with:
+          ref: ${{needs.prepare_matrix.outputs.github_ref}}
           submodules: true
       - name: Set env vars (ubuntu)
         if: startsWith(matrix.os, 'ubuntu')
@@ -496,6 +471,7 @@
     steps:
       - uses: actions/checkout@v2
         with:
+          ref: ${{needs.prepare_matrix.outputs.github_ref}}
           submodules: true
       - name: Set env vars (macos)
         run: echo "VCPKG_TRIPLET=x64-osx" >> $GITHUB_ENV
@@ -572,6 +548,8 @@
         ssl_variant: ${{ fromJson(needs.prepare_matrix.outputs.matrix_ssl) }}
     steps:
       - uses: actions/checkout@v2
+        with:
+          ref: ${{needs.prepare_matrix.outputs.github_ref}}
       - name: download artifact
         uses: actions/download-artifact@v2.0.8
         with:
@@ -619,6 +597,8 @@
         android_device: ${{ fromJson(needs.prepare_matrix.outputs.android_device) }}
     steps:
       - uses: actions/checkout@v2
+        with:
+          ref: ${{needs.prepare_matrix.outputs.github_ref}}
       - name: download artifact
         uses: actions/download-artifact@v2.0.8
         with:
@@ -636,7 +616,6 @@
           pip install -r scripts/gha/requirements.txt
       - id: get-device
         run: |
-<<<<<<< HEAD
           device=$(echo "${{ matrix.android_device }}" | cut -d ":" -f2)
           echo "::set-output name=device::$device"
       - name: Run Android integration tests on Emulator locally
@@ -652,23 +631,8 @@
           python scripts/gha/restore_secrets.py --passphrase "${{ secrets.TEST_SECRET }}"
           python scripts/gha/test_lab.py --testapp_dir "testapps-android-${{ matrix.build_os }}" --android_device "${{steps.get-device.outputs.device}}" --artifact_name "android-${{ matrix.build_os }}-${{steps.get-device.outputs.device}}" --code_platform cpp --key_file scripts/gha-encrypted/gcs_key_file.json
       - name: Upload Android test results artifact
-=======
-          python scripts/gha/test_lab.py --android_model ${{ needs.prepare_matrix.outputs.android_device }} --android_api ${{ needs.prepare_matrix.outputs.android_api }} --ios_model ${{ needs.prepare_matrix.outputs.ios_device }} --ios_version ${{ needs.prepare_matrix.outputs.ios_version }} --testapp_dir ta --code_platform cpp --key_file scripts/gha-encrypted/gcs_key_file.json
-      - name: Prepare results summary artifact
-        if: ${{ !cancelled() }}
-        shell: bash
-        run: |
-          if [[ -r ta/summary.log ]]; then
-            cp ta/summary.log test-results-${{ matrix.os }}-${{ matrix.target_platform }}-${{ matrix.ssl_variant }}.txt
-          else
-            # No summary was created, make a placeholder one.
-            echo "__SUMMARY_MISSING__" > test-results-${{ matrix.os }}-${{ matrix.target_platform }}-${{ matrix.ssl_variant }}.txt
-          fi
-      - name: Upload results summary artifact
->>>>>>> de923c27
         uses: actions/upload-artifact@v2.2.2
         with:
-<<<<<<< HEAD
           name: log-artifact
           path: testapps-android-${{ matrix.build_os }}/test-results-android-${{ matrix.build_os }}-${{steps.get-device.outputs.device}}.log
           retention-days: 1  
@@ -684,27 +648,8 @@
         ios_device: ${{ fromJson(needs.prepare_matrix.outputs.ios_device) }}
     steps:
       - uses: actions/checkout@v2
-=======
-          name: test-results-${{ matrix.os }}-${{ matrix.target_platform }}-${{ matrix.ssl_variant }}
-          path: test-results-${{ matrix.os }}-${{ matrix.target_platform }}-${{ matrix.ssl_variant }}.txt
-      ### The below allow us to set the failure label and comment early, when the first failure
-      ### in the matrix occurs. It'll be cleaned up in a subsequent job.
-      - name: add failure label
-        # We can do mark a failure as soon as any one test fails.
-        if: ${{ needs.check_trigger.outputs.should_update_labels && failure() && !cancelled() }}
-        uses: actions-ecosystem/action-add-labels@v1
-        with:
-          github_token: ${{ github.token }}
-          number: "${{needs.check_trigger.outputs.pr_number}}"
-          labels: "${{ env.statusLabelFailed }}"
-      - name: get current time for status comment
-        id: get-time
-        if: ${{ needs.check_trigger.outputs.should_update_labels && failure() && !cancelled() }}
-        shell: bash
-        run: |
-          echo -n "::set-output name=time::"
-          TZ=America/Los_Angeles date
->>>>>>> de923c27
+        with:
+          ref: ${{needs.prepare_matrix.outputs.github_ref}}
       - name: download artifact
         uses: actions/download-artifact@v2.0.8
         with:
@@ -712,36 +657,12 @@
           name: testapps-ios-macos-latest.zip
       - name: unzip artifact
         run: |
-<<<<<<< HEAD
           unzip testapps/testapps-ios-macos-latest.zip
       - name: Setup python
         uses: actions/setup-python@v2
         with:
           python-version: '3.7'
       - name: Install python deps
-=======
-          mv test_results/test-results-*/test-results-*.txt test_results || true
-          echo 'SUMMARY_TABLE<<EOF' >> $GITHUB_ENV
-          python scripts/gha/summarize_test_results.py --dir test_results --markdown >> $GITHUB_ENV
-          echo 'EOF' >> $GITHUB_ENV
-      - name: add failure status comment
-        uses: phulsechinmay/rewritable-pr-comment@v0.3.0
-        if: ${{ needs.check_trigger.outputs.should_update_labels && failure() && !cancelled() }}
-        with:
-          message: |
-            ### ❌&nbsp; Integration test FAILED (but still ⏳&nbsp; in progress)
-            Requested by @${{github.actor}} on commit ${{needs.prepare_matrix.outputs.github_ref}}
-            Last updated: ${{ steps.get-time.outputs.time }}
-            **[View integration test results](https://github.com/${{github.repository}}/actions/runs/${{github.run_id}})**
-            ${{ env.SUMMARY_TABLE }}
-          GITHUB_TOKEN: ${{ github.token }}
-          COMMENT_IDENTIFIER: ${{ env.statusCommentIdentifier }}
-          ISSUE_ID: ${{needs.check_trigger.outputs.pr_number}}
-
-      - name: Summarize build and test results
-        if: ${{ !cancelled() }}
-        shell: bash
->>>>>>> de923c27
         run: |
           pip install -r scripts/gha/requirements.txt
       - id: get-device
@@ -769,11 +690,7 @@
           
   add_success_label:
     name: "add-success-label"
-<<<<<<< HEAD
-    needs: [check_trigger, test_desktop, test_ios, test_android]
-=======
-    needs: [check_trigger, prepare_matrix, tests]
->>>>>>> de923c27
+    needs: [check_trigger, prepare_matrix, test_desktop, test_android, test_ios]
     runs-on: ubuntu-latest
     if: ${{ needs.check_trigger.outputs.should_update_labels && !cancelled() && !failure() }}
     steps:
@@ -803,11 +720,7 @@
 
   add_failure_label:
     name: "add-failure-label"
-<<<<<<< HEAD
-    needs: [check_trigger, test_desktop, test_ios, test_android]
-=======
-    needs: [check_trigger, prepare_matrix, tests]
->>>>>>> de923c27
+    needs: [check_trigger, prepare_matrix, test_desktop, test_android, test_ios]
     runs-on: ubuntu-latest
     if: ${{ needs.check_trigger.outputs.should_update_labels && !cancelled() && failure() }}
     steps:
@@ -863,11 +776,7 @@
 
   remove_in_progress_label:
     name: "remove-in-progress-label"
-<<<<<<< HEAD
-    needs: [check_trigger, test_desktop, test_ios, test_android]
-=======
-    needs: [check_trigger, prepare_matrix, tests]
->>>>>>> de923c27
+    needs: [check_trigger, prepare_matrix, test_desktop, test_android, test_ios]
     runs-on: ubuntu-latest
     if: ${{ needs.check_trigger.outputs.should_update_labels && !cancelled() }}
     steps:
@@ -888,11 +797,7 @@
 
   summarize_results:
     name: "summarize-results"
-<<<<<<< HEAD
-    needs: [add_failure_label, add_success_label, remove_in_progress_label, test_desktop, test_android, test_ios]
-=======
-    needs: [add_failure_label, add_success_label, remove_in_progress_label, prepare_matrix, tests]
->>>>>>> de923c27
+    needs: [prepare_matrix, add_failure_label, add_success_label, remove_in_progress_label, test_desktop, test_android, test_ios]
     runs-on: ubuntu-latest
     if: ${{ !cancelled() }}
     steps:
@@ -913,7 +818,9 @@
           name: log-artifact
       - name: Summarize results into GitHub log
         run: |
-          ls
+          python scripts/gha/summarize_test_results.py --dir test_results/log-artifact
+      - name: Summarize results into GitHub log
+        run: |
           python scripts/gha/summarize_test_results.py --dir test_results
           python scripts/gha/summarize_test_results.py --dir test_results --github_log
       - uses: geekyeggo/delete-artifact@1-glob-support
