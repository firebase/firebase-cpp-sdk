name: Integration tests

on:
  workflow_dispatch:
    inputs:
      platforms:
        description: 'CSV of Desktop, Android and/or iOS'
        default: 'Desktop,Android,iOS'
        required: true
      apis:
        description: 'CSV of apis to build and test'
        default: 'admob,analytics,auth,database,dynamic_links,firestore,functions,instance_id,messaging,remote_config,storage'
        required: true
      operating_systems:
        description: 'CSV of VMs to run on'
        default: 'ubuntu-latest,windows-latest,macos-latest'
        required: true
      android_device:
        description: 'Android device model'
        default: 'flame'
      android_api:
        description: 'Android API level'
        default: '29'
      ios_device:
        description: 'iOS device model'
        default: 'iphone11pro'
      ios_version:
        description: 'iOS device version'
        default: '13.3'

jobs:
  # To feed input into the job matrix, we first need to convert to a JSON
  # list. Then we can use fromJson to define the field in the matrix for the tests job.
  prepare_matrix:
    runs-on: ubuntu-latest
    outputs:
      matrix_os: ${{ steps.set-matrix-os.outputs.matrix_os }}
      matrix_platform: ${{ steps.set-matrix-os.outputs.matrix_platform }}
    steps:
    - id: set-matrix-os
      # e.g. 'ubuntu-latest,macos-latest' -> '["ubuntu-latest","macos-latest"]'
      run: |
        OS_JSON=[\"$(echo ${{ github.event.inputs.operating_systems }} | sed 's/,/","/g')\"]
        echo "::set-output name=matrix_os::${OS_JSON}"
        PLATFORM_JSON=[\"$(echo ${{ github.event.inputs.platforms }} | sed 's/,/","/g')\"]
        echo "::set-output name=matrix_platform::${PLATFORM_JSON}"
  tests:
    name: ${{ matrix.os }}-${{ matrix.target_platform }}
    needs: prepare_matrix
    runs-on: ${{ matrix.os }}
    strategy:
      fail-fast: false
      matrix:
        os: ${{ fromJson(needs.prepare_matrix.outputs.matrix_os) }}
        target_platform: ${{ fromJson(needs.prepare_matrix.outputs.matrix_platform) }}
        exclude:
          - os: ubuntu-latest
            target_platform: iOS
          - os: windows-latest
            target_platform: iOS

    steps:
      - uses: actions/checkout@v2
        with:
          submodules: true

      - name: Set env vars (ubuntu)
        if: startsWith(matrix.os, 'ubuntu')
        run: echo "VCPKG_TRIPLET=x64-linux" >> $GITHUB_ENV
      - name: Set env vars (macos)
        if: startsWith(matrix.os, 'macos')
        run: echo "VCPKG_TRIPLET=x64-osx" >> $GITHUB_ENV
      - name: Set env vars (windows)
        shell: bash
        if: startsWith(matrix.os, 'windows')
        run: echo "VCPKG_TRIPLET=x64-windows-static" >> $GITHUB_ENV
      - name: Set env vars(all)
        shell: bash
        run: echo "VCPKG_RESPONSE_FILE=external/vcpkg_${{ env.VCPKG_TRIPLET }}_response_file.txt" >> $GITHUB_ENV

      - name: Add msbuild to PATH (windows)
        if: startsWith(matrix.os, 'windows')
        uses: microsoft/setup-msbuild@v1.0.2

      - name: Cache vcpkg C++ dependencies
        if: matrix.target_platform == 'Desktop'
        id: cache_vcpkg
        uses: actions/cache@v2
        with:
          path: external/vcpkg/installed
          key: dev-vcpkg-${{ env.VCPKG_TRIPLET }}-${{ hashFiles(format('{0}', env.VCPKG_RESPONSE_FILE)) }}-${{ hashFiles('.git/modules/external/vcpkg/HEAD') }}

      - name: Setup python
        uses: actions/setup-python@v2
        with:
          python-version: '3.7'

      - name: Install SDK Desktop prerequisites
        if: matrix.target_platform == 'Desktop'
        run: |
          python scripts/gha/install_prereqs_desktop.py

      - name: Install SDK Android prerequisites
        if: matrix.target_platform == 'Android'
        shell: bash
        run: |
          build_scripts/android/install_prereqs.sh

      - name: Install SDK iOS prerequisites
        if: matrix.target_platform == 'iOS'
        run: |
          build_scripts/ios/install_prereqs.sh

      - name: Prepare for integration tests
        run: |
          pip install -r scripts/gha/requirements.txt
          python scripts/gha/restore_secrets.py --passphrase "${{ secrets.TEST_SECRET }}"

<<<<<<< HEAD
      - name: Build integration tests
        # The set up script for Android will download the NDK here.
        env:
          NDK_ROOT: '/tmp/android-ndk-r16b'
=======
      - name: Build integration tests (and run Desktop tests)
>>>>>>> b776d8b6
        run: |
          python scripts/gha/build_testapps.py --t ${{ github.event.inputs.apis }} --p ${{ matrix.target_platform }} --output_directory ${{ github.workspace }} --use_vcpkg --noadd_timestamp

      - name: Run desktop integration tests
        if: matrix.target_platform == 'Desktop' && !cancelled()
        run: |
          python scripts/gha/desktop_tester.py --testapp_dir testapps
      # Workaround for https://github.com/GoogleCloudPlatform/github-actions/issues/100
      # Must be run after the Python setup action
      - name: Set CLOUDSDK_PYTHON (Windows)
        if: startsWith(matrix.os, 'windows') && !cancelled()
        run: echo "CLOUDSDK_PYTHON=${{env.pythonLocation}}\python.exe" >> $GITHUB_ENV
      - name: Install Cloud SDK
        if: ${{ !cancelled() }}
        uses: GoogleCloudPlatform/github-actions/setup-gcloud@master
      - name: Upload Desktop Artifacts to GCS
        if: matrix.target_platform == 'Desktop' && !cancelled()
        run: |
          python scripts/gha/gcs_uploader.py --testapp_dir ${{ github.workspace }}/testapps --key_file ${{ github.workspace }}/scripts/gha-encrypted/gcs_key_file.json
      - name: Run mobile integration tests
        if: matrix.target_platform != 'Desktop' && !cancelled()
        run: |
          python scripts/gha/test_lab.py --android_model ${{ github.event.inputs.android_device }} --android_api ${{ github.event.inputs.android_api }} --ios_model ${{ github.event.inputs.ios_device }} --ios_version ${{ github.event.inputs.ios_version }} --testapp_dir ${{ github.workspace }}/testapps --code_platform cpp --key_file ${{ github.workspace }}/scripts/gha-encrypted/gcs_key_file.json
      - name: Summarize build and test results
        if: ${{ !cancelled() }}
        shell: bash
        run: cat testapps/summary.log<|MERGE_RESOLUTION|>--- conflicted
+++ resolved
@@ -116,14 +116,10 @@
           pip install -r scripts/gha/requirements.txt
           python scripts/gha/restore_secrets.py --passphrase "${{ secrets.TEST_SECRET }}"
 
-<<<<<<< HEAD
       - name: Build integration tests
         # The set up script for Android will download the NDK here.
         env:
           NDK_ROOT: '/tmp/android-ndk-r16b'
-=======
-      - name: Build integration tests (and run Desktop tests)
->>>>>>> b776d8b6
         run: |
           python scripts/gha/build_testapps.py --t ${{ github.event.inputs.apis }} --p ${{ matrix.target_platform }} --output_directory ${{ github.workspace }} --use_vcpkg --noadd_timestamp
 
