--- conflicted
+++ resolved
@@ -191,29 +191,18 @@
         else
           apis=$( python scripts/gha/print_matrix_configuration.py -c -w integration_tests -k apis -o "${{github.event.inputs.apis}}" ${TEST_MATRIX_PARAM} )
         fi
-<<<<<<< HEAD
-
-=======
->>>>>>> e4286d64
         echo "apis=${apis}" >> $GITHUB_OUTPUT
         echo "matrix_platform=$( python scripts/gha/print_matrix_configuration.py -w integration_tests ${TEST_MATRIX_PARAM} -k platform -o "${{github.event.inputs.platforms}}" --apis ${apis} )" >> $GITHUB_OUTPUT
         echo "matrix_os=$( python scripts/gha/print_matrix_configuration.py -w integration_tests ${TEST_MATRIX_PARAM} -k os -o "${{github.event.inputs.operating_systems}}")" >> $GITHUB_OUTPUT
         echo "matrix_arch_macos=$( python scripts/gha/print_matrix_configuration.py -w integration_tests ${TEST_MATRIX_PARAM} -k architecture_macos)" >> $GITHUB_OUTPUT
         echo "matrix_arch_windows_linux=$( python scripts/gha/print_matrix_configuration.py -w integration_tests ${TEST_MATRIX_PARAM} -k architecture_windows_linux)" >> $GITHUB_OUTPUT
-<<<<<<< HEAD
-=======
-
->>>>>>> e4286d64
         # Combine architecture_macos and architecture_windows_linux to get a list of all architectures for the build matrix.
         matrix_arch_combined=`echo $( python scripts/gha/print_matrix_configuration.py -w integration_tests ${TEST_MATRIX_PARAM} -k architecture_macos | sed 's/[]\[,]//g') \
                                    $( python scripts/gha/print_matrix_configuration.py -w integration_tests ${TEST_MATRIX_PARAM} -k architecture_windows_linux | sed 's/[]\[,]//g' ) \
                                    | sed 's/ /\n/g' | sort | uniq`
         matrix_arch_combined_json=["$(echo ${matrix_arch_combined} | sed 's/ /,/g')"]
         echo "matrix_arch_combined=${matrix_arch_combined_json}" >> $GITHUB_OUTPUT
-<<<<<<< HEAD
-=======
         
->>>>>>> e4286d64
         # If building against a packaged SDK, consider it as using boringssl, as the packaged SDK uses boringssl under the hood.
         # This avoids trying to install openssl on the system when compiling against the packaged SDK.
         # As an added bonus, we ensure that the packaged SDK works even without openssl explicitly installed.
@@ -229,10 +218,6 @@
         echo "xcode_version=$( python scripts/gha/print_matrix_configuration.py -w integration_tests ${TEST_MATRIX_PARAM} -k xcode_version)" >> $GITHUB_OUTPUT
         echo "ios_device=$( python scripts/gha/print_matrix_configuration.py -w integration_tests ${TEST_MATRIX_PARAM} -k ios_device -t ${mobile_test_on} )" >> $GITHUB_OUTPUT
         echo "tvos_device=$( python scripts/gha/print_matrix_configuration.py -w integration_tests ${TEST_MATRIX_PARAM} -k tvos_device -t ${mobile_test_on} )" >> $GITHUB_OUTPUT
-<<<<<<< HEAD
-=======
-
->>>>>>> e4286d64
     - name: Update PR label and comment
       if: steps.set_outputs.outputs.pr_number
       shell: bash
