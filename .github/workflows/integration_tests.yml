name: Integration tests

on:
  schedule:
    - cron: "0 9 * * *"  # 9am UTC = 1am PST / 2am PDT. for all testapps except firestore
    - cron: "0 10 * * *"  # 10am UTC = 2am PST / 3am PDT. for firestore test only

  pull_request:
    types: [ labeled, closed ]

  workflow_dispatch:
    inputs:
      platforms:
        description: 'CSV of Desktop, Android, iOS and/or tvOS'
        default: 'Desktop,Android,iOS,tvOS'
        required: true
      apis:
        description: 'CSV of apis to build and test'
        default: 'admob,analytics,auth,database,dynamic_links,firestore,functions,gma,installations,messaging,remote_config,storage'
        required: true
      operating_systems:
        description: 'CSV of VMs to run on'
        default: 'ubuntu-latest,windows-latest,macos-12'
        required: true
      desktop_ssl_variants:
        description: 'CSV of desktop SSL variants to use'
        default: 'openssl,boringssl'
        required: true
      mobile_test_on:
        description: 'Run mobile tests on real and/or virtual devices? (separated by commas)'
        default: 'real,virtual'
        required: true
      use_expanded_matrix:
        description: 'Use an expanded matrix? Note: above config will be ignored.'
        default: '0'
        required: true
      test_packaged_sdk:
        description: 'Optional: Packaging run # to build against?'
      test_pull_request:
        description: 'Optional: Pull request # to build and test? (With optional commit hash, separated by a colon. Specify the FULL hash.)'

env:
  triggerLabelPrefix: "tests-requested: "
  triggerLabelFull: "tests-requested: full"
  triggerLabelQuick: "tests-requested: quick"
  pythonVersion: '3.7'
  artifactRetentionDays: 2
  GITHUB_TOKEN: ${{ github.token }}
  # All self-hosted ARM Mac runners should have this label. Due to how
  # our custom reporting works, it must be exactly two words separated
  # by a hyphen. The first word must be "macos". The second word will
  # be omitted from the summary log.
  runnerLabelMacArm64: "macos-m1custom"

jobs:
  check_and_prepare:
    runs-on: ubuntu-latest
    outputs:
      trigger: ${{ steps.set_outputs.outputs.trigger }}
      github_ref: ${{ steps.set_outputs.outputs.github_ref }}
      pr_number: ${{ steps.set_outputs.outputs.pr_number }}
      matrix_platform: ${{ steps.matrix_config.outputs.matrix_platform }}
      matrix_os: ${{ steps.matrix_config.outputs.matrix_os }}
      matrix_arch_macos: ${{ steps.matrix_config.outputs.matrix_arch_macos }}
      matrix_arch_windows_linux: ${{ steps.matrix_config.outputs.matrix_arch_windows_linux }}
      matrix_arch_combined: ${{ steps.matrix_config.outputs.matrix_arch_combined }}
      matrix_ssl: ${{ steps.matrix_config.outputs.matrix_ssl }}
      apis: ${{ steps.matrix_config.outputs.apis }}
      mobile_test_on: ${{ steps.matrix_config.outputs.mobile_test_on }}
      android_device: ${{ steps.matrix_config.outputs.android_device }}
      xcode_version: ${{ steps.matrix_config.outputs.xcode_version }}
      ios_device: ${{ steps.matrix_config.outputs.ios_device }}
      tvos_device: ${{ steps.matrix_config.outputs.tvos_device }}
      # Copy the runner label here because matrix specifiers cannot see env.
      runner_label_macos_arm64: ${{ env.runnerLabelMacArm64 }}
    steps:
    ### Fail the workflow if the user does not have admin access to run the tests.
    - name: Check if user has permission to trigger tests
      uses: lannonbr/repo-permission-check-action@2.0.0
      with:
        permission: "admin"
    ### It sets "github_ref,trigger,pr_number,requested_tests" outputs to control the following jobs and steps
    ### trigger value: manual_trigger, scheduled_trigger, label_trigger, postsubmit_trigger
    - id: set_outputs
      run: |
        if [[ "${{ github.event_name }}" == "workflow_dispatch" ]]; then
          if [[ "${{ github.event.inputs.test_pull_request }}" != "nightly-packaging" ]]; then
            # Triggered manually
            echo "::set-output name=trigger::manual_trigger"
            if [[ "${{ github.event.inputs.use_expanded_matrix }}" == "1" ]]; then
              echo "::set-output name=requested_tests::expanded"
            fi
            if [[ -z "${{github.event.inputs.test_pull_request}}" ]]; then
              # test_pull_request not specified
              echo "::set-output name=github_ref::$GITHUB_SHA"
            elif [[ "${{github.event.inputs.test_pull_request}}" == *:* ]]; then
              # If specified as pr:commit_hash, split them.
              echo "::set-output name=github_ref::$(echo ${{ github.event.inputs.test_pull_request }} | cut -d: -f2)"
              echo "::set-output name=pr_number::$(echo ${{ github.event.inputs.test_pull_request }} | cut -d: -f1)"
            else
              # Just the PR specified, use refs/pull/<number>/merge as the ref.
              echo "::set-output name=github_ref::refs/pull/${{github.event.inputs.test_pull_request}}/merge"
              echo "::set-output name=pr_number::${{ github.event.inputs.test_pull_request }}"
            fi
          elif [[ "${{ github.event.inputs.test_pull_request }}" == "nightly-packaging" ]]; then
            # Triggered by scheduled packaging SDK workflow.
            echo "::set-output name=trigger::scheduled_trigger"
            echo "::set-output name=github_ref::$GITHUB_SHA"
            echo "::set-output name=requested_tests::expanded"
          fi
        elif [[ "${{ github.event_name }}" == "schedule" ]]; then
          echo "::set-output name=trigger::scheduled_trigger"
          echo "::set-output name=github_ref::$GITHUB_SHA"
          echo "::set-output name=requested_tests::expanded"
        elif [[ "${{ github.event_name }}" == "pull_request" ]]; then
          echo "::set-output name=github_ref::$GITHUB_SHA"
          if [[ "${{ github.event.action }}" == "labeled" && "${{ github.event.label.name }}" == "${{ env.triggerLabelPrefix }}"* ]]; then
            echo "::set-output name=trigger::label_trigger"
            echo "::set-output name=pr_number::${{ github.event.pull_request.number }}"
            if [[ "${{ github.event.label.name }}" == "${{ env.triggerLabelQuick }}" ]]; then
              echo "::set-output name=requested_tests::auto"
            else
              echo "::set-output name=requested_tests::expanded"
            fi
          elif [[ "${{ github.event.action }}" == "closed" && "${{ github.event.pull_request.merged == true}}" == "true" ]]; then
            echo "::set-output name=trigger::postsubmit_trigger"
            echo "::set-output name=pr_number::${{ github.event.pull_request.number }}"
            echo "::set-output name=requested_tests::auto"
          fi
        fi
    ### If it's not a defined trigger, cancel workflow
    ### e.g. Triggered by non-"test-request" label; triggered by not merged PR close event.
    - name: Cancel workflow
      if: ${{ !steps.set_outputs.outputs.trigger }}
      uses: andymckay/cancel-action@0.2
    - name: Wait for workflow cancellation
      if: ${{ !steps.set_outputs.outputs.trigger }}
      run: |
        sleep 300
        exit 1  # fail out if the cancellation above somehow failed.
    - name: Cancel previous runs on the same PR
      if: steps.set_outputs.outputs.trigger == 'label_trigger'
      uses: styfle/cancel-workflow-action@0.8.0
      with:
        access_token: ${{ github.token }}
    - uses: actions/checkout@v2
      with:
        ref: ${{steps.set_outputs.outputs.github_ref}}
        fetch-depth: 0
        submodules: false
    - name: Setup python
      uses: actions/setup-python@v2
      with:
        python-version: ${{ env.pythonVersion }}
    - name: Install python deps
      uses: nick-invision/retry@v2
      with:
        timeout_minutes: 1
        max_attempts: 3
        shell: bash
        command: pip install -r scripts/gha/requirements.txt
    - id: matrix_config
      run: |
        if [[ "${{ steps.set_outputs.outputs.requested_tests }}" == "expanded" ]]; then
          TEST_MATRIX_PARAM=-e=1
          echo "::warning ::Running on the expanded matrix"
        elif [[ "${{ steps.set_outputs.outputs.requested_tests }}" == "minimal" ]]; then
          TEST_MATRIX_PARAM=-m=1
          echo "::warning ::Running on the minimal matrix"
        elif [[ "${{ steps.set_outputs.outputs.requested_tests }}" == "auto" ]]; then
          # auto-diff only apply when running in a PR.
          # diff against the PR's base. "git merge-base main branch_name" will give the common ancestor of both branches.
          MERGE_BASE=$(git merge-base origin/${{github.event.pull_request.head.ref}} origin/${{github.event.pull_request.base.ref}} || true)
          # If origin/<branch> is no longer valid, then just run all tests.
          if [[ -n "${MERGE_BASE}" ]]; then
            echo "::warning ::Auto-diff origin/${{github.event.pull_request.head.ref}}..${MERGE_BASE}"
            git diff --name-only origin/${{github.event.pull_request.head.ref}}..${MERGE_BASE}
            TEST_MATRIX_PARAM="--auto_diff origin/${{github.event.pull_request.head.ref}}..${MERGE_BASE}"
          fi
        fi

        # To feed input into the job matrix, we first need to convert to a JSON
        # list. Then we can use fromJson to define the field in the matrix for the tests job.
        if [[ "${{ github.event.schedule }}" == "0 9 * * *" ]]; then
          # at 1am PST / 2am PDT. Running integration tests and generate test report for all testapps except firestore
          apis="admob,analytics,auth,database,dynamic_links,functions,installations,messaging,remote_config,storage"
<<<<<<< HEAD
        elif [[ "${{ github.event.schedule }}" == "0 10 * * *" ]]; then 
=======
        elif [[ "${{ github.event.schedule }}" == "0 10 * * *" ]]; then
>>>>>>> 1d1bba1d
          # at 2am PST / 3am PDT. Running integration tests for firestore and generate test report
          apis="firestore"
        else
          apis=$( python scripts/gha/print_matrix_configuration.py -c -w integration_tests -k apis -o "${{github.event.inputs.apis}}" ${TEST_MATRIX_PARAM} )
        fi
        echo "::set-output name=apis::${apis}"
        echo "::set-output name=matrix_platform::$( python scripts/gha/print_matrix_configuration.py -w integration_tests ${TEST_MATRIX_PARAM} -k platform -o "${{github.event.inputs.platforms}}" --apis ${apis} )"
        echo "::set-output name=matrix_os::$( python scripts/gha/print_matrix_configuration.py -w integration_tests ${TEST_MATRIX_PARAM} -k os -o "${{github.event.inputs.operating_systems}}")"
        echo "::set-output name=matrix_arch_macos::$( python scripts/gha/print_matrix_configuration.py -w integration_tests ${TEST_MATRIX_PARAM} -k architecture_macos)"
        echo "::set-output name=matrix_arch_windows_linux::$( python scripts/gha/print_matrix_configuration.py -w integration_tests ${TEST_MATRIX_PARAM} -k architecture_windows_linux)"
        # Combine architecture_macos and architecture_windows_linux to get a list of all architectures for the build matrix.
        matrix_arch_combined=`echo $( python scripts/gha/print_matrix_configuration.py -w integration_tests ${TEST_MATRIX_PARAM} -k architecture_macos | sed 's/[]\[,]//g') \
                                   $( python scripts/gha/print_matrix_configuration.py -w integration_tests ${TEST_MATRIX_PARAM} -k architecture_windows_linux | sed 's/[]\[,]//g' ) \
                                   | sed 's/ /\n/g' | sort | uniq`
        matrix_arch_combined_json=["$(echo ${matrix_arch_combined} | sed 's/ /,/g')"]
        echo "::set-output name=matrix_arch_combined::${matrix_arch_combined_json}"
        # If building against a packaged SDK, consider it as using boringssl, as the packaged SDK uses boringssl under the hood.
        # This avoids trying to install openssl on the system when compiling against the packaged SDK.
        # As an added bonus, we ensure that the packaged SDK works even without openssl explicitly installed.
        if [[ -n "${{ github.event.inputs.test_packaged_sdk }}" ]]; then
          echo "::warning ::Downloading SDK package from previous run: https://github.com/${{github.repository}}/actions/runs/${{ github.event.inputs.test_packaged_sdk }}"
          echo "::set-output name=matrix_ssl::$( python scripts/gha/print_matrix_configuration.py -w integration_tests ${TEST_MATRIX_PARAM} -k ssl_lib -o boringssl )"
        else
          echo "::set-output name=matrix_ssl::$( python scripts/gha/print_matrix_configuration.py -w integration_tests ${TEST_MATRIX_PARAM} -k ssl_lib -o "${{github.event.inputs.desktop_ssl_variants}}" )"
        fi
        mobile_test_on=$( python scripts/gha/print_matrix_configuration.py -c -w integration_tests -k mobile_test_on -o "${{github.event.inputs.mobile_test_on}}")
        echo "::set-output name=mobile_test_on::${mobile_test_on}"
        echo "::set-output name=android_device::$( python scripts/gha/print_matrix_configuration.py -w integration_tests ${TEST_MATRIX_PARAM} -k android_device -t ${mobile_test_on} )"
        echo "::set-output name=xcode_version::$( python scripts/gha/print_matrix_configuration.py -w integration_tests ${TEST_MATRIX_PARAM} -k xcode_version)"
        echo "::set-output name=ios_device::$( python scripts/gha/print_matrix_configuration.py -w integration_tests ${TEST_MATRIX_PARAM} -k ios_device -t ${mobile_test_on} )"
        echo "::set-output name=tvos_device::$( python scripts/gha/print_matrix_configuration.py -w integration_tests ${TEST_MATRIX_PARAM} -k tvos_device -t ${mobile_test_on} )"
    - name: Update PR label and comment
      if: steps.set_outputs.outputs.pr_number
      shell: bash
      run: |
        #Add the in-progress label and remove any previous labels.
        python scripts/gha/it_workflow.py --stage start \
          --token ${{github.token}} \
          --issue_number ${{steps.set_outputs.outputs.pr_number}} \
          --actor ${{github.actor}} \
          --commit ${{steps.set_outputs.outputs.github_ref}} \
          --run_id ${{github.run_id}}

  build_desktop:
    name: build-desktop-${{ matrix.os }}-${{ matrix.arch }}-${{ matrix.ssl_variant }}
    needs: [check_and_prepare]
    runs-on: ${{ matrix.os }}
    # Skip this if there is an empty matrix (which can happen if "auto" was set above).
    # But check cancelled() && !failure() so it runs even if check_trigger was skipped.
    if: contains(needs.check_and_prepare.outputs.matrix_platform, 'Desktop') && needs.check_and_prepare.outputs.apis != '' && !cancelled() && !failure()
    strategy:
      fail-fast: false
      matrix:
        os: ${{ fromJson(needs.check_and_prepare.outputs.matrix_os) }}
        arch: ${{ fromJson(needs.check_and_prepare.outputs.matrix_arch_combined) }}
        ssl_variant: ${{ fromJson(needs.check_and_prepare.outputs.matrix_ssl) }}
        # Because matrix_arch_combined combines Mac, Linux, and Windows, we need
        # a few exclusions. These are standard exclusions used in several
        # places.
        exclude:
        # Do not attempt to use arm64 on Windows or Linux.
        - os: windows-latest
          arch: arm64
        - os: ubuntu-latest
          arch: arm64
        # Do not attempt to use x86 on Mac.
        - os: macos-12
          arch: x86
        # Until we support building openssl from source, we can't use the
        # system's openssl when cross-compiling, except on Linux. Builds all
        # happen on x64 machines, so arm64 and x86 are technically
        # cross-compiling.
        - os: windows-latest
          ssl_variant: openssl
          arch: x86
        - os: macos-12
          ssl_variant: openssl
          arch: arm64
    steps:
      - name: setup Xcode version (macos)
        if: runner.os == 'macOS'
        run: sudo xcode-select -s /Applications/Xcode_${{ fromJson(needs.check_and_prepare.outputs.xcode_version)[0] }}.app/Contents/Developer
      - uses: actions/checkout@v2
        with:
          ref: ${{needs.check_and_prepare.outputs.github_ref}}
          submodules: true
      - name: Store git credentials for all git commands
        # Forces all git commands to use authenticated https, to prevent throttling.
        shell: bash
        run: |
          git config --global credential.helper 'store --file /tmp/git-credentials'
          echo 'https://${{ github.token }}@github.com' > /tmp/git-credentials
      - name: Set env vars (Linux)
        if: startsWith(matrix.os, 'ubuntu')
        run: echo "VCPKG_TRIPLET=x64-linux" >> $GITHUB_ENV
      - name: Set env vars (macOS)
        if: startsWith(matrix.os, 'macos')
        run: echo "VCPKG_TRIPLET=x64-osx" >> $GITHUB_ENV
      - name: Set env vars (Windows)
        shell: bash
        if: startsWith(matrix.os, 'windows')
        run: echo "VCPKG_TRIPLET=x64-windows-static" >> $GITHUB_ENV
      - name: Set env vars (all)
        shell: bash
        run: echo "VCPKG_RESPONSE_FILE=external/vcpkg_${{ env.VCPKG_TRIPLET }}_response_file.txt" >> $GITHUB_ENV
      - name: Add msbuild to PATH (Windows)
        if: startsWith(matrix.os, 'windows')
        uses: microsoft/setup-msbuild@v1.0.2
      - name: Cache vcpkg C++ dependencies
        id: cache_vcpkg
        uses: actions/cache@v2
        with:
          path: external/vcpkg/installed
          key: dev-vcpkg-${{ env.VCPKG_TRIPLET }}-${{ hashFiles(format('{0}', env.VCPKG_RESPONSE_FILE)) }}-${{ hashFiles('.git/modules/external/vcpkg/HEAD') }}
      - name: Setup python
        uses: actions/setup-python@v2
        with:
          python-version: ${{ env.pythonVersion }}
      - name: Update homebrew (avoid bintray errors)
        uses: nick-invision/retry@v2
        if: startsWith(matrix.os, 'macos')
        with:
          timeout_minutes: 10
          max_attempts: 3
          command: |
            # Temporarily here until Github runners have updated their version of
            # homebrew. This prevents errors arising from the shut down of
            # binutils, used by older version of homebrew for hosting packages.
            brew update
      - name: Install Desktop SDK & integration tests prerequisites
        uses: nick-invision/retry@v2
        with:
          timeout_minutes: 15
          max_attempts: 3
          command: |
            python scripts/gha/install_prereqs_desktop.py --gha_build --arch '${{ matrix.arch }}' --ssl '${{ matrix.ssl_variant }}'
            pip install -r scripts/gha/requirements.txt
            python scripts/gha/restore_secrets.py --passphrase "${{ secrets.TEST_SECRET }}"
      - name: Install OpenSSL (Windows)
        if: matrix.ssl_variant == 'openssl' && startsWith(matrix.os, 'windows')
        uses: nick-invision/retry@v2
        with:
          timeout_minutes: 4
          max_attempts: 3
          shell: bash
          command: choco install openssl -r
      - name: Install OpenSSL (macOS)
        if: matrix.ssl_variant == 'openssl' && startsWith(matrix.os, 'macos')
        uses: nick-invision/retry@v2
        with:
          timeout_minutes: 2
          max_attempts: 3
          command: |
            brew install openssl
            # brew won't overwrite MacOS system default OpenSSL, so force it here.
            echo "OPENSSL_ROOT_DIR=/usr/local/opt/openssl@1.1" >> $GITHUB_ENV
      - name: Install OpenSSL (Linux)
        if: matrix.ssl_variant == 'openssl' && startsWith(matrix.os, 'ubuntu')
        uses: nick-invision/retry@v2
        with:
          timeout_minutes: 2
          max_attempts: 3
          command: sudo apt install openssl
      - name: Fetch prebuilt packaged SDK from previous run
        uses: dawidd6/action-download-artifact@v2
        if: ${{ github.event.inputs.test_packaged_sdk != '' }}
        with:
          name: 'firebase_cpp_sdk.zip'
          workflow: 'cpp-packaging.yml'
          run_id: ${{ github.event.inputs.test_packaged_sdk }}
      - name: Build integration tests
        shell: bash
        env:
          CCACHE_DIR: ${{ github.workspace }}/ccache_dir
        run: |
          declare -a additional_flags
          if [[ -n "${{ github.event.inputs.test_packaged_sdk }}" ]]; then
            # Building integration tests against a packaged SDK.
            mkdir downloaded_sdk
            unzip -q firebase_cpp_sdk.zip -d downloaded_sdk/
            additional_flags+=(--packaged_sdk downloaded_sdk/firebase_cpp_sdk)
          else
            # Building integration tests against the SDK source.
            #
            # When building the SDK from source, the default SSL is openssl.
            # To build using boringssl, a cmake flag must be added:
            if [[ "${{ matrix.ssl_variant }}" == "boringssl" ]]; then
              additional_flags+=(--cmake_flag=-DFIREBASE_USE_BORINGSSL=ON)
            fi
          fi
          python scripts/gha/build_testapps.py --p Desktop \
            --t ${{ needs.check_and_prepare.outputs.apis }} \
            --output_directory "${{ github.workspace }}" \
            --artifact_name "desktop-${{ matrix.os }}-${{ matrix.arch }}-${{ matrix.ssl_variant }}" \
            --noadd_timestamp \
            --short_output_paths \
            --gha_build \
            --arch ${{ matrix.arch }} \
            ${additional_flags[*]}
      - name: Prepare results summary artifact
        if: ${{ !cancelled() }}
        shell: bash
        run: |
          if [ ! -f build-results-desktop-${{ matrix.os }}-${{ matrix.arch }}-${{ matrix.ssl_variant }}.log.json ]; then
            # No summary was created, make a placeholder one.
            echo "__SUMMARY_MISSING__" > build-results-desktop-${{ matrix.os }}-${{ matrix.arch }}-${{ matrix.ssl_variant }}.log.json
          fi
      - name: Upload Desktop integration tests artifact
        uses: actions/upload-artifact@v3
        if: ${{ !cancelled() }}
        with:
          name: testapps-desktop-${{ matrix.os }}-${{ matrix.arch }}-${{ matrix.ssl_variant }}
          path: testapps-desktop-${{ matrix.os }}-${{ matrix.arch }}-${{ matrix.ssl_variant }}
          retention-days: ${{ env.artifactRetentionDays }}
      - name: Upload Desktop build results artifact
        uses: actions/upload-artifact@v3
        if: ${{ !cancelled() }}
        with:
          name: log-artifact
          path: build-results-desktop-${{ matrix.os }}-${{ matrix.arch }}-${{ matrix.ssl_variant }}*
          retention-days: ${{ env.artifactRetentionDays }}
      - name: Cleanup Local Copies of Uploaded Artifacts
        shell: bash
        run: |
          rm -rf testapps-desktop-${{ matrix.os }}-${{ matrix.arch }}-${{ matrix.ssl_variant }}
      - name: Set CLOUDSDK_PYTHON (Windows)
        shell: bash
        if: startsWith(matrix.os, 'windows') && !cancelled()
        run: echo "CLOUDSDK_PYTHON=${{env.pythonLocation}}\python.exe" >> $GITHUB_ENV
      - name: Install Cloud SDK
        if: ${{ !cancelled() }}
        uses: google-github-actions/setup-gcloud@v0
      - name: Upload Desktop Artifacts to GCS
        shell: bash
        if: ${{ !cancelled() }}
        run: |
          python scripts/gha/gcs_uploader.py --testapp_dir ta --key_file scripts/gha-encrypted/gcs_key_file.json
      - name: Download log artifacts
        if: ${{ needs.check_and_prepare.outputs.pr_number && failure() && !cancelled() }}
        uses: actions/download-artifact@v3
        with:
          path: test_results
          name: log-artifact
      - name: Update PR label and comment
        if: ${{ needs.check_and_prepare.outputs.pr_number && failure() && !cancelled() }}
        shell: bash
        run: |
          pushd ${{env.GCS_UPLOAD_DIR}}
          python scripts/gha/it_workflow.py --stage progress \
            --token ${{github.token}} \
            --issue_number ${{needs.check_and_prepare.outputs.pr_number}}\
            --actor ${{github.actor}} \
            --commit ${{needs.check_and_prepare.outputs.github_ref}} \
            --run_id ${{github.run_id}}
      - name: Summarize build results
        if: ${{ !cancelled() }}
        shell: bash
        run: |
          cat build-results-desktop-${{ matrix.os }}-${{ matrix.arch }}-${{ matrix.ssl_variant }}.log
          if [[ "${{ job.status }}" != "success" ]]; then
            exit 1
          fi

  build_android:
    name: build-android-${{ matrix.os }}
    needs: [check_and_prepare]
    runs-on: ${{ matrix.os }}
    if: contains(needs.check_and_prepare.outputs.matrix_platform, 'Android') && needs.check_and_prepare.outputs.apis != '' && !cancelled() && !failure()
    strategy:
      fail-fast: false
      matrix:
        os: ${{ fromJson(needs.check_and_prepare.outputs.matrix_os) }}
    steps:
      - name: setup Xcode version (macos)
        if: runner.os == 'macOS'
        run: sudo xcode-select -s /Applications/Xcode_${{ fromJson(needs.check_and_prepare.outputs.xcode_version)[0] }}.app/Contents/Developer
      - uses: actions/checkout@v2
        with:
          ref: ${{needs.check_and_prepare.outputs.github_ref}}
          submodules: true
      - name: Store git credentials for all git commands
        # Forces all git commands to use authenticated https, to prevent throttling.
        shell: bash
        run: |
          git config --global credential.helper 'store --file /tmp/git-credentials'
          echo 'https://${{ github.token }}@github.com' > /tmp/git-credentials
      - name: Add msbuild to PATH (Windows)
        if: startsWith(matrix.os, 'windows')
        uses: microsoft/setup-msbuild@v1.0.2
      - name: Cache NDK
        id: cache_ndk
        uses: actions/cache@v2
        with:
          path: /tmp/android-ndk-r21e
          key: android-ndk-${{ matrix.os }}-r21e
      - name: Setup python
        uses: actions/setup-python@v2
        with:
          python-version: ${{ env.pythonVersion }}
      - name: Update homebrew (avoid bintray errors)
        uses: nick-invision/retry@v2
        if: startsWith(matrix.os, 'macos')
        with:
          timeout_minutes: 10
          max_attempts: 3
          command: |
            # Temporarily here until Github runners have updated their version of
            # homebrew. This prevents errors arising from the shut down of
            # binutils, used by older version of homebrew for hosting packages.
            brew update
      - name: Install Android SDK & integration tests prerequisites
        uses: nick-invision/retry@v2
        with:
          timeout_minutes: 10
          max_attempts: 3
          shell: bash
          command: |
            build_scripts/android/install_prereqs.sh
            pip install -r scripts/gha/requirements.txt
            python scripts/gha/restore_secrets.py --passphrase "${{ secrets.TEST_SECRET }}"
      - name: Fetch prebuilt packaged SDK from previous run
        uses: dawidd6/action-download-artifact@v2
        if: ${{ github.event.inputs.test_packaged_sdk != '' }}
        with:
          name: 'firebase_cpp_sdk.zip'
          workflow: 'cpp-packaging.yml'
          run_id: ${{ github.event.inputs.test_packaged_sdk }}
      - name: Build integration tests
        shell: bash
        run: |
          declare -a additional_flags
          if [[ -n "${{ github.event.inputs.test_packaged_sdk }}" ]]; then
            # Building integration tests against a packaged SDK.
            mkdir downloaded_sdk
            cd downloaded_sdk
            unzip -q ../firebase_cpp_sdk.zip
            cd ..
            additional_flags+=(--packaged_sdk downloaded_sdk/firebase_cpp_sdk)
          fi
          python scripts/gha/build_testapps.py --p Android \
            --t ${{ needs.check_and_prepare.outputs.apis }}  \
            --output_directory "${{ github.workspace }}" \
            --artifact_name "android-${{ matrix.os }}" \
            --noadd_timestamp \
            --short_output_paths \
            --gha_build \
            ${additional_flags[*]}
      - name: Prepare results summary artifact
        if: ${{ !cancelled() }}
        shell: bash
        run: |
          if [ ! -f build-results-android-${{ matrix.os }}.log.json ]; then
            echo "__SUMMARY_MISSING__" > build-results-android-${{ matrix.os }}.log.json
          fi
      - name: Upload Android integration tests artifact
        uses: actions/upload-artifact@v3
        if: ${{ !cancelled() }}
        with:
          name: testapps-android-${{ matrix.os }}
          path: testapps-android-${{ matrix.os }}
          retention-days: ${{ env.artifactRetentionDays }}
      - name: Upload Android build results artifact
        uses: actions/upload-artifact@v3
        if: ${{ !cancelled() }}
        with:
          name: log-artifact
          path: build-results-android-${{ matrix.os }}*
          retention-days: ${{ env.artifactRetentionDays }}
      - name: Download log artifacts
        if: ${{ needs.check_and_prepare.outputs.pr_number && failure() && !cancelled() }}
        uses: actions/download-artifact@v3
        with:
          path: test_results
          name: log-artifact
      - name: Update PR label and comment
        if: ${{ needs.check_and_prepare.outputs.pr_number && failure() && !cancelled() }}
        shell: bash
        run: |
          python scripts/gha/it_workflow.py --stage progress \
            --token ${{github.token}} \
            --issue_number ${{needs.check_and_prepare.outputs.pr_number}}\
            --actor ${{github.actor}} \
            --commit ${{needs.check_and_prepare.outputs.github_ref}} \
            --run_id ${{github.run_id}}
      - name: Summarize build results
        if: ${{ !cancelled() }}
        shell: bash
        run: |
          cat build-results-android-${{ matrix.os }}.log
          if [[ "${{ job.status }}" != "success" ]]; then
            exit 1
          fi

  build_ios:
    name: build-ios-${{ matrix.os }}
    needs: [check_and_prepare]
    runs-on: ${{ matrix.os }}
    if: contains(needs.check_and_prepare.outputs.matrix_platform, 'iOS') && needs.check_and_prepare.outputs.apis != '' && !cancelled() && !failure()
    strategy:
      fail-fast: false
      matrix:
        os: [macos-12]
    steps:
      - name: setup Xcode version (macos)
        if: runner.os == 'macOS'
        run: sudo xcode-select -s /Applications/Xcode_${{ fromJson(needs.check_and_prepare.outputs.xcode_version)[0] }}.app/Contents/Developer
      - uses: actions/checkout@v2
        with:
          ref: ${{needs.check_and_prepare.outputs.github_ref}}
          submodules: true
      - name: Store git credentials for all git commands
        # Forces all git commands to use authenticated https, to prevent throttling.
        shell: bash
        run: |
          git config --global credential.helper 'store --file /tmp/git-credentials'
          echo 'https://${{ github.token }}@github.com' > /tmp/git-credentials
      - name: Setup python
        uses: actions/setup-python@v2
        with:
          python-version: ${{ env.pythonVersion }}
      - name: Update homebrew (avoid bintray errors)
        uses: nick-invision/retry@v2
        if: startsWith(matrix.os, 'macos')
        with:
          timeout_minutes: 10
          max_attempts: 3
          command: |
            # Temporarily here until Github runners have updated their version of
            # homebrew. This prevents errors arising from the shut down of
            # binutils, used by older version of homebrew for hosting packages.
            brew update
      - name: Install iOS SDK & integration tests prerequisites
        uses: nick-invision/retry@v2
        with:
          timeout_minutes: 2
          max_attempts: 3
          command: |
            build_scripts/ios/install_prereqs.sh
            pip install -r scripts/gha/requirements.txt
            python scripts/gha/restore_secrets.py --passphrase "${{ secrets.TEST_SECRET }}"
      - name: Fetch prebuilt packaged SDK from previous run
        uses: dawidd6/action-download-artifact@v2
        if: ${{ github.event.inputs.test_packaged_sdk != '' }}
        with:
          name: 'firebase_cpp_sdk.zip'
          workflow: 'cpp-packaging.yml'
          run_id: ${{ github.event.inputs.test_packaged_sdk }}
      - name: Build integration tests
        shell: bash
        run: |
          declare -a additional_flags
          if [[ -n "${{ github.event.inputs.test_packaged_sdk }}" ]]; then
            # Building integration tests against a packaged SDK.
            mkdir downloaded_sdk
            cd downloaded_sdk
            unzip -q ../firebase_cpp_sdk.zip
            cd ..
            additional_flags+=(--packaged_sdk downloaded_sdk/firebase_cpp_sdk)
          fi
          python scripts/gha/build_testapps.py --p iOS \
            --t ${{ needs.check_and_prepare.outputs.apis }}  \
            --output_directory "${{ github.workspace }}" \
            --ios_sdk ${{ needs.check_and_prepare.outputs.mobile_test_on }} \
            --artifact_name "ios-${{ matrix.os }}" \
            --noadd_timestamp \
            --short_output_paths \
            --gha_build \
            ${additional_flags[*]}
      - name: Prepare results summary artifact
        if: ${{ !cancelled() }}
        shell: bash
        run: |
          if [ ! -f build-results-ios-${{ matrix.os }}.log.json ]; then
            echo "__SUMMARY_MISSING__" > build-results-ios-${{ matrix.os }}.log.json
          fi
      - name: Upload iOS integration tests artifact
        uses: actions/upload-artifact@v3
        if: ${{ !cancelled() }}
        with:
          name: testapps-ios-${{ matrix.os }}
          path: testapps-ios-${{ matrix.os }}
          retention-days: ${{ env.artifactRetentionDays }}
      - name: Upload iOS build results artifact
        uses: actions/upload-artifact@v3
        if: ${{ !cancelled() }}
        with:
          name: log-artifact
          path: build-results-ios-${{ matrix.os }}*
          retention-days: ${{ env.artifactRetentionDays }}
      - name: Download log artifacts
        if: ${{ needs.check_and_prepare.outputs.pr_number && failure() && !cancelled() }}
        uses: actions/download-artifact@v3
        with:
          path: test_results
          name: log-artifact
      - name: Update PR label and comment
        if: ${{ needs.check_and_prepare.outputs.pr_number && failure() && !cancelled() }}
        shell: bash
        run: |
          python scripts/gha/it_workflow.py --stage progress \
            --token ${{github.token}} \
            --issue_number ${{needs.check_and_prepare.outputs.pr_number}}\
            --actor ${{github.actor}} \
            --commit ${{needs.check_and_prepare.outputs.github_ref}} \
            --run_id ${{github.run_id}}
      - name: Summarize build results
        if: ${{ !cancelled() }}
        shell: bash
        run: |
          cat build-results-ios-${{ matrix.os }}.log
          if [[ "${{ job.status }}" != "success" ]]; then
            exit 1
          fi

  build_tvos:
    name: build-tvos-${{ matrix.os }}
    needs: [check_and_prepare]
    runs-on: ${{ matrix.os }}
    if: contains(needs.check_and_prepare.outputs.matrix_platform, 'tvOS') && needs.check_and_prepare.outputs.apis != '' && !cancelled() && !failure()
    strategy:
      fail-fast: false
      matrix:
        os: [macos-12]
    steps:
      - name: setup Xcode version (macos)
        if: runner.os == 'macOS'
        run: sudo xcode-select -s /Applications/Xcode_${{ fromJson(needs.check_and_prepare.outputs.xcode_version)[0] }}.app/Contents/Developer
      - uses: actions/checkout@v2
        with:
          ref: ${{needs.check_and_prepare.outputs.github_ref}}
          submodules: true
      - name: Store git credentials for all git commands
        # Forces all git commands to use authenticated https, to prevent throttling.
        shell: bash
        run: |
          git config --global credential.helper 'store --file /tmp/git-credentials'
          echo 'https://${{ github.token }}@github.com' > /tmp/git-credentials
      - name: Setup python
        uses: actions/setup-python@v2
        with:
          python-version: ${{ env.pythonVersion }}
      - name: Update homebrew (avoid bintray errors)
        uses: nick-invision/retry@v2
        if: startsWith(matrix.os, 'macos')
        with:
          timeout_minutes: 10
          max_attempts: 3
          command: |
            # Temporarily here until Github runners have updated their version of
            # homebrew. This prevents errors arising from the shut down of
            # binutils, used by older version of homebrew for hosting packages.
            brew update
      - name: Install tvOS SDK & integration tests prerequisites
        uses: nick-invision/retry@v2
        with:
          timeout_minutes: 2
          max_attempts: 3
          command: |
            build_scripts/tvos/install_prereqs.sh
            pip install -r scripts/gha/requirements.txt
            python scripts/gha/restore_secrets.py --passphrase "${{ secrets.TEST_SECRET }}"
      - name: Fetch prebuilt packaged SDK from previous run
        uses: dawidd6/action-download-artifact@v2
        if: ${{ github.event.inputs.test_packaged_sdk != '' }}
        with:
          name: 'firebase_cpp_sdk.zip'
          workflow: 'cpp-packaging.yml'
          run_id: ${{ github.event.inputs.test_packaged_sdk }}
      - name: Build integration tests
        shell: bash
        run: |
          declare -a additional_flags
          if [[ -n "${{ github.event.inputs.test_packaged_sdk }}" ]]; then
            # Building integration tests against a packaged SDK.
            mkdir downloaded_sdk
            cd downloaded_sdk
            unzip -q ../firebase_cpp_sdk.zip
            cd ..
            additional_flags+=(--packaged_sdk downloaded_sdk/firebase_cpp_sdk)
          fi
          python scripts/gha/build_testapps.py --p tvOS \
            --t ${{ needs.check_and_prepare.outputs.apis }}  \
            --output_directory "${{ github.workspace }}" \
            --artifact_name "tvos-${{ matrix.os }}" \
            --noadd_timestamp \
            --short_output_paths \
            --gha_build \
            ${additional_flags[*]}
      - name: Prepare results summary artifact
        if: ${{ !cancelled() }}
        shell: bash
        run: |
          if [ ! -f build-results-tvos-${{ matrix.os }}.log.json ]; then
            echo "__SUMMARY_MISSING__" > build-results-tvos-${{ matrix.os }}.log.json
          fi
      - name: Upload tvOS integration tests artifact
        uses: actions/upload-artifact@v3
        if: ${{ !cancelled() }}
        with:
          name: testapps-tvos-${{ matrix.os }}
          path: testapps-tvos-${{ matrix.os }}
          retention-days: ${{ env.artifactRetentionDays }}
      - name: Upload tvOS build results artifact
        uses: actions/upload-artifact@v3
        if: ${{ !cancelled() }}
        with:
          name: log-artifact
          path: build-results-tvos-${{ matrix.os }}*
          retention-days: ${{ env.artifactRetentionDays }}
      - name: Download log artifacts
        if: ${{ needs.check_and_prepare.outputs.pr_number && failure() && !cancelled() }}
        uses: actions/download-artifact@v3
        with:
          path: test_results
          name: log-artifact
      - name: Update PR label and comment
        if: ${{ needs.check_and_prepare.outputs.pr_number && failure() && !cancelled() }}
        shell: bash
        run: |
          python scripts/gha/it_workflow.py --stage progress \
            --token ${{github.token}} \
            --issue_number ${{needs.check_and_prepare.outputs.pr_number}}\
            --actor ${{github.actor}} \
            --commit ${{needs.check_and_prepare.outputs.github_ref}} \
            --run_id ${{github.run_id}}
      - name: Summarize build results
        if: ${{ !cancelled() }}
        shell: bash
        run: |
          cat build-results-tvos-${{ matrix.os }}.log
          if [[ "${{ job.status }}" != "success" ]]; then
            exit 1
          fi

  test_desktop:
    name: test-desktop-${{ matrix.os }}-${{ matrix.arch }}-${{ matrix.ssl_variant }}
    needs: [check_and_prepare, build_desktop]
    runs-on: ${{ matrix.os }}
    if: contains(needs.check_and_prepare.outputs.matrix_platform, 'Desktop') && needs.check_and_prepare.outputs.apis != '' && !cancelled()
    strategy:
      fail-fast: false
      matrix:
        os: ${{ fromJson(needs.check_and_prepare.outputs.matrix_os) }}
        arch: ${{ fromJson(needs.check_and_prepare.outputs.matrix_arch_combined) }}
        ssl_variant: ${{ fromJson(needs.check_and_prepare.outputs.matrix_ssl) }}
        # Because matrix_arch_combined combines Mac, Linux, and Windows, we need
        # a few exclusions. These are standard exclusions used in several
        # places.
        exclude:
        # Do not attempt to use arm64 on Windows or Linux.
        - os: windows-latest
          arch: arm64
        - os: ubuntu-latest
          arch: arm64
        # Do not attempt to use x86 on Mac.
        - os: macos-12
          arch: x86
        # Until we support building openssl from source, we can't use the
        # system's openssl when cross-compiling, except on Linux. Builds all
        # happen on x64 machines, so arm64 and x86 are technically
        # cross-compiling.
        - os: windows-latest
          ssl_variant: openssl
          arch: x86
        # Custom for this matrix: MacOS GitHub-hosted runner cannot test arm64
        # code. Exclude that scenario from running here; it will run in
        # test_desktop_custom_runners.
        - os: macos-12
          arch: arm64
    steps:
      - name: setup Xcode version (macos)
        if: runner.os == 'macOS'
        run: sudo xcode-select -s /Applications/Xcode_${{ fromJson(needs.check_and_prepare.outputs.xcode_version)[0] }}.app/Contents/Developer
      - uses: actions/checkout@v2
        with:
          ref: ${{needs.check_and_prepare.outputs.github_ref}}
      - name: Download Desktop integration tests artifact
        uses: actions/download-artifact@v3
        with:
          path: testapps/testapps-desktop-${{ matrix.os }}-${{ matrix.arch }}-${{ matrix.ssl_variant }}
          name: testapps-desktop-${{ matrix.os }}-${{ matrix.arch }}-${{ matrix.ssl_variant }}
      - name: Setup python
        uses: actions/setup-python@v2
        with:
          python-version: ${{ env.pythonVersion }}
      - name: install platform support libraries for running
        uses: nick-invision/retry@v2
        with:
          timeout_minutes: 15
          max_attempts: 3
          command: python scripts/gha/install_prereqs_desktop.py --gha_build --running_only --arch '${{ matrix.arch }}' --ssl '${{ matrix.ssl_variant }}'

      - name: Set up Node (12)
        uses: actions/setup-node@v2
        with:
          node-version: 12.x
      - name: Setup Firestore Emulator
        run: |
          npm install -g firebase-tools
      - name: Setup integration test deps
        uses: nick-invision/retry@v2
        with:
          timeout_minutes: 2
          max_attempts: 3
          shell: bash
          command: |
            pip install -r scripts/gha/requirements.txt
            python scripts/gha/restore_secrets.py --passphrase "${{ secrets.TEST_SECRET }}" --artifact "testapps/testapps-desktop-${{ matrix.os }}-${{ matrix.arch }}-${{ matrix.ssl_variant }}"
      - name: Run Desktop integration tests
        env:
          USE_FIRESTORE_EMULATOR: true
        shell: bash
        run: |
          if [[ "${{ needs.check_and_prepare.outputs.apis }}" == *"firestore"* ]]; then
<<<<<<< HEAD
            firebase emulators:exec --only firestore --project demo-example 'python scripts/gha/desktop_tester.py --testapp_dir testapps --logfile_name "desktop-${{ matrix.os }}-${{ matrix.ssl_variant }}"'
          else
            python scripts/gha/desktop_tester.py --testapp_dir testapps --logfile_name "desktop-${{ matrix.os }}-${{ matrix.ssl_variant }}"
          fi
=======
            firebase emulators:exec --only firestore --project demo-example 'python scripts/gha/desktop_tester.py --testapp_dir testapps --logfile_name "desktop-${{ matrix.os }}-${{ matrix.arch }}-${{ matrix.ssl_variant }}"'
          else
            python scripts/gha/desktop_tester.py --testapp_dir testapps --logfile_name "desktop-${{ matrix.os }}-${{ matrix.arch }}-${{ matrix.ssl_variant }}"
          fi
      - name: Prepare results summary artifact
        if: ${{ !cancelled() }}
        shell: bash
        run: |
          # If testapps do not exist, then it's a build error not test error.
          if [ -d "testapps/testapps-desktop-${{ matrix.os }}-${{ matrix.arch }}-${{ matrix.ssl_variant }}" && ! -f testapps/test-results-desktop-${{ matrix.os }}-${{ matrix.arch }}-${{ matrix.ssl_variant }}.log.json ]; then
            mkdir -p testapps && echo "__SUMMARY_MISSING__" > testapps/test-results-desktop-${{ matrix.os }}-${{ matrix.arch }}-${{ matrix.ssl_variant }}.log.json
          fi
      - name: Upload Desktop test results artifact
        if: ${{ !cancelled() }}
        uses: actions/upload-artifact@v3
        with:
          name: log-artifact
          path: testapps/test-results-desktop-${{ matrix.os }}-${{ matrix.arch }}-${{ matrix.ssl_variant }}*
          retention-days: ${{ env.artifactRetentionDays }}
      - name: Download log artifacts
        if: ${{ needs.check_and_prepare.outputs.pr_number && failure() && !cancelled() }}
        uses: actions/download-artifact@v3
        with:
          path: test_results
          name: log-artifact
      - name: Update PR label and comment
        if: ${{ needs.check_and_prepare.outputs.pr_number && failure() && !cancelled() }}
        shell: bash
        run: |
          python scripts/gha/it_workflow.py --stage progress \
            --token ${{github.token}} \
            --issue_number ${{needs.check_and_prepare.outputs.pr_number}}\
            --actor ${{github.actor}} \
            --commit ${{needs.check_and_prepare.outputs.github_ref}} \
            --run_id ${{github.run_id}}
      - name: Summarize test results
        if: ${{ !cancelled() }}
        shell: bash
        run: |
          cat testapps/test-results-desktop-${{ matrix.os }}-${{ matrix.arch }}-${{ matrix.ssl_variant }}.log
          if [[ "${{ job.status }}" != "success" ]]; then
            exit 1
          fi

  # Run tests that depend on custom (self-hosted) runners.
  # For now, this is only used for ARM Mac builds.
  test_desktop_custom_runners:
    name: test-desktop-${{ matrix.os }}-${{ matrix.arch }}-${{ matrix.ssl_variant }}-custom-runner
    needs: [check_and_prepare, build_desktop]
    runs-on: [self-hosted, firebase-cpp, '${{ matrix.runner_label }}']
    if: contains(needs.check_and_prepare.outputs.matrix_platform, 'Desktop') && contains(needs.check_and_prepare.outputs.matrix_arch_combined, 'arm64') && contains(needs.check_and_prepare.outputs.matrix_os, 'macos-12') && needs.check_and_prepare.outputs.apis != '' && !cancelled()
    strategy:
      fail-fast: false
      matrix:
        ssl_variant: ${{ fromJson(needs.check_and_prepare.outputs.matrix_ssl) }}
        os: ${{ fromJson(needs.check_and_prepare.outputs.matrix_os) }}
        arch: ${{ fromJson(needs.check_and_prepare.outputs.matrix_arch_combined) }}
        runner_label: ['${{ needs.check_and_prepare.outputs.runner_label_macos_arm64 }}']
        exclude:
        # Don't run Linux or Windows tests on the Mac arm64 runner.
        - os: ubuntu-latest
          runner_label: ${{ needs.check_and_prepare.outputs.runner_label_macos_arm64 }}
        - os: windows-latest
          runner_label: ${{ needs.check_and_prepare.outputs.runner_label_macos_arm64 }}
        # Don't run x86 tests on any Mac runner.
        - os: macos-12
          arch: x86
        # Don't run x64 tests on the Mac arm64 runner.
        - os: macos-12
          arch: x64
          runner_label: ${{ needs.check_and_prepare.outputs.runner_label_macos_arm64 }}
        # Until we support building openssl from source, we can't link to system
        # openssl when cross-compiling, so exclude openssl from mac arm64 testing.
        - os: macos-12
          arch: arm64
          ssl_variant: openssl
    steps:
      - name: Clean up previous run
        shell: bash
        run: |
          echo "Cleaning up previous run"
          rm -rf "${{ github.workspace }}"/*
      - uses: actions/checkout@v2
        with:
          ref: ${{needs.check_and_prepare.outputs.github_ref}}
      - name: Download Desktop integration tests artifact
        uses: actions/download-artifact@v2.0.8
        with:
          path: testapps
          name: testapps-desktop-${{ matrix.os }}-${{ matrix.arch }}-${{ matrix.ssl_variant }}
      # Omit all of the prerequisites steps; we ensure that our self-hosted runners
      # are configured with all prereqs already installed.
      - name: Create keychain (macOS)
        if: ${{ runner.os == 'macOS' }}
        shell: bash
        run: |
          echo "Creating temporary keychain"
          # Create a local keychain on Mac:
          # Clean up previous temp keychain, if any.
          security delete-keychain tmp-keychain 2> /dev/null || true
          # Create temp keychain file and unlock it.
          # (Avoid passing in -p on command line by using interactive mode.)
          # Also set it to default settings so there is no unlock timeout.
          security -i <<EOF
          create-keychain -p ${{ secrets.TEST_SECRET }} tmp-keychain
          set-keychain-settings tmp-keychain
          unlock-keychain -p ${{ secrets.TEST_SECRET }} tmp-keychain
          EOF
          # Change the keychain list and default keychain to the temp keychain.
          security list-keychains -d user -s tmp-keychain
          security default-keychain -s tmp-keychain
      - name: Restore google-services files
        shell: bash
        run: |
          python scripts/gha/restore_secrets.py --passphrase_file=- --artifact testapps <<EOF
          ${{ secrets.TEST_SECRET }}
          EOF
      - name: Run Desktop integration tests on M1 Mac
        if: ${{ matrix.os == 'macos-12' && matrix.arch == 'arm64' && matrix.runner_label == needs.check_and_prepare.outputs.runner_label_macos_arm64 }}
        shell: bash
        run: |
          # This is an M1 Mac GitHub self-hosted runner.
          # Use arch command to ensure that the app is running in the correct processor mode (arm64).
          cmd_prefix='arch -arm64'

          # If Firestore is included, use the emulator; otherwise just run the tests standalone.
          if [[ "${{ needs.check_and_prepare.outputs.apis }}" == *"firestore"* ]]; then
            # ARM Mac requires a firestore.json to specify the host as 127.0.0.1 rather than localhost.
            # Otherwise the Firestore emulator cannot connect, probably because localhost is ipv6.
            echo '{"emulators":{"firestore":{"port":"8080","host":"127.0.0.1"}}}' > firebase.json

            set -x
            firebase emulators:exec --only firestore --project demo-example \
              'python scripts/gha/desktop_tester.py --testapp_dir testapps --logfile_name "desktop-${{ matrix.os }}-${{ matrix.arch }}-${{ matrix.ssl_variant }}" --cmd_prefix='"\"${cmd_prefix}\""
          else
            set -x
            python scripts/gha/desktop_tester.py --testapp_dir testapps --logfile_name "desktop-${{ matrix.os }}-${{ matrix.arch }}-${{ matrix.ssl_variant }}" --cmd_prefix="${cmd_prefix}"
          fi
        env:
          USE_FIRESTORE_EMULATOR: true
      - name: Delete keychain (macOS)
        if: ${{ always() && runner.os == 'macOS' }}
        shell: bash
        run: |
          # Remove the local keychain on Mac:
          # Set back to the default login keychain.
          security list-keychains -d user -s login.keychain
          # Delete the temp keychain, if it exists.
          security delete-keychain tmp-keychain || true
>>>>>>> 1d1bba1d
      - name: Prepare results summary artifact
        if: ${{ !cancelled() }}
        shell: bash
        run: |
<<<<<<< HEAD
          # If testapps do not exist, then it's a build error not test error. 
          if [ -d "testapps/testapps-desktop-${{ matrix.os }}-${{ matrix.ssl_variant }}" && ! -f testapps/test-results-desktop-${{ matrix.os }}-${{ matrix.ssl_variant }}.log.json ]; then
            mkdir -p testapps && echo "__SUMMARY_MISSING__" > testapps/test-results-desktop-${{ matrix.os }}-${{ matrix.ssl_variant }}.log.json
=======
          if [ ! -f testapps/test-results-desktop-${{ matrix.os }}-${{ matrix.arch}}-${{ matrix.ssl_variant }}.log.json ]; then
            mkdir -p testapps && echo "__SUMMARY_MISSING__" > testapps/test-results-desktop-${{ matrix.os }}-${{ matrix.arch}}-${{ matrix.ssl_variant }}.log.json
>>>>>>> 1d1bba1d
          fi
      - name: Upload Desktop test results artifact
        if: ${{ !cancelled() }}
        uses: actions/upload-artifact@v3
        with:
          name: log-artifact
          path: testapps/test-results-desktop-${{ matrix.os }}-${{ matrix.arch }}-${{ matrix.ssl_variant }}*
          retention-days: ${{ env.artifactRetentionDays }}
      - name: Download log artifacts
        if: ${{ needs.check_and_prepare.outputs.pr_number && failure() && !cancelled() }}
        uses: actions/download-artifact@v3
        with:
          path: test_results
          name: log-artifact
      - name: Update PR label and comment
        if: ${{ needs.check_and_prepare.outputs.pr_number && failure() && !cancelled() }}
        shell: bash
        run: |
          python scripts/gha/it_workflow.py --stage progress \
            --token ${{github.token}} \
            --issue_number ${{needs.check_and_prepare.outputs.pr_number}}\
            --actor ${{github.actor}} \
            --commit ${{needs.check_and_prepare.outputs.github_ref}} \
            --run_id ${{github.run_id}}
      - name: Summarize test results
        if: ${{ !cancelled() }}
        shell: bash
        run: |
          cat testapps/test-results-desktop-${{ matrix.os }}-${{ matrix.arch }}-${{ matrix.ssl_variant }}.log
          if [[ "${{ job.status }}" != "success" ]]; then
            exit 1
          fi
      - name: Clean up after this run
        shell: bash
        if: ${{ always() }}
        run: |
          echo "Cleaning up after this run"
          rm -rf "${{ github.workspace }}"/*



  test_android:
    name: test-android-${{ matrix.build_os }}-${{ matrix.android_device }}-${{ matrix.test_type }}
    needs: [check_and_prepare, build_android]
    runs-on: macos-12
    if: contains(needs.check_and_prepare.outputs.matrix_platform, 'Android') && needs.check_and_prepare.outputs.apis != '' && !cancelled()
    strategy:
      fail-fast: false
      matrix:
        build_os: ${{ fromJson(needs.check_and_prepare.outputs.matrix_os) }}
        android_device: ${{ fromJson(needs.check_and_prepare.outputs.android_device) }}
        test_type: ["gameloop", "uitest"]
        exclude:
          -  android_device: "android_target"
             test_type: "uitest"
          -  android_device: "android_latest"
             test_type: "uitest"
    steps:
      - name: setup Xcode version (macos)
        if: runner.os == 'macOS'
        run: sudo xcode-select -s /Applications/Xcode_${{ fromJson(needs.check_and_prepare.outputs.xcode_version)[0] }}.app/Contents/Developer
      - uses: actions/checkout@v2
        with:
          ref: ${{needs.check_and_prepare.outputs.github_ref}}
      - name: Download Android integration tests artifact
        uses: actions/download-artifact@v3
        with:
          path: testapps/testapps-android-${{ matrix.build_os }}
          name: testapps-android-${{ matrix.build_os }}
      - name: Setup python
        uses: actions/setup-python@v2
        with:
          python-version: ${{ env.pythonVersion }}
      - name: Install python deps
        uses: nick-invision/retry@v2
        with:
          timeout_minutes: 1
          max_attempts: 3
          shell: bash
          command: pip install -r scripts/gha/requirements.txt
      - id: get-device-type
        run: |
          echo "::set-output name=device_type::$( python scripts/gha/print_matrix_configuration.py -d -k ${{ matrix.android_device }} )"
      - name: Set up Node (12)
        uses: actions/setup-node@v2
        with:
          node-version: 12.x
      - name: Setup Firestore Emulator
        if: steps.get-device-type.outputs.device_type == 'virtual' && contains(needs.check_and_prepare.outputs.apis, 'firestore')
        run: |
          npm install -g firebase-tools
          firebase emulators:start --only firestore --project demo-example &
      - name: Run Android integration tests on Emulator locally
        timeout-minutes: 120
        if: steps.get-device-type.outputs.device_type == 'virtual'
        run: |
          python scripts/gha/test_simulator.py --testapp_dir testapps \
            --test_type "${{ matrix.test_type }}" \
            --android_device "${{ matrix.android_device }}" \
            --logfile_name "android-${{ matrix.build_os }}-${{ matrix.android_device }}" \
            --ci
      - name: Install Cloud SDK
        if: steps.get-device-type.outputs.device_type == 'real'
        uses: google-github-actions/setup-gcloud@v0
      - name: Run Android integration tests on Real Device via FTL
        timeout-minutes: 60
        if: steps.get-device-type.outputs.device_type == 'real'
        run: |
          python scripts/gha/restore_secrets.py --passphrase "${{ secrets.TEST_SECRET }}"
          python scripts/gha/test_lab.py --testapp_dir testapps \
            --android_device "${{ matrix.android_device }}" \
            --logfile_name "android-${{ matrix.build_os }}-${{ matrix.android_device }}" \
            --code_platform cpp \
            --key_file scripts/gha-encrypted/gcs_key_file.json
      - name: Prepare results summary artifact
        if: ${{ !cancelled() }}
        shell: bash
        run: |
<<<<<<< HEAD
          # If testapps do not exist, then it's a build error not test error. 
=======
          # If testapps do not exist, then it's a build error not test error.
>>>>>>> 1d1bba1d
          if [ -d "testapps/testapps-android-${{ matrix.build_os }}" && ! -f "testapps/test-results-android-${{ matrix.build_os }}-${{ matrix.android_device }}.log.json" ]; then
            mkdir -p testapps && echo "__SUMMARY_MISSING__" > "testapps/test-results-android-${{ matrix.build_os }}-${{ matrix.android_device }}.log.json"
          fi
      - name: Upload Android test results artifact
        if: ${{ !cancelled() }}
        uses: actions/upload-artifact@v3
        with:
          name: log-artifact
          path: testapps/test-results-android-${{ matrix.build_os }}-${{ matrix.android_device }}*
          retention-days: ${{ env.artifactRetentionDays }}
      - name: Download log artifacts
        if: ${{ needs.check_and_prepare.outputs.pr_number && failure() && !cancelled() }}
        uses: actions/download-artifact@v3
        with:
          path: test_results
          name: log-artifact
      - name: Update PR label and comment
        if: ${{ needs.check_and_prepare.outputs.pr_number && failure() && !cancelled() }}
        shell: bash
        run: |
          python scripts/gha/it_workflow.py --stage progress \
            --token ${{github.token}} \
            --issue_number ${{needs.check_and_prepare.outputs.pr_number}}\
            --actor ${{github.actor}} \
            --commit ${{needs.check_and_prepare.outputs.github_ref}} \
            --run_id ${{github.run_id}}
      - name: Summarize test results
        if: ${{ !cancelled() }}
        shell: bash
        run: |
          cat "testapps/test-results-android-${{ matrix.build_os }}-${{ matrix.android_device }}.log"
          if [[ "${{ job.status }}" != "success" ]]; then
            exit 1
          fi

  test_ios:
<<<<<<< HEAD
    name: test-ios-macos-latest-${{ matrix.ios_device }}-${{ matrix.test_type }}
=======
    name: test-ios-${{ matrix.build_os }}-${{ matrix.ios_device }}
>>>>>>> 1d1bba1d
    needs: [check_and_prepare, build_ios]
    runs-on: macos-12
    if: contains(needs.check_and_prepare.outputs.matrix_platform, 'iOS') && needs.check_and_prepare.outputs.apis != '' && !cancelled()
    strategy:
      fail-fast: false
      matrix:
        ios_device: ${{ fromJson(needs.check_and_prepare.outputs.ios_device) }}
<<<<<<< HEAD
        test_type: ["gameloop", "uitest"]
        exclude:
          -  ios_device: "ios_min"
             test_type: "uitest"
          -  ios_device: "ios_target"
             test_type: "uitest"
          -  ios_device: "ios_latest"
             test_type: "uitest"
=======
        build_os: [macos-12]
>>>>>>> 1d1bba1d
    steps:
      - name: setup Xcode version (macos)
        if: runner.os == 'macOS'
        run: sudo xcode-select -s /Applications/Xcode_${{ fromJson(needs.check_and_prepare.outputs.xcode_version)[0] }}.app/Contents/Developer
      - uses: actions/checkout@v2
        with:
          ref: ${{needs.check_and_prepare.outputs.github_ref}}
      - name: Download iOS integration tests artifact
        uses: actions/download-artifact@v3
        with:
          path: testapps/testapps-ios-${{ matrix.build_os }}
          name: testapps-ios-${{ matrix.build_os }}
      - name: Setup python
        uses: actions/setup-python@v2
        with:
          python-version: ${{ env.pythonVersion }}
      - name: Install python deps
        uses: nick-invision/retry@v2
        with:
          timeout_minutes: 1
          max_attempts: 3
          command: pip install -r scripts/gha/requirements.txt
      - id: get-device-type
        run: |
          echo "::set-output name=device_type::$( python scripts/gha/print_matrix_configuration.py -d -k ${{ matrix.ios_device }} )"
      - name: Set up Node (12)
        uses: actions/setup-node@v2
        with:
          node-version: 12.x
      - name: Setup Firestore Emulator
        if: steps.get-device-type.outputs.device_type == 'virtual' && contains(needs.check_and_prepare.outputs.apis, 'firestore')
        run: |
          npm install -g firebase-tools
          firebase emulators:start --only firestore --project demo-example &
      - name: Run iOS integration tests on Simulator locally
<<<<<<< HEAD
        timeout-minutes: 90
=======
        timeout-minutes: 120
>>>>>>> 1d1bba1d
        if: steps.get-device-type.outputs.device_type == 'virtual'
        run: |
          python scripts/gha/test_simulator.py --testapp_dir testapps \
            --test_type "${{ matrix.test_type }}" \
            --ios_device "${{ matrix.ios_device }}" \
            --logfile_name "ios-${{ matrix.build_os }}-${{ matrix.ios_device }}" \
            --ci
      - name: Install Cloud SDK
        if: steps.get-device-type.outputs.device_type == 'real'
        uses: google-github-actions/setup-gcloud@v0
      - name: Run iOS integration tests on Real Device via FTL
        # max 3 retry and 10m timeout for each testapp, plus other steps
        timeout-minutes: 60
        if: steps.get-device-type.outputs.device_type == 'real'
        run: |
          python scripts/gha/restore_secrets.py --passphrase "${{ secrets.TEST_SECRET }}"
          python scripts/gha/test_lab.py --testapp_dir testapps \
            --ios_device "${{ matrix.ios_device }}" \
            --logfile_name "ios-${{ matrix.build_os }}-${{ matrix.ios_device }}" \
            --code_platform cpp \
            --key_file scripts/gha-encrypted/gcs_key_file.json
      - name: Prepare results summary artifact
        if: ${{ !cancelled() }}
        shell: bash
        run: |
<<<<<<< HEAD
          # If testapps do not exist, then it's a build error not test error. 
          if [ -d "testapps/testapps-ios-macos-latest" && ! -f "testapps/test-results-ios-macos-latest-${{ matrix.ios_device }}.log.json" ]; then
            mkdir -p testapps && echo "__SUMMARY_MISSING__" > "testapps/test-results-ios-macos-latest-${{ matrix.ios_device }}.log.json"
=======
          # If testapps do not exist, then it's a build error not test error.
          if [ -d "testapps/testapps-ios-${{ matrix.build_os }}" && ! -f "testapps/test-results-ios-${{ matrix.build_os }}-${{ matrix.ios_device }}.log.json" ]; then
            mkdir -p testapps && echo "__SUMMARY_MISSING__" > "testapps/test-results-ios-${{ matrix.build_os }}-${{ matrix.ios_device }}.log.json"
>>>>>>> 1d1bba1d
          fi
      - name: Upload iOS test results artifact
        if: ${{ !cancelled() }}
        uses: actions/upload-artifact@v3
        with:
          name: log-artifact
          path: testapps/test-results-ios-${{ matrix.build_os }}-${{ matrix.ios_device }}*
          retention-days: ${{ env.artifactRetentionDays }}
      - name: Download log artifacts
        if: ${{ needs.check_and_prepare.outputs.pr_number && failure() && !cancelled() }}
        uses: actions/download-artifact@v3
        with:
          path: test_results
          name: log-artifact
      - name: Update PR label and comment
        if: ${{ needs.check_and_prepare.outputs.pr_number && failure() && !cancelled() }}
        shell: bash
        run: |
          python scripts/gha/it_workflow.py --stage progress \
            --token ${{github.token}} \
            --issue_number ${{needs.check_and_prepare.outputs.pr_number}}\
            --actor ${{github.actor}} \
            --commit ${{needs.check_and_prepare.outputs.github_ref}} \
            --run_id ${{github.run_id}}
      - name: Summarize test results
        if: ${{ !cancelled() }}
        shell: bash
        run: |
          cat "testapps/test-results-ios-${{ matrix.build_os }}-${{ matrix.ios_device }}.log"
          if [[ "${{ job.status }}" != "success" ]]; then
            exit 1
          fi

  test_tvos:
<<<<<<< HEAD
    name: test-tvos-macos-latest-${{ matrix.tvos_device }}-gameloop
=======
    name: test-tvos-${{ matrix.build_os }}-${{ matrix.tvos_device }}
>>>>>>> 1d1bba1d
    needs: [check_and_prepare, build_tvos]
    runs-on: macos-12
    if: contains(needs.check_and_prepare.outputs.matrix_platform, 'tvOS') && needs.check_and_prepare.outputs.apis != '' && !cancelled()
    strategy:
      fail-fast: false
      matrix:
        tvos_device: ${{ fromJson(needs.check_and_prepare.outputs.tvos_device) }}
        build_os: [macos-12]
    steps:
      - name: setup Xcode version (macos)
        if: runner.os == 'macOS'
        run: sudo xcode-select -s /Applications/Xcode_${{ fromJson(needs.check_and_prepare.outputs.xcode_version)[0] }}.app/Contents/Developer
      - uses: actions/checkout@v2
        with:
          ref: ${{needs.check_and_prepare.outputs.github_ref}}
      - name: Download tvOS integration tests artifact
        uses: actions/download-artifact@v3
        with:
          path: testapps/testapps-tvos-${{ matrix.build_os }}
          name: testapps-tvos-${{ matrix.build_os }}
      - name: Setup python
        uses: actions/setup-python@v2
        with:
          python-version: ${{ env.pythonVersion }}
      - name: Install python deps
        uses: nick-invision/retry@v2
        with:
          timeout_minutes: 1
          max_attempts: 3
          command: pip install -r scripts/gha/requirements.txt
      - name: Setup Firestore Emulator
        if: contains(needs.check_and_prepare.outputs.apis, 'firestore')
        run: |
          npm install -g firebase-tools
          firebase emulators:start --only firestore --project demo-example &
      - name: Run tvOS integration tests on Simulator locally
        timeout-minutes: 90
        run: |
          python scripts/gha/test_simulator.py --testapp_dir testapps \
            --tvos_device "${{ matrix.tvos_device }}" \
            --logfile_name "tvos-${{ matrix.build_os }}-${{ matrix.tvos_device }}" \
            --ci
      - name: Prepare results summary artifact
        if: ${{ !cancelled() }}
        shell: bash
        run: |
<<<<<<< HEAD
          # If testapps do not exist, then it's a build error not test error. 
          if [ -d "testapps/testapps-tvos-macos-latest" && ! -f "testapps/test-results-tvos-macos-latest-${{ matrix.tvos_device }}.log.json" ]; then
            mkdir -p testapps && echo "__SUMMARY_MISSING__" > "testapps/test-results-tvos-macos-latest-${{ matrix.tvos_device }}.log.json"
=======
          # If testapps do not exist, then it's a build error not test error.
          if [ -d "testapps/testapps-tvos-${{ matrix.build_os }}" && ! -f "testapps/test-results-tvos-${{ matrix.build_os }}-${{ matrix.tvos_device }}.log.json" ]; then
            mkdir -p testapps && echo "__SUMMARY_MISSING__" > "testapps/test-results-tvos-${{ matrix.build_os }}-${{ matrix.tvos_device }}.log.json"
>>>>>>> 1d1bba1d
          fi
      - name: Upload tvOS test results artifact
        if: ${{ !cancelled() }}
        uses: actions/upload-artifact@v3
        with:
          name: log-artifact
          path: testapps/test-results-tvos-${{ matrix.build_os }}-${{ matrix.tvos_device }}*
          retention-days: ${{ env.artifactRetentionDays }}
      - name: Download log artifacts
        if: ${{ needs.check_and_prepare.outputs.pr_number && failure() && !cancelled() }}
        uses: actions/download-artifact@v3
        with:
          path: test_results
          name: log-artifact
      - name: Update PR label and comment
        if: ${{ needs.check_and_prepare.outputs.pr_number && failure() && !cancelled() }}
        shell: bash
        run: |
          python scripts/gha/it_workflow.py --stage progress \
            --token ${{github.token}} \
            --issue_number ${{needs.check_and_prepare.outputs.pr_number}}\
            --actor ${{github.actor}} \
            --commit ${{needs.check_and_prepare.outputs.github_ref}} \
            --run_id ${{github.run_id}}
      - name: Summarize test results
        if: ${{ !cancelled() }}
        shell: bash
        run: |
          cat "testapps/test-results-tvos-${{ matrix.build_os }}-${{ matrix.tvos_device }}.log"
          if [[ "${{ job.status }}" != "success" ]]; then
            exit 1
          fi

  summarize_results:
    name: "summarize-results"
    needs: [check_and_prepare, test_desktop, test_desktop_custom_runners, test_android, test_ios, test_tvos]
    runs-on: ubuntu-latest
    if: ${{ !cancelled() }}
    steps:
      - uses: actions/checkout@v2
        with:
          ref: ${{needs.check_and_prepare.outputs.github_ref}}
      - name: Setup python
        uses: actions/setup-python@v2
        with:
          python-version: ${{ env.pythonVersion }}
      - name: Install python deps
        run: pip install -r scripts/gha/requirements.txt
      - name: Download log artifacts
        uses: actions/download-artifact@v3
        with:
          path: test_results
          name: log-artifact
      # Use a different token to remove the "in-progress" label,
      # to allow the removal to trigger the "Check Labels" workflow.
      - name: Generate token for GitHub API
        uses: tibdex/github-app-token@v1
        id: generate-token
        with:
          app_id: ${{ secrets.WORKFLOW_TRIGGER_APP_ID }}
          private_key: ${{ secrets.WORKFLOW_TRIGGER_APP_PRIVATE_KEY }}
      - name: Update PR label and comment
        if: ${{ needs.check_and_prepare.outputs.pr_number }}
        shell: bash
        run: |
          python scripts/gha/it_workflow.py --stage end \
            --token ${{github.token}} \
            --issue_number ${{needs.check_and_prepare.outputs.pr_number}}\
            --actor ${{github.actor}} \
            --commit ${{needs.check_and_prepare.outputs.github_ref}} \
            --run_id ${{github.run_id}} \
            --new_token ${{steps.generate-token.outputs.token}}
      - name: Update Daily Report
        if: needs.check_and_prepare.outputs.trigger == 'scheduled_trigger'
        shell: bash
        run: |
          if [[ "${{ github.event.inputs.test_pull_request }}" == "nightly-packaging" ]]; then
            additional_flags=(--build_against sdk)
          else
            additional_flags=(--build_against repo)
          fi
          if [[ "${{ needs.check_and_prepare.outputs.apis }}" == "firestore" ]]; then
            additional_flags+=(--build_apis firestore)
          else
            additional_flags+=(--build_apis all_except_firestore)
          fi
          python scripts/gha/it_workflow.py --stage report \
            --token ${{github.token}} \
            --actor ${{github.actor}} \
            --commit ${{needs.check_and_prepare.outputs.github_ref}} \
            --run_id ${{github.run_id}} \
            ${additional_flags[*]}
      - name: Summarize results into GitHub log
        run: python scripts/gha/summarize_test_results.py --dir test_results --github_log<|MERGE_RESOLUTION|>--- conflicted
+++ resolved
@@ -184,11 +184,7 @@
         if [[ "${{ github.event.schedule }}" == "0 9 * * *" ]]; then
           # at 1am PST / 2am PDT. Running integration tests and generate test report for all testapps except firestore
           apis="admob,analytics,auth,database,dynamic_links,functions,installations,messaging,remote_config,storage"
-<<<<<<< HEAD
-        elif [[ "${{ github.event.schedule }}" == "0 10 * * *" ]]; then 
-=======
         elif [[ "${{ github.event.schedule }}" == "0 10 * * *" ]]; then
->>>>>>> 1d1bba1d
           # at 2am PST / 3am PDT. Running integration tests for firestore and generate test report
           apis="firestore"
         else
@@ -903,12 +899,6 @@
         shell: bash
         run: |
           if [[ "${{ needs.check_and_prepare.outputs.apis }}" == *"firestore"* ]]; then
-<<<<<<< HEAD
-            firebase emulators:exec --only firestore --project demo-example 'python scripts/gha/desktop_tester.py --testapp_dir testapps --logfile_name "desktop-${{ matrix.os }}-${{ matrix.ssl_variant }}"'
-          else
-            python scripts/gha/desktop_tester.py --testapp_dir testapps --logfile_name "desktop-${{ matrix.os }}-${{ matrix.ssl_variant }}"
-          fi
-=======
             firebase emulators:exec --only firestore --project demo-example 'python scripts/gha/desktop_tester.py --testapp_dir testapps --logfile_name "desktop-${{ matrix.os }}-${{ matrix.arch }}-${{ matrix.ssl_variant }}"'
           else
             python scripts/gha/desktop_tester.py --testapp_dir testapps --logfile_name "desktop-${{ matrix.os }}-${{ matrix.arch }}-${{ matrix.ssl_variant }}"
@@ -1058,30 +1048,23 @@
           security list-keychains -d user -s login.keychain
           # Delete the temp keychain, if it exists.
           security delete-keychain tmp-keychain || true
->>>>>>> 1d1bba1d
       - name: Prepare results summary artifact
         if: ${{ !cancelled() }}
         shell: bash
         run: |
-<<<<<<< HEAD
-          # If testapps do not exist, then it's a build error not test error. 
-          if [ -d "testapps/testapps-desktop-${{ matrix.os }}-${{ matrix.ssl_variant }}" && ! -f testapps/test-results-desktop-${{ matrix.os }}-${{ matrix.ssl_variant }}.log.json ]; then
-            mkdir -p testapps && echo "__SUMMARY_MISSING__" > testapps/test-results-desktop-${{ matrix.os }}-${{ matrix.ssl_variant }}.log.json
-=======
           if [ ! -f testapps/test-results-desktop-${{ matrix.os }}-${{ matrix.arch}}-${{ matrix.ssl_variant }}.log.json ]; then
             mkdir -p testapps && echo "__SUMMARY_MISSING__" > testapps/test-results-desktop-${{ matrix.os }}-${{ matrix.arch}}-${{ matrix.ssl_variant }}.log.json
->>>>>>> 1d1bba1d
           fi
       - name: Upload Desktop test results artifact
         if: ${{ !cancelled() }}
-        uses: actions/upload-artifact@v3
+        uses: actions/upload-artifact@v2.2.2
         with:
           name: log-artifact
           path: testapps/test-results-desktop-${{ matrix.os }}-${{ matrix.arch }}-${{ matrix.ssl_variant }}*
           retention-days: ${{ env.artifactRetentionDays }}
       - name: Download log artifacts
         if: ${{ needs.check_and_prepare.outputs.pr_number && failure() && !cancelled() }}
-        uses: actions/download-artifact@v3
+        uses: actions/download-artifact@v2.0.8
         with:
           path: test_results
           name: log-artifact
@@ -1189,11 +1172,7 @@
         if: ${{ !cancelled() }}
         shell: bash
         run: |
-<<<<<<< HEAD
-          # If testapps do not exist, then it's a build error not test error. 
-=======
           # If testapps do not exist, then it's a build error not test error.
->>>>>>> 1d1bba1d
           if [ -d "testapps/testapps-android-${{ matrix.build_os }}" && ! -f "testapps/test-results-android-${{ matrix.build_os }}-${{ matrix.android_device }}.log.json" ]; then
             mkdir -p testapps && echo "__SUMMARY_MISSING__" > "testapps/test-results-android-${{ matrix.build_os }}-${{ matrix.android_device }}.log.json"
           fi
@@ -1230,11 +1209,7 @@
           fi
 
   test_ios:
-<<<<<<< HEAD
-    name: test-ios-macos-latest-${{ matrix.ios_device }}-${{ matrix.test_type }}
-=======
     name: test-ios-${{ matrix.build_os }}-${{ matrix.ios_device }}
->>>>>>> 1d1bba1d
     needs: [check_and_prepare, build_ios]
     runs-on: macos-12
     if: contains(needs.check_and_prepare.outputs.matrix_platform, 'iOS') && needs.check_and_prepare.outputs.apis != '' && !cancelled()
@@ -1242,7 +1217,6 @@
       fail-fast: false
       matrix:
         ios_device: ${{ fromJson(needs.check_and_prepare.outputs.ios_device) }}
-<<<<<<< HEAD
         test_type: ["gameloop", "uitest"]
         exclude:
           -  ios_device: "ios_min"
@@ -1251,9 +1225,7 @@
              test_type: "uitest"
           -  ios_device: "ios_latest"
              test_type: "uitest"
-=======
         build_os: [macos-12]
->>>>>>> 1d1bba1d
     steps:
       - name: setup Xcode version (macos)
         if: runner.os == 'macOS'
@@ -1289,11 +1261,7 @@
           npm install -g firebase-tools
           firebase emulators:start --only firestore --project demo-example &
       - name: Run iOS integration tests on Simulator locally
-<<<<<<< HEAD
-        timeout-minutes: 90
-=======
         timeout-minutes: 120
->>>>>>> 1d1bba1d
         if: steps.get-device-type.outputs.device_type == 'virtual'
         run: |
           python scripts/gha/test_simulator.py --testapp_dir testapps \
@@ -1319,15 +1287,9 @@
         if: ${{ !cancelled() }}
         shell: bash
         run: |
-<<<<<<< HEAD
-          # If testapps do not exist, then it's a build error not test error. 
-          if [ -d "testapps/testapps-ios-macos-latest" && ! -f "testapps/test-results-ios-macos-latest-${{ matrix.ios_device }}.log.json" ]; then
-            mkdir -p testapps && echo "__SUMMARY_MISSING__" > "testapps/test-results-ios-macos-latest-${{ matrix.ios_device }}.log.json"
-=======
           # If testapps do not exist, then it's a build error not test error.
           if [ -d "testapps/testapps-ios-${{ matrix.build_os }}" && ! -f "testapps/test-results-ios-${{ matrix.build_os }}-${{ matrix.ios_device }}.log.json" ]; then
             mkdir -p testapps && echo "__SUMMARY_MISSING__" > "testapps/test-results-ios-${{ matrix.build_os }}-${{ matrix.ios_device }}.log.json"
->>>>>>> 1d1bba1d
           fi
       - name: Upload iOS test results artifact
         if: ${{ !cancelled() }}
@@ -1362,11 +1324,7 @@
           fi
 
   test_tvos:
-<<<<<<< HEAD
-    name: test-tvos-macos-latest-${{ matrix.tvos_device }}-gameloop
-=======
     name: test-tvos-${{ matrix.build_os }}-${{ matrix.tvos_device }}
->>>>>>> 1d1bba1d
     needs: [check_and_prepare, build_tvos]
     runs-on: macos-12
     if: contains(needs.check_and_prepare.outputs.matrix_platform, 'tvOS') && needs.check_and_prepare.outputs.apis != '' && !cancelled()
@@ -1413,15 +1371,9 @@
         if: ${{ !cancelled() }}
         shell: bash
         run: |
-<<<<<<< HEAD
-          # If testapps do not exist, then it's a build error not test error. 
-          if [ -d "testapps/testapps-tvos-macos-latest" && ! -f "testapps/test-results-tvos-macos-latest-${{ matrix.tvos_device }}.log.json" ]; then
-            mkdir -p testapps && echo "__SUMMARY_MISSING__" > "testapps/test-results-tvos-macos-latest-${{ matrix.tvos_device }}.log.json"
-=======
           # If testapps do not exist, then it's a build error not test error.
           if [ -d "testapps/testapps-tvos-${{ matrix.build_os }}" && ! -f "testapps/test-results-tvos-${{ matrix.build_os }}-${{ matrix.tvos_device }}.log.json" ]; then
             mkdir -p testapps && echo "__SUMMARY_MISSING__" > "testapps/test-results-tvos-${{ matrix.build_os }}-${{ matrix.tvos_device }}.log.json"
->>>>>>> 1d1bba1d
           fi
       - name: Upload tvOS test results artifact
         if: ${{ !cancelled() }}
