name: Integration tests

on:
  schedule:
    - cron: "0 9 * * *"  # 9am UTC = 1am PST / 2am PDT
  pull_request:
    types: [ labeled, closed ]

  workflow_dispatch:
    inputs:
      platforms:
        description: 'CSV of Desktop, Android, iOS and/or tvOS'
        default: 'Desktop,Android,iOS,tvOS'
        required: true
      apis:
        description: 'CSV of apis to build and test'
        default: 'admob,analytics,auth,database,dynamic_links,firestore,functions,installations,messaging,remote_config,storage'
        required: true
      operating_systems:
        description: 'CSV of VMs to run on'
        default: 'ubuntu-latest,windows-latest,macos-latest'
        required: true
      desktop_ssl_variants:
        description: 'CSV of desktop SSL variants to use'
        default: 'openssl,boringssl'
        required: true
      mobile_test_on:
        description: 'Run mobile tests on real and/or virtual devices? (separated by commas)'
        default: 'real,virtual'
        required: true 
      use_expanded_matrix:
        description: 'Use an expanded matrix? Note: above config will be ignored.'
        default: '0'
        required: true
      test_packaged_sdk:
        description: 'Optional: Packaging run # to build against?'
      test_pull_request:
        description: 'Optional: Pull request # to build and test? (With optional commit hash, separated by a colon. Specify the FULL hash.)'

env:
  triggerLabelPrefix: "tests-requested: "
  triggerLabelFull: "tests-requested: full"
  triggerLabelQuick: "tests-requested: quick"
  statusLabelInProgress: "tests: in-progress"
  statusLabelFailed: "tests: failed"
  statusLabelSucceeded: "tests: succeeded"
  statusCommentIdentifier: "integration-test-status-comment"
  pythonVersion: '3.7'
  artifactRetentionDays: 2

jobs:
  check_trigger:
    ### This job runs when the workflow was triggered by 1) PR getting labeled
    ### 2) PR merged & closed 3) or manumlly triggered with Pull request #.
    ### If triggered by label, then checks whether the label is a test-request 
    ### trigger (cancelling the workflow if not). 
    ### It sets outputs to control the build_* matrix (full or quick) and to tell
    ### subsequent steps to update the labels as well.
    runs-on: ubuntu-latest
    if: |
      github.event_name == 'pull_request' || (github.event.inputs.test_pull_request != '' && github.event.inputs.test_pull_request != 'sdk')
    outputs:
      should_update_pr: ${{ steps.set_outputs.outputs.should_update_pr }}
      requested_tests: ${{ steps.set_outputs.outputs.requested_tests }}
      pr_number: ${{ steps.get_pr_number.outputs.pr_number }}
    steps:
    ### If the label isn't 1)the test-request triggers, 2) closed on merge trigger, cancel the workflow.
    - name: Cancel workflow
      if: (github.event.action == 'labeled' && !startsWith(github.event.label.name, env.triggerLabelPrefix)) || (github.event.action == 'closed' && github.event.pull_request.merged != true)
      uses: andymckay/cancel-action@0.2
    - name: Wait for above cancellation
      if: (github.event.action == 'labeled' && !startsWith(github.event.label.name, env.triggerLabelPrefix)) || (github.event.action == 'closed' && github.event.pull_request.merged != true)
      run: |
        sleep 300
        exit 1  # fail out if the cancellation above somehow failed.
    - id: get_pr_number
      run: |
        # In this step, github_ref is only used for the status message below.
        # It will be recalculated in prepare_matrix.
        if [[ "${{ github.event_name }}" == "pull_request" ]]; then
          echo "::set-output name=pr_number::${{ github.event.pull_request.number }}"
          echo "::set-output name=github_ref::$GITHUB_SHA"
        elif [[ "${{github.event.inputs.test_pull_request}}" == *:* ]]; then
          # If specified as pr:commit_hash, split them.
          echo "::set-output name=pr_number::$(echo ${{ github.event.inputs.test_pull_request }} | cut -d: -f1)"
          echo "::set-output name=github_ref::$(echo ${{ github.event.inputs.test_pull_request }} | cut -d: -f2)"
        else
          # Just a PR number.
          echo "::set-output name=pr_number::${{ github.event.inputs.test_pull_request }}"
          echo "::set-output name=github_ref::refs/pull/${{github.event.inputs.test_pull_request}}/merge"
        fi
    - name: Cancel previous runs on the same PR
      uses: styfle/cancel-workflow-action@0.8.0
      with:
        access_token: ${{ github.token }}
    - name: Remove triggering label
      uses: actions-ecosystem/action-remove-labels@v1
      with:
        github_token: ${{ github.token }}
        number: "${{ steps.get_pr_number.outputs.pr_number }}"
        labels: "${{ github.event.label.name }}"
    ### Fail the workflow if the user does not have admin access to run the tests.
    - name: Check if user has permission to trigger tests
      uses: lannonbr/repo-permission-check-action@2.0.0
      with:
        permission: "admin"
      env:
        GITHUB_TOKEN: ${{ github.token }}
    - id: set_outputs
      run: |
        echo "::set-output name=should_update_pr::1"
        if [[ "${{ github.event.label.name }}" == "${{ env.triggerLabelFull }}" ]]; then
          echo "::set-output name=requested_tests::full"
        elif [[ "${{ github.event.label.name }}" == "${{ env.triggerLabelQuick }}" ]]; then
          echo "::set-output name=requested_tests::auto"
        else
          # For manual PR testing, use auto mode.
          echo "::set-output name=requested_tests::auto"
        fi
    ### Add the in-progress label and remove any previous success/fail labels.
    - uses: actions/checkout@v2
      with:
        ref: ${{steps.get_pr_number.outputs.github_ref}}
    - name: Setup python
      uses: actions/setup-python@v2
      with:
        python-version: ${{ env.pythonVersion }}
    - name: Install python deps
      run: pip install -r scripts/gha/requirements.txt
    - name: Update PR label and comment
      run: |
        python scripts/gha/it_workflow.py --stage start \
          --token ${{github.token}} \
          --issue_number ${{steps.get_pr_number.outputs.pr_number}} \
          --actor ${{github.actor}} \
          --commit ${{steps.get_pr_number.outputs.github_ref}} \
          --run_id ${{github.run_id}}

  # To feed input into the job matrix, we first need to convert to a JSON
  # list. Then we can use fromJson to define the field in the matrix for the tests job.
  prepare_matrix:
    runs-on: ubuntu-latest
    needs: check_trigger
    if: ${{ !cancelled() && !failure() }}  # Run even if check_trigger was skipped.
    outputs:
      matrix_platform: ${{ steps.export-result.outputs.matrix_platform }}
      matrix_os: ${{ steps.export-result.outputs.matrix_os }}
      matrix_ssl: ${{ steps.export-result.outputs.matrix_ssl }}
      apis: ${{ steps.export-result.outputs.apis }}
      mobile_test_on: ${{ steps.export-result.outputs.mobile_test_on }}
      android_device: ${{ steps.export-result.outputs.android_device }}
      ios_device: ${{ steps.export-result.outputs.ios_device }}
      tvos_device: ${{ steps.export-result.outputs.tvos_device }}
      github_ref: ${{ steps.export-result.outputs.github_ref }}
    steps:
      - uses: actions/checkout@v2
        with:
          fetch-depth: 0
          submodules: false
      - name: Use expanded matrix
        if: github.event_name == 'schedule' || github.event.inputs.use_expanded_matrix == '1' || needs.check_trigger.outputs.requested_tests == 'full'
        run: |
          echo "EXPANDED_MATRIX_PARAM=-e=1" >> $GITHUB_ENV
          echo "::warning ::Running on the expanded matrix"
      - name: Set auto-diff option if specified.
        if: needs.check_trigger.outputs.requested_tests == 'auto'
        run: |
          echo "Autodetecting which tests to run."
          if [[ -n "${{github.event.inputs.test_pull_request}}" ]]; then
            # If running this manually, diff against our common ancestor with main.
            MERGE_BASE=$(git merge-base HEAD origin/main)
            echo "::warning ::Auto-diff HEAD..${MERGE_BASE}"
            git diff --name-only HEAD..${MERGE_BASE}
            echo "AUTO_DIFF_PARAM=--auto_diff HEAD..${MERGE_BASE}" >> $GITHUB_ENV
          else
            # If running in a PR, diff against the PR's base.
            # "git merge-base main branch_name" will give the common ancestor of both branches.
            MERGE_BASE=$(git merge-base origin/${{github.event.pull_request.head.ref}} origin/${{github.event.pull_request.base.ref}} || true)
            # If origin/<branch> is no longer valid, then just run all tests.
            if [[ -n "${MERGE_BASE}" ]]; then
              echo "::warning ::Auto-diff origin/${{github.event.pull_request.head.ref}}..${MERGE_BASE}"
              git diff --name-only origin/${{github.event.pull_request.head.ref}}..${MERGE_BASE}
              echo "AUTO_DIFF_PARAM=--auto_diff origin/${{github.event.pull_request.head.ref}}..${MERGE_BASE}" >> $GITHUB_ENV
            fi
          fi
      - id: export-result
        # e.g. 'ubuntu-latest,macos-latest' -> '["ubuntu-latest","macos-latest"]'
        run: |
          apis=$( python scripts/gha/print_matrix_configuration.py -c -w integration_tests -k apis -o "${{github.event.inputs.apis}}" ${AUTO_DIFF_PARAM})
          echo "::set-output name=apis::${apis}"
          echo "::set-output name=matrix_platform::$( python scripts/gha/print_matrix_configuration.py -w integration_tests ${EXPANDED_MATRIX_PARAM} -k platform -o "${{github.event.inputs.platforms}}" --apis ${apis} ${AUTO_DIFF_PARAM})"
          echo "::set-output name=matrix_os::$( python scripts/gha/print_matrix_configuration.py -w integration_tests ${EXPANDED_MATRIX_PARAM} -k os -o "${{github.event.inputs.operating_systems}}" ${AUTO_DIFF_PARAM})"
          # If building against a packaged SDK, only use boringssl.
          if [[ -n "${{ github.event.inputs.test_packaged_sdk }}" ]]; then
            echo "::warning ::Downloading SDK package from previous run: https://github.com/${{github.repository}}/actions/runs/${{ github.event.inputs.test_packaged_sdk }}"
            # Because the mobile tests require this value to be set to 'openssl', set it to 'openssl' here. It won't actually matter later.
            echo "::set-output name=matrix_ssl::$( python scripts/gha/print_matrix_configuration.py -w integration_tests ${EXPANDED_MATRIX_PARAM} -k ssl_lib -o openssl )"
          else
            echo "::set-output name=matrix_ssl::$( python scripts/gha/print_matrix_configuration.py -w integration_tests ${EXPANDED_MATRIX_PARAM} -k ssl_lib -o "${{github.event.inputs.desktop_ssl_variants}}" )"
          fi
          mobile_test_on=$( python scripts/gha/print_matrix_configuration.py -c -w integration_tests -k mobile_test_on -o "${{github.event.inputs.mobile_test_on}}")
          echo "::set-output name=mobile_test_on::${mobile_test_on}"
          echo "::set-output name=android_device::$( python scripts/gha/print_matrix_configuration.py -w integration_tests ${EXPANDED_MATRIX_PARAM} -k android_device -t ${mobile_test_on} )"
          echo "::set-output name=ios_device::$( python scripts/gha/print_matrix_configuration.py -w integration_tests ${EXPANDED_MATRIX_PARAM} -k ios_device -t ${mobile_test_on} )"
          echo "::set-output name=tvos_device::$( python scripts/gha/print_matrix_configuration.py -w integration_tests ${EXPANDED_MATRIX_PARAM} -k tvos_device -t ${mobile_test_on} )"
          if [[ -z "${{github.event.inputs.test_pull_request}}" ]]; then
            echo "::warning ::Running on https://github.com/${{github.repository}}/commits/$GITHUB_SHA"
            echo "::set-output name=github_ref::$GITHUB_SHA"
          elif [[ "${{github.event.inputs.test_pull_request}}" == *:* ]]; then
            # If specified as pr:commit_hash, split them to get the exact hash.
            echo "::warning ::Running on https://github.com/${{github.repository}}/pull/$(echo ${{ github.event.inputs.test_pull_request }} | cut -d: -f1) on commit https://github.com/${{github.repository}}/commit/$(echo ${{ github.event.inputs.test_pull_request }} | cut -d: -f2)"
            echo "::set-output name=github_ref::$(echo ${{ github.event.inputs.test_pull_request }} | cut -d: -f2)"
          else
            # Just the PR specified, use refs/pull/<number>/merge as the ref.
            echo "::warning ::Running on https://github.com/${{github.repository}}/pull/${{github.event.inputs.test_pull_request}}"
            echo "::set-output name=github_ref::refs/pull/${{github.event.inputs.test_pull_request}}/merge"
          fi

  build_desktop:
    name: build-desktop-${{ matrix.os }}-${{ matrix.ssl_variant }}
    needs: [check_trigger, prepare_matrix]
    runs-on: ${{ matrix.os }}
    # Skip this if there is an empty matrix (which can happen if "auto" was set above).
    # But check cancelled() && !failure() so it runs even if check_trigger was skipped.
    if: contains(needs.prepare_matrix.outputs.matrix_platform, 'Desktop') && needs.prepare_matrix.outputs.apis != '' && !cancelled() && !failure()
    strategy:
      fail-fast: false
      matrix:
        os: ${{ fromJson(needs.prepare_matrix.outputs.matrix_os) }}
        ssl_variant: ${{ fromJson(needs.prepare_matrix.outputs.matrix_ssl) }}
    steps:
      - uses: actions/checkout@v2
        with:
          ref: ${{needs.prepare_matrix.outputs.github_ref}}
          submodules: true
      - name: Set env vars (Linux)
        if: startsWith(matrix.os, 'ubuntu')
        run: echo "VCPKG_TRIPLET=x64-linux" >> $GITHUB_ENV
      - name: Set env vars (macOS)
        if: startsWith(matrix.os, 'macos')
        run: echo "VCPKG_TRIPLET=x64-osx" >> $GITHUB_ENV
      - name: Set env vars (Windows)
        shell: bash
        if: startsWith(matrix.os, 'windows')
        run: echo "VCPKG_TRIPLET=x64-windows-static" >> $GITHUB_ENV
      - name: Set env vars (all)
        shell: bash
        run: echo "VCPKG_RESPONSE_FILE=external/vcpkg_${{ env.VCPKG_TRIPLET }}_response_file.txt" >> $GITHUB_ENV
      - name: Add msbuild to PATH (Windows)
        if: startsWith(matrix.os, 'windows')
        uses: microsoft/setup-msbuild@v1.0.2
      - name: Cache vcpkg C++ dependencies
        id: cache_vcpkg
        uses: actions/cache@v2
        with:
          path: external/vcpkg/installed
          key: dev-vcpkg-${{ env.VCPKG_TRIPLET }}-${{ hashFiles(format('{0}', env.VCPKG_RESPONSE_FILE)) }}-${{ hashFiles('.git/modules/external/vcpkg/HEAD') }}
      - name: Setup python
        uses: actions/setup-python@v2
        with:
          python-version: ${{ env.pythonVersion }}
      - name: Update homebrew (avoid bintray errors)
        uses: nick-invision/retry@v2
        if: startsWith(matrix.os, 'macos')
        with:
          timeout_minutes: 10
          max_attempts: 3
          command: |
            # Temporarily here until Github runners have updated their version of
            # homebrew. This prevents errors arising from the shut down of
            # binutils, used by older version of homebrew for hosting packages.
            brew update
      - name: Install SDK Desktop prerequisites
        run: |
          python scripts/gha/install_prereqs_desktop.py
      - name: Prepare for integration tests
        run: |
          pip install -r scripts/gha/requirements.txt
          python scripts/gha/restore_secrets.py --passphrase "${{ secrets.TEST_SECRET }}"
      - name: Install OpenSSL (Windows)
        if: matrix.ssl_variant == 'openssl' &&
            startsWith(matrix.os, 'windows')
        run: |
          choco install openssl -r
      - name: Install OpenSSL (macOS)
        if: matrix.ssl_variant == 'openssl' &&
            startsWith(matrix.os, 'macos')
        run: |
          brew install openssl
          # brew won't overwrite MacOS system default OpenSSL, so force it here.
          echo "OPENSSL_ROOT_DIR=/usr/local/opt/openssl@1.1" >> $GITHUB_ENV
      - name: Install OpenSSL (Linux)
        if: matrix.ssl_variant == 'openssl' &&
            startsWith(matrix.os, 'ubuntu')
        run: |
          sudo apt install openssl
      - name: Fetch prebuilt packaged SDK from previous run
        uses: dawidd6/action-download-artifact@v2
        if: ${{ github.event.inputs.test_packaged_sdk != '' }}
        with:
          name: 'firebase_cpp_sdk.zip'
          workflow: 'cpp-packaging.yml'
          run_id: ${{ github.event.inputs.test_packaged_sdk }}
      - name: Build integration tests
        shell: bash
        run: |
          declare -a additional_flags
          if [[ -n "${{ github.event.inputs.test_packaged_sdk }}" ]]; then
            # Building integration tests against a packaged SDK.
            mkdir downloaded_sdk
            unzip -q firebase_cpp_sdk.zip -d downloaded_sdk/
            additional_flags+=(--packaged_sdk downloaded_sdk/firebase_cpp_sdk)
          else
            # Building integration tests against the SDK source.
            #
            # When building the SDK from source, the default SSL is openssl.
            # To build using boringssl, a cmake flag must be added:
            if [[ "${{ matrix.ssl_variant }}" == "boringssl" ]]; then
              additional_flags+=(--cmake_flag=-DFIREBASE_USE_BORINGSSL=ON)
            fi
          fi
          python scripts/gha/build_testapps.py --p Desktop \
            --t ${{ needs.prepare_matrix.outputs.apis }} \
            --output_directory "${{ github.workspace }}" \
            --artifact_name "desktop-${{ matrix.os }}-${{ matrix.ssl_variant }}" \
            --noadd_timestamp \
            --short_output_paths \
            ${additional_flags[*]}
      - name: Prepare results summary artifact
        if: ${{ !cancelled() }}
        shell: bash
        run: |
          if [ ! -f build-results-desktop-${{ matrix.os }}-${{ matrix.ssl_variant }}.log.json ]; then
            # No summary was created, make a placeholder one.
            echo "__SUMMARY_MISSING__" > build-results-desktop-${{ matrix.os }}-${{ matrix.ssl_variant }}.log.json
          fi
      - name: Upload Desktop integration tests artifact
        uses: actions/upload-artifact@v2.2.2
        if: ${{ !cancelled() }}
        with:
          name: testapps-desktop-${{ matrix.os }}-${{ matrix.ssl_variant }}
          path: testapps-desktop-${{ matrix.os }}-${{ matrix.ssl_variant }}
          retention-days: ${{ env.artifactRetentionDays }}
      - name: Upload Desktop build results artifact
        uses: actions/upload-artifact@v2.2.2
        if: ${{ !cancelled() }}
        with:
          name: log-artifact
          path: build-results-desktop-${{ matrix.os }}-${{ matrix.ssl_variant }}*
          retention-days: ${{ env.artifactRetentionDays }}
      - name: Cleanup Local Copies of Uploaded Artifacts
        shell: bash
        run: |
          rm -rf testapps-desktop-${{ matrix.os }}-${{ matrix.ssl_variant }}
      - name: Set CLOUDSDK_PYTHON (Windows)
        shell: bash
        if: startsWith(matrix.os, 'windows') && !cancelled()
        run: echo "CLOUDSDK_PYTHON=${{env.pythonLocation}}\python.exe" >> $GITHUB_ENV
      - name: Install Cloud SDK
        if: ${{ !cancelled() }}
        uses: google-github-actions/setup-gcloud@master
      - name: Upload Desktop Artifacts to GCS
        shell: bash
        if: ${{ !cancelled() }}
        run: |
          python scripts/gha/gcs_uploader.py --testapp_dir ta --key_file scripts/gha-encrypted/gcs_key_file.json
      - name: Download log artifacts
        if: ${{ needs.check_trigger.outputs.should_update_pr && failure() && !cancelled() }}
        uses: actions/download-artifact@v2.0.8
        with:
          path: test_results
          name: log-artifact
      - name: Update PR label and comment
        shell: bash
        if: ${{ needs.check_trigger.outputs.should_update_pr && failure() && !cancelled() }}
        run: |
          pushd ${{env.GCS_UPLOAD_DIR}}
          python scripts/gha/it_workflow.py --stage progress \
            --token ${{github.token}} \
            --issue_number ${{needs.check_trigger.outputs.pr_number}}\
            --actor ${{github.actor}} \
            --commit ${{needs.prepare_matrix.outputs.github_ref}} \
            --run_id ${{github.run_id}}
      - name: Summarize build results
        if: ${{ !cancelled() }}
        shell: bash
        run: |
          cat build-results-desktop-${{ matrix.os }}-${{ matrix.ssl_variant }}.log
          if [[ "${{ job.status }}" != "success" ]]; then
            exit 1
          fi

  build_android:
    name: build-android-${{ matrix.os }}
    needs: [check_trigger, prepare_matrix]
    runs-on: ${{ matrix.os }}
    if: contains(needs.prepare_matrix.outputs.matrix_platform, 'Android') && needs.prepare_matrix.outputs.apis != '' && !cancelled() && !failure()
    strategy:
      fail-fast: false
      matrix:
        os: ${{ fromJson(needs.prepare_matrix.outputs.matrix_os) }}
    steps:
      - uses: actions/checkout@v2
        with:
          ref: ${{needs.prepare_matrix.outputs.github_ref}}
          submodules: true
      - name: Add msbuild to PATH (Windows)
        if: startsWith(matrix.os, 'windows')
        uses: microsoft/setup-msbuild@v1.0.2
      - name: Cache NDK
        id: cache_ndk
        uses: actions/cache@v2
        with:
          path: /tmp/android-ndk-r16b
          key: android-ndk-${{ matrix.os }}-r16b
      - name: Setup python
        uses: actions/setup-python@v2
        with:
          python-version: ${{ env.pythonVersion }}
      - name: Update homebrew (avoid bintray errors)
        uses: nick-invision/retry@v2
        if: startsWith(matrix.os, 'macos')
        with:
          timeout_minutes: 10
          max_attempts: 3
          command: |
            # Temporarily here until Github runners have updated their version of
            # homebrew. This prevents errors arising from the shut down of
            # binutils, used by older version of homebrew for hosting packages.
            brew update
      - name: Install SDK Android prerequisites
        shell: bash
        run: |
          build_scripts/android/install_prereqs.sh
      - name: Prepare for integration tests
        run: |
          pip install -r scripts/gha/requirements.txt
          python scripts/gha/restore_secrets.py --passphrase "${{ secrets.TEST_SECRET }}"
      - name: Fetch prebuilt packaged SDK from previous run
        uses: dawidd6/action-download-artifact@v2
        if: ${{ github.event.inputs.test_packaged_sdk != '' }}
        with:
          name: 'firebase_cpp_sdk.zip'
          workflow: 'cpp-packaging.yml'
          run_id: ${{ github.event.inputs.test_packaged_sdk }}
      - name: Build integration tests
        shell: bash
        run: |
          declare -a additional_flags
          if [[ -n "${{ github.event.inputs.test_packaged_sdk }}" ]]; then
            # Building integration tests against a packaged SDK.
            mkdir downloaded_sdk
            cd downloaded_sdk
            unzip -q ../firebase_cpp_sdk.zip
            cd ..
            additional_flags+=(--packaged_sdk downloaded_sdk/firebase_cpp_sdk)
          fi
          python scripts/gha/build_testapps.py --p Android \
            --t ${{ needs.prepare_matrix.outputs.apis }}  \
            --output_directory "${{ github.workspace }}" \
            --artifact_name "android-${{ matrix.os }}" \
            --noadd_timestamp \
            --short_output_paths \
            ${additional_flags[*]} 
      - name: Prepare results summary artifact
        if: ${{ !cancelled() }}
        shell: bash
        run: |
          if [ ! -f build-results-android-${{ matrix.os }}.log.json ]; then
            echo "__SUMMARY_MISSING__" > build-results-android-${{ matrix.os }}.log.json
          fi
      - name: Upload Android integration tests artifact
        uses: actions/upload-artifact@v2.2.2
        if: ${{ !cancelled() }}
        with:
          name: testapps-android-${{ matrix.os }}
          path: testapps-android-${{ matrix.os }}
          retention-days: ${{ env.artifactRetentionDays }}
      - name: Upload Android build results artifact
        uses: actions/upload-artifact@v2.2.2
        if: ${{ !cancelled() }}
        with:
          name: log-artifact
          path: build-results-android-${{ matrix.os }}*
          retention-days: ${{ env.artifactRetentionDays }}
      - name: Download log artifacts
        if: ${{ needs.check_trigger.outputs.should_update_pr && failure() && !cancelled() }}
        uses: actions/download-artifact@v2.0.8
        with:
          path: test_results
          name: log-artifact
      - name: Update PR label and comment
        if: ${{ needs.check_trigger.outputs.should_update_pr && failure() && !cancelled() }}
        run: |
          python scripts/gha/it_workflow.py --stage progress \
            --token ${{github.token}} \
            --issue_number ${{needs.check_trigger.outputs.pr_number}}\
            --actor ${{github.actor}} \
            --commit ${{needs.prepare_matrix.outputs.github_ref}} \
            --run_id ${{github.run_id}}
      - name: Summarize build results
        if: ${{ !cancelled() }}
        shell: bash
        run: |
          cat build-results-android-${{ matrix.os }}.log
          if [[ "${{ job.status }}" != "success" ]]; then
            exit 1
          fi

  build_ios:
    name: build-ios-macos-latest
    needs: [check_trigger, prepare_matrix]
    runs-on: macos-latest
    if: contains(needs.prepare_matrix.outputs.matrix_platform, 'iOS') && contains(needs.prepare_matrix.outputs.matrix_os, 'macos-latest') && needs.prepare_matrix.outputs.apis != '' && !cancelled() && !failure()
    strategy:
      fail-fast: false
    steps:
      - uses: actions/checkout@v2
        with:
          ref: ${{needs.prepare_matrix.outputs.github_ref}}
          submodules: true
      - name: Setup python
        uses: actions/setup-python@v2
        with:
          python-version: ${{ env.pythonVersion }}
      - name: Update homebrew (avoid bintray errors)
        uses: nick-invision/retry@v2
        if: startsWith(matrix.os, 'macos')
        with:
          timeout_minutes: 10
          max_attempts: 3
          command: |
            # Temporarily here until Github runners have updated their version of
            # homebrew. This prevents errors arising from the shut down of
            # binutils, used by older version of homebrew for hosting packages.
            brew update
      - name: Install SDK iOS prerequisites
        run: build_scripts/ios/install_prereqs.sh
      - name: Prepare for integration tests
        run: |
          pip install -r scripts/gha/requirements.txt
          python scripts/gha/restore_secrets.py --passphrase "${{ secrets.TEST_SECRET }}"
      - name: Fetch prebuilt packaged SDK from previous run
        uses: dawidd6/action-download-artifact@v2
        if: ${{ github.event.inputs.test_packaged_sdk != '' }}
        with:
          name: 'firebase_cpp_sdk.zip'
          workflow: 'cpp-packaging.yml'
          run_id: ${{ github.event.inputs.test_packaged_sdk }}
      - name: Build integration tests
        shell: bash
        run: |
          declare -a additional_flags
          if [[ -n "${{ github.event.inputs.test_packaged_sdk }}" ]]; then
            # Building integration tests against a packaged SDK.
            mkdir downloaded_sdk
            cd downloaded_sdk
            unzip -q ../firebase_cpp_sdk.zip
            cd ..
            additional_flags+=(--packaged_sdk downloaded_sdk/firebase_cpp_sdk)
          fi
          python scripts/gha/build_testapps.py --p iOS \
            --t ${{ needs.prepare_matrix.outputs.apis }}  \
            --output_directory "${{ github.workspace }}" \
            --ios_sdk ${{ needs.prepare_matrix.outputs.mobile_test_on }} \
            --artifact_name "ios-macos-latest" \
            --noadd_timestamp \
            --short_output_paths \
            ${additional_flags[*]} 
      - name: Prepare results summary artifact
        if: ${{ !cancelled() }}
        shell: bash
        run: |
          if [ ! -f build-results-ios-macos-latest.log.json ]; then
            echo "__SUMMARY_MISSING__" > build-results-ios-macos-latest.log.json
          fi
      - name: Upload iOS integration tests artifact
        uses: actions/upload-artifact@v2.2.2
        if: ${{ !cancelled() }}
        with:
          name: testapps-ios-macos-latest
          path: testapps-ios-macos-latest
          retention-days: ${{ env.artifactRetentionDays }}
      - name: Upload iOS build results artifact
        uses: actions/upload-artifact@v2.2.2
        if: ${{ !cancelled() }}
        with:
          name: log-artifact
          path: build-results-ios-macos-latest*
          retention-days: ${{ env.artifactRetentionDays }}
      - name: Download log artifacts
        if: ${{ needs.check_trigger.outputs.should_update_pr && failure() && !cancelled() }}
        uses: actions/download-artifact@v2.0.8
        with:
          path: test_results
          name: log-artifact
      - name: Update PR label and comment
        if: ${{ needs.check_trigger.outputs.should_update_pr && failure() && !cancelled() }}
        run: |
          python scripts/gha/it_workflow.py --stage progress \
            --token ${{github.token}} \
            --issue_number ${{needs.check_trigger.outputs.pr_number}}\
            --actor ${{github.actor}} \
            --commit ${{needs.prepare_matrix.outputs.github_ref}} \
            --run_id ${{github.run_id}}
      - name: Summarize build results
        if: ${{ !cancelled() }}
        shell: bash
        run: |
          cat build-results-ios-macos-latest.log
          if [[ "${{ job.status }}" != "success" ]]; then
            exit 1
          fi

  build_tvos:
    name: build-tvos-macos-latest
    needs: [check_trigger, prepare_matrix]
    runs-on: macos-latest
    if: contains(needs.prepare_matrix.outputs.matrix_platform, 'tvOS') && contains(needs.prepare_matrix.outputs.matrix_os, 'macos-latest') && needs.prepare_matrix.outputs.apis != '' && !cancelled() && !failure()
    strategy:
      fail-fast: false
    steps:
      - uses: actions/checkout@v2
        with:
          ref: ${{needs.prepare_matrix.outputs.github_ref}}
          submodules: true
      - name: Setup python
        uses: actions/setup-python@v2
        with:
          python-version: ${{ env.pythonVersion }}
      - name: Update homebrew (avoid bintray errors)
        uses: nick-invision/retry@v2
        if: startsWith(matrix.os, 'macos')
        with:
          timeout_minutes: 10
          max_attempts: 3
          command: |
            # Temporarily here until Github runners have updated their version of
            # homebrew. This prevents errors arising from the shut down of
            # binutils, used by older version of homebrew for hosting packages.
            brew update
      - name: Install SDK tvOS prerequisites
        run: build_scripts/tvos/install_prereqs.sh
      - name: Prepare for integration tests
        run: |
          pip install -r scripts/gha/requirements.txt
          python scripts/gha/restore_secrets.py --passphrase "${{ secrets.TEST_SECRET }}"
      - name: Fetch prebuilt packaged SDK from previous run
        uses: dawidd6/action-download-artifact@v2
        if: ${{ github.event.inputs.test_packaged_sdk != '' }}
        with:
          name: 'firebase_cpp_sdk.zip'
          workflow: 'cpp-packaging.yml'
          run_id: ${{ github.event.inputs.test_packaged_sdk }}
      - name: Build integration tests
        shell: bash
        run: |
          declare -a additional_flags
          if [[ -n "${{ github.event.inputs.test_packaged_sdk }}" ]]; then
            # Building integration tests against a packaged SDK.
            mkdir downloaded_sdk
            cd downloaded_sdk
            unzip -q ../firebase_cpp_sdk.zip
            cd ..
            additional_flags+=(--packaged_sdk downloaded_sdk/firebase_cpp_sdk)
          fi
          python scripts/gha/build_testapps.py --p tvOS \
            --t ${{ needs.prepare_matrix.outputs.apis }}  \
            --output_directory "${{ github.workspace }}" \
            --artifact_name "tvos-macos-latest" \
            --noadd_timestamp \
            --short_output_paths \
            ${additional_flags[*]} 
      - name: Prepare results summary artifact
        if: ${{ !cancelled() }}
        shell: bash
        run: |
          if [ ! -f build-results-tvos-macos-latest.log.json ]; then
            echo "__SUMMARY_MISSING__" > build-results-tvos-macos-latest.log.json
          fi
      - name: Upload tvOS integration tests artifact
        uses: actions/upload-artifact@v2.2.2
        if: ${{ !cancelled() }}
        with:
          name: testapps-tvos-macos-latest
          path: testapps-tvos-macos-latest
          retention-days: ${{ env.artifactRetentionDays }}
      - name: Upload tvOS build results artifact
        uses: actions/upload-artifact@v2.2.2
        if: ${{ !cancelled() }}
        with:
          name: log-artifact
          path: build-results-tvos-macos-latest*
          retention-days: ${{ env.artifactRetentionDays }}
      - name: Download log artifacts
        if: ${{ needs.check_trigger.outputs.should_update_pr && failure() && !cancelled() }}
        uses: actions/download-artifact@v2.0.8
        with:
          path: test_results
          name: log-artifact
      - name: Update PR label and comment
        if: ${{ needs.check_trigger.outputs.should_update_pr && failure() && !cancelled() }}
        run: |
          python scripts/gha/it_workflow.py --stage progress \
            --token ${{github.token}} \
            --issue_number ${{needs.check_trigger.outputs.pr_number}}\
            --actor ${{github.actor}} \
            --commit ${{needs.prepare_matrix.outputs.github_ref}} \
            --run_id ${{github.run_id}}
      - name: Summarize build results
        if: ${{ !cancelled() }}
        shell: bash
        run: |
          cat build-results-tvos-macos-latest.log
          if [[ "${{ job.status }}" != "success" ]]; then
            exit 1
          fi

  test_desktop:
    name: test-desktop-${{ matrix.os }}-${{ matrix.ssl_variant }}
    needs: [check_trigger, prepare_matrix, build_desktop]
    runs-on: ${{ matrix.os }}
    if: contains(needs.prepare_matrix.outputs.matrix_platform, 'Desktop') && needs.prepare_matrix.outputs.apis != '' && !cancelled()
    strategy:
      fail-fast: false
      matrix:
        os: ${{ fromJson(needs.prepare_matrix.outputs.matrix_os) }}
        ssl_variant: ${{ fromJson(needs.prepare_matrix.outputs.matrix_ssl) }}
    steps:
      - uses: actions/checkout@v2
        with:
          ref: ${{needs.prepare_matrix.outputs.github_ref}}
      - name: Download Desktop integration tests artifact
        uses: actions/download-artifact@v2.0.8
        with:
          path: testapps
          name: testapps-desktop-${{ matrix.os }}-${{ matrix.ssl_variant }}
      - name: Setup python
        uses: actions/setup-python@v2
        with:
          python-version: ${{ env.pythonVersion }}
      - name: Setup integration test deps
        run: |
          pip install -r scripts/gha/requirements.txt
          python scripts/gha/restore_secrets.py --passphrase "${{ secrets.TEST_SECRET }}" --artifact testapps
      - name: Run Desktop integration tests
        run: python scripts/gha/desktop_tester.py --testapp_dir testapps --logfile_name "desktop-${{ matrix.os }}-${{ matrix.ssl_variant }}"
      - name: Prepare results summary artifact
        if: ${{ !cancelled() }}
        shell: bash
        run: |
          if [ ! -f testapps/test-results-desktop-${{ matrix.os }}-${{ matrix.ssl_variant }}.log.json ]; then
            mkdir -p testapps && echo "__SUMMARY_MISSING__" > testapps/test-results-desktop-${{ matrix.os }}-${{ matrix.ssl_variant }}.log.json
          fi
      - name: Upload Desktop test results artifact
        if: ${{ !cancelled() }}
        uses: actions/upload-artifact@v2.2.2
        with:
          name: log-artifact
          path: testapps/test-results-desktop-${{ matrix.os }}-${{ matrix.ssl_variant }}*
          retention-days: ${{ env.artifactRetentionDays }}
      - name: Download log artifacts
        if: ${{ needs.check_trigger.outputs.should_update_pr && failure() && !cancelled() }}
        uses: actions/download-artifact@v2.0.8
        with:
          path: test_results
          name: log-artifact
      - name: Update PR label and comment
        if: ${{ needs.check_trigger.outputs.should_update_pr && failure() && !cancelled() }}
        run: |
          python scripts/gha/it_workflow.py --stage progress \
            --token ${{github.token}} \
            --issue_number ${{needs.check_trigger.outputs.pr_number}}\
            --actor ${{github.actor}} \
            --commit ${{needs.prepare_matrix.outputs.github_ref}} \
            --run_id ${{github.run_id}}       
      - name: Summarize test results
        if: ${{ !cancelled() }}
        shell: bash
        run: |
          cat testapps/test-results-desktop-${{ matrix.os }}-${{ matrix.ssl_variant }}.log
          if [[ "${{ job.status }}" != "success" ]]; then
            exit 1
          fi

  test_android:
    name: test-android-${{ matrix.build_os }}-${{ matrix.android_device }}
    needs: [check_trigger, prepare_matrix, build_android]
    runs-on: macos-latest
    if: contains(needs.prepare_matrix.outputs.matrix_platform, 'Android') && needs.prepare_matrix.outputs.apis != '' && !cancelled()
    strategy:
      fail-fast: false
      matrix:
        build_os: ${{ fromJson(needs.prepare_matrix.outputs.matrix_os) }}
        android_device: ${{ fromJson(needs.prepare_matrix.outputs.android_device) }}
    steps:
      - uses: actions/checkout@v2
        with:
          ref: ${{needs.prepare_matrix.outputs.github_ref}}
      - name: Download Android integration tests artifact
        uses: actions/download-artifact@v2.0.8
        with:
          path: testapps
          name: testapps-android-${{ matrix.build_os }}
      - name: Setup python
        uses: actions/setup-python@v2
        with:
          python-version: ${{ env.pythonVersion }}
      - name: Install python deps
        run: pip install -r scripts/gha/requirements.txt
      - id: get-device-type
        run: |
          echo "::set-output name=device_type::$( python scripts/gha/print_matrix_configuration.py -d -k ${{ matrix.android_device }} )"
      - name: Run Android integration tests on Emulator locally
        timeout-minutes: 60
        if: steps.get-device-type.outputs.device_type == 'virtual'
        run: |
          python scripts/gha/test_simulator.py --testapp_dir testapps \
            --android_device "${{ matrix.android_device }}" \
            --logfile_name "android-${{ matrix.build_os }}-${{ matrix.android_device }}" \
            --ci
      - name: Install Cloud SDK
        if: steps.get-device-type.outputs.device_type == 'real'
        uses: google-github-actions/setup-gcloud@master
      - name: Run Android integration tests on Real Device via FTL
        if: steps.get-device-type.outputs.device_type == 'real'
        run: |
          python scripts/gha/restore_secrets.py --passphrase "${{ secrets.TEST_SECRET }}"
          python scripts/gha/test_lab.py --testapp_dir testapps \
            --android_device "${{ matrix.android_device }}" \
            --logfile_name "android-${{ matrix.build_os }}-${{ matrix.android_device }}" \
            --code_platform cpp \
            --key_file scripts/gha-encrypted/gcs_key_file.json
      - name: Prepare results summary artifact
        if: ${{ !cancelled() }}
        shell: bash
        run: |
          if [ ! -f "testapps/test-results-android-${{ matrix.build_os }}-${{ matrix.android_device }}.log.json" ]; then
            mkdir -p testapps && echo "__SUMMARY_MISSING__" > "testapps/test-results-android-${{ matrix.build_os }}-${{ matrix.android_device }}.log.json"
          fi
      - name: Upload Android test results artifact
        if: ${{ !cancelled() }}
        uses: actions/upload-artifact@v2.2.2
        with:
          name: log-artifact
          path: testapps/test-results-android-${{ matrix.build_os }}-${{ matrix.android_device }}*
          retention-days: ${{ env.artifactRetentionDays }}
      - name: Download log artifacts
        if: ${{ needs.check_trigger.outputs.should_update_pr && failure() && !cancelled() }}
        uses: actions/download-artifact@v2.0.8
        with:
          path: test_results
          name: log-artifact
      - name: Update PR label and comment
        if: ${{ needs.check_trigger.outputs.should_update_pr && failure() && !cancelled() }}
        run: |
          python scripts/gha/it_workflow.py --stage progress \
            --token ${{github.token}} \
            --issue_number ${{needs.check_trigger.outputs.pr_number}}\
            --actor ${{github.actor}} \
            --commit ${{needs.prepare_matrix.outputs.github_ref}} \
            --run_id ${{github.run_id}}
      - name: Summarize test results
        if: ${{ !cancelled() }}
        shell: bash
        run: |
          cat "testapps/test-results-android-${{ matrix.build_os }}-${{ matrix.android_device }}.log"
          if [[ "${{ job.status }}" != "success" ]]; then
            exit 1
          fi

  test_ios:
    name: test-ios-macos-latest-${{ matrix.ios_device }}
    needs: [check_trigger, prepare_matrix, build_ios]
    runs-on: macos-latest
    if: contains(needs.prepare_matrix.outputs.matrix_platform, 'iOS') && needs.prepare_matrix.outputs.apis != '' && !cancelled()
    strategy:
      fail-fast: false
      matrix:
        ios_device: ${{ fromJson(needs.prepare_matrix.outputs.ios_device) }}
    steps:
      - uses: actions/checkout@v2
        with:
          ref: ${{needs.prepare_matrix.outputs.github_ref}}
      - name: Download iOS integration tests artifact
        uses: actions/download-artifact@v2.0.8
        with:
          path: testapps
          name: testapps-ios-macos-latest
      - name: Setup python
        uses: actions/setup-python@v2
        with:
          python-version: ${{ env.pythonVersion }}
      - name: Install python deps
        run: pip install -r scripts/gha/requirements.txt
      - id: get-device-type
        run: |
          echo "::set-output name=device_type::$( python scripts/gha/print_matrix_configuration.py -d -k ${{ matrix.ios_device }} )"
      - name: Run iOS integration tests on Simulator locally
        timeout-minutes: 60
        if: steps.get-device-type.outputs.device_type == 'virtual'
        run: |
          python scripts/gha/test_simulator.py --testapp_dir testapps \
            --ios_device "${{ matrix.ios_device }}" \
            --logfile_name "ios-macos-latest-${{ matrix.ios_device }}" \
            --ci
      - name: Install Cloud SDK
        if: steps.get-device-type.outputs.device_type == 'real'
        uses: google-github-actions/setup-gcloud@master
      - name: Run iOS integration tests on Real Device via FTL
        if: steps.get-device-type.outputs.device_type == 'real'
        run: |
          python scripts/gha/restore_secrets.py --passphrase "${{ secrets.TEST_SECRET }}"
          python scripts/gha/test_lab.py --testapp_dir testapps \
            --ios_device "${{ matrix.ios_device }}" \
            --logfile_name "ios-macos-latest-${{ matrix.ios_device }}" \
            --code_platform cpp \
            --key_file scripts/gha-encrypted/gcs_key_file.json
      - name: Prepare results summary artifact
        if: ${{ !cancelled() }}
        shell: bash
        run: |
          if [ ! -f "testapps/test-results-ios-macos-latest-${{ matrix.ios_device }}.log.json" ]; then
            mkdir -p testapps && echo "__SUMMARY_MISSING__" > "testapps/test-results-ios-macos-latest-${{ matrix.ios_device }}.log.json"
          fi
      - name: Upload iOS test results artifact
        if: ${{ !cancelled() }}
        uses: actions/upload-artifact@v2.2.2
        with:
          name: log-artifact
          path: testapps/test-results-ios-macos-latest-${{ matrix.ios_device }}*
          retention-days: ${{ env.artifactRetentionDays }}      
      - name: Download log artifacts
        if: ${{ needs.check_trigger.outputs.should_update_pr && failure() && !cancelled() }}
        uses: actions/download-artifact@v2.0.8
        with:
          path: test_results
          name: log-artifact
      - name: Update PR label and comment
        if: ${{ needs.check_trigger.outputs.should_update_pr && failure() && !cancelled() }}
        run: |
          python scripts/gha/it_workflow.py --stage progress \
            --token ${{github.token}} \
            --issue_number ${{needs.check_trigger.outputs.pr_number}}\
            --actor ${{github.actor}} \
            --commit ${{needs.prepare_matrix.outputs.github_ref}} \
            --run_id ${{github.run_id}}
      - name: Summarize test results
        if: ${{ !cancelled() }}
        shell: bash
        run: |
          cat "testapps/test-results-ios-macos-latest-${{ matrix.ios_device }}.log"
          if [[ "${{ job.status }}" != "success" ]]; then
            exit 1
          fi

  test_tvos:
    name: test-tvos-macos-latest-${{ matrix.tvos_device }}
    needs: [check_trigger, prepare_matrix, build_tvos]
    runs-on: macos-latest
    if: contains(needs.prepare_matrix.outputs.matrix_platform, 'tvOS') && needs.prepare_matrix.outputs.apis != '' && !cancelled()
    strategy:
      fail-fast: false
      matrix:
        tvos_device: ${{ fromJson(needs.prepare_matrix.outputs.tvos_device) }}
    steps:
      - uses: actions/checkout@v2
        with:
          ref: ${{needs.prepare_matrix.outputs.github_ref}}
      - name: Download tvOS integration tests artifact
        uses: actions/download-artifact@v2.0.8
        with:
          path: testapps
          name: testapps-tvos-macos-latest
      - name: Setup python
        uses: actions/setup-python@v2
        with:
          python-version: ${{ env.pythonVersion }}
      - name: Install python deps
        run: pip install -r scripts/gha/requirements.txt
      - name: Run tvOS integration tests on Simulator locally
        timeout-minutes: 60
        run: |
          python scripts/gha/test_simulator.py --testapp_dir testapps \
            --tvos_device "${{ matrix.tvos_device }}" \
            --logfile_name "tvos-macos-latest-${{ matrix.tvos_device }}" \
            --ci
      - name: Prepare results summary artifact
        if: ${{ !cancelled() }}
        shell: bash
        run: |
          if [ ! -f "testapps/test-results-tvos-macos-latest-${{ matrix.tvos_device }}.log.json" ]; then
            mkdir -p testapps && echo "__SUMMARY_MISSING__" > "testapps/test-results-tvos-macos-latest-${{ matrix.tvos_device }}.log.json"
          fi
      - name: Upload tvOS test results artifact
        if: ${{ !cancelled() }}
        uses: actions/upload-artifact@v2.2.2
        with:
          name: log-artifact
          path: testapps/test-results-tvos-macos-latest-${{ matrix.tvos_device }}*
          retention-days: ${{ env.artifactRetentionDays }}      
      - name: Download log artifacts
        if: ${{ needs.check_trigger.outputs.should_update_pr && failure() && !cancelled() }}
        uses: actions/download-artifact@v2.0.8
        with:
          path: test_results
          name: log-artifact
      - name: Update PR label and comment
        if: ${{ needs.check_trigger.outputs.should_update_pr && failure() && !cancelled() }}
        run: |
          python scripts/gha/it_workflow.py --stage progress \
            --token ${{github.token}} \
            --issue_number ${{needs.check_trigger.outputs.pr_number}}\
            --actor ${{github.actor}} \
            --commit ${{needs.prepare_matrix.outputs.github_ref}} \
            --run_id ${{github.run_id}}
      - name: Summarize test results
        if: ${{ !cancelled() }}
        shell: bash
        run: |
          cat "testapps/test-results-tvos-macos-latest-${{ matrix.tvos_device }}.log"
          if [[ "${{ job.status }}" != "success" ]]; then
            exit 1
          fi

  summarize_results:
    name: "summarize-results"
    needs: [check_trigger, prepare_matrix, test_desktop, test_android, test_ios, test_tvos]
    runs-on: ubuntu-latest
    if: ${{ !cancelled() }}
    steps:
      - uses: actions/checkout@v2
        with:
          ref: ${{needs.prepare_matrix.outputs.github_ref}}
      - name: Setup python
        uses: actions/setup-python@v2
        with:
          python-version: ${{ env.pythonVersion }}
      - name: Install python deps
        run: pip install -r scripts/gha/requirements.txt
      - name: Download log artifacts
        uses: actions/download-artifact@v2.0.8
        with:
          path: test_results
          name: log-artifact
      # Use a different token to remove the "in-progress" label,
      # to allow the removal to trigger the "Check Labels" workflow.
      - name: Generate token for GitHub API
        uses: tibdex/github-app-token@v1
        id: generate-token
        with:
          app_id: ${{ secrets.WORKFLOW_TRIGGER_APP_ID }}
          private_key: ${{ secrets.WORKFLOW_TRIGGER_APP_PRIVATE_KEY }}
      - name: Update PR label and comment
        if: ${{ needs.check_trigger.outputs.should_update_pr }}
        run: |
          python scripts/gha/it_workflow.py --stage end \
            --token ${{github.token}} \
            --issue_number ${{needs.check_trigger.outputs.pr_number}}\
            --actor ${{github.actor}} \
            --commit ${{needs.prepare_matrix.outputs.github_ref}} \
            --run_id ${{github.run_id}} \
            --new_token ${{steps.generate-token.outputs.token}}
      - name: Update Daily Report
<<<<<<< HEAD
=======
        if: ${{ github.event_name == 'schedule' || github.event.inputs.test_pull_request == 'sdk'}}
>>>>>>> 3c621482
        shell: bash
        run: |
          if [[ "${{ github.event.inputs.test_pull_request }}" == 'sdk' ]]; then
            additional_flags=(--build_against sdk)
          else
            additional_flags=(--build_against repo)
          fi
          python scripts/gha/it_workflow.py --stage report \
            --token ${{github.token}} \
            --actor ${{github.actor}} \
            --commit ${{needs.prepare_matrix.outputs.github_ref}} \
            --run_id ${{github.run_id}} \
            ${additional_flags[*]}
      - name: Summarize results into GitHub log
        run: python scripts/gha/summarize_test_results.py --dir test_results --github_log<|MERGE_RESOLUTION|>--- conflicted
+++ resolved
@@ -1062,10 +1062,6 @@
             --run_id ${{github.run_id}} \
             --new_token ${{steps.generate-token.outputs.token}}
       - name: Update Daily Report
-<<<<<<< HEAD
-=======
-        if: ${{ github.event_name == 'schedule' || github.event.inputs.test_pull_request == 'sdk'}}
->>>>>>> 3c621482
         shell: bash
         run: |
           if [[ "${{ github.event.inputs.test_pull_request }}" == 'sdk' ]]; then
