--- conflicted
+++ resolved
@@ -990,14 +990,9 @@
           command: scripts/gha/install_test_workflow_prereqs.sh -p Android -t true
       - id: device-info
         run: |
-<<<<<<< HEAD
           echo "::set-output name=device_type::$( python scripts/gha/print_matrix_configuration.py -k ${{ matrix.android_device }} -get_device_type)"
           echo "::set-output name=device::$( python scripts/gha/print_matrix_configuration.py -k ${{ matrix.android_device }} -get_ftl_device)"
-      - name: Set up Node (14)
-=======
-          echo "::set-output name=device_type::$( python scripts/gha/print_matrix_configuration.py -d -k ${{ matrix.android_device }} )"
       - name: Set up Node (16)
->>>>>>> 6872ba47
         uses: actions/setup-node@v2
         with:
           node-version: 16.x
@@ -1007,10 +1002,7 @@
           distribution: 'temurin'
           java-version: '17'
       - name: Setup Firestore Emulator
-<<<<<<< HEAD
         if: steps.device-info.outputs.device_type == 'virtual' && contains(needs.check_and_prepare.outputs.apis, 'firestore')
-=======
-        if: steps.get-device-type.outputs.device_type == 'virtual' && contains(needs.check_and_prepare.outputs.apis, 'firestore')
         uses: nick-invision/retry@v2
         with:
           shell: bash
@@ -1018,8 +1010,7 @@
           max_attempts: 3
           command: npm install -g firebase-tools     
       - name: Start Firestore Emulator
-        if: steps.get-device-type.outputs.device_type == 'virtual' && contains(needs.check_and_prepare.outputs.apis, 'firestore')
->>>>>>> 6872ba47
+        if: steps.device-info.outputs.device_type == 'virtual' && contains(needs.check_and_prepare.outputs.apis, 'firestore')
         run: |
           firebase emulators:start --only firestore --project demo-example &
       - name: Setup java 8 for test_simulator.py
@@ -1146,14 +1137,9 @@
           command: scripts/gha/install_test_workflow_prereqs.sh -p iOS -t true
       - id: device-info
         run: |
-<<<<<<< HEAD
           echo "::set-output name=device_type::$( python scripts/gha/print_matrix_configuration.py -k ${{ matrix.ios_device }} -get_device_type)"
           echo "::set-output name=device::$( python scripts/gha/print_matrix_configuration.py -k ${{ matrix.ios_device }} -get_ftl_device)"
-      - name: Set up Node (14)
-=======
-          echo "::set-output name=device_type::$( python scripts/gha/print_matrix_configuration.py -d -k ${{ matrix.ios_device }} )"
       - name: Set up Node (16)
->>>>>>> 6872ba47
         uses: actions/setup-node@v2
         with:
           node-version: 16.x
@@ -1163,10 +1149,7 @@
           distribution: 'temurin'
           java-version: '17'
       - name: Setup Firestore Emulator
-<<<<<<< HEAD
         if: steps.device-info.outputs.device_type == 'virtual' && contains(needs.check_and_prepare.outputs.apis, 'firestore')
-=======
-        if: steps.get-device-type.outputs.device_type == 'virtual' && contains(needs.check_and_prepare.outputs.apis, 'firestore')
         uses: nick-invision/retry@v2
         with:
           shell: bash
@@ -1174,8 +1157,7 @@
           max_attempts: 3
           command: npm install -g firebase-tools     
       - name: Start Firestore Emulator
-        if: steps.get-device-type.outputs.device_type == 'virtual' && contains(needs.check_and_prepare.outputs.apis, 'firestore')
->>>>>>> 6872ba47
+        if: steps.device-info.outputs.device_type == 'virtual' && contains(needs.check_and_prepare.outputs.apis, 'firestore')
         run: |
           firebase emulators:start --only firestore --project demo-example &
       - name: Run iOS integration tests on Simulator locally
