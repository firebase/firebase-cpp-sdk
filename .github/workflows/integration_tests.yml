--- conflicted
+++ resolved
@@ -365,29 +365,10 @@
       - name: Upload Desktop Artifacts to GCS
         shell: bash
         if: ${{ !cancelled() }}
-<<<<<<< HEAD
-        run: python scripts/gha/gcs_uploader.py --testapp_dir ta --key_file scripts/gha-encrypted/gcs_key_file.json
-=======
         run: |
           pushd ${{env.GCS_UPLOAD_DIR}}
           python scripts/gha/gcs_uploader.py --testapp_dir ta --key_file scripts/gha-encrypted/gcs_key_file.json
           popd
-      - name: Add failure label
-        # We can mark a failure as soon as any one test fails.
-        if: ${{ needs.check_trigger.outputs.should_update_labels && failure() && !cancelled() }}
-        uses: actions-ecosystem/action-add-labels@v1
-        with:
-          github_token: ${{ github.token }}
-          number: "${{needs.check_trigger.outputs.pr_number}}"
-          labels: "${{ env.statusLabelFailed }}"
-      - name: Get current time for status comment
-        id: get-time
-        if: ${{ needs.check_trigger.outputs.should_update_labels && failure() && !cancelled() }}
-        shell: bash
-        run: |
-          echo -n "::set-output name=time::"
-          TZ=America/Los_Angeles date
->>>>>>> 8ad95ce4
       - name: Download log artifacts
         if: ${{ needs.check_trigger.outputs.should_update_pr && failure() && !cancelled() }}
         uses: actions/download-artifact@v2.0.8
