--- conflicted
+++ resolved
@@ -414,11 +414,7 @@
           timeout_minutes: 15
           max_attempts: 3
           command: |
-<<<<<<< HEAD
-            python scripts/gha/install_prereqs_desktop.py --gha_build --arch '${{ matrix.architecture }}'
-=======
             python scripts/gha/install_prereqs_desktop.py --gha_build --arch '${{ matrix.architecture }}' --ssl boringssl
->>>>>>> b114ed23
 
       - name: Export verbose flag
         shell: bash
