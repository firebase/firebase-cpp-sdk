name: CPP binary SDK packaging
on:
  push:
    branches:
      # Run a full packaging step any time a new branch is merged into main.
      - main
  schedule:
    - cron: "0 8 * * *"  # 8am UTC = 12am PST / 1am PDT
  workflow_dispatch:
    inputs:
      preserveIntermediateArtifacts:
        description: 'preserve intermediate artifacts?'
        default: 0
      verboseBuild:
        description: 'verbose build?'
        default: 0
      skipIntegrationTests:
        description: 'skip integration tests?'
        default: 0
      downloadPublicVersion:
        description: 'public version # to test against'
      downloadPreviousRun:
        description: 'previous run # to test against'
      use_expanded_matrix:
        description: 'Use an expanded matrix?'
        default: '0'
        required: true

env:
  # Packaging prerequisites
  # Demumble version from March 22, 2022
  demumbleVer: "df938e45c2b0e064fb5323d88b692d03b451d271"
  # Use SHA256 for hashing files.
  hashCommand: "sha256sum"
  # Xcode version 14.1 is the version we build the SDK with.
  # Our MacOS runners will use the version in /Applications/Xcode_${xcodeVersion}.app
  xcodeVersion: "14.1"
  # LLVM version with ARM MachO support has no version number yet.
  llvmVer: "5f187f0afaad33013ba03454c4749d99b1362534"
  GITHUB_TOKEN: ${{ github.token }}

jobs:
  log_inputs:
    name: log-inputs
    runs-on: ubuntu-20.04
    steps:
      - name: log run inputs
        run: |
          if [[ -n "${{ github.event.inputs.downloadPublicVersion }}" ]]; then
            echo "::warning ::Downloading public SDK package from https://dl.google.com/firebase/sdk/cpp/firebase_cpp_sdk_${{ github.event.inputs.downloadPublicVersion }}.zip"
          elif [[ -n "${{ github.event.inputs.downloadPreviousRun }}" ]]; then
            echo "::warning ::Downloading SDK package from previous run at https://github.com/firebase/firebase-cpp-sdk/actions/runs/${{ github.event.inputs.downloadPreviousRun }}"
          fi

      - name: log if skipping integration tests
        if: |
          github.event.inputs.skipIntegrationTests != 0 && github.event.inputs.skipIntegrationTests != ''
        run: echo "::warning ::Skipping integration tests."

      - name: log if preserving intermediate artifacts
        if: |
          github.event.inputs.preserveIntermediateArtifacts != 0 && github.event.inputs.preserveIntermediateArtifacts != '' &&
          github.event.inputs.downloadPublicVersion == '' && github.event.inputs.downloadPreviousRun == ''
        run: echo "::warning ::Intermediate artifacts will be preserved."

      - name: log if verbose build enabled
        if: |
          github.event.inputs.verboseBuild != 0 && github.event.inputs.verboseBuild != '' &&
          github.event.inputs.downloadPublicVersion == '' && github.event.inputs.downloadPreviousRun == ''
        run: echo "::warning ::Verbose build enabled."

      - name: log if expanded matrix enabled
        if: github.event_name == 'schedule' || github.event.inputs.use_expanded_matrix == '1'
        run: echo "::warning ::Expanded test matrix enabled."

  build_tools:
    name: build-tools-${{ matrix.tools_platform }}
    runs-on: ${{ matrix.os }}
    if: ${{ github.event.inputs.downloadPublicVersion == '' && github.event.inputs.downloadPreviousRun == '' }}
    strategy:
      matrix:
        os: [ubuntu-20.04, macos-12]
        include:
        - os: ubuntu-20.04
          tools_platform: linux
          # Binutils 2.35.1 released Sep 19, 2020
          binutils_version: "2.35.1"
        - os: macos-12
          tools_platform: darwin
          # Binutils 2.35.1 released Sep 19, 2020
          binutils_version: "2.35.1"
    steps:
      - name: setup Xcode version (macos)
        if: runner.os == 'macOS'
        run: sudo xcode-select -s /Applications/Xcode_${{ env.xcodeVersion }}.app/Contents/Developer

      - name: Setup python
        uses: actions/setup-python@v4
        with:
          python-version: 3.7

      - name: Fetch and build binutils
        run: |
          set +e
          # Retry up to 10 times because Curl has a tendency to timeout on
          # Github runners.
          for retry in {1..10} error; do
          if [[ $retry == "error" ]]; then exit 5; fi
            curl -L https://ftpmirror.gnu.org/binutils/binutils-${{ matrix.binutils_version }}.tar.xz --output binutils.tar.xz && break
            sleep 300
          done
          set -e

          tar -xf binutils.tar.xz
          mv ./binutils-${{ matrix.binutils_version }} ./binutils-src
          mkdir /tmp/binutils-output
          cd binutils-src
          ./configure --enable-targets=all --prefix=/tmp/binutils-output
          make -j2
          make install
          cd -
          mkdir -p packaging-tools
          cp -af /tmp/binutils-output/bin/* packaging-tools

      - name: Cache LLVM
        id: cache_llvm
        uses: actions/cache@v3
        with:
          path: llvm-src/llvm/build/bin
<<<<<<< HEAD
          key: llvm-bin-${{matrix.tools_platform}}${{matrix.tools_platform == 'darwin' && join(['-', env.xcodeVersion]) || ''}}-${{env.llvmVer}}
=======
          key: llvm-bin-${{matrix.tools_platform}}${{matrix.tools_platform == 'darwin' && format('-{0}', env.xcodeVersion) || ''}}-${{env.llvmVer}}
>>>>>>> ae87a357

      - name: Fetch LLVM source
        # Only fetch LLVM if we don't already have binaries from the cache.
        if: ${{ !steps.cache_llvm.outputs.cache-hit }}
        uses: actions/checkout@v3
        with:
          repository: llvm/llvm-project
          path: llvm-src
          ref: ${{ env.llvmVer }}

      - name: Build LLVM
        # Only build LLVM if we don't already have binaries from the cache.
        if: ${{ !steps.cache_llvm.outputs.cache-hit }}
        run: |
          mkdir llvm-src/llvm/build
          cd llvm-src/llvm/build
          cmake -DLLVM_ENABLE_PROJECTS=clang -DCMAKE_BUILD_TYPE=Release ..
          cmake --build . -j 3 --target llvm-objcopy --target llvm-nm --target llvm-ar

      - name: Package LLVM output
        run: |
          mkdir -p packaging-tools
          cp -af llvm-src/llvm/build/bin/* packaging-tools

      - name: fetch demumble
        uses: actions/checkout@v3
        with:
          repository: nico/demumble
          path: demumble-src
          ref: ${{ env.demumbleVer }}

      - name: build demumble
        run: |
          cd demumble-src
          cmake .
          cmake --build .
          python demumble_test.py
          cd -
          mkdir -p packaging-tools
          cp -af demumble-src/demumble packaging-tools

      - name: archive tools
        run: |
          cd packaging-tools
          ls
          tar -czhf ../packaging-tools.tgz .

      - name: upload artifacts
        uses: actions/upload-artifact@v3
        with:
          name: packaging-tools-${{ matrix.tools_platform }}
          path: packaging-tools.tgz

  build_and_package_ios_tvos:
    name: build-and-package-ios-tvos
    runs-on: macos-12
    if: ${{ github.event.inputs.downloadPublicVersion == '' && github.event.inputs.downloadPreviousRun == '' }}
    steps:
      - name: Store git credentials for all git commands
        # Forces all git commands to use authenticated https, to prevent throttling.
        shell: bash
        run: |
          git config --global credential.helper 'store --file /tmp/git-credentials'
          echo 'https://${{ github.token }}@github.com' > /tmp/git-credentials

      - name: setup Xcode version (macos)
        if: runner.os == 'macOS'
        run: sudo xcode-select -s /Applications/Xcode_${{ env.xcodeVersion }}.app/Contents/Developer

      - name: fetch SDK
        uses: actions/checkout@v3
        with:
          path: sdk-src

      - name: Setup python
        uses: actions/setup-python@v4
        with:
          python-version: 3.7

      - name: install prerequisites
        run: sdk-src/build_scripts/ios/install_prereqs.sh

      - name: build sdk
        run: |
          python sdk-src/scripts/gha/build_ios_tvos.py -b firebase-cpp-sdk-ios-tvos-build -s sdk-src
          sdk-src/build_scripts/ios/package.sh firebase-cpp-sdk-ios-tvos-build firebase-cpp-sdk-ios-tvos-package
          sdk-src/build_scripts/tvos/package.sh firebase-cpp-sdk-ios-tvos-build firebase-cpp-sdk-ios-tvos-package
          cd firebase-cpp-sdk-ios-tvos-package
          tar -czhf ../firebase-cpp-sdk-ios-tvos-package.tgz .

      - name: Print built libraries
        shell: bash
        run: |
          find firebase-cpp-sdk-*-build -name "*.lib"
          find firebase-cpp-sdk-*-build -name "*.dll"
          find firebase-cpp-sdk-*-build -name "*.dylib"
          find firebase-cpp-sdk-*-build -name "*.a"
          find firebase-cpp-sdk-*-build -name "*.so"
          find firebase-cpp-sdk-*-build -name "*.framework"

      - name: Print package contents
        shell: bash
        run: |
          find firebase-cpp-sdk-*-package -type f

      - name: upload artifacts
        uses: actions/upload-artifact@v3
        with:
          name: firebase-cpp-sdk-ios-tvos-package
          path: firebase-cpp-sdk-ios-tvos-package.tgz

  build_and_package_android:
    name: build-and-package-android
    runs-on: ubuntu-20.04
    if: ${{ github.event.inputs.downloadPublicVersion == '' && github.event.inputs.downloadPreviousRun == '' }}
    strategy:
      fail-fast: false
    steps:
      - name: fetch SDK
        uses: actions/checkout@v3
        with:
          path: sdk-src

      - name: Store git credentials for all git commands
        # Forces all git commands to use authenticated https, to prevent throttling.
        shell: bash
        run: |
          git config --global credential.helper 'store --file /tmp/git-credentials'
          echo 'https://${{ github.token }}@github.com' > /tmp/git-credentials

      - name: Cache NDK
        id: cache_ndk
        uses: actions/cache@v3
        with:
          path: /tmp/android-ndk-r21e
          key: android-ndk-${{ runner.os }}-r21e

      - name: install prerequisites
        run: sdk-src/build_scripts/android/install_prereqs.sh

      - name: build sdk
        run: |
          sdk-src/build_scripts/android/build.sh firebase-cpp-sdk-android-build sdk-src
          sdk-src/build_scripts/android/package.sh firebase-cpp-sdk-android-build firebase-cpp-sdk-android-package
          cd firebase-cpp-sdk-android-package
          tar -czhf ../firebase-cpp-sdk-android-package.tgz .

      - name: Print built libraries
        shell: bash
        run: |
          find firebase-cpp-sdk-*-build -name "*.lib"
          find firebase-cpp-sdk-*-build -name "*.dll"
          find firebase-cpp-sdk-*-build -name "*.dylib"
          find firebase-cpp-sdk-*-build -name "*.a"
          find firebase-cpp-sdk-*-build -name "*.so"
          find firebase-cpp-sdk-*-build -name "*.framework"

      - name: Print package contents
        shell: bash
        run: |
          find firebase-cpp-sdk-*-package -type f

      - name: upload artifacts
        uses: actions/upload-artifact@v3
        with:
          name: firebase-cpp-sdk-android-package
          path: firebase-cpp-sdk-android-package.tgz

  build_desktop:
    name: build-${{ matrix.sdk_platform }}-${{ matrix.architecture }}-${{ matrix.build_type }}-${{ matrix.msvc_runtime }}-${{ matrix.linux_abi }}
    runs-on: ${{ matrix.os }}
    if: ${{ github.event.inputs.downloadPublicVersion == '' && github.event.inputs.downloadPreviousRun == '' }}
    strategy:
      fail-fast: false
      matrix:
        os: [windows-latest, ubuntu-20.04, macos-12]
        build_type: ["Release", "Debug"]
        architecture: ["x64", "x86", "arm64"]
        msvc_runtime: ["static", "dynamic"]
        linux_abi: ["legacy", "c++11"]
        python_version: [3.7]
        include:
        - os: windows-latest
          vcpkg_triplet_suffix: "windows-static"
          additional_build_flags: "--build_tests"
          sdk_platform: "windows"
        - os: windows-latest
          msvc_runtime: "dynamic"
          vcpkg_triplet_suffix: "windows-static-md"
          additional_build_flags: "--build_tests"
          sdk_platform: "windows"
        - os: ubuntu-20.04
          vcpkg_triplet_suffix: "linux"
          additional_build_flags: ""
          sdk_platform: "linux"
        - os: macos-12
          vcpkg_triplet_suffix: "osx"
          additional_build_flags: "--target_format libraries"
          sdk_platform: "darwin"

        exclude:
        - os: windows-latest
          linux_abi: "c++11"
        - os: macos-12
          architecture: "x86"
        - os: macos-12
          msvc_runtime: "dynamic"
        - os: macos-12
          linux_abi: "c++11"
        - os: macos-12
          build_type: "Debug"
        - os: ubuntu-20.04
          msvc_runtime: "dynamic"
        - os: ubuntu-20.04
          build_type: "Debug"
        - os: ubuntu-20.04
          architecture: "arm64"
        - os: windows-latest
          architecture: "arm64"

    steps:
      - name: Store git credentials for all git commands
        # Forces all git commands to use authenticated https, to prevent throttling.
        shell: bash
        run: |
          git config --global credential.helper 'store --file /tmp/git-credentials'
          echo 'https://${{ github.token }}@github.com' > /tmp/git-credentials

      - name: setup Xcode version (macos)
        if: runner.os == 'macOS'
        run: sudo xcode-select -s /Applications/Xcode_${{ env.xcodeVersion }}.app/Contents/Developer

      - uses: actions/checkout@v3
        with:
          submodules: true

      - name: Set env variables for subsequent steps (all)
        shell: bash
        run: |
          echo "VCPKG_RESPONSE_FILE=external/vcpkg_${{ matrix.vcpkg_triplet }}_response_file.txt" >> $GITHUB_ENV
          echo "MATRIX_UNIQUE_NAME=${{ matrix.os }}-${{ matrix.build_type }}-${{ matrix.architecture }}-${{ matrix.python_version }}-${{ matrix.msvc_runtime }}-${{ matrix.linux_abi }}" >> $GITHUB_ENV
          echo "SDK_NAME=${{ matrix.sdk_platform }}-${{ matrix.architecture }}-${{ matrix.build_type }}-${{ matrix.msvc_runtime }}-${{ matrix.linux_abi }}" >> $GITHUB_ENV
          if [[ '${{ matrix.sdk_platform }}' == 'darwin' ]]; then
            # If Mac, also hash vcpkg cache on Xcode version.
            echo "VCPKG_EXTRA_HASH=-xcode${{env.xcodeVersion}}" >> $GITHUB_ENV
          fi

      - name: Add msbuild to PATH (windows)
        if: startsWith(matrix.os, 'windows')
        uses: microsoft/setup-msbuild@v1.1

      - name: Cache vcpkg C++ dependencies
        id: cache_vcpkg
        uses: actions/cache@v3
        with:
          path: external/vcpkg/installed
          key: dev-vcpkg-${{ matrix.architecture }}-${{ matrix.vcpkg_triplet_suffix }}-${{ matrix.msvc_runtime }}-${{ matrix.linux_abi }}-${{ hashFiles(format('{0}', env.VCPKG_RESPONSE_FILE)) }}-${{ hashFiles('.git/modules/external/vcpkg/HEAD') }}${{env.VCPKG_EXTRA_HASH}}

      - name: Cache ccache files
        if: startsWith(matrix.os, 'ubuntu') || startsWith(matrix.os, 'macos')
        id: cache_ccache
        uses: actions/cache@v3
        with:
          path: ccache_dir
          key: dev-test-ccache-${{ env.MATRIX_UNIQUE_NAME }}

      - name: Setup python
        uses: actions/setup-python@v4
        with:
          python-version: ${{ matrix.python_version }}

      - name: Install Desktop SDK prerequisites
        uses: nick-invision/retry@v2
        with:
          timeout_minutes: 15
          max_attempts: 3
          command: |
            python scripts/gha/install_prereqs_desktop.py --gha_build --arch '${{ matrix.architecture }}' --ssl boringssl

      - name: Export verbose flag
        shell: bash
        run: |
          verbose_flag=
          if [[ -n "${{ github.event.inputs.verboseBuild }}" && "${{ github.event.inputs.verboseBuild }}" -ne 0 ]]; then
            verbose_flag=--verbose
          fi
          echo "VERBOSE_FLAG=${verbose_flag}" >> $GITHUB_ENV
      
      # Run the build in the host OS default shell since Windows can't handle long path names in bash.
      - name: Build desktop SDK
        run: |
          python scripts/gha/build_desktop.py --arch "${{ matrix.architecture }}" --config "${{ matrix.build_type }}" --msvc_runtime_library "${{ matrix.msvc_runtime }}" --linux_abi "${{ matrix.linux_abi }}" --build_dir out-sdk ${VERBOSE_FLAG} ${{ matrix.additional_build_flags }} --gha_build

      - name: Archive SDK
        shell: bash
        run: |
          cd out-sdk
          find .. -type f -print > src_file_list.txt
          # Remove intermediate build files (.o and .obj) files to save space.
          find . -type f -name '*.o' -or -name '*.obj' -print0 | xargs -0 rm -f --
          tar -czhf ../firebase-cpp-sdk-${{ env.SDK_NAME }}-build.tgz .

      - name: Print built libraries
        shell: bash
        run: |
          find out-* -name "*.lib"
          find out-* -name "*.dll"
          find out-* -name "*.dylib"
          find out-* -name "*.a"
          find out-* -name "*.so"
          find out-* -name "*.framework"

      - name: Inspect firebase libraries for cpu arch and msvc runtime.
        shell: bash
        run: |
          python scripts/gha/inspect_built_libraries.py out-sdk/
        continue-on-error: true

      - name: upload artifacts
        uses: actions/upload-artifact@v3
        with:
          name: firebase-cpp-sdk-${{ env.SDK_NAME }}-build
          path: firebase-cpp-sdk-${{ env.SDK_NAME }}-build.tgz

  package_desktop:
    name: package-${{ matrix.sdk_platform }}${{ matrix.suffix }}
    runs-on: ${{ matrix.runs_on_platform }}
    needs: [build_tools, build_desktop]
    if: ${{ github.event.inputs.downloadPublicVersion == '' && github.event.inputs.downloadPreviousRun == '' }}
    strategy:
      fail-fast: false
      matrix:
        sdk_platform: [linux, darwin, windows]
        suffix: ['']
        runs_on_platform: [ubuntu-20.04]
        include:
        # Split windows packaging into multiple runners.
        - sdk_platform: windows
          suffix: '-x86-Release-static'
          runs_on_platform: ubuntu-20.04
        - sdk_platform: windows
          suffix: '-x86-Release-dynamic'
          runs_on_platform: ubuntu-20.04
        - sdk_platform: windows
          suffix: '-x64-Release-static'
          runs_on_platform: ubuntu-20.04
        - sdk_platform: windows
          suffix: '-x64-Release-dynamic'
          runs_on_platform: ubuntu-20.04
        - sdk_platform: windows
          suffix: '-x86-Debug-static'
          runs_on_platform: ubuntu-20.04
        - sdk_platform: windows
          suffix: '-x86-Debug-dynamic'
          runs_on_platform: ubuntu-20.04
        - sdk_platform: windows
          suffix: '-x64-Debug-static'
          runs_on_platform: ubuntu-20.04
        - sdk_platform: windows
          suffix: '-x64-Debug-dynamic'
          runs_on_platform: ubuntu-20.04
        - sdk_platform: darwin
          runs_on_platform: macos-12
        exclude:
        - sdk_platform: windows
          suffix: ''
        - sdk_platform: darwin
          runs_on_platform: ubuntu-20.04
    steps:
      - name: setup Xcode version (macos)
        if: runner.os == 'macOS'
        run: sudo xcode-select -s /Applications/Xcode_${{ env.xcodeVersion }}.app/Contents/Developer

      - name: fetch SDK
        uses: actions/checkout@v3
        with:
          path: sdk-src

      - name: download artifact
        uses: actions/download-artifact@v3
        with:
          # download-artifact doesn't support wildcards, but by default
          # will download all artifacts. Sadly this is what we must do.
          path: artifacts

      - name: Setup python
        uses: actions/setup-python@v4
        with:
          python-version: 3.7

      - name: Install prerequisites
        run: |
          cd sdk-src
          python scripts/gha/install_prereqs_desktop.py --ssl boringssl
          cd ..
          if [[ $(uname) == "Darwin"* ]]; then
            brew install parallel
          fi

      - name: postprocess and package built SDK
        run: |
          mkdir -p bin
          if [[ $(uname) == "Linux"* ]]; then
            tools_platform=linux
          else
            tools_platform=darwin
          fi
          verbose_flag=
          if [[ -n "${{ github.event.inputs.verboseBuild }}" && "${{ github.event.inputs.verboseBuild }}" -ne 0 ]]; then
            verbose_flag=-v
          fi
          declare -a additional_flags
          tar -xvzf artifacts/packaging-tools-${tools_platform}/packaging-tools.tgz -C bin
          chmod -R u+x bin
          # To save space, delete any artifacts that we don't need for packaging.
          for pkg in artifacts/firebase-cpp-sdk-*; do
            if [[ "${pkg}" != "artifacts/firebase-cpp-sdk-${{ matrix.sdk_platform }}${{ matrix.suffix }}"* ]]; then
              echo "Deleting unneeded artifact: ${pkg}"
              rm  -rf "${pkg}"
            fi
          done
          for pkg in artifacts/firebase-cpp-sdk-${{ matrix.sdk_platform }}${{ matrix.suffix }}*-build/*.tgz; do
            # determine the build variant based on the artifact filename
            variant=$(sdk-src/build_scripts/desktop/get_variant.sh "${pkg}")
            additional_flags=(${verbose_flag})
            # Several build targets require to use LLVM binutils.
            if [[ "${{ matrix.sdk_platform }}" == "darwin" || ${{ matrix.sdk_platform }}" == "windows" ]]; then
              # MacOS/Windows: use LLVM binutils for all architectures
              additional_flags+=(-L)
            fi
            sdk-src/build_scripts/desktop/package.sh -b ${pkg} -o firebase-cpp-sdk-${{ matrix.sdk_platform }}${{ matrix.suffix }}-package -p ${{ matrix.sdk_platform }} -t bin -d ${variant} -P python3 -j ${additional_flags[*]}
          done
          if [[ "${{ matrix.sdk_platform }}" == "darwin" ]]; then
            # Darwin has a final step after all the variants are done,
            # create universal libraries and frameworks.
            sdk-src/build_scripts/other/package.sh sdk-src tmpdir_for_headers
            sdk-src/build_scripts/desktop/finish_darwin.sh firebase-cpp-sdk-${{ matrix.sdk_platform }}${{ matrix.suffix }}-package tmpdir_for_headers/include bin
          fi
          cd firebase-cpp-sdk-${{ matrix.sdk_platform }}${{ matrix.suffix }}-package
          tar -czhf ../firebase-cpp-sdk-${{ matrix.sdk_platform }}${{ matrix.suffix }}-package.tgz .

      - name: Print package contents
        shell: bash
        run: |
          find firebase-cpp-sdk-*-package -type f

      - name: upload SDK zip
        uses: actions/upload-artifact@v3
        with:
          name: firebase-cpp-sdk-${{ matrix.sdk_platform }}${{ matrix.suffix}}-package
          path: firebase-cpp-sdk-${{ matrix.sdk_platform }}${{ matrix.suffix}}-package.tgz

      - name: Check for unrenamed namespaces
        shell: bash
        run: |
          set +e
          if [[ "${{ matrix.sdk_platform }}" == "darwin" ]]; then
            nm=bin/llvm-nm
          elif [[ "${{ matrix.sdk_platform }}" == "windows" ]]; then
            if [[ "${{ matrix.sdk_platform }}" == *"x64"* ]]; then
              nm="bin/nm --target pe-x86-64"
            else
              nm="bin/nm --target pe-i386"
            fi
          else  # sdk_platform = linux
            nm=bin/nm
          fi
          ${nm} `find firebase-cpp-sdk-*-package/libs/${{ matrix.sdk_platform }} -type f` | grep '^[0-9a-fA-F][0-9a-fA-F]* ' | cut -d' ' -f3- > raw_symbols.txt
          if [[ "${{ matrix.sdk_platform }}" == "windows" ]]; then
            cat raw_symbols.txt | sort | uniq | bin/demumble | grep '^[a-zA-Z_]*::' > cpp_symbols.txt
          elif [[ "${{ matrix.sdk_platform }}" == "darwin" ]]; then
            # remove leading _ on mach-o symbols
            cat raw_symbols.txt | sort | uniq | sed 's/^_//' | bin/c++filt | grep '^[a-zA-Z_]*::' > cpp_symbols.txt
          else  # linux
            cat raw_symbols.txt | sort | uniq | bin/c++filt | grep '^[a-zA-Z_]*::' > cpp_symbols.txt
          fi
          # cpp_symbols.txt contains a list of all C++ symbols, sorted and deduped
          # get a list of all top-level namespaces (except system namespaces)
          cat cpp_symbols.txt | cut -d: -f1 | sort | uniq > cpp_namespaces.txt
          echo "List of all namespaces found:"
          cat cpp_namespaces.txt
          # Filter out renamed namespaces (f_b_*), standard namespaces, and the public namespace (firebase::).
          # These are all specified in the respective scripts, package.sh and merge_libraries.py
          echo $(sdk-src/build_scripts/desktop/package.sh -R)'.*' > allow_namespaces.txt
          sdk-src/build_scripts/desktop/package.sh -N >> allow_namespaces.txt
          python sdk-src/scripts/print_allowed_namespaces.py >> allow_namespaces.txt
          allow_namespaces=$(cat allow_namespaces.txt | tr '\n' '|')
          cat cpp_namespaces.txt | grep -vE "^(${allow_namespaces})$" > extra_namespaces.txt
          # If there are any namespaces in this file, print an error.
          if [[ -s extra_namespaces.txt ]]; then
            echo '::error ::Unrenamed C++ namespaces in ${{ matrix.sdk_platform }}${{ matrix.suffix }} package:%0A'$(cat extra_namespaces.txt | tr '\n' ' ' | sed 's/ /%0A/g')
            exit 1
          fi

      - name: cleanup build artifacts
        if: |
          (
            (github.event.inputs.preserveIntermediateArtifacts == 0 || github.event.inputs.preserveIntermediateArtifacts == '')
            && github.event.inputs.downloadPublicVersion == ''
            && github.event.inputs.downloadPreviousRun == ''
          )
        # Remove the build artifacts that were consumed during this step of packaging.
        uses: geekyeggo/delete-artifact@v2
        with:
          name: |
            firebase-cpp-sdk-${{ matrix.sdk_platform }}${{ matrix.suffix }}*-build
          failOnError: false
          useGlob: true


  download_sdk_package:
    name: download-sdk-package
    runs-on: ubuntu-20.04
    needs: [log_inputs]
    if: ${{ github.event.inputs.downloadPublicVersion != '' || github.event.inputs.downloadPreviousRun != '' }}
    steps:
      - name: fetch artifact from previous run
        uses: dawidd6/action-download-artifact@v2
        if: ${{ github.event.inputs.downloadPreviousRun != '' }}
        with:
          name: 'firebase_cpp_sdk.zip'
          workflow: 'cpp-packaging.yml'
          run_id: ${{ github.event.inputs.downloadPreviousRun }}

      - name: fetch public SDK package from web
        if: ${{ github.event.inputs.downloadPublicVersion != '' && github.event.inputs.downloadPreviousRun == '' }}
        run: |
          if [[ ! "${{ github.event.inputs.downloadPublicVersion }}" =~ ^[0-9]+\.[0-9]+\.[0-9]+$ ]]; then
            echo Invalid version number: "${{ github.event.inputs.downloadPublicVersion }}"
            exit 1
          fi
          set +e
          # Retry up to 10 times because Curl has a tendency to timeout on
          # Github runners.
          for retry in {1..10} error; do
          if [[ $retry == "error" ]]; then exit 5; fi
            curl -L https://dl.google.com/firebase/sdk/cpp/firebase_cpp_sdk_${{ github.event.inputs.downloadPublicVersion }}.zip --output firebase_cpp_sdk.zip && break
            sleep 300
          done
          set -e

      - name: compute SDK hash
        shell: bash
        run: |
          ${{ env.hashCommand }} --tag firebase_cpp_sdk.zip > firebase_cpp_sdk_hash.txt
          echo "::warning ::$(cat firebase_cpp_sdk_hash.txt)"

      - name: upload hash
        uses: actions/upload-artifact@v3
        with:
          name: firebase_cpp_sdk_hash.txt
          path: firebase_cpp_sdk_hash.txt

      - name: upload SDK zip
        uses: actions/upload-artifact@v3
        with:
          name: firebase_cpp_sdk.zip
          path: firebase_cpp_sdk.zip


  merge_packages:
    name: final-merge-packages
    runs-on: ubuntu-20.04
    if: ${{ github.event.inputs.downloadPublicVersion == '' && github.event.inputs.downloadPreviousRun == '' }}
    needs: [build_and_package_ios_tvos, build_and_package_android, package_desktop, log_inputs]
    steps:
      - name: fetch SDK
        uses: actions/checkout@v3
        with:
          path: sdk-src

      - name: download artifact
        uses: actions/download-artifact@v3
        with:
          # download-artifact doesn't support wildcards, but by default
          # will download all artifacts. Sadly this is what we must do.
          path: artifacts

      - name: merge SDK packages
        shell: bash
        run: |
          set -ex
          mkdir -p firebase-cpp-sdk-final/firebase_cpp_sdk
          for pkg in artifacts/firebase-cpp-sdk-*-package/*.tgz; do
            tar -xzf "${pkg}" -C firebase-cpp-sdk-final/firebase_cpp_sdk
          done
          # Add the final files.
          sdk-src/build_scripts/other/package.sh sdk-src firebase-cpp-sdk-final/firebase_cpp_sdk

          # Zip up the package and grab a hash of the result.
          cd firebase-cpp-sdk-final
          # Save the hash of every file into the SDK package.
          find firebase_cpp_sdk -type f -print0 | xargs -0 ${{ env.hashCommand }} --tag > file_hashes.txt
          mv file_hashes.txt firebase_cpp_sdk/
          # Zip up the SDK package recursively, preserving symlinks.
          zip -9 -r -y ../firebase_cpp_sdk.zip firebase_cpp_sdk
          cd ..

      - name: compute SDK hash
        shell: bash
        run: |
          ${{ env.hashCommand }} --tag firebase_cpp_sdk.zip > firebase_cpp_sdk_hash.txt
          echo "::warning ::$(cat firebase_cpp_sdk_hash.txt)"

      - name: Print final package contents
        shell: bash
        run: |
          cd firebase-cpp-sdk-final
          find firebase_cpp_sdk -type f

      - name: upload hash
        uses: actions/upload-artifact@v3
        with:
          name: firebase_cpp_sdk_hash.txt
          path: firebase_cpp_sdk_hash.txt

      - name: upload SDK zip
        uses: actions/upload-artifact@v3
        with:
          name: firebase_cpp_sdk.zip
          path: firebase_cpp_sdk.zip

  create_windows_only_package:
    name: create-windows-only-package
    runs-on: ubuntu-20.04
    needs: [merge_packages]
    steps:
      - name: download SDK zip
        uses: actions/download-artifact@v3
        with:
          name: firebase_cpp_sdk.zip
      - name: unzip SDK and remove non-Windows files
        run: |
          set -x
          unzip -q firebase_cpp_sdk.zip -d windows-sdk
          cd windows-sdk
          # Rename the top-level directory.
          mv firebase_cpp_sdk firebase_cpp_sdk_windows
          cd firebase_cpp_sdk_windows
          # Remove all non-Windows files.
          rm -rf xcframeworks frameworks libs/linux libs/ios libs/tvos libs/darwin libs/android Android
          cat > readme_windows.md <<EOF
          # Firebase C++ SDK - Windows only

          This package contains only the subset of the Firebase C++ SDK needed for use on
          Windows. For general SDK information, see the accompanying readme.md file.
          EOF
          cd ..
          zip -9 -r -y ../firebase_cpp_sdk_windows.zip firebase_cpp_sdk_windows
          cd ..
      - name: compute Windows SDK hash
        shell: bash
        run: |
          ${{ env.hashCommand }} --tag firebase_cpp_sdk_windows.zip > firebase_cpp_sdk_windows_hash.txt
          echo "::warning ::$(cat firebase_cpp_sdk_windows_hash.txt)"
      - name: upload Windows hash
        uses: actions/upload-artifact@v3
        with:
          name: firebase_cpp_sdk_windows_hash.txt
          path: firebase_cpp_sdk_windows_hash.txt
      - name: upload Windows SDK zip
        uses: actions/upload-artifact@v3
        with:
          name: firebase_cpp_sdk_windows.zip
          path: firebase_cpp_sdk_windows.zip
        

  cleanup_packaging_artifacts:
    # Clean up intermediate artifacts from packaging step.
    # This can happen after the final package merge is finished.
    name: cleanup-packaging-artifacts
    runs-on: ubuntu-20.04
    needs: [merge_packages]
    if: |
      (
        (github.event.inputs.preserveIntermediateArtifacts == 0 || github.event.inputs.preserveIntermediateArtifacts == '')
        && github.event.inputs.downloadPublicVersion == ''
        && github.event.inputs.downloadPreviousRun == ''
      )
    steps:
    - uses: geekyeggo/delete-artifact@v2
      with:
        name: |
          packaging-tools-*
          firebase-cpp-sdk-*-package
        failOnError: false
        useGlob: true

  trigger_integration_tests:
    # Trigger the integration_tests workflow.
    needs: [merge_packages, download_sdk_package, create_windows_only_package, cleanup_packaging_artifacts]
    if: (github.event.inputs.skipIntegrationTests == 0 || github.event.inputs.skipIntegrationTests == '') && !cancelled() && !failure()
    runs-on: ubuntu-20.04
    steps:
    - name: Checkout repo
      uses: actions/checkout@v3

    - name: Setup python
      uses: actions/setup-python@v4
      with:
        python-version: '3.7'
    - name: Use expanded matrix
      if: github.event_name == 'schedule' || github.event.inputs.use_expanded_matrix == '1'
      run: |
        echo "USE_EXPANDED_MATRIX=1" >> $GITHUB_ENV
    - name: Generate token for GitHub API
      # This step is necessary because the existing GITHUB_TOKEN cannot be used inside one workflow to trigger another.
      # 
      # Instead, generate a new token here, using our GitHub App's private key and App ID (saved as Secrets).
      # 
      # This method is preferred over the "personal access token" solution, as the GitHub App's scope is limited to just
      # the firebase-cpp-sdk repository.
      uses: tibdex/github-app-token@v1
      id: generate-token
      with:
        app_id: ${{ secrets.WORKFLOW_TRIGGER_APP_ID }}
        private_key: ${{ secrets.WORKFLOW_TRIGGER_APP_PRIVATE_KEY }}
    - name: Use GitHub API to start workflow
      shell: bash
      run: |
        pip install -r scripts/gha/python_requirements.txt
        if [[ -z ${USE_EXPANDED_MATRIX} ]]; then
          USE_EXPANDED_MATRIX=0
        fi
        verbose_flag=
        if [[ -n "${{ github.event.inputs.verboseBuild }}" && "${{ github.event.inputs.verboseBuild }}" -ne 0 ]]; then
          verbose_flag=-v
        fi
        set -e
        if [[ "${{ github.event_name }}" == "schedule" ]]; then
          # trigger integration tests and generate two reports for nightly workflow run: one for firestore, one for the rest.
          python scripts/gha/trigger_workflow.py -t ${{ steps.generate-token.outputs.token }} \
            -w integration_tests.yml \
            -p test_packaged_sdk ${{ github.run_id }} \
            -p use_expanded_matrix ${USE_EXPANDED_MATRIX} \
            -p apis "analytics,app_check,auth,database,dynamic_links,functions,installations,messaging,remote_config,storage" \
            -p test_pull_request nightly-packaging \
            -s 10 \
            -A ${verbose_flag}
          python scripts/gha/trigger_workflow.py -t ${{ steps.generate-token.outputs.token }} \
            -w integration_tests.yml \
            -p test_packaged_sdk ${{ github.run_id }} \
            -p use_expanded_matrix ${USE_EXPANDED_MATRIX} \
            -p apis "firestore" \
            -p test_pull_request nightly-packaging \
            -s 10 \
            -A ${verbose_flag}
        else
          # trigger integration tests
          python scripts/gha/trigger_workflow.py -t ${{ steps.generate-token.outputs.token }} \
            -w integration_tests.yml \
            -p test_packaged_sdk ${{ github.run_id }} \
            -p use_expanded_matrix ${USE_EXPANDED_MATRIX} \
            -s 10 \
            -A ${verbose_flag}
        fi<|MERGE_RESOLUTION|>--- conflicted
+++ resolved
@@ -127,11 +127,7 @@
         uses: actions/cache@v3
         with:
           path: llvm-src/llvm/build/bin
-<<<<<<< HEAD
-          key: llvm-bin-${{matrix.tools_platform}}${{matrix.tools_platform == 'darwin' && join(['-', env.xcodeVersion]) || ''}}-${{env.llvmVer}}
-=======
           key: llvm-bin-${{matrix.tools_platform}}${{matrix.tools_platform == 'darwin' && format('-{0}', env.xcodeVersion) || ''}}-${{env.llvmVer}}
->>>>>>> ae87a357
 
       - name: Fetch LLVM source
         # Only fetch LLVM if we don't already have binaries from the cache.
