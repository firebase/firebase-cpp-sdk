--- conflicted
+++ resolved
@@ -702,12 +702,6 @@
       if: github.event_name == 'schedule' || github.event.inputs.use_expanded_matrix == '1'
       run: |
         echo "USE_EXPANDED_MATRIX=1" >> $GITHUB_ENV
-<<<<<<< HEAD
-    - name: Generate test report
-      run: |
-        echo "GENERATE_TEST_REPORT=1" >> $GITHUB_ENV
-=======
->>>>>>> 3c621482
     - name: Generate token for GitHub API
       # This step is necessary because the existing GITHUB_TOKEN cannot be used inside one workflow to trigger another.
       # 
