--- conflicted
+++ resolved
@@ -23,11 +23,8 @@
         - os: windows-latest
           vcpkg_triplet_suffix: "windows-static"
         - os: windows-latest
-<<<<<<< HEAD
-          msvc_runtime: dynamic
-=======
           msvc_runtime: "dynamic"
->>>>>>> 6c9d9479
+
           vcpkg_triplet_suffix: "windows-static-md"
         - os: ubuntu-latest
           vcpkg_triplet_suffix: "linux"
