--- conflicted
+++ resolved
@@ -35,11 +35,8 @@
 #include "firebase/app_check/play_integrity_provider.h"
 #include "firebase/auth.h"
 #include "firebase/database.h"
-<<<<<<< HEAD
 #include "firebase/firestore.h"
-=======
 #include "firebase/functions.h"
->>>>>>> 02b1777b
 #include "firebase/internal/platform.h"
 #include "firebase/storage.h"
 #include "firebase/util.h"
@@ -120,17 +117,15 @@
   // Initialize everything needed for Storage tests.
   void InitializeAppAuthStorage();
 
-<<<<<<< HEAD
+  // Initialize Firebase Functions.
+  void InitializeFunctions();
+  // Shut down Firebase Functions.
+  void TerminateFunctions();
+
   // Initialize Firestore.
   void InitializeFirestore();
   // Shut down Firestore.
   void TerminateFirestore();
-=======
-  // Initialize Firebase Functions.
-  void InitializeFunctions();
-  // Shut down Firebase Functions.
-  void TerminateFunctions();
->>>>>>> 02b1777b
 
   firebase::database::DatabaseReference CreateWorkingPath(
       bool suppress_cleanup = false);
@@ -144,17 +139,15 @@
 
   bool initialized_;
   firebase::database::Database* database_;
-  std::vector<firebase::database::DatabaseReference> cleanup_paths_;
+  std::vector<firebase::database::DatabaseReference> database_cleanup_;
 
   firebase::storage::Storage* storage_;
 
-<<<<<<< HEAD
+  firebase::functions::Functions* functions_;
+
   firebase::firestore::Firestore* firestore_;
   std::string collection_name_;
   std::vector<firebase::firestore::DocumentReference> firestore_cleanup_;
-=======
-  firebase::functions::Functions* functions_;
->>>>>>> 02b1777b
 };
 
 // Listens for token changed notifications
@@ -231,14 +224,10 @@
       auth_(nullptr),
       database_(nullptr),
       storage_(nullptr),
-<<<<<<< HEAD
+      functions_(nullptr),
       firestore_(nullptr),
-      cleanup_paths_(),
+      database_cleanup_(),
       firestore_cleanup_() {
-=======
-      functions_(nullptr),
-      cleanup_paths_() {
->>>>>>> 02b1777b
   FindFirebaseConfig(FIREBASE_CONFIG_STRING);
 }
 
@@ -251,11 +240,8 @@
   // Teardown all the products
   TerminateDatabase();
   TerminateStorage();
-<<<<<<< HEAD
+  TerminateFunctions();
   TerminateFirestore();
-=======
-  TerminateFunctions();
->>>>>>> 02b1777b
   TerminateAuth();
   TerminateAppCheck();
   TerminateApp();
@@ -324,18 +310,18 @@
   if (!initialized_) return;
 
   if (database_) {
-    if (!cleanup_paths_.empty() && database_ && app_) {
+    if (!database_cleanup_.empty() && database_ && app_) {
       LogDebug("Cleaning up...");
       std::vector<firebase::Future<void>> cleanups;
-      cleanups.reserve(cleanup_paths_.size());
-      for (int i = 0; i < cleanup_paths_.size(); ++i) {
-        cleanups.push_back(cleanup_paths_[i].RemoveValue());
+      cleanups.reserve(database_cleanup_.size());
+      for (int i = 0; i < database_cleanup_.size(); ++i) {
+        cleanups.push_back(database_cleanup_[i].RemoveValue());
       }
       for (int i = 0; i < cleanups.size(); ++i) {
-        std::string cleanup_name = "Cleanup (" + cleanup_paths_[i].url() + ")";
+        std::string cleanup_name = "Cleanup (" + cleanups[i].url() + ")";
         WaitForCompletion(cleanups[i], cleanup_name.c_str());
       }
-      cleanup_paths_.clear();
+      database_cleanup_.clear();
     }
 
     LogDebug("Shutdown the Database library.");
@@ -390,7 +376,37 @@
   InitializeStorage();
 }
 
-<<<<<<< HEAD
+void FirebaseAppCheckTest::InitializeFunctions() {
+  LogDebug("Initializing Firebase Functions.");
+
+  ::firebase::ModuleInitializer initializer;
+  initializer.Initialize(
+      app_, &functions_, [](::firebase::App* app, void* target) {
+        LogDebug("Attempting to initialize Firebase Functions.");
+        ::firebase::InitResult result;
+        *reinterpret_cast<firebase::functions::Functions**>(target) =
+            firebase::functions::Functions::GetInstance(app, &result);
+        return result;
+      });
+
+  WaitForCompletion(initializer.InitializeLastResult(), "InitializeFunctions");
+
+  ASSERT_EQ(initializer.InitializeLastResult().error(), 0)
+      << initializer.InitializeLastResult().error_message();
+
+  LogDebug("Successfully initialized Firebase Functions.");
+}
+
+void FirebaseAppCheckTest::TerminateFunctions() {
+  if (functions_) {
+    LogDebug("Shutdown the Functions library.");
+    delete functions_;
+    functions_ = nullptr;
+  }
+
+  ProcessEvents(100);
+}
+
 void FirebaseAppCheckTest::InitializeFirestore() {
   LogDebug("Initializing Firebase Firestore.");
 
@@ -405,27 +421,10 @@
       });
 
   WaitForCompletion(initializer.InitializeLastResult(), "InitializeFirestore");
-=======
-void FirebaseAppCheckTest::InitializeFunctions() {
-  LogDebug("Initializing Firebase Functions.");
-
-  ::firebase::ModuleInitializer initializer;
-  initializer.Initialize(
-      app_, &functions_, [](::firebase::App* app, void* target) {
-        LogDebug("Attempting to initialize Firebase Functions.");
-        ::firebase::InitResult result;
-        *reinterpret_cast<firebase::functions::Functions**>(target) =
-            firebase::functions::Functions::GetInstance(app, &result);
-        return result;
-      });
-
-  WaitForCompletion(initializer.InitializeLastResult(), "InitializeFunctions");
->>>>>>> 02b1777b
 
   ASSERT_EQ(initializer.InitializeLastResult().error(), 0)
       << initializer.InitializeLastResult().error_message();
 
-<<<<<<< HEAD
   LogDebug("Successfully initialized Firebase Firestore.");
 }
 
@@ -437,22 +436,11 @@
 
     delete firestore_;
     firestore_ = nullptr;
-=======
-  LogDebug("Successfully initialized Firebase Functions.");
-}
-
-void FirebaseAppCheckTest::TerminateFunctions() {
-  if (functions_) {
-    LogDebug("Shutdown the Functions library.");
-    delete functions_;
-    functions_ = nullptr;
->>>>>>> 02b1777b
   }
 
   ProcessEvents(100);
 }
 
-<<<<<<< HEAD
 firebase::firestore::CollectionReference
 FirebaseAppCheckTest::GetTestCollection() {
   if (collection_name_.empty()) {
@@ -499,8 +487,6 @@
   }
 }
 
-=======
->>>>>>> 02b1777b
 void FirebaseAppCheckTest::SignIn() {
   if (auth_->current_user() != nullptr) {
     // Already signed in.
@@ -550,7 +536,7 @@
     bool suppress_cleanup) {
   auto ref = database_->GetReference(kIntegrationTestRootPath).PushChild();
   if (!suppress_cleanup) {
-    cleanup_paths_.push_back(ref);
+    database_cleanup_.push_back(ref);
   }
   return ref;
 }
