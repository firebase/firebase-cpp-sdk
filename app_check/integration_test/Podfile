source 'https://github.com/CocoaPods/Specs.git'
# Firebase App Check test application.
use_frameworks! :linkage => :static

target 'integration_test' do
  platform :ios, '11.0'
<<<<<<< HEAD
  pod 'Firebase/AppCheck', '10.5.0'
  pod 'Firebase/Database', '10.5.0'
  pod 'Firebase/Auth', '10.5.0'
  pod 'Firebase/Storage', '10.5.0'
  pod 'Firebase/Functions', '10.5.0'
  pod 'Firebase/Firestore', '10.5.0'
=======
  pod 'Firebase/AppCheck', '10.6.0'
  pod 'Firebase/Database', '10.6.0'
  pod 'Firebase/Auth', '10.6.0'
  pod 'Firebase/Storage', '10.6.0'
  pod 'Firebase/Functions', '10.6.0'
>>>>>>> 2250ad12
end

target 'integration_test_tvos' do
  platform :tvos, '12.0'
<<<<<<< HEAD
  pod 'Firebase/AppCheck', '10.5.0'
  pod 'Firebase/Database', '10.5.0'
  pod 'Firebase/Auth', '10.5.0'
  pod 'Firebase/Storage', '10.5.0'
  pod 'Firebase/Functions', '10.5.0'
  pod 'Firebase/Firestore', '10.5.0'
=======
  pod 'Firebase/AppCheck', '10.6.0'
  pod 'Firebase/Database', '10.6.0'
  pod 'Firebase/Auth', '10.6.0'
  pod 'Firebase/Storage', '10.6.0'
  pod 'Firebase/Functions', '10.6.0'
>>>>>>> 2250ad12
end

post_install do |installer|
  # If this is running from inside the SDK directory, run the setup script.
  system("if [[ -r ../../setup_integration_tests.py ]]; then python3 ../../setup_integration_tests.py .; fi")
  system("python3 ./download_googletest.py")
end
<|MERGE_RESOLUTION|>--- conflicted
+++ resolved
@@ -4,38 +4,22 @@
 
 target 'integration_test' do
   platform :ios, '11.0'
-<<<<<<< HEAD
-  pod 'Firebase/AppCheck', '10.5.0'
-  pod 'Firebase/Database', '10.5.0'
-  pod 'Firebase/Auth', '10.5.0'
-  pod 'Firebase/Storage', '10.5.0'
-  pod 'Firebase/Functions', '10.5.0'
-  pod 'Firebase/Firestore', '10.5.0'
-=======
   pod 'Firebase/AppCheck', '10.6.0'
   pod 'Firebase/Database', '10.6.0'
   pod 'Firebase/Auth', '10.6.0'
   pod 'Firebase/Storage', '10.6.0'
   pod 'Firebase/Functions', '10.6.0'
->>>>>>> 2250ad12
+  pod 'Firebase/Firestore', '10.6.0'
 end
 
 target 'integration_test_tvos' do
   platform :tvos, '12.0'
-<<<<<<< HEAD
-  pod 'Firebase/AppCheck', '10.5.0'
-  pod 'Firebase/Database', '10.5.0'
-  pod 'Firebase/Auth', '10.5.0'
-  pod 'Firebase/Storage', '10.5.0'
-  pod 'Firebase/Functions', '10.5.0'
-  pod 'Firebase/Firestore', '10.5.0'
-=======
   pod 'Firebase/AppCheck', '10.6.0'
   pod 'Firebase/Database', '10.6.0'
   pod 'Firebase/Auth', '10.6.0'
   pod 'Firebase/Storage', '10.6.0'
   pod 'Firebase/Functions', '10.6.0'
->>>>>>> 2250ad12
+  pod 'Firebase/Firestore', '10.6.0'
 end
 
 post_install do |installer|
