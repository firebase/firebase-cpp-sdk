--- conflicted
+++ resolved
@@ -4,38 +4,20 @@
 
 target 'integration_test' do
   platform :ios, '11.0'
-<<<<<<< HEAD
-  pod 'Firebase/AppCheck', '10.8.0'
-  pod 'Firebase/Database', '10.8.0'
-  pod 'Firebase/Auth', '10.8.0'
-  pod 'Firebase/Storage', '10.8.0'
-  pod 'Firebase/Functions', '10.8.0'
-=======
   pod 'Firebase/AppCheck', '10.9.0'
   pod 'Firebase/Database', '10.9.0'
   pod 'Firebase/Auth', '10.9.0'
   pod 'Firebase/Storage', '10.9.0'
   pod 'Firebase/Functions', '10.9.0'
-  pod 'Firebase/Firestore', '10.9.0'
->>>>>>> 65cef694
 end
 
 target 'integration_test_tvos' do
   platform :tvos, '12.0'
-<<<<<<< HEAD
-  pod 'Firebase/AppCheck', '10.8.0'
-  pod 'Firebase/Database', '10.8.0'
-  pod 'Firebase/Auth', '10.8.0'
-  pod 'Firebase/Storage', '10.8.0'
-  pod 'Firebase/Functions', '10.8.0'
-=======
   pod 'Firebase/AppCheck', '10.9.0'
   pod 'Firebase/Database', '10.9.0'
   pod 'Firebase/Auth', '10.9.0'
   pod 'Firebase/Storage', '10.9.0'
   pod 'Firebase/Functions', '10.9.0'
-  pod 'Firebase/Firestore', '10.9.0'
->>>>>>> 65cef694
 end
 
 post_install do |installer|
