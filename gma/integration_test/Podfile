--- conflicted
+++ resolved
@@ -4,13 +4,8 @@
 use_frameworks! :linkage => :static
 
 target 'integration_test' do
-<<<<<<< HEAD
-  pod 'Firebase/Analytics', '9.4.0'
+  pod 'Firebase/Analytics', '9.5.0'
   pod 'Google-Mobile-Ads-SDK', '9.9.0'
-=======
-  pod 'Firebase/Analytics', '9.5.0'
-  pod 'Google-Mobile-Ads-SDK', '9.7.0'
->>>>>>> 78eef72d
 end
 
 post_install do |installer|
