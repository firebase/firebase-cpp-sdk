--- conflicted
+++ resolved
@@ -4,14 +4,9 @@
 use_frameworks! :linkage => :static
 
 target 'integration_test' do
-<<<<<<< HEAD
-  pod 'Firebase/CoreOnly', '10.12.0'
+  pod 'Firebase/CoreOnly', '10.13.0'
   pod 'Google-Mobile-Ads-SDK', '10.9.0'
   pod 'GoogleUserMessagingPlatform', '2.1.0'
-=======
-  pod 'Firebase/CoreOnly', '10.13.0'
-  pod 'Google-Mobile-Ads-SDK', '10.9.0'
->>>>>>> 64369f40
 end
 
 post_install do |installer|
