// Copyright 2021 Google Inc. All rights reserved.
//
// Licensed under the Apache License, Version 2.0 (the "License");
// you may not use this file except in compliance with the License.
// You may obtain a copy of the License at
//
//     http://www.apache.org/licenses/LICENSE-2.0
//
// Unless required by applicable law or agreed to in writing, software
// distributed under the License is distributed on an "AS IS" BASIS,
// WITHOUT WARRANTIES OR CONDITIONS OF ANY KIND, either express or implied.
// See the License for the specific language governing permissions and
// limitations under the License.

#include <inttypes.h>

#include <algorithm>
#include <cstdio>
#include <cstdlib>
#include <cstring>
#include <ctime>
#include <map>
#include <vector>

#include "app_framework.h"  // NOLINT
#include "firebase/app.h"
#include "firebase/gma.h"
#include "firebase/gma/types.h"
#include "firebase/util.h"
#include "firebase_test_framework.h"  // NOLINT

#if defined(ANDROID) || (defined(TARGET_OS_IPHONE) && TARGET_OS_IPHONE)
// includes for phone-only tests.
#include <pthread.h>
#include <semaphore.h>
#endif  // defined(ANDROID) || (defined(TARGET_OS_IPHONE) && TARGET_OS_IPHONE)

// The TO_STRING macro is useful for command line defined strings as the quotes
// get stripped.
#define TO_STRING_EXPAND(X) #X
#define TO_STRING(X) TO_STRING_EXPAND(X)

// Path to the Firebase config file to load.
#ifdef FIREBASE_CONFIG
#define FIREBASE_CONFIG_STRING TO_STRING(FIREBASE_CONFIG)
#else
#define FIREBASE_CONFIG_STRING ""
#endif  // FIREBASE_CONFIG

namespace firebase_testapp_automated {

// The GMA app IDs for the test app.
#if defined(ANDROID)
// If you change the GMA app ID for your Android app, make sure to change it
// in AndroidManifest.xml as well.
const char* kGmaAppID = "ca-app-pub-3940256099942544~3347511713";
#else
// If you change the GMA app ID for your iOS app, make sure to change the
// value for "GADApplicationIdentifier" in your Info.plist as well.
const char* kGmaAppID = "ca-app-pub-3940256099942544~1458002511";
#endif

// These ad units IDs have been created specifically for testing, and will
// always return test ads.
#if defined(ANDROID)
const char* kBannerAdUnit = "ca-app-pub-3940256099942544/6300978111";
const char* kInterstitialAdUnit = "ca-app-pub-3940256099942544/1033173712";
const char* kRewardedAdUnit = "ca-app-pub-3940256099942544/5224354917";
#else
const char* kBannerAdUnit = "ca-app-pub-3940256099942544/2934735716";
const char* kInterstitialAdUnit = "ca-app-pub-3940256099942544/4411468910";
const char* kRewardedAdUnit = "ca-app-pub-3940256099942544/1712485313";
#endif

// Used in a test to send an errant ad unit id.
const char* kBadAdUnit = "oops";

// Standard Banner Ad Size.
static const int kBannerWidth = 320;
static const int kBannerHeight = 50;

enum AdCallbackEvent {
  AdCallbackEventClicked = 0,
  AdCallbackEventClosed,
  AdCallbackEventAdImpression,
  AdCallbackEventOpened,
  AdCallbackEventPaidEvent
};

// Error domains vary across phone SDKs.
#if defined(ANDROID)
const char* kErrorDomain = "com.google.android.gms.ads";
#else
const char* kErrorDomain = "com.google.admob";
#endif

// Sample test device IDs to use in making the request.
const std::vector<std::string> kTestDeviceIDs = {
    "2077ef9a63d2b398840261c8221a0c9b", "098fe087d987c9a878965454a65654d7"};

// Sample keywords to use in making the request.
static const std::vector<std::string> kKeywords({"GMA", "C++", "Fun"});

// "Extra" key value pairs can be added to the request as well. Typically
// these are used when testing new features.
static const std::map<std::string, std::string> kGmaAdapterExtras = {
    {"the_name_of_an_extra", "the_value_for_that_extra"},
    {"heres", "a second example"}};

#if defined(ANDROID)
static const char* kAdNetworkExtrasClassName =
    "com/google/ads/mediation/admob/AdMobAdapter";
#else
static const char* kAdNetworkExtrasClassName = "GADExtras";
#endif

// Class nname of the GMA SDK returned in initialization results.
#if defined(ANDROID)
const char kGmaClassName[] = "com.google.android.gms.ads.MobileAds";
#elif defined(TARGET_OS_IPHONE) && TARGET_OS_IPHONE
const char kGmaClassName[] = "GADMobileAds";
#else  // desktop
const char kGmaClassName[] = "stub";
#endif

// Used to detect kAdErrorAdNetworkClassLoadErrors when loading
// ads.
static const char* kAdNetworkExtrasInvalidClassName = "abc123321cba";

static const char* kContentUrl = "http://www.firebase.com";

static const std::vector<std::string> kNeighboringContentURLs = {
    "test_url1", "test_url2", "test_url3"};

using app_framework::LogDebug;
using app_framework::ProcessEvents;

using firebase_test_framework::FirebaseTest;

using testing::AnyOf;
using testing::Contains;
using testing::ElementsAre;
using testing::HasSubstr;
using testing::Pair;
using testing::Property;

class FirebaseGmaTest : public FirebaseTest {
 public:
  FirebaseGmaTest();
  ~FirebaseGmaTest() override;

  static void SetUpTestSuite();
  static void TearDownTestSuite();

  void SetUp() override;
  void TearDown() override;

 protected:
  firebase::gma::AdRequest GetAdRequest();

  static firebase::App* shared_app_;
};

// Runs GMA Tests on methods and functions that should be run
// before GMA initializes.
class FirebaseGmaPreInitializationTests : public FirebaseGmaTest {
 public:
  FirebaseGmaPreInitializationTests();
  ~FirebaseGmaPreInitializationTests() override;

  static void SetUpTestSuite();

  void SetUp() override;
};

firebase::App* FirebaseGmaTest::shared_app_ = nullptr;

void PauseForVisualInspectionAndCallbacks() {
  app_framework::ProcessEvents(300);
}

void InitializeGma(firebase::App* shared_app) {
  LogDebug("Initializing GMA.");

  ::firebase::ModuleInitializer initializer;
  initializer.Initialize(shared_app, nullptr,
                         [](::firebase::App* app, void* /* userdata */) {
                           LogDebug("Try to initialize GMA");
                           firebase::InitResult result;
                           ::firebase::gma::Initialize(*app, &result);
                           return result;
                         });

  FirebaseGmaTest::WaitForCompletion(initializer.InitializeLastResult(),
                                     "Initialize");

  ASSERT_EQ(initializer.InitializeLastResult().error(), 0)
      << initializer.InitializeLastResult().error_message();

  LogDebug("Successfully initialized GMA.");
}

void FirebaseGmaTest::SetUpTestSuite() {
  LogDebug("Initialize Firebase App.");

  FindFirebaseConfig(FIREBASE_CONFIG_STRING);

#if defined(ANDROID)
  shared_app_ = ::firebase::App::Create(app_framework::GetJniEnv(),
                                        app_framework::GetActivity());
#else
  shared_app_ = ::firebase::App::Create();
#endif  // defined(ANDROID)

  InitializeGma(shared_app_);
}

void FirebaseGmaTest::TearDownTestSuite() {
  // Workaround: GMA does some of its initialization in the main
  // thread, so if you terminate it too quickly after initialization
  // it can cause issues.  Add a small delay here in case most of the
  // tests are skipped.
  ProcessEvents(1000);
  LogDebug("Shutdown GMA.");
  firebase::gma::Terminate();
  LogDebug("Shutdown Firebase App.");
  delete shared_app_;
  shared_app_ = nullptr;
}

FirebaseGmaTest::FirebaseGmaTest() {}

FirebaseGmaTest::~FirebaseGmaTest() {}

void FirebaseGmaTest::SetUp() {
  FirebaseTest::SetUp();

  // This example uses ad units that are specially configured to return test ads
  // for every request. When using your own ad unit IDs, however, it's important
  // to register the device IDs associated with any devices that will be used to
  // test the app. This ensures that regardless of the ad unit ID, those
  // devices will always receive test ads in compliance with GMA policy.
  //
  // Device IDs can be obtained by checking the logcat or the Xcode log while
  // debugging. They appear as a long string of hex characters.
  firebase::gma::RequestConfiguration request_configuration;
  request_configuration.test_device_ids = kTestDeviceIDs;
  firebase::gma::SetRequestConfiguration(request_configuration);
}

void FirebaseGmaTest::TearDown() { FirebaseTest::TearDown(); }

firebase::gma::AdRequest FirebaseGmaTest::GetAdRequest() {
  firebase::gma::AdRequest request;

  // Additional keywords to be used in targeting.
  for (auto keyword_iter = kKeywords.begin(); keyword_iter != kKeywords.end();
       ++keyword_iter) {
    request.add_keyword((*keyword_iter).c_str());
  }

  for (auto extras_iter = kGmaAdapterExtras.begin();
       extras_iter != kGmaAdapterExtras.end(); ++extras_iter) {
    request.add_extra(kAdNetworkExtrasClassName, extras_iter->first.c_str(),
                      extras_iter->second.c_str());
  }

  // Content URL
  request.set_content_url(kContentUrl);

  // Neighboring Content URLs
  request.add_neighboring_content_urls(kNeighboringContentURLs);

  return request;
}

FirebaseGmaPreInitializationTests::FirebaseGmaPreInitializationTests() {}

FirebaseGmaPreInitializationTests::~FirebaseGmaPreInitializationTests() {}

void FirebaseGmaPreInitializationTests::SetUp() { FirebaseTest::SetUp(); }

void FirebaseGmaPreInitializationTests::SetUpTestSuite() {
  LogDebug("Initialize Firebase App.");
  FindFirebaseConfig(FIREBASE_CONFIG_STRING);
#if defined(ANDROID)
  shared_app_ = ::firebase::App::Create(app_framework::GetJniEnv(),
                                        app_framework::GetActivity());
#else
  shared_app_ = ::firebase::App::Create();
#endif  // defined(ANDROID)
}

// Test cases below.

TEST_F(FirebaseGmaPreInitializationTests, TestDisableMediationInitialization) {
  // Note: This test should be disabled or put in an entirely different test
  // binrary if we ever wish to test mediation in this application.
  firebase::gma::DisableMediationInitialization();

  // Ensure that GMA can initialize.
  InitializeGma(shared_app_);
  auto initialize_future = firebase::gma::InitializeLastResult();
  WaitForCompletion(initialize_future, "gma::Initialize");
  ASSERT_NE(initialize_future.result(), nullptr);
  EXPECT_EQ(*initialize_future.result(),
            firebase::gma::GetInitializationStatus());

#if (defined(TARGET_OS_IPHONE) && TARGET_OS_IPHONE)
  // Check to see that only one Adapter was initialized, the base GMA adapter.
  // Note: DisableMediationInitialization is only implemented on iOS.
  std::map<std::string, firebase::gma::AdapterStatus> adapter_status =
      firebase::gma::GetInitializationStatus().GetAdapterStatusMap();
  EXPECT_EQ(adapter_status.size(), 1);
  EXPECT_THAT(
      adapter_status,
      Contains(
          Pair(kGmaClassName,
               Property(&firebase::gma::AdapterStatus::is_initialized, true))))
      << "Expected adapter class '" << kGmaClassName << "' is not loaded.";
#endif
}

TEST_F(FirebaseGmaTest, TestInitializationStatus) {
  // Ensure Initialize()'s result matches GetInitializationStatus().
  auto initialize_future = firebase::gma::InitializeLastResult();
  WaitForCompletion(initialize_future, "gma::Initialize");
  ASSERT_NE(initialize_future.result(), nullptr);
  EXPECT_EQ(*initialize_future.result(),
            firebase::gma::GetInitializationStatus());

  for (auto adapter_status :
       firebase::gma::GetInitializationStatus().GetAdapterStatusMap()) {
    LogDebug("GMA Mediation Adapter '%s' %s (latency %d ms): %s",
             adapter_status.first.c_str(),
             (adapter_status.second.is_initialized() ? "loaded" : "NOT loaded"),
             adapter_status.second.latency(),
             adapter_status.second.description().c_str());
  }

  // Confirm that the default Google Mobile Ads SDK class name shows up in the
  // list. It should either be is_initialized = true, or description should say
  // "Timeout" (this is a special case we are using to deflake this test on
  // Android emulator).
  EXPECT_THAT(
      initialize_future.result()->GetAdapterStatusMap(),
      Contains(Pair(
          kGmaClassName,
          AnyOf(Property(&firebase::gma::AdapterStatus::is_initialized, true),
                Property(&firebase::gma::AdapterStatus::description,
                         HasSubstr("Timeout"))))))
      << "Expected adapter class '" << kGmaClassName << "' is not loaded.";
}

TEST_F(FirebaseGmaPreInitializationTests, TestDisableSDKCrashReporting) {
  // We can't test to see if this method successfully reconfigures crash
  // reporting, but we're still calling it as a sanity check and to ensure
  // the symbol exists in the library.
  firebase::gma::DisableSDKCrashReporting();
}

TEST_F(FirebaseGmaTest, TestGetAdRequest) { GetAdRequest(); }

TEST_F(FirebaseGmaTest, TestGetAdRequestValues) {
  SKIP_TEST_ON_DESKTOP;

  firebase::gma::AdRequest request = GetAdRequest();

  // Content URL.
  EXPECT_TRUE(request.content_url() == std::string(kContentUrl));

  // Extras.
  std::map<std::string, std::map<std::string, std::string> > configured_extras =
      request.extras();

  EXPECT_EQ(configured_extras.size(), 1);
  for (auto extras_name_iter = configured_extras.begin();
       extras_name_iter != configured_extras.end(); ++extras_name_iter) {
    // Confirm class name.
    const std::string class_name = extras_name_iter->first;
    EXPECT_EQ(class_name, kAdNetworkExtrasClassName);

    // Grab the extras.
    const std::map<std::string, std::string>& configured_extras =
        extras_name_iter->second;
    EXPECT_EQ(configured_extras.size(), kGmaAdapterExtras.size());

    // Check the extra key value pairs.
    for (auto constant_extras_iter = kGmaAdapterExtras.begin();
         constant_extras_iter != kGmaAdapterExtras.end();
         ++constant_extras_iter) {
      // Ensure the configured value matches the constant for the same key.
      EXPECT_EQ(configured_extras.at(constant_extras_iter->first),
                constant_extras_iter->second);
    }
  }

  const std::unordered_set<std::string> configured_keywords =
      request.keywords();
  EXPECT_EQ(configured_keywords.size(), kKeywords.size());
  for (auto keyword_iter = kKeywords.begin(); keyword_iter != kKeywords.end();
       ++keyword_iter) {
    EXPECT_TRUE(configured_keywords.find(*keyword_iter) !=
                configured_keywords.end());
  }

  const std::unordered_set<std::string> configured_neighboring_content_urls =
      request.neighboring_content_urls();
  EXPECT_EQ(configured_neighboring_content_urls.size(),
            kNeighboringContentURLs.size());
  for (auto url_iter = kNeighboringContentURLs.begin();
       url_iter != kNeighboringContentURLs.end(); ++url_iter) {
    EXPECT_TRUE(configured_neighboring_content_urls.find(*url_iter) !=
                configured_neighboring_content_urls.end());
  }
}

// A listener to detect when the AdInspector has been closed. Additionally,
// checks for errors when opening the AdInspector while it's already open.
class TestAdInspectorClosedListener
    : public firebase::gma::AdInspectorClosedListener {
 public:
  TestAdInspectorClosedListener()
      : num_closed_events_(0), num_successful_results_(0) {}

  // Called when the user clicked the ad.
  void OnAdInspectorClosed(const firebase::gma::AdResult& ad_result) override {
    ++num_closed_events_;
    if (ad_result.is_successful()) {
      ++num_successful_results_;
    } else {
#if defined(ANDROID)
      EXPECT_EQ(ad_result.code(), firebase::gma::kAdErrorInsepctorAlreadyOpen);
      EXPECT_STREQ(ad_result.message().c_str(),
                   "Ad inspector cannot be opened because it is already open.");
#else
      // The iOS GMA SDK returns internal errors for all AdInspector failures.
      EXPECT_EQ(ad_result.code(), firebase::gma::kAdErrorInternalError);
      EXPECT_STREQ(ad_result.message().c_str(),
                   "Ad Inspector cannot be opened because it is already open.");
#endif
    }
  }

  uint8_t num_closed_events() const { return num_closed_events_; }
  uint8_t num_successful_results() const { return num_successful_results_; }

 private:
  uint8_t num_closed_events_;
  uint8_t num_successful_results_;
};

// Ensure we can open the AdInspector and listen to its events.
TEST_F(FirebaseGmaTest, TestAdInspector) {
  TEST_REQUIRES_USER_INTERACTION;
  TestAdInspectorClosedListener listener;

  firebase::gma::OpenAdInspector(app_framework::GetWindowController(),
                                 &listener);

  // Call OpenAdInspector, even on Desktop (above), to ensure the stub linked
  // correctly. However, the rest of the testing is mobile-only beahvior.
  SKIP_TEST_ON_DESKTOP;

  // Open the inspector a second time to generate a
  // kAdErrorInsepctorAlreadyOpen result.
  app_framework::ProcessEvents(2000);

  firebase::gma::OpenAdInspector(app_framework::GetWindowController(),
                                 &listener);

  while (listener.num_closed_events() < 2) {
    app_framework::ProcessEvents(2000);
  }

  EXPECT_EQ(listener.num_successful_results(), 1);
}

// A simple listener to help test changes to a AdViews.
class TestBoundingBoxListener
    : public firebase::gma::AdViewBoundingBoxListener {
 public:
  void OnBoundingBoxChanged(firebase::gma::AdView* ad_view,
                            firebase::gma::BoundingBox box) override {
    bounding_box_changes_.push_back(box);
  }
  std::vector<firebase::gma::BoundingBox> bounding_box_changes_;
};

// A simple listener to help test changes an Ad.
class TestAdListener : public firebase::gma::AdListener {
 public:
  TestAdListener()
      : num_on_ad_clicked_(0),
        num_on_ad_closed_(0),
        num_on_ad_impression_(0),
        num_on_ad_opened_(0) {}

  void OnAdClicked() override { num_on_ad_clicked_++; }
  void OnAdClosed() override { num_on_ad_closed_++; }
  void OnAdImpression() override { num_on_ad_impression_++; }
  void OnAdOpened() override { num_on_ad_opened_++; }

  int num_on_ad_clicked_;
  int num_on_ad_closed_;
  int num_on_ad_impression_;
  int num_on_ad_opened_;
};

// A simple listener track FullScreen presentation changes.
class TestFullScreenContentListener
    : public firebase::gma::FullScreenContentListener {
 public:
  TestFullScreenContentListener()
      : num_on_ad_clicked_(0),
        num_on_ad_dismissed_full_screen_content_(0),
        num_on_ad_failed_to_show_full_screen_content_(0),
        num_on_ad_impression_(0),
        num_on_ad_showed_full_screen_content_(0) {}

  int num_ad_clicked() const { return num_on_ad_clicked_; }
  int num_ad_dismissed() const {
    return num_on_ad_dismissed_full_screen_content_;
  }
  int num_ad_failed_to_show_content() const {
    return num_on_ad_failed_to_show_full_screen_content_;
  }
  int num_ad_impressions() const { return num_on_ad_impression_; }
  int num_ad_showed_content() const {
    return num_on_ad_showed_full_screen_content_;
  }

  void OnAdClicked() override { num_on_ad_clicked_++; }

  void OnAdDismissedFullScreenContent() override {
    num_on_ad_dismissed_full_screen_content_++;
  }

  void OnAdFailedToShowFullScreenContent(
      const firebase::gma::AdResult& ad_result) override {
    num_on_ad_failed_to_show_full_screen_content_++;
    failure_codes_.push_back(ad_result.code());
  }

  void OnAdImpression() override { num_on_ad_impression_++; }

  void OnAdShowedFullScreenContent() override {
    num_on_ad_showed_full_screen_content_++;
  }

  const std::vector<firebase::gma::AdError> failure_codes() const {
    return failure_codes_;
  }

 private:
  int num_on_ad_clicked_;
  int num_on_ad_dismissed_full_screen_content_;
  int num_on_ad_failed_to_show_full_screen_content_;
  int num_on_ad_impression_;
  int num_on_ad_showed_full_screen_content_;

  std::vector<firebase::gma::AdError> failure_codes_;
};

// A simple listener track UserEarnedReward events.
class TestUserEarnedRewardListener
    : public firebase::gma::UserEarnedRewardListener {
 public:
  TestUserEarnedRewardListener() : num_on_user_earned_reward_(0) {}

  int num_earned_rewards() const { return num_on_user_earned_reward_; }

  void OnUserEarnedReward(const firebase::gma::AdReward& reward) override {
    ++num_on_user_earned_reward_;
    EXPECT_EQ(reward.type(), "coins");
    EXPECT_EQ(reward.amount(), 10);
  }

 private:
  int num_on_user_earned_reward_;
};

// A simple listener track ad pay events.
class TestPaidEventListener : public firebase::gma::PaidEventListener {
 public:
  TestPaidEventListener() : num_on_paid_event_(0) {}

  int num_paid_events() const { return num_on_paid_event_; }

  void OnPaidEvent(const firebase::gma::AdValue& value) override {
    ++num_on_paid_event_;
    // These are the values for GMA test ads.  If they change then we should
    // alter the test to match the new expected values.
    EXPECT_EQ(value.currency_code(), "USD");
    EXPECT_EQ(value.precision_type(),
              firebase::gma::AdValue::kdValuePrecisionUnknown);
    EXPECT_EQ(value.value_micros(), 0);
  }
  int num_on_paid_event_;
};

TEST_F(FirebaseGmaTest, TestAdSize) {
  uint32_t kWidth = 50;
  uint32_t kHeight = 10;

  using firebase::gma::AdSize;

  const AdSize adaptive_landscape =
      AdSize::GetLandscapeAnchoredAdaptiveBannerAdSize(kWidth);
  EXPECT_EQ(adaptive_landscape.width(), kWidth);
  EXPECT_EQ(adaptive_landscape.height(), 0);
  EXPECT_EQ(adaptive_landscape.type(), AdSize::kTypeAnchoredAdaptive);
  EXPECT_EQ(adaptive_landscape.orientation(), AdSize::kOrientationLandscape);

  const AdSize adaptive_portrait =
      AdSize::GetPortraitAnchoredAdaptiveBannerAdSize(kWidth);
  EXPECT_EQ(adaptive_portrait.width(), kWidth);
  EXPECT_EQ(adaptive_portrait.height(), 0);
  EXPECT_EQ(adaptive_portrait.type(), AdSize::kTypeAnchoredAdaptive);
  EXPECT_EQ(adaptive_portrait.orientation(), AdSize::kOrientationPortrait);

  EXPECT_FALSE(adaptive_portrait == adaptive_landscape);
  EXPECT_TRUE(adaptive_portrait != adaptive_landscape);

  const firebase::gma::AdSize adaptive_current =
      AdSize::GetCurrentOrientationAnchoredAdaptiveBannerAdSize(kWidth);
  EXPECT_EQ(adaptive_current.width(), kWidth);
  EXPECT_EQ(adaptive_current.height(), 0);
  EXPECT_EQ(adaptive_current.type(), AdSize::kTypeAnchoredAdaptive);
  EXPECT_EQ(adaptive_current.orientation(), AdSize::kOrientationCurrent);

  const firebase::gma::AdSize custom_ad_size(kWidth, kHeight);
  EXPECT_EQ(custom_ad_size.width(), kWidth);
  EXPECT_EQ(custom_ad_size.height(), kHeight);
  EXPECT_EQ(custom_ad_size.type(), AdSize::kTypeStandard);
  EXPECT_EQ(custom_ad_size.orientation(), AdSize::kOrientationCurrent);

  const AdSize custom_ad_size_2(kWidth, kHeight);
  EXPECT_TRUE(custom_ad_size == custom_ad_size_2);
  EXPECT_FALSE(custom_ad_size != custom_ad_size_2);

  const AdSize banner = AdSize::kBanner;
  EXPECT_EQ(banner.width(), 320);
  EXPECT_EQ(banner.height(), 50);
  EXPECT_EQ(banner.type(), AdSize::kTypeStandard);
  EXPECT_EQ(banner.orientation(), AdSize::kOrientationCurrent);

  const AdSize fullbanner = AdSize::kFullBanner;
  EXPECT_EQ(fullbanner.width(), 468);
  EXPECT_EQ(fullbanner.height(), 60);
  EXPECT_EQ(fullbanner.type(), AdSize::kTypeStandard);
  EXPECT_EQ(fullbanner.orientation(), AdSize::kOrientationCurrent);

  const AdSize leaderboard = AdSize::kLeaderboard;
  EXPECT_EQ(leaderboard.width(), 728);
  EXPECT_EQ(leaderboard.height(), 90);
  EXPECT_EQ(leaderboard.type(), AdSize::kTypeStandard);
  EXPECT_EQ(leaderboard.orientation(), AdSize::kOrientationCurrent);

  const AdSize medium_rectangle = AdSize::kMediumRectangle;
  EXPECT_EQ(medium_rectangle.width(), 300);
  EXPECT_EQ(medium_rectangle.height(), 250);
  EXPECT_EQ(medium_rectangle.type(), AdSize::kTypeStandard);
  EXPECT_EQ(medium_rectangle.orientation(), AdSize::kOrientationCurrent);
}

TEST_F(FirebaseGmaTest, TestRequestConfigurationSetGetEmptyConfig) {
  SKIP_TEST_ON_DESKTOP;

  firebase::gma::RequestConfiguration set_configuration;
  firebase::gma::SetRequestConfiguration(set_configuration);
  firebase::gma::RequestConfiguration retrieved_configuration =
      firebase::gma::GetRequestConfiguration();

  EXPECT_EQ(
      retrieved_configuration.max_ad_content_rating,
      firebase::gma::RequestConfiguration::kMaxAdContentRatingUnspecified);
  EXPECT_EQ(
      retrieved_configuration.tag_for_child_directed_treatment,
      firebase::gma::RequestConfiguration::kChildDirectedTreatmentUnspecified);
  EXPECT_EQ(retrieved_configuration.tag_for_under_age_of_consent,
            firebase::gma::RequestConfiguration::kUnderAgeOfConsentUnspecified);
  EXPECT_EQ(retrieved_configuration.test_device_ids.size(), 0);
}

TEST_F(FirebaseGmaTest, TestRequestConfigurationSetGet) {
  SKIP_TEST_ON_DESKTOP;

  firebase::gma::RequestConfiguration set_configuration;
  set_configuration.max_ad_content_rating =
      firebase::gma::RequestConfiguration::kMaxAdContentRatingPG;
  set_configuration.tag_for_child_directed_treatment =
      firebase::gma::RequestConfiguration::kChildDirectedTreatmentTrue;
  set_configuration.tag_for_under_age_of_consent =
      firebase::gma::RequestConfiguration::kUnderAgeOfConsentFalse;
  set_configuration.test_device_ids.push_back("1");
  set_configuration.test_device_ids.push_back("2");
  set_configuration.test_device_ids.push_back("3");
  firebase::gma::SetRequestConfiguration(set_configuration);

  firebase::gma::RequestConfiguration retrieved_configuration =
      firebase::gma::GetRequestConfiguration();

  EXPECT_EQ(retrieved_configuration.max_ad_content_rating,
            firebase::gma::RequestConfiguration::kMaxAdContentRatingPG);

#if defined(ANDROID)
  EXPECT_EQ(retrieved_configuration.tag_for_child_directed_treatment,
            firebase::gma::RequestConfiguration::kChildDirectedTreatmentTrue);
  EXPECT_EQ(retrieved_configuration.tag_for_under_age_of_consent,
            firebase::gma::RequestConfiguration::kUnderAgeOfConsentFalse);
#else  // iOS
  // iOS doesn't allow for the querying of these values.
  EXPECT_EQ(
      retrieved_configuration.tag_for_child_directed_treatment,
      firebase::gma::RequestConfiguration::kChildDirectedTreatmentUnspecified);
  EXPECT_EQ(retrieved_configuration.tag_for_under_age_of_consent,
            firebase::gma::RequestConfiguration::kUnderAgeOfConsentUnspecified);
#endif

  EXPECT_EQ(retrieved_configuration.test_device_ids.size(), 3);
  EXPECT_TRUE(std::count(retrieved_configuration.test_device_ids.begin(),
                         retrieved_configuration.test_device_ids.end(), "1"));
  EXPECT_TRUE(std::count(retrieved_configuration.test_device_ids.begin(),
                         retrieved_configuration.test_device_ids.end(), "2"));
  EXPECT_TRUE(std::count(retrieved_configuration.test_device_ids.begin(),
                         retrieved_configuration.test_device_ids.end(), "3"));
}

// Simple Load Tests as a sanity check. These don't show the ad, just
// ensure that we can load them before diving into the interactive tests.
TEST_F(FirebaseGmaTest, TestAdViewLoadAd) {
  SKIP_TEST_ON_DESKTOP;

  const firebase::gma::AdSize banner_ad_size(kBannerWidth, kBannerHeight);
  firebase::gma::AdView* ad_view = new firebase::gma::AdView();
  WaitForCompletion(ad_view->Initialize(app_framework::GetWindowContext(),
                                        kBannerAdUnit, banner_ad_size),
                    "Initialize");
<<<<<<< HEAD
  WaitForCompletion(ad_view->LoadAd(GetAdRequest()), "LoadAd");
  delete ad_view;
=======
  WaitForCompletion(banner->LoadAd(GetAdRequest()), "LoadAd");
  WaitForCompletion(banner->Destroy(), "Destroy");
  delete banner;
>>>>>>> d6465a91
}

TEST_F(FirebaseGmaTest, TestInterstitialAdLoad) {
  SKIP_TEST_ON_DESKTOP;

  // Note: while showing an ad requires user interaction (below),
  // we test that we can simply load an ad first.

  firebase::gma::InterstitialAd* interstitial =
      new firebase::gma::InterstitialAd();

  WaitForCompletion(interstitial->Initialize(app_framework::GetWindowContext()),
                    "Initialize");

  // When the InterstitialAd is initialized, load an ad.
  firebase::gma::AdRequest request = GetAdRequest();
  WaitForCompletion(interstitial->LoadAd(kInterstitialAdUnit, request),
                    "LoadAd");
  delete interstitial;
}

TEST_F(FirebaseGmaTest, TestRewardedAdLoad) {
  SKIP_TEST_ON_DESKTOP;

  // Note: while showing an ad requires user interaction (below),
  // we test that we can simply load an ad first.

  firebase::gma::RewardedAd* rewarded = new firebase::gma::RewardedAd();

  WaitForCompletion(rewarded->Initialize(app_framework::GetWindowContext()),
                    "Initialize");

  // When the RewardedAd is initialized, load an ad.
  firebase::gma::AdRequest request = GetAdRequest();
  WaitForCompletion(rewarded->LoadAd(kRewardedAdUnit, request), "LoadAd");
  delete rewarded;
}

// Interactive test section.  These have been placed up front so that the
// tester doesn't get bored waiting for them.
TEST_F(FirebaseGmaTest, TestAdViewAdOpenedAdClosed) {
  TEST_REQUIRES_USER_INTERACTION;
  SKIP_TEST_ON_DESKTOP;

  const firebase::gma::AdSize banner_ad_size(kBannerWidth, kBannerHeight);
  firebase::gma::AdView* ad_view = new firebase::gma::AdView();
  WaitForCompletion(ad_view->Initialize(app_framework::GetWindowContext(),
                                        kBannerAdUnit, banner_ad_size),
                    "Initialize");

  // Set the listener.
  TestAdListener ad_listener;
  ad_view->SetAdListener(&ad_listener);

  TestPaidEventListener paid_event_listener;
  ad_view->SetPaidEventListener(&paid_event_listener);

  // Load the AdView ad.
  firebase::gma::AdRequest request = GetAdRequest();
  firebase::Future<firebase::gma::AdResult> load_ad_future =
      ad_view->LoadAd(request);
  WaitForCompletion(load_ad_future, "LoadAd");
  WaitForCompletion(ad_view->Show(), "Show 0");

  // Ad Events differ per platform. See the following for more info:
  // https://www.googblogs.com/google-mobile-ads-sdk-a-note-on-ad-click-events/
  // and https://groups.google.com/g/google-admob-ads-sdk/c/lzdt5szxSVU
#if defined(ANDROID)
  LogDebug("Click the Ad, and then close the ad to continue");

  while (ad_listener.num_on_ad_opened_ == 0) {
    app_framework::ProcessEvents(1000);
  }

  while (ad_listener.num_on_ad_closed_ == 0) {
    app_framework::ProcessEvents(1000);
  }

  // Ensure all of the expected events were triggered on Android.
  EXPECT_EQ(ad_listener.num_on_ad_clicked_, 1);
  EXPECT_EQ(ad_listener.num_on_ad_impression_, 1);
  EXPECT_EQ(ad_listener.num_on_ad_opened_, 1);
  EXPECT_EQ(ad_listener.num_on_ad_closed_, 1);
  EXPECT_EQ(paid_event_listener.num_paid_events(), 1);
#else
  LogDebug("Click the Ad, and then close the ad to continue");

  while (ad_listener.num_on_ad_clicked_ == 0) {
    app_framework::ProcessEvents(1000);
  }

  LogDebug("Waiting for a moment to ensure all callbacks are recorded.");
  app_framework::ProcessEvents(2000);

  // Ensure all of the expected events were triggered on iOS.
  EXPECT_EQ(ad_listener.num_on_ad_clicked_, 1);
  EXPECT_EQ(ad_listener.num_on_ad_impression_, 1);
  EXPECT_EQ(paid_event_listener.num_paid_events(), 1);
  EXPECT_EQ(ad_listener.num_on_ad_opened_, 0);
  EXPECT_EQ(ad_listener.num_on_ad_closed_, 0);
#endif

  load_ad_future.Release();
  ad_view->SetAdListener(nullptr);
  ad_view->SetPaidEventListener(nullptr);
  WaitForCompletion(ad_view->Destroy(), "Destroy the AdView");
  delete ad_view;
}

TEST_F(FirebaseGmaTest, TestInterstitialAdLoadAndShow) {
  TEST_REQUIRES_USER_INTERACTION;
  SKIP_TEST_ON_DESKTOP;

  firebase::gma::InterstitialAd* interstitial =
      new firebase::gma::InterstitialAd();

  WaitForCompletion(interstitial->Initialize(app_framework::GetWindowContext()),
                    "Initialize");

  TestFullScreenContentListener content_listener;
  interstitial->SetFullScreenContentListener(&content_listener);

  TestPaidEventListener paid_event_listener;
  interstitial->SetPaidEventListener(&paid_event_listener);

  // When the InterstitialAd is initialized, load an ad.
  firebase::gma::AdRequest request = GetAdRequest();
  WaitForCompletion(interstitial->LoadAd(kInterstitialAdUnit, request),
                    "LoadAd");

  WaitForCompletion(interstitial->Show(), "Show");

  LogDebug("Click the Ad, and then return to the app to continue");

  while (content_listener.num_ad_dismissed() == 0) {
    app_framework::ProcessEvents(1000);
  }

  LogDebug("Waiting for a moment to ensure all callbacks are recorded.");
  app_framework::ProcessEvents(2000);

  EXPECT_EQ(content_listener.num_ad_clicked(), 1);
  EXPECT_EQ(content_listener.num_ad_showed_content(), 1);
  EXPECT_EQ(content_listener.num_ad_impressions(), 1);
  EXPECT_EQ(content_listener.num_ad_failed_to_show_content(), 0);
  EXPECT_EQ(content_listener.num_ad_dismissed(), 1);
  EXPECT_EQ(paid_event_listener.num_paid_events(), 1);

#if (defined(TARGET_OS_IPHONE) && TARGET_OS_IPHONE)
  // Show the Ad again.  Note: Android's Interstitial ads fail silently
  // when attempting to show the ad twice.
  LogDebug("Attempting to show ad again, checking for correct error result.");
  WaitForCompletion(interstitial->Show(), "Show");
  app_framework::ProcessEvents(5000);
  EXPECT_THAT(content_listener.failure_codes(),
              ElementsAre(firebase::gma::kAdErrorAdAlreadyUsed));
#endif

  interstitial->SetFullScreenContentListener(nullptr);
  interstitial->SetPaidEventListener(nullptr);

  delete interstitial;
}

TEST_F(FirebaseGmaTest, TestRewardedAdLoadAndShow) {
  TEST_REQUIRES_USER_INTERACTION;
  SKIP_TEST_ON_DESKTOP;

  firebase::gma::RewardedAd* rewarded = new firebase::gma::RewardedAd();

  WaitForCompletion(rewarded->Initialize(app_framework::GetWindowContext()),
                    "Initialize");

  TestFullScreenContentListener content_listener;
  rewarded->SetFullScreenContentListener(&content_listener);

  TestPaidEventListener paid_event_listener;
  rewarded->SetPaidEventListener(&paid_event_listener);

  // When the RewardedAd is initialized, load an ad.
  firebase::gma::AdRequest request = GetAdRequest();
  WaitForCompletion(rewarded->LoadAd(kRewardedAdUnit, request), "LoadAd");

  firebase::gma::RewardedAd::ServerSideVerificationOptions options;
  // We cannot programmatically verify that the GMA phone SDKs marshal
  // these values properly (there are no get methods). At least invoke the
  // method to ensure least we can set them without any exceptions occurring.
  options.custom_data = "custom data";
  options.user_id = "123456";
  rewarded->SetServerSideVerificationOptions(options);

  TestUserEarnedRewardListener earned_reward_listener;
  WaitForCompletion(rewarded->Show(&earned_reward_listener), "Show");

  LogDebug(
      "Wait for the Ad to finish playing, click the ad, return to the ad, "
      "then close the ad to continue.");

  while (content_listener.num_ad_dismissed() == 0) {
    app_framework::ProcessEvents(1000);
  }

  LogDebug("Waiting for a moment to ensure all callbacks are recorded.");
  app_framework::ProcessEvents(2000);

  EXPECT_EQ(content_listener.num_ad_clicked(), 1);
  EXPECT_EQ(content_listener.num_ad_showed_content(), 1);
  EXPECT_EQ(content_listener.num_ad_impressions(), 1);
  EXPECT_EQ(content_listener.num_ad_dismissed(), 1);
  EXPECT_EQ(content_listener.num_ad_failed_to_show_content(), 0);
  EXPECT_EQ(earned_reward_listener.num_earned_rewards(), 1);
  EXPECT_EQ(paid_event_listener.num_paid_events(), 1);

  // Show the Ad again
  LogDebug("Attempting to show ad again, checking for correct error result.");
  WaitForCompletion(rewarded->Show(&earned_reward_listener), "Show");
  app_framework::ProcessEvents(2000);
  EXPECT_THAT(content_listener.failure_codes(),
              testing::ElementsAre(firebase::gma::kAdErrorAdAlreadyUsed));

  rewarded->SetFullScreenContentListener(nullptr);
  rewarded->SetPaidEventListener(nullptr);

  delete rewarded;
}

<<<<<<< HEAD
// Other AdView Tests
=======
// Other Banner View Tests.
TEST_F(FirebaseGmaTest, TestBannerViewLoadAdDestroyNotCalled) {
  SKIP_TEST_ON_DESKTOP;

  const firebase::gma::AdSize banner_ad_size(kBannerWidth, kBannerHeight);
  firebase::gma::BannerView* banner = new firebase::gma::BannerView();
  WaitForCompletion(banner->Initialize(app_framework::GetWindowContext(),
                                       kBannerAdUnit, banner_ad_size),
                    "Initialize");
  WaitForCompletion(banner->LoadAd(GetAdRequest()), "LoadAd");
  delete banner;
}
>>>>>>> d6465a91

TEST_F(FirebaseGmaTest, TestAdView) {
  TEST_REQUIRES_USER_INTERACTION;
  SKIP_TEST_ON_DESKTOP;

  const firebase::gma::AdSize banner_ad_size(kBannerWidth, kBannerHeight);
  firebase::gma::AdView* ad_view = new firebase::gma::AdView();
  WaitForCompletion(ad_view->Initialize(app_framework::GetWindowContext(),
                                        kBannerAdUnit, banner_ad_size),
                    "Initialize");

  // Set the listener.
  TestBoundingBoxListener bounding_box_listener;
  ad_view->SetBoundingBoxListener(&bounding_box_listener);
  PauseForVisualInspectionAndCallbacks();

  int expected_num_bounding_box_changes = 0;
  EXPECT_EQ(expected_num_bounding_box_changes,
            bounding_box_listener.bounding_box_changes_.size());

  // Load the AdView ad.
  firebase::gma::AdRequest request = GetAdRequest();
  firebase::Future<firebase::gma::AdResult> load_ad_future =
      ad_view->LoadAd(request);
  WaitForCompletion(load_ad_future, "LoadAd");
  EXPECT_EQ(expected_num_bounding_box_changes,
            bounding_box_listener.bounding_box_changes_.size());
  const firebase::gma::AdResult* result_ptr = load_ad_future.result();
  ASSERT_NE(result_ptr, nullptr);
  EXPECT_TRUE(result_ptr->is_successful());
  EXPECT_EQ(result_ptr->code(), firebase::gma::kAdErrorNone);
  EXPECT_TRUE(result_ptr->message().empty());
  EXPECT_TRUE(result_ptr->domain().empty());
  EXPECT_TRUE(result_ptr->ToString().empty());
  const firebase::gma::ResponseInfo response_info = result_ptr->response_info();
  EXPECT_TRUE(response_info.adapter_responses().empty());
  load_ad_future.Release();

  // Make the AdView visible.
  WaitForCompletion(ad_view->Show(), "Show 0");
  PauseForVisualInspectionAndCallbacks();
  EXPECT_EQ(++expected_num_bounding_box_changes,
            bounding_box_listener.bounding_box_changes_.size());

  // Move to each of the six pre-defined positions.
  WaitForCompletion(ad_view->SetPosition(firebase::gma::AdView::kPositionTop),
                    "SetPosition(Top)");
  PauseForVisualInspectionAndCallbacks();
  EXPECT_EQ(ad_view->bounding_box().position,
            firebase::gma::AdView::kPositionTop);
  EXPECT_EQ(++expected_num_bounding_box_changes,
            bounding_box_listener.bounding_box_changes_.size());

  WaitForCompletion(
      ad_view->SetPosition(firebase::gma::AdView::kPositionTopLeft),
      "SetPosition(TopLeft)");
  PauseForVisualInspectionAndCallbacks();
  EXPECT_EQ(ad_view->bounding_box().position,
            firebase::gma::AdView::kPositionTopLeft);
  EXPECT_EQ(++expected_num_bounding_box_changes,
            bounding_box_listener.bounding_box_changes_.size());

  WaitForCompletion(
      ad_view->SetPosition(firebase::gma::AdView::kPositionTopRight),
      "SetPosition(TopRight)");
  PauseForVisualInspectionAndCallbacks();
  EXPECT_EQ(ad_view->bounding_box().position,
            firebase::gma::AdView::kPositionTopRight);
  EXPECT_EQ(++expected_num_bounding_box_changes,
            bounding_box_listener.bounding_box_changes_.size());

  WaitForCompletion(
      ad_view->SetPosition(firebase::gma::AdView::kPositionBottom),
      "SetPosition(Bottom)");
  PauseForVisualInspectionAndCallbacks();
  EXPECT_EQ(ad_view->bounding_box().position,
            firebase::gma::AdView::kPositionBottom);
  EXPECT_EQ(++expected_num_bounding_box_changes,
            bounding_box_listener.bounding_box_changes_.size());

  WaitForCompletion(
      ad_view->SetPosition(firebase::gma::AdView::kPositionBottomLeft),
      "SetPosition(BottomLeft)");
  PauseForVisualInspectionAndCallbacks();
  EXPECT_EQ(ad_view->bounding_box().position,
            firebase::gma::AdView::kPositionBottomLeft);
  EXPECT_EQ(++expected_num_bounding_box_changes,
            bounding_box_listener.bounding_box_changes_.size());

  WaitForCompletion(
      ad_view->SetPosition(firebase::gma::AdView::kPositionBottomRight),
      "SetPosition(BottomRight)");
  PauseForVisualInspectionAndCallbacks();
  EXPECT_EQ(ad_view->bounding_box().position,
            firebase::gma::AdView::kPositionBottomRight);
  EXPECT_EQ(++expected_num_bounding_box_changes,
            bounding_box_listener.bounding_box_changes_.size());

  // Move to some coordinates.
  WaitForCompletion(ad_view->SetPosition(100, 300), "SetPosition(x0, y0)");
  PauseForVisualInspectionAndCallbacks();
  EXPECT_EQ(ad_view->bounding_box().position,
            firebase::gma::AdView::kPositionUndefined);
  EXPECT_EQ(++expected_num_bounding_box_changes,
            bounding_box_listener.bounding_box_changes_.size());

  WaitForCompletion(ad_view->SetPosition(100, 400), "SetPosition(x1, y1)");
  PauseForVisualInspectionAndCallbacks();
  EXPECT_EQ(ad_view->bounding_box().position,
            firebase::gma::AdView::kPositionUndefined);
  EXPECT_EQ(++expected_num_bounding_box_changes,
            bounding_box_listener.bounding_box_changes_.size());

  // Try hiding and showing the AdView.
  WaitForCompletion(ad_view->Hide(), "Hide 1");
  PauseForVisualInspectionAndCallbacks();
  EXPECT_EQ(expected_num_bounding_box_changes,
            bounding_box_listener.bounding_box_changes_.size());

  WaitForCompletion(ad_view->Show(), "Show 1");
  PauseForVisualInspectionAndCallbacks();
  EXPECT_EQ(++expected_num_bounding_box_changes,
            bounding_box_listener.bounding_box_changes_.size());

  // Move again after hiding/showing.
  WaitForCompletion(ad_view->SetPosition(100, 300), "SetPosition(x2, y2)");
  PauseForVisualInspectionAndCallbacks();
  EXPECT_EQ(ad_view->bounding_box().position,
            firebase::gma::AdView::kPositionUndefined);
  EXPECT_EQ(++expected_num_bounding_box_changes,
            bounding_box_listener.bounding_box_changes_.size());

  WaitForCompletion(ad_view->SetPosition(100, 400), "SetPosition(x3, y3)");
  PauseForVisualInspectionAndCallbacks();
  EXPECT_EQ(ad_view->bounding_box().position,
            firebase::gma::AdView::kPositionUndefined);
  EXPECT_EQ(++expected_num_bounding_box_changes,
            bounding_box_listener.bounding_box_changes_.size());

  WaitForCompletion(ad_view->Hide(), "Hide 2");
  PauseForVisualInspectionAndCallbacks();
  EXPECT_EQ(expected_num_bounding_box_changes,
            bounding_box_listener.bounding_box_changes_.size());

  LogDebug("Waiting for a moment to ensure all callbacks are recorded.");
  app_framework::ProcessEvents(2000);

  WaitForCompletion(ad_view->Destroy(), "Destroy AdView");
  ad_view->SetBoundingBoxListener(nullptr);
  delete ad_view;

  PauseForVisualInspectionAndCallbacks();
#if defined(ANDROID) || TARGET_OS_IPHONE
  EXPECT_EQ(++expected_num_bounding_box_changes,
            bounding_box_listener.bounding_box_changes_.size());

  // As an extra check, all bounding boxes except the last should have the same
  // size aspect ratio that we requested. For example if you requested a 320x50
  // banner, you can get one with the size 960x150. Use EXPECT_NEAR because the
  // calculation can have a small bit of error.
  double kAspectRatioAllowedError = 0.02;  // Allow about 2% of error.
  double expected_aspect_ratio =
      static_cast<double>(kBannerWidth) / static_cast<double>(kBannerHeight);
  for (int i = 0; i < bounding_box_listener.bounding_box_changes_.size() - 1;
       ++i) {
    double actual_aspect_ratio =
        static_cast<double>(
            bounding_box_listener.bounding_box_changes_[i].width) /
        static_cast<double>(
            bounding_box_listener.bounding_box_changes_[i].height);
    EXPECT_NEAR(actual_aspect_ratio, expected_aspect_ratio,
                kAspectRatioAllowedError)
        << "AdView size "
        << bounding_box_listener.bounding_box_changes_[i].width << "x"
        << bounding_box_listener.bounding_box_changes_[i].height
        << " does not have the same aspect ratio as requested size "
        << kBannerWidth << "x" << kBannerHeight << ".";
  }

  // And finally, the last bounding box change, when the AdView is deleted,
  // should have invalid values (-1,-1, -1, -1).
  EXPECT_TRUE(bounding_box_listener.bounding_box_changes_.back().x == -1 &&
              bounding_box_listener.bounding_box_changes_.back().y == -1 &&
              bounding_box_listener.bounding_box_changes_.back().width == -1 &&
              bounding_box_listener.bounding_box_changes_.back().height == -1);
#endif
}

TEST_F(FirebaseGmaTest, TestAdViewErrorNotInitialized) {
  SKIP_TEST_ON_DESKTOP;

  firebase::gma::AdView* ad_view = new firebase::gma::AdView();

  WaitForCompletion(ad_view->LoadAd(GetAdRequest()), "LoadAd",
                    firebase::gma::kAdErrorUninitialized);

  firebase::gma::AdView::Position position;
  WaitForCompletion(ad_view->SetPosition(position), "SetPosition(position)",
                    firebase::gma::kAdErrorUninitialized);

  WaitForCompletion(ad_view->SetPosition(0, 0), "SetPosition(x,y)",
                    firebase::gma::kAdErrorUninitialized);

  WaitForCompletion(ad_view->Hide(), "Hide",
                    firebase::gma::kAdErrorUninitialized);
  WaitForCompletion(ad_view->Show(), "Show",
                    firebase::gma::kAdErrorUninitialized);
  WaitForCompletion(ad_view->Pause(), "Pause",
                    firebase::gma::kAdErrorUninitialized);
  WaitForCompletion(ad_view->Resume(), "Resume",
                    firebase::gma::kAdErrorUninitialized);
  WaitForCompletion(ad_view->Destroy(), "Destroy the AdView");
  delete ad_view;
}

TEST_F(FirebaseGmaTest, TestAdViewErrorAlreadyInitialized) {
  SKIP_TEST_ON_DESKTOP;

  const firebase::gma::AdSize banner_ad_size(kBannerWidth, kBannerHeight);
  {
    firebase::gma::AdView* ad_view = new firebase::gma::AdView();
    firebase::Future<void> first_initialize = ad_view->Initialize(
        app_framework::GetWindowContext(), kBannerAdUnit, banner_ad_size);
    firebase::Future<void> second_initialize = ad_view->Initialize(
        app_framework::GetWindowContext(), kBannerAdUnit, banner_ad_size);

    WaitForCompletion(first_initialize, "First Initialize 1");
    WaitForCompletion(second_initialize, "Second Initialize 1",
                      firebase::gma::kAdErrorAlreadyInitialized);

    first_initialize.Release();
    second_initialize.Release();
    WaitForCompletion(ad_view->Destroy(), "Destroy AdView 1");
    delete ad_view;
  }

  // Reverse the order of the completion waits.
  {
    firebase::gma::AdView* ad_view = new firebase::gma::AdView();
    firebase::Future<void> first_initialize = ad_view->Initialize(
        app_framework::GetWindowContext(), kBannerAdUnit, banner_ad_size);
    firebase::Future<void> second_initialize = ad_view->Initialize(
        app_framework::GetWindowContext(), kBannerAdUnit, banner_ad_size);

    WaitForCompletion(second_initialize, "Second Initialize 1",
                      firebase::gma::kAdErrorAlreadyInitialized);
    WaitForCompletion(first_initialize, "First Initialize 1");

    first_initialize.Release();
    second_initialize.Release();
    WaitForCompletion(ad_view->Destroy(), "Destroy AdView 2");
    delete ad_view;
  }
}

TEST_F(FirebaseGmaTest, TestAdViewErrorLoadInProgress) {
  SKIP_TEST_ON_DESKTOP;

  const firebase::gma::AdSize banner_ad_size(kBannerWidth, kBannerHeight);
  firebase::gma::AdView* ad_view = new firebase::gma::AdView();
  WaitForCompletion(ad_view->Initialize(app_framework::GetWindowContext(),
                                        kBannerAdUnit, banner_ad_size),
                    "Initialize");

  // Load the AdView ad.
  // Note potential flake: this test assumes the attempt to load an ad
  // won't resolve immediately.  If it does then the result may be two
  // successful ad loads instead of the expected
  // kAdErrorLoadInProgress error.
  firebase::gma::AdRequest request = GetAdRequest();
  firebase::Future<firebase::gma::AdResult> first_load_ad =
      ad_view->LoadAd(request);
  firebase::Future<firebase::gma::AdResult> second_load_ad =
      ad_view->LoadAd(request);

  WaitForCompletion(second_load_ad, "Second LoadAd",
                    firebase::gma::kAdErrorLoadInProgress);
  WaitForCompletion(first_load_ad, "First LoadAd");

  const firebase::gma::AdResult* result_ptr = second_load_ad.result();
  ASSERT_NE(result_ptr, nullptr);
  EXPECT_FALSE(result_ptr->is_successful());
  EXPECT_EQ(result_ptr->code(), firebase::gma::kAdErrorLoadInProgress);
  EXPECT_EQ(result_ptr->message(), "Ad is currently loading.");
  EXPECT_EQ(result_ptr->domain(), "SDK");
  const firebase::gma::ResponseInfo response_info = result_ptr->response_info();
  EXPECT_TRUE(response_info.adapter_responses().empty());

  first_load_ad.Release();
  second_load_ad.Release();

  WaitForCompletion(ad_view->Destroy(), "Destroy the AdView");
  delete ad_view;
}

TEST_F(FirebaseGmaTest, TestAdViewErrorBadAdUnitId) {
  SKIP_TEST_ON_DESKTOP;

  const firebase::gma::AdSize banner_ad_size(kBannerWidth, kBannerHeight);
  firebase::gma::AdView* ad_view = new firebase::gma::AdView();
  WaitForCompletion(ad_view->Initialize(app_framework::GetWindowContext(),
                                        kBadAdUnit, banner_ad_size),
                    "Initialize");

  // Load the AdView ad.
  firebase::gma::AdRequest request = GetAdRequest();
  firebase::Future<firebase::gma::AdResult> load_ad = ad_view->LoadAd(request);
  WaitForCompletion(load_ad, "LoadAd", firebase::gma::kAdErrorInvalidRequest);

  const firebase::gma::AdResult* result_ptr = load_ad.result();
  ASSERT_NE(result_ptr, nullptr);
  EXPECT_FALSE(result_ptr->is_successful());
  EXPECT_EQ(result_ptr->code(), firebase::gma::kAdErrorInvalidRequest);

  EXPECT_FALSE(result_ptr->message().empty());
  EXPECT_EQ(result_ptr->domain(), kErrorDomain);

  const firebase::gma::ResponseInfo response_info = result_ptr->response_info();
  EXPECT_TRUE(response_info.adapter_responses().empty());
  load_ad.Release();

  WaitForCompletion(ad_view->Destroy(), "Destroy the AdView");
  delete ad_view;
}

TEST_F(FirebaseGmaTest, TestAdViewErrorBadExtrasClassName) {
  SKIP_TEST_ON_DESKTOP;

  const firebase::gma::AdSize banner_ad_size(kBannerWidth, kBannerHeight);
  firebase::gma::AdView* ad_view = new firebase::gma::AdView();
  WaitForCompletion(ad_view->Initialize(app_framework::GetWindowContext(),
                                        kBannerAdUnit, banner_ad_size),
                    "Initialize");

  // Load the AdView ad.
  firebase::gma::AdRequest request = GetAdRequest();
  request.add_extra(kAdNetworkExtrasInvalidClassName, "shouldnot", "work");
  WaitForCompletion(ad_view->LoadAd(request), "LoadAd",
                    firebase::gma::kAdErrorAdNetworkClassLoadError);
  WaitForCompletion(ad_view->Destroy(), "Destroy the AdView");
  delete ad_view;
}

// Other InterstitialAd Tests

TEST_F(FirebaseGmaTest, TestInterstitialAdErrorNotInitialized) {
  SKIP_TEST_ON_DESKTOP;

  firebase::gma::InterstitialAd* interstitial_ad =
      new firebase::gma::InterstitialAd();

  firebase::gma::AdRequest request = GetAdRequest();
  WaitForCompletion(interstitial_ad->LoadAd(kInterstitialAdUnit, request),
                    "LoadAd", firebase::gma::kAdErrorUninitialized);
  WaitForCompletion(interstitial_ad->Show(), "Show",
                    firebase::gma::kAdErrorUninitialized);

  delete interstitial_ad;
}

TEST_F(FirebaseGmaTest, TesInterstitialAdErrorAlreadyInitialized) {
  SKIP_TEST_ON_DESKTOP;

  {
    firebase::gma::InterstitialAd* interstitial_ad =
        new firebase::gma::InterstitialAd();
    firebase::Future<void> first_initialize =
        interstitial_ad->Initialize(app_framework::GetWindowContext());
    firebase::Future<void> second_initialize =
        interstitial_ad->Initialize(app_framework::GetWindowContext());

    WaitForCompletion(first_initialize, "First Initialize 1");
    WaitForCompletion(second_initialize, "Second Initialize 1",
                      firebase::gma::kAdErrorAlreadyInitialized);

    first_initialize.Release();
    second_initialize.Release();

    delete interstitial_ad;
  }

  // Reverse the order of the completion waits.
  {
    firebase::gma::InterstitialAd* interstitial_ad =
        new firebase::gma::InterstitialAd();
    firebase::Future<void> first_initialize =
        interstitial_ad->Initialize(app_framework::GetWindowContext());
    firebase::Future<void> second_initialize =
        interstitial_ad->Initialize(app_framework::GetWindowContext());

    WaitForCompletion(second_initialize, "Second Initialize 1",
                      firebase::gma::kAdErrorAlreadyInitialized);
    WaitForCompletion(first_initialize, "First Initialize 1");

    first_initialize.Release();
    second_initialize.Release();

    delete interstitial_ad;
  }
}

TEST_F(FirebaseGmaTest, TestInterstitialAdErrorLoadInProgress) {
  SKIP_TEST_ON_DESKTOP;

  firebase::gma::InterstitialAd* interstitial_ad =
      new firebase::gma::InterstitialAd();
  WaitForCompletion(
      interstitial_ad->Initialize(app_framework::GetWindowContext()),
      "Initialize");

  // Load the interstitial ad.
  // Note potential flake: this test assumes the attempt to load an ad
  // won't resolve immediately.  If it does then the result may be two
  // successful ad loads instead of the expected
  // kAdErrorLoadInProgress error.
  firebase::gma::AdRequest request = GetAdRequest();
  firebase::Future<firebase::gma::AdResult> first_load_ad =
      interstitial_ad->LoadAd(kInterstitialAdUnit, request);
  firebase::Future<firebase::gma::AdResult> second_load_ad =
      interstitial_ad->LoadAd(kInterstitialAdUnit, request);

  WaitForCompletion(second_load_ad, "Second LoadAd",
                    firebase::gma::kAdErrorLoadInProgress);
  WaitForCompletion(first_load_ad, "First LoadAd");

  const firebase::gma::AdResult* result_ptr = second_load_ad.result();
  ASSERT_NE(result_ptr, nullptr);
  EXPECT_FALSE(result_ptr->is_successful());
  EXPECT_EQ(result_ptr->code(), firebase::gma::kAdErrorLoadInProgress);
  EXPECT_EQ(result_ptr->message(), "Ad is currently loading.");
  EXPECT_EQ(result_ptr->domain(), "SDK");
  const firebase::gma::ResponseInfo response_info = result_ptr->response_info();
  EXPECT_TRUE(response_info.adapter_responses().empty());
  delete interstitial_ad;
}

TEST_F(FirebaseGmaTest, TestInterstitialAdErrorBadAdUnitId) {
  SKIP_TEST_ON_DESKTOP;

  firebase::gma::InterstitialAd* interstitial_ad =
      new firebase::gma::InterstitialAd();
  WaitForCompletion(
      interstitial_ad->Initialize(app_framework::GetWindowContext()),
      "Initialize");

  // Load the interstitial ad.
  firebase::gma::AdRequest request = GetAdRequest();
  firebase::Future<firebase::gma::AdResult> load_ad =
      interstitial_ad->LoadAd(kBadAdUnit, request);
  WaitForCompletion(load_ad, "LoadAd", firebase::gma::kAdErrorInvalidRequest);

  const firebase::gma::AdResult* result_ptr = load_ad.result();
  ASSERT_NE(result_ptr, nullptr);
  EXPECT_FALSE(result_ptr->is_successful());
  EXPECT_EQ(result_ptr->code(), firebase::gma::kAdErrorInvalidRequest);
  EXPECT_FALSE(result_ptr->message().empty());
  EXPECT_EQ(result_ptr->domain(), kErrorDomain);
  const firebase::gma::ResponseInfo response_info = result_ptr->response_info();
  EXPECT_TRUE(response_info.adapter_responses().empty());
  delete interstitial_ad;
}

TEST_F(FirebaseGmaTest, TestInterstitialAdErrorBadExtrasClassName) {
  SKIP_TEST_ON_DESKTOP;

  firebase::gma::InterstitialAd* interstitial_ad =
      new firebase::gma::InterstitialAd();
  WaitForCompletion(
      interstitial_ad->Initialize(app_framework::GetWindowContext()),
      "Initialize");

  // Load the interstitial ad.
  firebase::gma::AdRequest request = GetAdRequest();
  request.add_extra(kAdNetworkExtrasInvalidClassName, "shouldnot", "work");
  WaitForCompletion(interstitial_ad->LoadAd(kInterstitialAdUnit, request),
                    "LoadAd", firebase::gma::kAdErrorAdNetworkClassLoadError);
  delete interstitial_ad;
}

// Other RewardedAd Tests.

TEST_F(FirebaseGmaTest, TestRewardedAdErrorNotInitialized) {
  SKIP_TEST_ON_DESKTOP;

  firebase::gma::RewardedAd* rewarded_ad = new firebase::gma::RewardedAd();

  firebase::gma::AdRequest request = GetAdRequest();
  WaitForCompletion(rewarded_ad->LoadAd(kRewardedAdUnit, request), "LoadAd",
                    firebase::gma::kAdErrorUninitialized);
  WaitForCompletion(rewarded_ad->Show(/*listener=*/nullptr), "Show",
                    firebase::gma::kAdErrorUninitialized);

  delete rewarded_ad;
}

TEST_F(FirebaseGmaTest, TesRewardedAdErrorAlreadyInitialized) {
  SKIP_TEST_ON_DESKTOP;

  {
    firebase::gma::RewardedAd* rewarded = new firebase::gma::RewardedAd();
    firebase::Future<void> first_initialize =
        rewarded->Initialize(app_framework::GetWindowContext());
    firebase::Future<void> second_initialize =
        rewarded->Initialize(app_framework::GetWindowContext());

    WaitForCompletion(first_initialize, "First Initialize 1");
    WaitForCompletion(second_initialize, "Second Initialize 1",
                      firebase::gma::kAdErrorAlreadyInitialized);

    first_initialize.Release();
    second_initialize.Release();

    delete rewarded;
  }

  // Reverse the order of the completion waits.
  {
    firebase::gma::RewardedAd* rewarded = new firebase::gma::RewardedAd();
    firebase::Future<void> first_initialize =
        rewarded->Initialize(app_framework::GetWindowContext());
    firebase::Future<void> second_initialize =
        rewarded->Initialize(app_framework::GetWindowContext());

    WaitForCompletion(second_initialize, "Second Initialize 1",
                      firebase::gma::kAdErrorAlreadyInitialized);
    WaitForCompletion(first_initialize, "First Initialize 1");

    first_initialize.Release();
    second_initialize.Release();

    delete rewarded;
  }
}

TEST_F(FirebaseGmaTest, TestRewardedAdErrorLoadInProgress) {
  SKIP_TEST_ON_DESKTOP;

  firebase::gma::RewardedAd* rewarded = new firebase::gma::RewardedAd();
  WaitForCompletion(rewarded->Initialize(app_framework::GetWindowContext()),
                    "Initialize");

  // Load the rewarded ad.
  // Note potential flake: this test assumes the attempt to load an ad
  // won't resolve immediately.  If it does then the result may be two
  // successful ad loads instead of the expected
  // kAdErrorLoadInProgress error.
  firebase::gma::AdRequest request = GetAdRequest();
  firebase::Future<firebase::gma::AdResult> first_load_ad =
      rewarded->LoadAd(kRewardedAdUnit, request);
  firebase::Future<firebase::gma::AdResult> second_load_ad =
      rewarded->LoadAd(kRewardedAdUnit, request);

  WaitForCompletion(second_load_ad, "Second LoadAd",
                    firebase::gma::kAdErrorLoadInProgress);
  WaitForCompletion(first_load_ad, "First LoadAd");

  const firebase::gma::AdResult* result_ptr = second_load_ad.result();
  ASSERT_NE(result_ptr, nullptr);
  EXPECT_FALSE(result_ptr->is_successful());
  EXPECT_EQ(result_ptr->code(), firebase::gma::kAdErrorLoadInProgress);
  EXPECT_EQ(result_ptr->message(), "Ad is currently loading.");
  EXPECT_EQ(result_ptr->domain(), "SDK");
  const firebase::gma::ResponseInfo response_info = result_ptr->response_info();
  EXPECT_TRUE(response_info.adapter_responses().empty());
  delete rewarded;
}

TEST_F(FirebaseGmaTest, TestRewardedAdErrorBadAdUnitId) {
  SKIP_TEST_ON_DESKTOP;

  firebase::gma::RewardedAd* rewarded = new firebase::gma::RewardedAd();
  WaitForCompletion(rewarded->Initialize(app_framework::GetWindowContext()),
                    "Initialize");

  // Load the rewarded ad.
  firebase::gma::AdRequest request = GetAdRequest();
  firebase::Future<firebase::gma::AdResult> load_ad =
      rewarded->LoadAd(kBadAdUnit, request);
  WaitForCompletion(load_ad, "LoadAd", firebase::gma::kAdErrorInvalidRequest);

  const firebase::gma::AdResult* result_ptr = load_ad.result();
  ASSERT_NE(result_ptr, nullptr);
  EXPECT_FALSE(result_ptr->is_successful());
  EXPECT_EQ(result_ptr->code(), firebase::gma::kAdErrorInvalidRequest);
  EXPECT_FALSE(result_ptr->message().empty());
  EXPECT_EQ(result_ptr->domain(), kErrorDomain);
  const firebase::gma::ResponseInfo response_info = result_ptr->response_info();
  EXPECT_TRUE(response_info.adapter_responses().empty());
  delete rewarded;
}

TEST_F(FirebaseGmaTest, TestRewardedAdErrorBadExtrasClassName) {
  SKIP_TEST_ON_DESKTOP;

  firebase::gma::RewardedAd* rewarded = new firebase::gma::RewardedAd();
  WaitForCompletion(rewarded->Initialize(app_framework::GetWindowContext()),
                    "Initialize");

  // Load the rewarded ad.
  firebase::gma::AdRequest request = GetAdRequest();
  request.add_extra(kAdNetworkExtrasInvalidClassName, "shouldnot", "work");
  WaitForCompletion(rewarded->LoadAd(kRewardedAdUnit, request), "LoadAd",
                    firebase::gma::kAdErrorAdNetworkClassLoadError);
  delete rewarded;
}

// Stress tests.  These take a while so run them near the end.
TEST_F(FirebaseGmaTest, TestAdViewStress) {
  TEST_REQUIRES_USER_INTERACTION;
  SKIP_TEST_ON_DESKTOP;

  for (int i = 0; i < 10; ++i) {
    const firebase::gma::AdSize banner_ad_size(kBannerWidth, kBannerHeight);
    firebase::gma::AdView* ad_view = new firebase::gma::AdView();
    WaitForCompletion(ad_view->Initialize(app_framework::GetWindowContext(),
                                          kBannerAdUnit, banner_ad_size),
                      "TestAdViewStress Initialize");

    // Load the AdView ad.
    firebase::gma::AdRequest request = GetAdRequest();
    WaitForCompletion(ad_view->LoadAd(request), "TestAdViewStress LoadAd");
    WaitForCompletion(ad_view->Destroy(), "Destroy the AdView");
    delete ad_view;
  }
}

TEST_F(FirebaseGmaTest, TestInterstitialAdStress) {
  TEST_REQUIRES_USER_INTERACTION;
  SKIP_TEST_ON_DESKTOP;

  for (int i = 0; i < 10; ++i) {
    firebase::gma::InterstitialAd* interstitial =
        new firebase::gma::InterstitialAd();

    WaitForCompletion(
        interstitial->Initialize(app_framework::GetWindowContext()),
        "TestInterstitialAdStress Initialize");

    // When the InterstitialAd is initialized, load an ad.
    firebase::gma::AdRequest request = GetAdRequest();
    WaitForCompletion(interstitial->LoadAd(kInterstitialAdUnit, request),
                      "TestInterstitialAdStress LoadAd");
    delete interstitial;
  }
}

TEST_F(FirebaseGmaTest, TestRewardedAdStress) {
  TEST_REQUIRES_USER_INTERACTION;
  SKIP_TEST_ON_DESKTOP;

  for (int i = 0; i < 10; ++i) {
    firebase::gma::RewardedAd* rewarded = new firebase::gma::RewardedAd();

    WaitForCompletion(rewarded->Initialize(app_framework::GetWindowContext()),
                      "TestRewardedAdStress Initialize");

    // When the RewardedAd is initialized, load an ad.
    firebase::gma::AdRequest request = GetAdRequest();
    WaitForCompletion(rewarded->LoadAd(kRewardedAdUnit, request),
                      "TestRewardedAdStress LoadAd");
    delete rewarded;
  }
}

#if defined(ANDROID) || (defined(TARGET_OS_IPHONE) && TARGET_OS_IPHONE)
// Test runs & compiles for phones only.

struct ThreadArgs {
  firebase::gma::AdView* ad_view;
  sem_t* semaphore;
};

static void* DeleteAdViewOnSignal(void* args) {
  ThreadArgs* thread_args = static_cast<ThreadArgs*>(args);
  sem_wait(thread_args->semaphore);
  delete thread_args->ad_view;
  return nullptr;
}

TEST_F(FirebaseGmaTest, TestAdViewMultithreadDeletion) {
  SKIP_TEST_ON_DESKTOP;
  SKIP_TEST_ON_MOBILE;  // TODO(b/172832275): This test is temporarily
                        // disabled on all platforms due to flakiness
                        // on Android. Once it's fixed, this test should
                        // be re-enabled on mobile.

  const firebase::gma::AdSize banner_ad_size(kBannerWidth, kBannerHeight);

  for (int i = 0; i < 5; ++i) {
    firebase::gma::AdView* ad_view = new firebase::gma::AdView();
    WaitForCompletion(ad_view->Initialize(app_framework::GetWindowContext(),
                                          kBannerAdUnit, banner_ad_size),
                      "Initialize");
    sem_t semaphore;
    sem_init(&semaphore, 0, 1);

    ThreadArgs args = {ad_view, &semaphore};

    pthread_t t1;
    int err = pthread_create(&t1, nullptr, &DeleteAdViewOnSignal, &args);
    EXPECT_EQ(err, 0);

    ad_view->Destroy();
    sem_post(&semaphore);

    // Blocks until DeleteAdViewOnSignal function is done.
    void* result = nullptr;
    err = pthread_join(t1, &result);

    EXPECT_EQ(err, 0);
    EXPECT_EQ(result, nullptr);

    sem_destroy(&semaphore);
  }
}
#endif  // #if defined(ANDROID) || (defined(TARGET_OS_IPHONE) &&
        // TARGET_OS_IPHONE)

}  // namespace firebase_testapp_automated<|MERGE_RESOLUTION|>--- conflicted
+++ resolved
@@ -737,14 +737,9 @@
   WaitForCompletion(ad_view->Initialize(app_framework::GetWindowContext(),
                                         kBannerAdUnit, banner_ad_size),
                     "Initialize");
-<<<<<<< HEAD
   WaitForCompletion(ad_view->LoadAd(GetAdRequest()), "LoadAd");
+  WaitForCompletion(ad_view->Destroy(), "Destroy");
   delete ad_view;
-=======
-  WaitForCompletion(banner->LoadAd(GetAdRequest()), "LoadAd");
-  WaitForCompletion(banner->Destroy(), "Destroy");
-  delete banner;
->>>>>>> d6465a91
 }
 
 TEST_F(FirebaseGmaTest, TestInterstitialAdLoad) {
@@ -971,23 +966,18 @@
   delete rewarded;
 }
 
-<<<<<<< HEAD
 // Other AdView Tests
-=======
-// Other Banner View Tests.
-TEST_F(FirebaseGmaTest, TestBannerViewLoadAdDestroyNotCalled) {
+TEST_F(FirebaseGmaTest, TestAdViewLoadAdDestroyNotCalled) {
   SKIP_TEST_ON_DESKTOP;
 
   const firebase::gma::AdSize banner_ad_size(kBannerWidth, kBannerHeight);
-  firebase::gma::BannerView* banner = new firebase::gma::BannerView();
-  WaitForCompletion(banner->Initialize(app_framework::GetWindowContext(),
+  firebase::gma::AdView* ad_view = new firebase::gma::AdView();
+  WaitForCompletion(ad_view->Initialize(app_framework::GetWindowContext(),
                                        kBannerAdUnit, banner_ad_size),
                     "Initialize");
-  WaitForCompletion(banner->LoadAd(GetAdRequest()), "LoadAd");
-  delete banner;
-}
->>>>>>> d6465a91
-
+  WaitForCompletion(ad_view->LoadAd(GetAdRequest()), "LoadAd");
+  delete ad_view;
+}
 TEST_F(FirebaseGmaTest, TestAdView) {
   TEST_REQUIRES_USER_INTERACTION;
   SKIP_TEST_ON_DESKTOP;
