--- conflicted
+++ resolved
@@ -601,11 +601,6 @@
     // These are the values for GMA test ads.  If they change then we should
     // alter the test to match the new expected values.
     EXPECT_EQ(value.currency_code(), "USD");
-<<<<<<< HEAD
-    // EXPECT_EQ(value.precision_type(),
-    //           firebase::gma::AdValue::kdValuePrecisionUnknown);
-=======
->>>>>>> 635c6278
     EXPECT_EQ(value.value_micros(), 0);
   }
   int num_on_paid_event_;
