/*
 * Copyright 2023 Google LLC
 *
 * Licensed under the Apache License, Version 2.0 (the "License");
 * you may not use this file except in compliance with the License.
 * You may obtain a copy of the License at
 *
 *      http://www.apache.org/licenses/LICENSE-2.0
 *
 * Unless required by applicable law or agreed to in writing, software
 * distributed under the License is distributed on an "AS IS" BASIS,
 * WITHOUT WARRANTIES OR CONDITIONS OF ANY KIND, either express or implied.
 * See the License for the specific language governing permissions and
 * limitations under the License.
 */

#include "firebase/gma/ump/consent_info.h"

#include "app/src/assert.h"
#include "firebase/app.h"
#include "firebase/gma/ump.h"
#include "firebase/internal/platform.h"
#include "gma/src/common/ump/consent_info_internal.h"

namespace firebase {
namespace gma {
namespace ump {

ConsentInfo* ConsentInfo::s_instance_ = nullptr;

ConsentInfo* ConsentInfo::GetInstance(const ::firebase::App& app,
                                      ::firebase::InitResult* init_result_out) {
  if (s_instance_) {
    if (init_result_out) *init_result_out = kInitResultSuccess;
    return s_instance_;
  }
#if FIREBASE_PLATFORM_ANDROID
  return GetInstance(app.GetJNIEnv(), app.activity(), init_result_out);
#else   // !FIREBASE_PLATFORM_ANDROID
  return GetInstance(init_result_out);
#endif  // FIREBASE_PLATFORM_ANDROID
}

#if FIREBASE_PLATFORM_ANDROID
ConsentInfo* ConsentInfo::GetInstance(JNIEnv* jni_env, jobject activity,
                                      ::firebase::InitResult* init_result_out) {
#else  // !FIREBASE_PLATFORM_ANDROID
ConsentInfo* ConsentInfo::GetInstance(::firebase::InitResult* init_result_out) {
#endif
  if (s_instance_) {
    if (init_result_out) *init_result_out = kInitResultSuccess;
    return s_instance_;
  }

  ConsentInfo* consent_info = new ConsentInfo();
#if FIREBASE_PLATFORM_ANDROID
  InitResult result =
      consent_info->Initialize(/* jni_env, activity */);  // TODO(b/291622888)
#else
  InitResult result = consent_info->Initialize();
#endif
  if (result != kInitResultSuccess) {
    if (init_result_out) *init_result_out = result;
    delete consent_info;
    return nullptr;
  }
  return consent_info;
}

ConsentInfo::ConsentInfo() {
  internal_ = nullptr;
#if FIREBASE_PLATFORM_ANDROID
  java_vm_ = nullptr;
#endif
  s_instance_ = this;
}

ConsentInfo::~ConsentInfo() {
  if (internal_) {
    delete internal_;
    internal_ = nullptr;
  }
  s_instance_ = nullptr;
}

InitResult ConsentInfo::Initialize() {
  FIREBASE_ASSERT(internal_ == nullptr);
  internal_ = internal::ConsentInfoInternal::CreateInstance();
  return kInitResultSuccess;
}

// Below this, everything is a passthrough to ConsentInfoInternal. If there is
// no internal_ pointer (e.g. it's been cleaned up), return default values and
// invalid futures.

ConsentStatus ConsentInfo::GetConsentStatus() {
  if (!internal_) return kConsentStatusUnknown;
  return internal_->GetConsentStatus();
}

ConsentFormStatus ConsentInfo::GetConsentFormStatus() {
  if (!internal_) return kConsentFormStatusUnknown;
  return internal_->GetConsentFormStatus();
}

Future<ConsentStatus> ConsentInfo::RequestConsentStatus(
    const ConsentRequestParameters& params) {
  if (!internal_) return Future<ConsentStatus>();
  return internal_->RequestConsentStatus(params);
}

Future<ConsentStatus> ConsentInfo::RequestConsentStatusLastResult() {
  if (!internal_) return Future<ConsentStatus>();
  return internal_->RequestConsentStatusLastResult();
}

Future<ConsentFormStatus> ConsentInfo::LoadConsentForm() {
  if (!internal_) return Future<ConsentFormStatus>();
  return internal_->LoadConsentForm();
}

Future<ConsentFormStatus> ConsentInfo::LoadConsentFormLastResult() {
  if (!internal_) return Future<ConsentFormStatus>();
  return internal_->LoadConsentFormLastResult();
}

Future<ConsentStatus> ConsentInfo::ShowConsentForm(FormParent parent) {
  if (!internal_) return Future<ConsentStatus>();
  return internal_->ShowConsentForm(parent);
}

Future<ConsentStatus> ConsentInfo::ShowConsentFormLastResult() {
  if (!internal_) return Future<ConsentStatus>();
  return internal_->ShowConsentFormLastResult();
}

<<<<<<< HEAD
Future<ConsentStatus> ConsentInfo::LoadAndShowConsentFormIfRequired(
    FormParent parent) {
  return internal_->LoadAndShowConsentFormIfRequired(parent);
}

Future<ConsentStatus>
ConsentInfo::LoadAndShowConsentFormIfRequiredLastResult() {
  return internal_->LoadAndShowConsentFormIfRequiredLastResult();
}

PrivacyOptionsRequirementStatus
ConsentInfo::GetPrivacyOptionsRequirementStatus() {
  return internal_->GetPrivacyOptionsRequirementStatus();
}

Future<ConsentStatus> ConsentInfo::ShowPrivacyOptionsForm(FormParent parent) {
  return internal_->ShowPrivacyOptionsForm(parent);
}

bool ConsentInfo::CanRequestAds() { return internal_->CanRequestAds(); }

void ConsentInfo::Reset() { return internal_->Reset(); }
=======
void ConsentInfo::Reset() {
  if (!internal_) return;
  internal_->Reset();
}
>>>>>>> b4360273

}  // namespace ump
}  // namespace gma
}  // namespace firebase<|MERGE_RESOLUTION|>--- conflicted
+++ resolved
@@ -134,35 +134,38 @@
   return internal_->ShowConsentFormLastResult();
 }
 
-<<<<<<< HEAD
 Future<ConsentStatus> ConsentInfo::LoadAndShowConsentFormIfRequired(
     FormParent parent) {
+  if (!internal_) return Future<ConsentStatus>();
   return internal_->LoadAndShowConsentFormIfRequired(parent);
 }
 
 Future<ConsentStatus>
 ConsentInfo::LoadAndShowConsentFormIfRequiredLastResult() {
+  if (!internal_) return Future<ConsentStatus>();
   return internal_->LoadAndShowConsentFormIfRequiredLastResult();
 }
 
 PrivacyOptionsRequirementStatus
 ConsentInfo::GetPrivacyOptionsRequirementStatus() {
+  if (!internal_) return kPrivacyOptionsRequirementStatusUnknown;
   return internal_->GetPrivacyOptionsRequirementStatus();
 }
 
 Future<ConsentStatus> ConsentInfo::ShowPrivacyOptionsForm(FormParent parent) {
+  if (!internal_) return Future<ConsentStatus>();
   return internal_->ShowPrivacyOptionsForm(parent);
 }
 
-bool ConsentInfo::CanRequestAds() { return internal_->CanRequestAds(); }
+bool ConsentInfo::CanRequestAds() {
+  if (!internal_) return false;
+  return internal_->CanRequestAds();
+}
 
-void ConsentInfo::Reset() { return internal_->Reset(); }
-=======
 void ConsentInfo::Reset() {
   if (!internal_) return;
   internal_->Reset();
 }
->>>>>>> b4360273
 
 }  // namespace ump
 }  // namespace gma
