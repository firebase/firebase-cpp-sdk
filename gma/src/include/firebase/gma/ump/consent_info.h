--- conflicted
+++ resolved
@@ -189,15 +189,10 @@
   /// Get the Future from the most recent call to ShowPrivacyOptionsForm().
   Future<void> ShowPrivacyOptionsFormLastResult();
 
-<<<<<<< HEAD
-  /// If this returns true, it is now safe to request ads. If not, do not show
-  /// ads to the user. This is updated by RequestConsentInfoUpdate().
-=======
   /// Indicates whether the app has completed the necessary steps for gathering
   /// updated user consent. Returns true if RequestConsentInfoUpdate() has been
   /// called and GetConsentStatus returns either kConsentStatusNotRequired or
   /// kConsentStatusObtained.
->>>>>>> a5551d13
   bool CanRequestAds();
 
   /// Clears all consent state from persistent storage. This can be used in
